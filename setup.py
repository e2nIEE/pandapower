# -*- coding: utf-8 -*-

# Copyright (c) 2016-2024 by University of Kassel and Fraunhofer Institute for Energy Economics
# and Energy System Technology (IEE), Kassel. All rights reserved.

from setuptools import setup

<<<<<<< HEAD
with open('README.rst', 'rb') as f:
    install = f.read().decode('utf-8')

with open('CHANGELOG.rst', 'rb') as f:
    changelog = f.read().decode('utf-8')

classifiers = [
    'Development Status :: 5 - Production/Stable',
    'Environment :: Console',
    'Intended Audience :: Developers',
    'Intended Audience :: Education',
    'Intended Audience :: Science/Research',
    'License :: OSI Approved :: BSD License',
    'Natural Language :: English',
    'Operating System :: OS Independent',
    'Programming Language :: Python',
    'Programming Language :: Python :: 3']

with open('.github/workflows/github_test_action.yml', 'rb') as f:
    lines = f.read().decode('utf-8')
    versions = set(re.findall('3.[8-9]', lines)) | set(re.findall('3.1[0-9]', lines))
    for version in sorted(versions):
        classifiers.append('Programming Language :: Python :: %s' % version)

long_description = '\n\n'.join((install, changelog))

setup(
    name='pandapower',
    version='2.13.1',
    author='Leon Thurner, Alexander Scheidler',
    author_email='leon.thurner@retoflow.de, alexander.scheidler@iee.fraunhofer.de',
    description='An easy to use open source tool for power system modeling, analysis and optimization with a high degree of automation.',
    long_description=long_description,
    long_description_content_type='text/x-rst',
    url='http://www.pandapower.org',
    license='BSD',
    python_requires='>=3.8',
    install_requires=["pandas>=1.0",
                      "networkx>=2.5",
                      "scipy",
                      "numpy",
                      "packaging",
                      "tqdm",
                      "deepdiff"],
    extras_require={
        "docs": ["numpydoc", "sphinx", "sphinx_rtd_theme"],
        "plotting": ["plotly", "matplotlib", "igraph", "geopandas", "geojson"],
        # "shapely", "pyproj" are dependencies of geopandas and so already available;
        # "base64", "hashlib", "zlib" produce installing problems, so they are not included
        "test": ["pytest", "pytest-xdist", "pytest-lazy-fixture"],
        "performance": ["ortools"],  # , "lightsim2grid"],
        "pgm": ["power-grid-model-io"],
        "fileio": ["xlsxwriter", "openpyxl", "cryptography", "geopandas", "psycopg2"],
        # "fiona" is a depedency of geopandas and so already available
        "converter": ["matpowercaseframes"],
        "all": ["numpydoc", "sphinx", "sphinx_rtd_theme",
                "plotly>=3.1.1", "matplotlib", "igraph", "geopandas", "geojson",
                "pytest<=7.0", "pytest-xdist", "pytest-lazy-fixture",
                "ortools",  # lightsim2grid,
                "xlsxwriter", "openpyxl", "cryptography",
                "psycopg2",  # for PostgreSQL I/O
                "matpowercaseframes",
                "power-grid-model-io",
                "numba>=0.25"
                ]},  # "shapely", "pyproj", "fiona" are dependencies of geopandas and so already available
    # "hashlib", "zlib", "base64" produce installing problems, so it is not included
    packages=find_packages(),
    include_package_data=True,
    classifiers=classifiers
)
=======
setup()
>>>>>>> 069e15aa
<|MERGE_RESOLUTION|>--- conflicted
+++ resolved
@@ -5,77 +5,4 @@
 
 from setuptools import setup
 
-<<<<<<< HEAD
-with open('README.rst', 'rb') as f:
-    install = f.read().decode('utf-8')
-
-with open('CHANGELOG.rst', 'rb') as f:
-    changelog = f.read().decode('utf-8')
-
-classifiers = [
-    'Development Status :: 5 - Production/Stable',
-    'Environment :: Console',
-    'Intended Audience :: Developers',
-    'Intended Audience :: Education',
-    'Intended Audience :: Science/Research',
-    'License :: OSI Approved :: BSD License',
-    'Natural Language :: English',
-    'Operating System :: OS Independent',
-    'Programming Language :: Python',
-    'Programming Language :: Python :: 3']
-
-with open('.github/workflows/github_test_action.yml', 'rb') as f:
-    lines = f.read().decode('utf-8')
-    versions = set(re.findall('3.[8-9]', lines)) | set(re.findall('3.1[0-9]', lines))
-    for version in sorted(versions):
-        classifiers.append('Programming Language :: Python :: %s' % version)
-
-long_description = '\n\n'.join((install, changelog))
-
-setup(
-    name='pandapower',
-    version='2.13.1',
-    author='Leon Thurner, Alexander Scheidler',
-    author_email='leon.thurner@retoflow.de, alexander.scheidler@iee.fraunhofer.de',
-    description='An easy to use open source tool for power system modeling, analysis and optimization with a high degree of automation.',
-    long_description=long_description,
-    long_description_content_type='text/x-rst',
-    url='http://www.pandapower.org',
-    license='BSD',
-    python_requires='>=3.8',
-    install_requires=["pandas>=1.0",
-                      "networkx>=2.5",
-                      "scipy",
-                      "numpy",
-                      "packaging",
-                      "tqdm",
-                      "deepdiff"],
-    extras_require={
-        "docs": ["numpydoc", "sphinx", "sphinx_rtd_theme"],
-        "plotting": ["plotly", "matplotlib", "igraph", "geopandas", "geojson"],
-        # "shapely", "pyproj" are dependencies of geopandas and so already available;
-        # "base64", "hashlib", "zlib" produce installing problems, so they are not included
-        "test": ["pytest", "pytest-xdist", "pytest-lazy-fixture"],
-        "performance": ["ortools"],  # , "lightsim2grid"],
-        "pgm": ["power-grid-model-io"],
-        "fileio": ["xlsxwriter", "openpyxl", "cryptography", "geopandas", "psycopg2"],
-        # "fiona" is a depedency of geopandas and so already available
-        "converter": ["matpowercaseframes"],
-        "all": ["numpydoc", "sphinx", "sphinx_rtd_theme",
-                "plotly>=3.1.1", "matplotlib", "igraph", "geopandas", "geojson",
-                "pytest<=7.0", "pytest-xdist", "pytest-lazy-fixture",
-                "ortools",  # lightsim2grid,
-                "xlsxwriter", "openpyxl", "cryptography",
-                "psycopg2",  # for PostgreSQL I/O
-                "matpowercaseframes",
-                "power-grid-model-io",
-                "numba>=0.25"
-                ]},  # "shapely", "pyproj", "fiona" are dependencies of geopandas and so already available
-    # "hashlib", "zlib", "base64" produce installing problems, so it is not included
-    packages=find_packages(),
-    include_package_data=True,
-    classifiers=classifiers
-)
-=======
-setup()
->>>>>>> 069e15aa
+setup()