# -*- coding: utf-8 -*-

# Copyright (c) 2016-2024 by University of Kassel and Fraunhofer Institute for Energy Economics
# and Energy System Technology (IEE), Kassel. All rights reserved.

from setuptools import setup, find_packages
import re

with open('README.rst', 'rb') as f:
    install = f.read().decode('utf-8')

with open('CHANGELOG.rst', 'rb') as f:
    changelog = f.read().decode('utf-8')

classifiers = [
    'Development Status :: 5 - Production/Stable',
    'Environment :: Console',
    'Intended Audience :: Developers',
    'Intended Audience :: Education',
    'Intended Audience :: Science/Research',
    'License :: OSI Approved :: BSD License',
    'Natural Language :: English',
    'Operating System :: OS Independent',
    'Programming Language :: Python',
    'Programming Language :: Python :: 3']

with open('.github/workflows/github_test_action.yml', 'rb') as f:
    lines = f.read().decode('utf-8')
    versions = set(re.findall('3.[8-9]', lines)) | set(re.findall('3.1[0-9]', lines))
    for version in sorted(versions):
        classifiers.append('Programming Language :: Python :: %s' % version)

long_description = '\n\n'.join((install, changelog))

setup(
    name='pandapower',
    version='2.14.1',
    author='Leon Thurner, Alexander Scheidler',
    author_email='leon.thurner@retoflow.de, alexander.scheidler@iee.fraunhofer.de',
    description='An easy to use open source tool for power system modeling, analysis and optimization with a high degree of automation.',
    long_description=long_description,
    long_description_content_type='text/x-rst',
    url='http://www.pandapower.org',
    license='BSD',
    python_requires='>=3.8',
    install_requires=["pandas>=1.0",
                      "networkx>=2.5",
                      "scipy",
                      "numpy",
                      "packaging",
                      "tqdm",
                      "deepdiff",
                      "geojson",
                      "typing_extensions~=4.9"],
    extras_require={
        "docs": ["numpydoc", "sphinx", "sphinx_rtd_theme"],
        "plotting": ["plotly", "matplotlib", "igraph", "geopandas"],
        # "shapely", "pyproj" are dependencies of geopandas and so already available;
        # "base64", "hashlib", "zlib" produce installing problems, so they are not included
        "test": ["pytest", "pytest-xdist"],
        "performance": ["ortools",  "numba", "lightsim2grid"],
        "pgm": ["power-grid-model-io"],
        "fileio": ["xlsxwriter", "openpyxl", "cryptography", "geopandas", "psycopg2"],
        # "fiona" is a depedency of geopandas and so already available
        "converter": ["matpowercaseframes"],
        "all": ["numpydoc", "sphinx", "sphinx_rtd_theme",
<<<<<<< HEAD
                "plotly>=3.1.1", "matplotlib", "igraph", "geopandas",
                "pytest<=7.0", "pytest-xdist",
=======
                "plotly>=3.1.1", "matplotlib", "igraph", "geopandas", "geojson",
                "pytest~=8.1", "pytest-xdist",
>>>>>>> 03c44c28
                "ortools",  # lightsim2grid,
                "xlsxwriter", "openpyxl", "cryptography",
                "psycopg2",  # for PostgreSQL I/O
                "matpowercaseframes",
                "power-grid-model-io",
                "numba>=0.25"
                ]},  # "shapely", "pyproj", "fiona" are dependencies of geopandas and so already available
    # "hashlib", "zlib", "base64" produce installing problems, so it is not included
    packages=find_packages(),
    include_package_data=True,
    classifiers=classifiers
)<|MERGE_RESOLUTION|>--- conflicted
+++ resolved
@@ -64,13 +64,8 @@
         # "fiona" is a depedency of geopandas and so already available
         "converter": ["matpowercaseframes"],
         "all": ["numpydoc", "sphinx", "sphinx_rtd_theme",
-<<<<<<< HEAD
                 "plotly>=3.1.1", "matplotlib", "igraph", "geopandas",
-                "pytest<=7.0", "pytest-xdist",
-=======
-                "plotly>=3.1.1", "matplotlib", "igraph", "geopandas", "geojson",
                 "pytest~=8.1", "pytest-xdist",
->>>>>>> 03c44c28
                 "ortools",  # lightsim2grid,
                 "xlsxwriter", "openpyxl", "cryptography",
                 "psycopg2",  # for PostgreSQL I/O
