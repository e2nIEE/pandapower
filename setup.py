# -*- coding: utf-8 -*-

# Copyright (c) 2016-2023 by University of Kassel and Fraunhofer Institute for Energy Economics
# and Energy System Technology (IEE), Kassel. All rights reserved.

from setuptools import setup, find_packages
import re

with open('README.rst', 'rb') as f:
    install = f.read().decode('utf-8')

with open('CHANGELOG.rst', 'rb') as f:
    changelog = f.read().decode('utf-8')

classifiers = [
    'Development Status :: 5 - Production/Stable',
    'Environment :: Console',
    'Intended Audience :: Developers',
    'Intended Audience :: Education',
    'Intended Audience :: Science/Research',
    'License :: OSI Approved :: BSD License',
    'Natural Language :: English',
    'Operating System :: OS Independent',
    'Programming Language :: Python',
    'Programming Language :: Python :: 3']

with open('.github/workflows/github_test_action.yml', 'rb') as f:
    lines = f.read().decode('utf-8')
    versions = set(re.findall('3.[8-9]', lines)) | set(re.findall('3.1[0-9]', lines))
    for version in sorted(versions):
        classifiers.append('Programming Language :: Python :: %s' % version)

long_description = '\n\n'.join((install, changelog))

setup(
    name='pandapower',
    version='2.13.1',
    author='Leon Thurner, Alexander Scheidler',
    author_email='leon.thurner@retoflow.de, alexander.scheidler@iee.fraunhofer.de',
    description='An easy to use open source tool for power system modeling, analysis and optimization with a high degree of automation.',
    long_description=long_description,
    long_description_content_type='text/x-rst',
    url='http://www.pandapower.org',
    license='BSD',
    python_requires='>=3.8',
    install_requires=["pandas>=1.0",
                      "networkx>=2.5",
                      "scipy",
                      "numpy",
                      "packaging",
                      "tqdm",
                      "deepdiff"],
    extras_require={
        "docs": ["numpydoc", "sphinx", "sphinx_rtd_theme"],
<<<<<<< HEAD
        "plotting": ["plotly", "matplotlib", "python-igraph", "geopandas", "geojson"],
        # "shapely", "pyproj" are depedencies of geopandas and so already available;
=======
        "plotting": ["plotly", "matplotlib", "python-igraph", "geopandas"],
        # "shapely", "pyproj" are dependencies of geopandas and so already available;
>>>>>>> 0e2e8ec4
        # "base64", "hashlib", "zlib" produce installing problems, so they are not included
        "test": ["pytest<=7.0", "pytest-xdist"],
        "performance": ["ortools"],  # , "lightsim2grid"],
        "pgm": ["power-grid-model-io"],
        "fileio": ["xlsxwriter", "openpyxl", "cryptography", "geopandas", "psycopg2"],
        # "fiona" is a depedency of geopandas and so already available
        "converter": ["matpowercaseframes"],
        "all": ["numpydoc", "sphinx", "sphinx_rtd_theme",
<<<<<<< HEAD
                "plotly", "matplotlib", "python-igraph", "geopandas", "geojson",
                "pytest", "pytest-xdist",
=======
                "plotly", "matplotlib", "python-igraph", "geopandas",
                "pytest<=7.0", "pytest-xdist",
>>>>>>> 0e2e8ec4
                "ortools",  # lightsim2grid,
                "xlsxwriter", "openpyxl", "cryptography",
                "psycopg2",  # for PostgreSQL I/O
                "matpowercaseframes",
                "power-grid-model-io"
                ]},  # "shapely", "pyproj", "fiona" are dependencies of geopandas and so already available
    # "hashlib", "zlib", "base64" produce installing problems, so it is not included
    packages=find_packages(),
    include_package_data=True,
    classifiers=classifiers
)<|MERGE_RESOLUTION|>--- conflicted
+++ resolved
@@ -52,13 +52,8 @@
                       "deepdiff"],
     extras_require={
         "docs": ["numpydoc", "sphinx", "sphinx_rtd_theme"],
-<<<<<<< HEAD
         "plotting": ["plotly", "matplotlib", "python-igraph", "geopandas", "geojson"],
-        # "shapely", "pyproj" are depedencies of geopandas and so already available;
-=======
-        "plotting": ["plotly", "matplotlib", "python-igraph", "geopandas"],
         # "shapely", "pyproj" are dependencies of geopandas and so already available;
->>>>>>> 0e2e8ec4
         # "base64", "hashlib", "zlib" produce installing problems, so they are not included
         "test": ["pytest<=7.0", "pytest-xdist"],
         "performance": ["ortools"],  # , "lightsim2grid"],
@@ -67,13 +62,8 @@
         # "fiona" is a depedency of geopandas and so already available
         "converter": ["matpowercaseframes"],
         "all": ["numpydoc", "sphinx", "sphinx_rtd_theme",
-<<<<<<< HEAD
                 "plotly", "matplotlib", "python-igraph", "geopandas", "geojson",
-                "pytest", "pytest-xdist",
-=======
-                "plotly", "matplotlib", "python-igraph", "geopandas",
                 "pytest<=7.0", "pytest-xdist",
->>>>>>> 0e2e8ec4
                 "ortools",  # lightsim2grid,
                 "xlsxwriter", "openpyxl", "cryptography",
                 "psycopg2",  # for PostgreSQL I/O
