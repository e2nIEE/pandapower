--- conflicted
+++ resolved
@@ -39,18 +39,11 @@
     res = app.ActivateProject(prj_name)
     if res == 1:
         raise RuntimeError('Project %s could not be found or activated' % prj_name)
-<<<<<<< HEAD
-        
-    prj = app.GetActiveProject()        
-        
-=======
 
     prj = app.GetActiveProject()
-
->>>>>>> 6f62b2b1
     logger.info('gathering network elements')
     dict_net = create_network_dict(app, flag_graphics)
-    
+
     if script_name is not None:
         script = get_script(user, script_name)
         script_values = script.IntExpr
@@ -61,25 +54,25 @@
             if script_values[pos] != new_value:
                 script_values[pos] = new_value
             else:
-                continue 
+                continue
         script.SetAttribute('IntExpr', script_values)
         pf_script_execution_failed = script.Execute()
         if pf_script_execution_failed != 0:
-            logger.error('Script execution failed.') 
-        pf_load_flow_failed = run_load_flow(app) 
+            logger.error('Script execution failed.')
+        pf_load_flow_failed = run_load_flow(app)
         if pf_load_flow_failed != 0:
-            logger.error('Load flow failed after executing DPL script.') 
+            logger.error('Load flow failed after executing DPL script.')
     else:
         pf_load_flow_failed = run_load_flow(app)
         slack_synchron_machine = None
-        
+
     logger.info('exporting network to pandapower')
     app.SetAttributeModeInternal(1)
     #net = from_pf(app, dict_net=dict_net, pv_as_slack=pv_as_slack, pf_variable_p_loads=pf_variable_p_loads,
     net = from_pf(dict_net=dict_net, pv_as_slack=pv_as_slack, pf_variable_p_loads=pf_variable_p_loads,
                   pf_variable_p_gen=pf_variable_p_gen, flag_graphics=flag_graphics, tap_opt=tap_opt,
                   export_controller=export_controller, handle_us=handle_us, is_unbalanced=is_unbalanced,
-                  create_sections=create_sections) 
+                  create_sections=create_sections)
     # save a flag, whether the PowerFactory load flow failed
     app.SetAttributeModeInternal(0)
     net["pf_converged"] = not pf_load_flow_failed
