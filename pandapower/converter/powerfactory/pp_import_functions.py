--- conflicted
+++ resolved
@@ -2010,17 +2010,10 @@
         pstac = item.c_pstac  # None if station controller is not available
         if pstac is not None and not pstac.outserv and export_ctrl:
             if pstac.i_droop and pstac.i_ctrl == 0:
-<<<<<<< HEAD
                 av_mode = 'constv'#'constq' #todo obsolete?
             else:
                 if pstac.i_ctrl == 0:
                     av_mode = 'constv'#'constq'#why? shouldnt it be constv? Only sgen element?
-=======
-                av_mode = 'constv'
-            else:
-                if pstac.i_ctrl == 0:
-                    av_mode = 'constv'
->>>>>>> 92f8a039
                 elif pstac.i_ctrl == 1:
                     av_mode = 'constq'
                 elif pstac.i_ctrl == 2:
@@ -2038,11 +2031,7 @@
                     return
         if av_mode == 'constv':
             logger.debug('av_mode: %s - creating as gen' % av_mode)
-<<<<<<< HEAD
-            #params.vm_pu = item.usetp
-=======
             params.vm_pu = item.usetp
->>>>>>> 92f8a039
             if pstac is not None and not pstac.outserv and export_ctrl:
                 try:
                     params.vm_pu = item.GetAttribute('m:u:bus1')
@@ -2276,19 +2265,11 @@
         # None if station controller is not available
         if pstac is not None and not pstac.outserv and export_ctrl:
             if pstac.i_droop and pstac.i_ctrl == 0:
-<<<<<<< HEAD
                 av_mode = 'constv' #todo obsolete?
             else:
                 i_ctrl = pstac.i_ctrl
                 if i_ctrl == 0:
                     av_mode = 'constv'#'constq'#why not constv? Ahh, only sgen implemented
-=======
-                av_mode = 'constv'
-            else:
-                i_ctrl = pstac.i_ctrl
-                if i_ctrl == 0:
-                    av_mode = 'constv'
->>>>>>> 92f8a039
                 elif i_ctrl == 1:
                     av_mode = 'constq'
                 elif i_ctrl == 2:
@@ -2306,10 +2287,6 @@
         if av_mode == 'constv':
             logger.debug('creating sym %s as gen' % name)
             vm_pu = item.usetp
-<<<<<<< HEAD
-=======
-
->>>>>>> 92f8a039
             if pstac is not None and not pstac.outserv and export_ctrl:
                 try:
                     vm_pu = item.GetAttribute('m:u:bus1')
@@ -3852,8 +3829,6 @@
             gt = "other"
         elif not hasattr(s, 'av_mode'):
             gt = "other"
-        #elif not hasattr(s, 'av_mode'):
-            #gt = "other"
         elif s.av_mode == "constq":
             gt = "sgen"
         elif s.av_mode == "constv":
@@ -3870,11 +3845,7 @@
 
     # Overwrite gen_type if local control differs from station controller type
     if control_mode is not None:
-<<<<<<< HEAD
         if item.i_droop and control_mode == 0: #todo obsolete
-=======
-        if item.i_droop and control_mode == 0:
->>>>>>> 92f8a039
             for i in range(len(gen_types)):
                 gen_types[i] = "gen"
         else:
@@ -3883,16 +3854,11 @@
                     gen_types[i] = "gen"
             elif control_mode == 1: #Q_ctrl
                 for i in range(len(gen_types)):
-<<<<<<< HEAD
                     gen_types[i] = "sgen"
             elif control_mode == 2: #PF
                 for i in range(len(gen_types)):
                     gen_types[i] = "sgen"
             elif control_mode == 3: #tan(phi)
-=======
-                    gen_types[i] = "gen"
-            elif control_mode == 1:
->>>>>>> 92f8a039
                 for i in range(len(gen_types)):
                     gen_types[i] = "sgen"
             else:
@@ -4120,7 +4086,6 @@
                                       output_element=gen_element, output_variable="vm_pu",
                                       output_element_index=gen_element_index,
                                       output_element_in_service=gen_element_in_service,
-<<<<<<< HEAD
                                       output_values_distribution=distribution_mode,
                                       output_distribution_values=distribution_val,
                                       input_element_index = bus,input_element='res_bus', input_variable='vm_pu',
@@ -4129,29 +4094,15 @@
                                       controller_idx=bsc.index, modus='V_ctrl',
                                       input_element_q_meas=res_element_table, input_variable_q_meas=variable,
                                       input_element_index_q_meas=res_element_index)
-=======
-                                      output_values_distribution=distribution,
-                                      input_element=res_element_table, input_variable=variable,
-                                      input_element_index=res_element_index,
-                                      set_point=v_setpoint_pu, voltage_ctrl=True, bus_idx=bus, tol=1e-3)
-            DroopControl(net, q_droop_mvar=item.Srated * 100 / item.ddroop, bus_idx=bus,
-                                    vm_set_pu=v_setpoint_pu, controller_idx=bsc.index, voltage_ctrl=True)
->>>>>>> 92f8a039
         else:
             BinarySearchControl(net, ctrl_in_service=stactrl_in_service,
                                 output_element=gen_element, output_variable="vm_pu",
                                 output_element_index=gen_element_index,
                                 output_element_in_service=gen_element_in_service, input_element="res_bus",
-<<<<<<< HEAD
                                 output_values_distribution=distribution_mode,
                                 output_distribution_values=distribution_val, damping_factor=0.9,
                                 input_variable="vm_pu", input_element_index=bus,
                                 set_point=v_set_point_pu, modus='V_ctrl', tol=1e-6)
-=======
-                                output_values_distribution=distribution, damping_factor=0.9,
-                                input_variable="vm_pu", input_element_index=bus,
-                                set_point=v_setpoint_pu, voltage_ctrl=True, tol=1e-6)
->>>>>>> 92f8a039
     elif control_mode == 1:  # Q Control mode
         if item.iQorient != 0:
             if not stactrl_in_service:
