--- conflicted
+++ resolved
@@ -25,17 +25,13 @@
 # import network to pandapower:
 def from_pf(dict_net, pv_as_slack=True, pf_variable_p_loads='plini', pf_variable_p_gen='pgini',
             flag_graphics='GPS', tap_opt="nntap", export_controller=True, handle_us="Deactivate",
-<<<<<<< HEAD
-            max_iter=None, is_unbalanced=False):
+            max_iter=None, is_unbalanced=False, create_sections=True):
     global line_dict
     line_dict = {}
     global trafo_dict
     trafo_dict = {}
     global switch_dict
     switch_dict = {}
-=======
-            max_iter=None, is_unbalanced=False, create_sections=True):
->>>>>>> a4f1d908
     logger.debug("__name__: %s" % __name__)
     logger.debug('started from_pf')
     logger.info(logger.__dict__)
@@ -813,18 +809,10 @@
     len_j = 0
     k = 0
     for j in range(i + 1, len(coords)):
-<<<<<<< HEAD
-        # todo
-        try:
-            len_j += point_len(sec_coords[k], coords[j])
-        except:
-            logger.error(f"{sec_coords=}, {coords=}, {j=}, {i=}")
-=======
         try:
             len_j += point_len(sec_coords[k], coords[j])
         except IndexError:
             logger.error(f"{j=}, {i=}, {k=}")
->>>>>>> a4f1d908
         if len_j <= sec_len / scale_factor:
             sec_coords.append(coords[j])
             k += 1
@@ -2533,14 +2521,11 @@
     cd = pp.create_switch(net, name=name, bus=bus1, element=bus2, et='b',
                           closed=switch_is_closed,
                           type=switch_usage)
-<<<<<<< HEAD
     switch_dict[item] = cd
-=======
 
     add_additional_attributes(item, net, element='switch', element_id=cd,
                               attr_list=['cpSite.loc_name'], attr_dict={"cimRdfId": "origin_id"})
 
->>>>>>> a4f1d908
     logger.debug('created switch at index <%d>, closed = %s, usage = %s' %
                  (cd, switch_is_closed, switch_usage))
 
