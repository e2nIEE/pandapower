--- conflicted
+++ resolved
@@ -178,35 +178,35 @@
     for n, fuse in enumerate(dict_net['RelFuse'], 1):
         create_coup(net=net, item=fuse, is_fuse=True)
     if n > 0: logger.info('imported %d fuses' % n)
-    
+
     logger.debug('creating shunts')
     # create shunts (ElmShnt):
     n = 0
     for n, shunt in enumerate(dict_net['ElmShnt'], 1):
         create_shunt(net=net, item=shunt)
     if n > 0: logger.info('imported %d shunts' % n)
-    
+
     logger.debug('creating impedances')
     # create zpu (ElmZpu):
     n = 0
     for n, zpu in enumerate(dict_net['ElmZpu'], 1):
         create_zpu(net=net, item=zpu)
     if n > 0: logger.info('imported %d impedances' % n)
-    
+
     logger.debug('creating series inductivity as impedance')
     # create series inductivity as impedance (ElmSind):
     n = 0
     for n, sind in enumerate(dict_net['ElmSind'], 1):
         create_sind(net=net, item=sind)
     if n > 0: logger.info('imported %d SIND' % n)
-    
+
     logger.debug('creating series capacity as impedance')
     # create series capacity as impedance (ElmScap):
     n = 0
     for n, scap in enumerate(dict_net['ElmScap'], 1):
         create_scap(net=net, item=scap)
     if n > 0: logger.info('imported %d SCAP' % n)
-    
+
     logger.debug('creating static var compensator')
     # create static var compensator (SVC) with control same as voltage controlled synchron machine (ElmSvs):
     n = 0
@@ -214,7 +214,7 @@
           create_svc(net=net, item=svc, pv_as_slack=pv_as_slack,
                         pf_variable_p_gen=pf_variable_p_gen, dict_net=dict_net)
     if n > 0: logger.info('imported %d SVC' % n)
-    
+
     # create vac (ElmVac):
     n = 0
     for n, vac in enumerate(dict_net['ElmVac'], 1):
@@ -637,10 +637,10 @@
             cd = pp.create_switch(net, bus=buses[i], element=elements[i], et=et,
                                   closed=switch_is_closed, type=switch_usage, name=switch_name)
             net.res_switch.loc[cd, ['pf_closed', 'pf_in_service']] = switch_is_closed, True
-            
+
             new_switch_idx.append(cd)
             new_switch_closed.append(switch_is_closed)
-               
+
     return new_switch_idx, new_switch_closed
 
 
@@ -774,11 +774,11 @@
         new_elements = (sid_list[0], sid_list[-1])
         new_switch_idx, new_switch_closed = create_connection_switches(net, item, 2, 'l', (params['bus1'], params['bus2']),
                                                                        new_elements)
-        # correct in_service of lines if station switch is open  
-        # update_in_service_depending_station_switch(net, element_type="line", 
-        #                                            new_elements=new_elements, 
+        # correct in_service of lines if station switch is open
+        # update_in_service_depending_station_switch(net, element_type="line",
+        #                                            new_elements=new_elements,
         #                                            new_switch_idx=new_switch_idx,
-        #                                            new_switch_closed=new_switch_closed)     
+        #                                            new_switch_closed=new_switch_closed)
 
     logger.debug('line <%s> created' % params['name'])
 
@@ -1717,10 +1717,10 @@
                          load_type.kqu]
             if (pf_params[:3]!=pf_params[3:]) or \
                 (pf_params[:2]!=[0,1]) or (pf_params[2] not in (0,2)) or \
-                (pf_params[3:5]!=[0,1]) or (pf_params[5] not in (0,2)): 
+                (pf_params[3:5]!=[0,1]) or (pf_params[5] not in (0,2)):
                 # (pf_params[:3]!=[0,1,2]) or \
-                # (pf_params[3:]!=[0,1,2]):                
-                raise UserWarning(f"Load {item.loc_name} ({load_class}) unsupported voltage dependency configuration") 
+                # (pf_params[3:]!=[0,1,2]):
+                raise UserWarning(f"Load {item.loc_name} ({load_class}) unsupported voltage dependency configuration")
             else:
                 i_p = 0
                 z_p = 0
@@ -1734,14 +1734,14 @@
                         i_p += 100 * c_p
                     elif e_p == 2:
                         z_p += 100 * c_p
-                        
+
                     c_q = ga(load_type, cc_q)
                     e_q = ga(load_type, ee_q)
                     if e_q == 1:
                         i_q += 100 * c_q
                     elif e_q == 2:
                         z_q += 100 * c_q
-                
+
                 params["const_i_p_percent"] = i_p
                 params["const_z_p_percent"] = z_p
                 params["const_i_q_percent"] = i_q
@@ -1966,11 +1966,7 @@
 
         # create...
         pstac = item.c_pstac  # "None" if station controller is not available
-<<<<<<< HEAD
-        if pstac is not None and pstac.outserv==0 and export_ctrl:
-=======
         if pstac is not None and not pstac.outserv and export_ctrl:
->>>>>>> 0b74d27f
             if pstac.i_droop:
                 av_mode = 'constq'
             else:
@@ -1993,13 +1989,13 @@
             logger.debug('av_mode: %s - creating as gen' % av_mode)
             params.vm_pu = item.usetp
             del params['q_mvar']
-            
+
             # add reactive and active power limits
             params.min_q_mvar = item.cQ_min
             params.max_q_mvar = item.cQ_max
             params.min_p_mw = item.Pmin_uc
             params.max_p_mw = item.Pmax_uc
-            
+
             sg = pp.create_gen(net, **params)
             element = 'gen'
         else:
@@ -2012,7 +2008,7 @@
                 params.max_q_mvar = item.cQ_max
                 params.min_p_mw = item.Pmin_uc
                 params.max_p_mw = item.Pmax_uc
-                
+
                 sg = pp.create_sgen(net, **params)
                 element = 'sgen'
     logger.debug('created sgen at index <%d>' % sg)
@@ -2195,11 +2191,7 @@
 
         pstac = item.c_pstac
         # "None" if station controller is not available
-<<<<<<< HEAD
-        if pstac is not None and pstac.outserv==0 and export_ctrl:
-=======
         if pstac is not None and not pstac.outserv and export_ctrl:
->>>>>>> 0b74d27f
             if pstac.i_droop:
                 av_mode = 'constq'
             else:
@@ -2222,31 +2214,31 @@
             logger.debug('creating sym %s as gen' % name)
             vm_pu = item.usetp
             if item.iqtype == 1:
-                type = item.typ_id                
+                type = item.typ_id
                 sid = pp.create_gen(net, bus=bus1, p_mw=p_mw, vm_pu=vm_pu,
-                                    min_q_mvar=type.Q_min, max_q_mvar=type.Q_max, 
+                                    min_q_mvar=type.Q_min, max_q_mvar=type.Q_max,
                                     min_p_mw=item.Pmin_uc, max_p_mw=item.Pmax_uc,
                                     name=name, type=cat, in_service=in_service, scaling=global_scaling)
             else:
                 sid = pp.create_gen(net, bus=bus1, p_mw=p_mw, vm_pu=vm_pu,
-                                    min_q_mvar=item.cQ_min, max_q_mvar=item.cQ_max, 
+                                    min_q_mvar=item.cQ_min, max_q_mvar=item.cQ_max,
                                     min_p_mw=item.Pmin_uc, max_p_mw=item.Pmax_uc,
-                                    name=name, type=cat, in_service=in_service, scaling=global_scaling)   
+                                    name=name, type=cat, in_service=in_service, scaling=global_scaling)
             element = 'gen'
         elif av_mode == 'constq':
             q_mvar = ngnum * item.qgini * multiplier
             if item.iqtype == 1:
-                type = item.typ_id                
+                type = item.typ_id
                 sid = pp.create_sgen(net, bus=bus1, p_mw=p_mw, q_mvar=q_mvar,
-                                    min_q_mvar=type.Q_min, max_q_mvar=type.Q_max, 
+                                    min_q_mvar=type.Q_min, max_q_mvar=type.Q_max,
                                     min_p_mw=item.Pmin_uc, max_p_mw=item.Pmax_uc,
                                     name=name, type=cat, in_service=in_service, scaling=global_scaling)
             else:
                 sid = pp.create_sgen(net, bus=bus1, p_mw=p_mw, q_mvar=q_mvar,
-                                    min_q_mvar=item.cQ_min, max_q_mvar=item.cQ_max, 
+                                    min_q_mvar=item.cQ_min, max_q_mvar=item.cQ_max,
                                     min_p_mw=item.Pmin_uc, max_p_mw=item.Pmax_uc,
-                                    name=name, type=cat, in_service=in_service, scaling=global_scaling)  
-            
+                                    name=name, type=cat, in_service=in_service, scaling=global_scaling)
+
             element = 'sgen'
 
         if sid is None or element is None:
@@ -2473,15 +2465,15 @@
     # adding switches
     # False if open, True if closed, None if no switch
     #create_connection_switches(net, item, 2, 't', (bus1, bus2), (tid, tid))
-    
+
     new_elements = (tid, tid)
-    new_switch_idx, new_switch_closed = create_connection_switches(net, item, 2, 't', (bus1, bus2), 
+    new_switch_idx, new_switch_closed = create_connection_switches(net, item, 2, 't', (bus1, bus2),
                                                                    new_elements)
-    # correct in_service of trafo if station switch is open 
-    # update_in_service_depending_station_switch(net, element_type="trafo", 
-    #                                            new_elements=new_elements, 
+    # correct in_service of trafo if station switch is open
+    # update_in_service_depending_station_switch(net, element_type="trafo",
+    #                                            new_elements=new_elements,
     #                                            new_switch_idx=new_switch_idx,
-    #                                            new_switch_closed=new_switch_closed)   
+    #                                            new_switch_closed=new_switch_closed)
 
     # adding tap changer
     if (export_controller and pf_type.itapch and item.HasAttribute('ntrcn') and
@@ -2656,12 +2648,12 @@
     new_elements = (tid, tid, tid)
     new_switch_idx, new_switch_closed = create_connection_switches(net, item, 3, 't3',
                                                                    (bus1, bus2, bus3), new_elements)
-    
-    # correct in_service of trafo3w if station switch is open 
-    # update_in_service_depending_station_switch(net, element_type="trafo3w", 
-    #                                            new_elements=new_elements, 
+
+    # correct in_service of trafo3w if station switch is open
+    # update_in_service_depending_station_switch(net, element_type="trafo3w",
+    #                                            new_elements=new_elements,
     #                                            new_switch_idx=new_switch_idx,
-    #                                            new_switch_closed=new_switch_closed) 
+    #                                            new_switch_closed=new_switch_closed)
 
     logger.debug('successfully created trafo3w from parameters: %d' % tid)
     # testen
@@ -2918,7 +2910,7 @@
     }
 
     logger.debug('params = %s' % params)
-    
+
     # create auxilary buses
     aux_bus1 = pp.create_bus(net, vn_kv=net.bus.vn_kv.at[bus1], name=net.bus.name.at[bus1]+'_aux',
                              geodata=net.bus.geo.at[bus1], type="b", zone=net.bus.zone.at[bus1],
@@ -2928,16 +2920,16 @@
                              geodata=net.bus.geo.at[bus2], type="b", zone=net.bus.zone.at[bus2],
                              in_service=True)
     params['to_bus'] = aux_bus2
-    
+
     xid = pp.create_impedance(net, **params)
     add_additional_attributes(item, net, element='impedance', element_id=xid, attr_list=["cpSite.loc_name"],
                               attr_dict={"cimRdfId": "origin_id"})
-    
+
     # consider and create station switches
     new_elements = (aux_bus1, aux_bus2)
     new_switch_idx, new_switch_closed = create_connection_switches(net, item, 2, 'b', (bus1, bus2),
                                                                    new_elements)
-    
+
     if len(new_switch_idx)==0:
         net.impedance.loc[xid, 'from_bus'] = bus1
         net.impedance.loc[xid, 'to_bus'] = bus2
@@ -2953,13 +2945,13 @@
             net.impedance.loc[xid, 'from_bus'] = bus1
             # drop one auxilary bus, where no switch exists, not needed
             pp.drop_buses(net, buses=[aux_bus1])
-              
-    # correct in_service of series reactor if station switch is open  
-    # update_in_service_depending_station_switch(net, element_type="impedance", 
-    #                                            new_elements=new_elements, 
+
+    # correct in_service of series reactor if station switch is open
+    # update_in_service_depending_station_switch(net, element_type="impedance",
+    #                                            new_elements=new_elements,
     #                                            new_switch_idx=new_switch_idx,
     #                                            new_switch_closed=new_switch_closed)
-    
+
     logger.debug('created ZPU %s as impedance at index %d' % (net.impedance.at[xid, 'name'], xid))
 
 
@@ -2973,7 +2965,7 @@
     except IndexError:
         logger.error("Cannot add VAC '%s': not connected" % item.loc_name)
         return
-    
+
     in_service = monopolar_in_service(item)
     params = {
         'name': item.loc_name,
@@ -3055,7 +3047,7 @@
     except IndexError:
         logger.error("Cannot add Sind '%s': not connected" % item.loc_name)
         return
-    
+
     # create auxilary buses
     aux_bus1 = pp.create_bus(net, vn_kv=net.bus.vn_kv.at[bus1], name=net.bus.name.at[bus1]+'_aux',
                              geodata=net.bus.geo.at[bus1], type="b", zone=net.bus.zone.at[bus1],
@@ -3063,17 +3055,17 @@
     aux_bus2 = pp.create_bus(net, vn_kv=net.bus.vn_kv.at[bus2], name=net.bus.name.at[bus2]+'_aux',
                              geodata=net.bus.geo.at[bus2], type="b", zone=net.bus.zone.at[bus2],
                              in_service=True)
-    
-    sind = pp.create_series_reactor_as_impedance(net, from_bus=aux_bus1, to_bus=aux_bus2, 
+
+    sind = pp.create_series_reactor_as_impedance(net, from_bus=aux_bus1, to_bus=aux_bus2,
                                                  r_ohm=item.rrea, x_ohm=item.xrea, sn_mva=item.Sn,
                                                  name=item.loc_name,
                                                  in_service=not bool(item.outserv))
-    
+
     # consider and create station switches
     new_elements = (aux_bus1, aux_bus2)
     new_switch_idx, new_switch_closed = create_connection_switches(net, item, 2, 'b', (bus1, bus2),
                                                                    new_elements)
-    
+
     if len(new_switch_idx)==0:
         net.impedance.loc[sind, 'from_bus'] = bus1
         net.impedance.loc[sind, 'to_bus'] = bus2
@@ -3089,13 +3081,13 @@
             net.impedance.loc[sind, 'from_bus'] = bus1
             # drop one auxilary bus, where no switch exists, not needed
             pp.drop_buses(net, buses=[aux_bus1])
-              
-    # correct in_service of series reactor if station switch is open  
-    # update_in_service_depending_station_switch(net, element_type="impedance", 
-    #                                            new_elements=new_elements, 
+
+    # correct in_service of series reactor if station switch is open
+    # update_in_service_depending_station_switch(net, element_type="impedance",
+    #                                            new_elements=new_elements,
     #                                            new_switch_idx=new_switch_idx,
     #                                            new_switch_closed=new_switch_closed)
-           
+
     logger.debug('created series reactor %s as per unit impedance at index %d' %
                  (net.impedance.at[sind, 'name'], sind))
 
@@ -3113,25 +3105,25 @@
     else:
         r_ohm = item.gcap/(item.gcap**2 + item.bcap**2)
         x_ohm = -item.bcap/(item.gcap**2 + item.bcap**2)
-        
-        # create auxilary buses 
+
+        # create auxilary buses
         aux_bus1 = pp.create_bus(net, vn_kv=net.bus.vn_kv.at[bus1], name=net.bus.name.at[bus1]+'_aux',
                                  geodata=net.bus.geo.at[bus1], type="b", zone=net.bus.zone.at[bus1],
                                  in_service=True)
         aux_bus2 = pp.create_bus(net, vn_kv=net.bus.vn_kv.at[bus2], name=net.bus.name.at[bus2]+'_aux',
                                  geodata=net.bus.geo.at[bus2], type="b", zone=net.bus.zone.at[bus2],
                                  in_service=True)
-        
+
         scap = pp.create_series_reactor_as_impedance(net, from_bus=aux_bus1, to_bus=aux_bus2, r_ohm=r_ohm,
                                                      x_ohm=x_ohm, sn_mva=item.Sn,
                                                      name=item.loc_name,
                                                      in_service=not bool(item.outserv))
-        
+
         # consider and create station switches
         new_elements = (aux_bus1, aux_bus2)
         new_switch_idx, new_switch_closed = create_connection_switches(net, item, 2, 'b', (bus1, bus2),
                                                                        new_elements)
-        
+
         if len(new_switch_idx)==0:
             net.impedance.loc[scap, 'from_bus'] = bus1
             net.impedance.loc[scap, 'to_bus'] = bus2
@@ -3147,32 +3139,32 @@
                 net.impedance.loc[scap, 'from_bus'] = bus1
                 # drop one auxilary bus, where no switch exists, not needed
                 pp.drop_buses(net, buses=[aux_bus1])
-        
-        # correct in_service of series capacitor if station switch is open  
-        # update_in_service_depending_station_switch(net, element_type="impedance", 
-        #                                            new_elements=new_elements, 
+
+        # correct in_service of series capacitor if station switch is open
+        # update_in_service_depending_station_switch(net, element_type="impedance",
+        #                                            new_elements=new_elements,
         #                                            new_switch_idx=new_switch_idx,
         #                                            new_switch_closed=new_switch_closed)
 
         logger.debug('created series capacitor %s as per unit impedance at index %d' %
                      (net.impedance.at[scap, 'name'], scap))
-        
+
 def create_svc(net, item, pv_as_slack, pf_variable_p_gen, dict_net):
     # SVC is voltage controlled and therefore modelled the same way as a voltage controlled synchron machine (gen)
     # TODO: at least implement a uncontrolled svc as synchron machine with const. Q
-    # TODO: transfer item entries for usage of pp.create_svc, x_l_ohm, x_cvar_ohm, 
+    # TODO: transfer item entries for usage of pp.create_svc, x_l_ohm, x_cvar_ohm,
     #       thyristor_firing_angle must be computed
     name = item.loc_name
     sid = None
     element = None
     logger.debug('>> creating synchronous machine <%s>' % name)
-   
+
     try:
         bus1 = get_connection_nodes(net, item, 1)
     except IndexError:
         logger.error("Cannot add SVC '%s': not connected" % name)
         return
-    
+
     if item.i_ctrl==1: # 0: no control, 1: voltage control, 2: reactive power control
         logger.debug('creating SVC %s as gen' % name)
         vm_pu = item.usetp
@@ -3180,15 +3172,15 @@
         svc = pp.create_gen(net, bus=bus1[0], p_mw=0, vm_pu=vm_pu,
                             name=name, type="SVC", in_service=in_service)
         element = 'gen'
-        
+
         if svc is None or element is None:
             logger.error('Error! SVC not created')
         logger.debug('created svc at index <%s>' % svc)
-        
+
         net[element].loc[svc, 'description'] = ' \n '.join(item.desc) if len(item.desc) > 0 else ''
         add_additional_attributes(item, net, element, svc, attr_dict={"for_name": "equipment"},
                                   attr_list=["sernum", "chr_name", "cpSite.loc_name"])
-        
+
         if item.HasResults(0):  # 'm' results...
             logger.debug('<%s> has results' % name)
             net['res_' + element].at[svc, "pf_p"] = ga(item, 'm:P:bus1') #* multiplier
@@ -3196,7 +3188,7 @@
         else:
             net['res_' + element].at[svc, "pf_p"] = np.nan
             net['res_' + element].at[svc, "pf_q"] = np.nan
-    else:    
+    else:
         logger.info('not creating SVC for %s' % item.loc_name)
 
 
@@ -3360,7 +3352,7 @@
         #raise UserWarning("error while creating station controller: sgen names must be unique")
     else:
         duplicated_sgen_names = False
-        
+
     gen_types = []
     for s in machines:
         if s.ip_ctrl == 1:
@@ -3396,11 +3388,11 @@
 
     gen_element = gen_types[0]
     gen_element_index = []
-    if duplicated_sgen_names==False: 
+    if duplicated_sgen_names==False:
         for s in machines:
             gen_element_index.append(net[gen_element].loc[net[gen_element].name == s.loc_name].index.values[0])
     else:
-        # check if gen_element has set controller 
+        # check if gen_element has set controller
         for s in machines:
             gen_element_index_try = net[gen_element].loc[net[gen_element].name == s.loc_name].index.values
             if len(gen_element_index_try)==1:
@@ -3412,7 +3404,7 @@
                     raise UserWarning("error while creating station controller: sgen and controler names must be unique")
                 else:
                     gen_element_index.append(gen_element_index_try_again[0])
-                              
+
     if len(gen_element_index) != len(machines):
         raise UserWarning("station controller: could not properly identify the machines")
 
@@ -3426,18 +3418,12 @@
         elif m is not None and not isinstance(item.cvqq, list):
             distribution.append(item.cvqq / 100)
         i = i + 1
-<<<<<<< HEAD
-    
+
+    if item.imode > 2:
+        raise NotImplementedError(f"{item}: reactive power distribution {item.imode=} not implemented")
+
     if sum(distribution)!=1:
         logger.info(f'{item}: sum of reactive power dstribution is unequal to 1 but will be normalized in binary search control.')
-    
-    if item.imode>2: #!= 0:
-        raise NotImplementedError(f"{item}: reactive power distribution {item.imode} not implemented")
-=======
-
-    if item.imode > 2:
-        raise NotImplementedError(f"{item}: reactive power distribution {item.imode=} not implemented")
->>>>>>> 0b74d27f
 
     phase = item.i_phase
     if phase != 0:
