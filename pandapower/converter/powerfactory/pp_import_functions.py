import bisect
import math
import numbers
import re
from itertools import combinations
from typing import Literal, Optional, Union

import geojson
import networkx as nx
import numpy as np
from pandas import DataFrame

from pandapower.auxiliary import ADict, get_free_id
from pandapower.control import ContinuousTapControl, DiscreteTapControl, _create_trafo_characteristics, \
    BinarySearchControl, \
    DroopControl

from pandapower.create import create_empty_network, create_bus, create_bus_dc, create_load, create_switch, \
    create_shunt, create_line, create_line_from_parameters, create_line_dc, create_sgen, create_gen, create_ext_grid, \
    create_asymmetric_sgen, create_line_dc_from_parameters, create_asymmetric_load, create_transformer, \
    create_transformer_from_parameters, create_transformer3w_from_parameters, create_impedance, create_xward, \
    create_ward, create_series_reactor_as_impedance
from pandapower.create import \
    create_bus as create_bus_pp, \
    create_load as create_load_pp, \
    create_vsc as create_vsc_pp, \
    create_line as create_line_pp, \
    create_shunt as create_shunt_pp
from pandapower.results import reset_results
from pandapower.run import set_user_pf_options
from pandapower.std_types import add_zero_impedance_parameters, std_type_exists, create_std_type, available_std_types, \
    load_std_type
from pandapower.toolbox.grid_modification import set_isolated_areas_out_of_service, drop_inactive_elements, drop_buses
from pandapower.topology import create_nxgraph
from pandapower.control.util.auxiliary import create_q_capability_characteristics_object
from pandapower.control.util.characteristic import SplineCharacteristic


import logging

logger = logging.getLogger(__name__)

# Define global variables
line_dict = {}
trafo_dict = {}
switch_dict = {}
bus_dict = {}
grf_map = {}

# import network to pandapower:
import pandas as pd

def ga(element, attr):
    return element.GetAttribute(attr)

def from_pf(
        dict_net,
        pv_as_slack=True,
        pf_variable_p_loads='plini',
        pf_variable_p_gen='pgini',
        flag_graphics: Literal["GPS", "no geodata"] = 'GPS',
        tap_opt="nntap",
        export_controller=True,
        handle_us: Literal["Deactivate", "Drop", "Nothing"] = "Deactivate",
        max_iter=None,
        is_unbalanced=False,
        create_sections=True
):
    global line_dict, trafo_dict, switch_dict, bus_dict, grf_map
    line_dict = {}
    trafo_dict = {}
    switch_dict = {}
    logger.debug("__name__: %s" % __name__)
    logger.debug('started from_pf')
    logger.info(logger.__dict__)
    # TODO: add proper errors and warnings: suggestion: everything that causes mismatch -> error, others: warnings
    flag_graphics = flag_graphics if flag_graphics in ['GPS', 'no geodata'] else 'graphic objects'

    logger.debug('collecting grid')
    grid_name = dict_net['ElmNet'].loc_name
    base_sn_mva = dict_net['global_parameters']['base_sn_mva']
    net = create_empty_network(grid_name, sn_mva=base_sn_mva)

    reset_results(net, mode="pf_3ph")
    if max_iter is not None:
        set_user_pf_options(net, max_iteration=max_iter)
    logger.info('creating grid %s' % grid_name)
    if 'res_switch' not in net.keys():
        net['res_switch'] = DataFrame(columns=['pf_closed', 'pf_in_service'], dtype='bool')

    logger.debug('creating buses')
    # create buses:
    bus_dict = {}
    grf_map = dict_net.get('graphics', {})
    logger.debug('the graphic mapping is: %s' % grf_map)

    # ist leider notwendig
    n = 0
    for n, bus in enumerate(dict_net['ElmTerm'], 1):
        create_pp_bus(net=net, item=bus, flag_graphics=flag_graphics, is_unbalanced=is_unbalanced)
    if n > 0: logger.info('imported %d buses' % n)

    logger.debug('creating external grids')
    # create external networks:
    n = 0
    for n, ext_net in enumerate(dict_net['ElmXnet'], 1):
        multiplier = get_power_multiplier(ext_net, pf_variable_p_gen)
        is_definite_ext_grid=False
        create_ext_net(net=net, item=ext_net, pv_as_slack=pv_as_slack, is_unbalanced=is_unbalanced,
                       multiplier=multiplier, is_definite_ext_grid=is_definite_ext_grid)
    if n > 0: logger.info('imported %d external grids' % n)

    logger.debug('creating loads')
    # create loads:
    n = 0
    for n, load in enumerate(dict_net['ElmLod'], 1):
        try:
            create_pp_load(net=net, item=load, pf_variable_p_loads=pf_variable_p_loads,
                        dict_net=dict_net, is_unbalanced=is_unbalanced)
        except RuntimeError as err:
            logger.debug('load failed at import and was not imported: %s' % err)
    if n > 0: logger.info('imported %d loads' % n)

    logger.debug('creating lv loads')
    # create loads:
    n = 0
    for n, load in enumerate(dict_net['ElmLodlv'], 1):
        try:
            create_pp_load(net=net, item=load, pf_variable_p_loads=pf_variable_p_loads,
                        dict_net=dict_net, is_unbalanced=is_unbalanced)
        except RuntimeError as err:
            logger.warning('load failed at import and was not imported: %s' % err)
    if n > 0: logger.info('imported %d lv loads' % n),

    logger.debug('creating mv loads')
    # create loads:
    n = 0
    for n, load in enumerate(dict_net['ElmLodmv'], 1):
        try:
            create_pp_load(net=net, item=load, pf_variable_p_loads=pf_variable_p_loads,
                        dict_net=dict_net, is_unbalanced=is_unbalanced)
        except RuntimeError as err:
            logger.error('load failed at import and was not imported: %s' % err)
    if n > 0: logger.info('imported %d mv loads' % n)

    #    logger.debug('sum loads: %.3f' % sum(net.load.loc[net.load.in_service, 'p_mw']))

    logger.debug('creating static generators')
    # create static generators:
    n = 0
    for n, gen in enumerate(dict_net['ElmGenstat'], 1):
        try:
            create_sgen_genstat(net=net, item=gen, pv_as_slack=pv_as_slack,
                                pf_variable_p_gen=pf_variable_p_gen, dict_net=dict_net, is_unbalanced=is_unbalanced,
                                export_ctrl=export_controller)
        except RuntimeError as err:
            logger.debug('sgen failed at import and was not imported: %s' % err)
    if n > 0: logger.info('imported %d static generators' % n)

    logger.debug('creating pv generators as static generators')

    # create pv generators:
    n = 0
    for n, pv in enumerate(dict_net['ElmPvsys'], 1):
        create_sgen_genstat(net=net, item=pv, pv_as_slack=pv_as_slack,
                            pf_variable_p_gen=pf_variable_p_gen, dict_net=dict_net, is_unbalanced=is_unbalanced,
                            export_ctrl=export_controller)
    if n > 0: logger.info('imported %d pv generators' % n)

    logger.debug('creating asynchronous machines')
    # create asynchronous machines:
    n = 0
    for n, asm in enumerate(dict_net['ElmAsm'], n):
        create_sgen_asm(net=net, item=asm, pf_variable_p_gen=pf_variable_p_gen, dict_net=dict_net)
    if n > 0: logger.info('imported %d asynchronous machines' % n)

    logger.debug('creating synchronous machines')
    # create synchronous machines:
    n = 0
    for n, gen in enumerate(dict_net['ElmSym'], n):
        create_sgen_sym(net=net, item=gen, pv_as_slack=pv_as_slack,
                        pf_variable_p_gen=pf_variable_p_gen, dict_net=dict_net,
                        export_ctrl=export_controller)
    if n > 0: logger.info('imported %d synchronous machines' % n)

    logger.debug('creating transformers')

    # create trafos:
    n = 0
    for n, trafo in enumerate(dict_net['ElmTr2'], 1):
        create_trafo(net=net, item=trafo, export_controller=export_controller, tap_opt=tap_opt,
                     is_unbalanced=is_unbalanced, hunting_limit=dict_net["lvp_params"]["hunting_limit"])
    if n > 0: logger.info('imported %d trafos' % n)

    logger.debug('creating 3W-transformers')
    # create 3w-trafos:
    n = 0
    for n, trafo in enumerate(dict_net['ElmTr3'], 1):
        create_trafo3w(net=net, item=trafo, tap_opt=tap_opt)
    if n > 0:
        logger.info('imported %d 3w-trafos' % n)
        set_user_pf_options(net, trafo3w_losses='star')

    logger.debug('creating switches (couplings)')
    # create switches (ElmCoup):
    n = 0
    for n, coup in enumerate(dict_net['ElmCoup'], 1):
        create_coup(net=net, item=coup)
    if n > 0: logger.info('imported %d coups' % n)

    logger.debug('creating fuses (as couplings)')
    # create fuses (RelFuse):
    n = 0
    for n, fuse in enumerate(dict_net['RelFuse'], 1):
        create_coup(net=net, item=fuse, is_fuse=True)
    if n > 0: logger.info('imported %d fuses' % n)

    logger.debug('creating shunts')
    # create shunts (ElmShnt):
    n = 0
    for n, shunt in enumerate(dict_net['ElmShnt'], 1):
        create_pp_shunt(net=net, item=shunt)
    if n > 0: logger.info('imported %d shunts' % n)

    logger.debug('creating impedances')
    # create zpu (ElmZpu):
    n = 0
    for n, zpu in enumerate(dict_net['ElmZpu'], 1):
        create_zpu(net=net, item=zpu)
    if n > 0: logger.info('imported %d impedances' % n)

    logger.debug('creating series inductivity as impedance')
    # create series inductivity as impedance (ElmSind):
    n = 0
    for n, sind in enumerate(dict_net['ElmSind'], 1):
        create_sind(net=net, item=sind)
    if n > 0: logger.info('imported %d SIND' % n)

    logger.debug('creating series capacity as impedance')
    # create series capacity as impedance (ElmScap):
    n = 0
    for n, scap in enumerate(dict_net['ElmScap'], 1):
        create_scap(net=net, item=scap)
    if n > 0: logger.info('imported %d SCAP' % n)

    logger.debug('creating static var compensator')
    # create static var compensator (SVC) with control same as voltage controlled synchron machine (ElmSvs):
    n = 0
    for n, svc in enumerate(dict_net['ElmSvs'], 1):
          create_svc(net=net, item=svc, pv_as_slack=pv_as_slack,
                   pf_variable_p_gen=pf_variable_p_gen, dict_net=dict_net)
    if n > 0: logger.info('imported %d SVC' % n)

    # create vac (ElmVac):
    n = 0
    for n, vac in enumerate(dict_net['ElmVac'], 1):
        create_vac(net=net, item=vac)
    if n > 0: logger.info('imported %d VAC' % n)

    # create vac (ElmVsc):
    # n = 0
    # for n, vscmono in enumerate(dict_net['ElmVscmono'], 1):
    #     create_vscmono(net=net, item=vscmono)
    # if n > 0: logger.info('imported %d VSC (mono)' % n)

    # # create vac (ElmVsc):
    # n = 0
    # for n, vsc in enumerate(dict_net['ElmVsc'], 1):
    #     create_vsc(net=net, item=vsc)
    # if n > 0: logger.info('imported %d VSC' % n)

    # logger.debug('creating switches')
    # # create switches (StaSwitch):
    # n = 0
    # for switch in dict_net['StaSwitch']:
    #     create_switch(net=net, item=switch)
    #     n += 1
    # logger.info('imported %d switches' % n)

    for idx, row in net.trafo.iterrows():
        propagate_bus_coords(net, row.lv_bus, row.hv_bus)

    for idx, row in net.switch[net.switch.et == 'b'].iterrows():
        propagate_bus_coords(net, row.bus, row.element)

    # we do lines last because of propagation of coordinates
    logger.debug('creating lines')
    # create lines:
    n = 0
    for n, line in enumerate(dict_net['ElmLne'], 0):
        create_pp_line(net=net, item=line, flag_graphics=flag_graphics, create_sections=create_sections,
                    is_unbalanced=is_unbalanced)
    logger.info('imported %d lines' % (len(net.line.line_idx.unique())) if len(net.line) else 0)
    net.line['section_idx'] = 0
    if dict_net['global_parameters']["iopt_tem"] == 1:
        set_user_pf_options(net, consider_line_temperature=True)
    if dict_net['global_parameters']["global_load_voltage_dependency"] == 1:
        set_user_pf_options(net, voltage_depend_loads=True)
    else:
        set_user_pf_options(net, voltage_depend_loads=False)

    if len(dict_net['ElmLodlvp']) > 0:
        lvp_dict = get_lvp_for_lines(dict_net)
        logger.debug(lvp_dict)
        split_all_lines(net, lvp_dict)

    # create station controllers (ElmStactrl):
    if export_controller:
        n = 0
        for n, stactrl in enumerate(dict_net['ElmStactrl'], 1):
            create_stactrl(net=net, item=stactrl)
        if n > 0: logger.info('imported %d station controllers' % n)

    remove_folder_of_std_types(net)

    ### don't import the ElmLodlvp for now...
    # logger.debug('creating lv partial loads')
    # # create loads:
    # n = 0
    # for n, load in enumerate(dict_net['ElmLodlvp'], 1):
    #     create_load(net=net, item=load, pf_variable_p_loads=pf_variable_p_loads)
    # if n > 0: logger.info('imported %d lv partial loads' % n)

    # # here we import the partial LV loads that are part of lines because of line section
    # coordinates
    # logger.debug('creating lv partial loads')
    # # create loads:
    # n = 0
    # for n, load in enumerate(dict_net['ElmLodlvp'], 1):
    #     try:
    #         create_pp_load(net=net, item=load, pf_variable_p_loads=pf_variable_p_loads)
    #     except NotImplementedError:
    #         logger.debug('load %s not imported because it is not contained in ElmLod' % load)
    # if n > 0: logger.info('imported %d lv partial loads' % n)

    # if len(dict_net['ElmLodlvp']) > 0:
    #     n = 0
    #     for line in dict_net['ElmLne']:
    #         partial_loads = line.GetContents('*.ElmLodlvp')
    #         partial_loads.sort(key=lambda x: x.lneposkm)
    #         for load in partial_loads:
    #             create_pp_load(net=net, item=load, pf_variable_p_loads=pf_variable_p_loads)
    #             n += 1
    #     logger.info('imported %d lv partial loads' % n)

    if handle_us == "Deactivate":
        logger.info('deactivating unsupplied elements')
        set_isolated_areas_out_of_service(net)
    elif handle_us == "Drop":
        logger.info('dropping inactive elements')
        drop_inactive_elements(net)
    elif handle_us != "Nothing":
        raise ValueError("handle_us should be 'Deactivate', 'Drop' or 'Nothing', "
                         "received: %s" % handle_us)

    if is_unbalanced:
        add_zero_impedance_parameters(net)

    # --------- create reactive power capability characteristics ---------
    if 'q_capability_curve_table' in net and not net['q_capability_curve_table'].empty:
        logger.info('Create q_capability_characteristics_object')
        create_q_capability_characteristics_object(net)

    logger.info('imported net')
    return net


def get_graphic_object(item):
    try:
        graphic_object = grf_map[item]
    except KeyError as err:
        logger.warning('graphic object missing for element %s: %s' % (item, err))
        return None
    else:
        return graphic_object


def add_additional_attributes(item, net, element, element_id, attr_list=None, attr_dict=None):
    """
    Adds additonal atributes from powerfactory such as sernum or for_name

    @param item: powerfactory item
    @param net: pp net
    @param element: pp element namme (str). e.g. bus, load, sgen
    @param element_id: element index in pp net
    @param attr_list: list of attribtues to add. e.g. ["sernum", "for_name"]
    @param attr_dict: names of an attribute in powerfactory and in pandapower
    @return:
    """
    if attr_dict is None:
        attr_dict = {k: k for k in attr_list}
    
    if attr_list is not None:
        for attr_l in attr_list:
            if attr_l in attr_dict:
                continue
            else:
                attr_dict[attr_l] = attr_l
                
    for attr in attr_dict.keys():
        if '.' in attr:
            # go in the object chain of a.b.c.d until finally get the chr_name
            obj = item
            for a in attr.split('.'):
                if hasattr(obj, 'HasAttribute') and obj.HasAttribute(a):
                    obj = obj.GetAttribute(a)
            if obj is not None and isinstance(obj, str):
                net[element].loc[element_id, attr_dict[attr]] = obj

        elif item.HasAttribute(attr):
            chr_name = item.GetAttribute(attr)
            if chr_name is not None:
                if isinstance(chr_name, (str, numbers.Number)):
                    net[element].loc[element_id, attr_dict[attr]] = chr_name
                elif isinstance(chr_name, list):
                    if len(chr_name) > 1:
                        logger.warning(f"element type {element}: {item.loc_name} - attribute {attr} is a list with more than 1 items - taking only the first element of the list.")
                    elif len(chr_name) == 0:
                        continue
                    net[element].loc[element_id, attr_dict[attr]] = chr_name[0]


def create_pp_bus(net, item, flag_graphics, is_unbalanced):
    # add geo data
    if flag_graphics == 'GPS':
        x = item.GetAttribute('e:GPSlon')
        y = item.GetAttribute('e:GPSlat')
    elif flag_graphics == 'graphic objects':
        graphic_object = get_graphic_object(item)
        if graphic_object:
            x = graphic_object.GetAttribute('rCenterX')
            y = graphic_object.GetAttribute('rCenterY')
            # add gr coord data
        else:
            x, y = 0, 0
    else:
        x, y = 0, 0

    # Commented out because geojson is set up to do the precision handling
    # # only values > 0+-1e-3 are entered into the bus.geo
    # if x > 1e-3 or y > 1e-3:
    #     geodata = (x, y)
    # else:
    #     geodata = None

    usage = ["b", "m", "n"]
    params = {
        'name': item.loc_name,
        'vn_kv': item.uknom,
        'in_service': not bool(item.outserv),
        'type': usage[item.iUsage],
        'geodata': (x, y),
    }

    system_type = {0: "ac", 1: "dc", 2: "ac/bi"}[item.systype]

    try:
        params['zone'] = item.Grid.loc_name.split('.ElmNet')[0]
    except AttributeError:
        params['zone'] = item.cpGrid.loc_name.split('.ElmNet')[0]

    logger.debug(f">> creating {system_type} bus <{params['name']}>")

    if system_type == "ac":
        bid = create_bus_pp(net, **params)
        table = "bus"
    elif system_type == "dc":
        bid = create_bus_dc(net, **params)
        table = "bus_dc"
    else:
        raise NotImplementedError(f"Only buses with system type AC or DC are supported, "
                                  f"but f{item.loc_name} has system type {system_type}")
    # add the bus to the bus dictionary
    bus_dict[item] = bid

    get_pf_bus_results(net, item, bid, is_unbalanced, system_type)

    substat_descr = ''
    if item.HasAttribute('cpSubstat'):
        substat = item.cpSubstat
        if substat is not None:
            logger.debug('adding substat %s to descr of bus %s (#%d)' %
                         (substat, params['name'], bid))
            substat_descr = substat.loc_name
        else:
            logger.debug("bus has no substat description")
    else:
        logger.debug('bus %s is not part of any substation' %
                     params['name'])

    if len(item.desc) > 0:
        descr = ' \n '.join(item.desc)
    elif item.fold_id:
        descr = item.fold_id.loc_name
    else:
        descr = ''

    logger.debug('adding descr <%s> to bus' % descr)

    net[table].at[bid, "description"] = descr
    net[table].at[bid, "substat"] = substat_descr
    net[table].at[bid, "folder_id"] = item.fold_id.loc_name
    
    attr_dict={"for_name": "equipment", "cimRdfId": "origin_id", "cpSite.loc_name": "site"}
    add_additional_attributes(item, net, table, bid, attr_dict=attr_dict,
                              attr_list=["sernum", "chr_name"])


def get_pf_bus_results(net, item, bid, is_unbalanced, system_type):
    if is_unbalanced:
        bus_type = "res_bus_3ph"
        result_variables = {
            "pf_vm_a_pu": "m:u:A",
            "pf_va_a_degree": "m:phiu:A",
            "pf_vm_b_pu": "m:u:B",
            "pf_va_b_degree": "m:phiu:B",
            "pf_vm_c_pu": "m:u:C",
            "pf_va_c_degree": "m:phiu:C",
        }
    elif system_type == "ac":
        bus_type = "res_bus"
        result_variables = {
            "pf_vm_pu": "m:u",
            "pf_va_degree": "m:phiu"
        }
    else:
        bus_type = "res_bus_dc"
        result_variables = {"pf_vm_pu": "m:u"}

    for res_var_pp, res_var_pf in result_variables.items():
        res = np.nan
        if item.HasResults(0):
            res = item.GetAttribute(res_var_pf)
        # dc bus voltage can be negative:
        net[bus_type].at[bid, res_var_pp] = np.abs(res) if "vm_pu" in res_var_pp else res


# # This one deletes all the results :(
# # Don't use it
# def find_bus_index_in_net(item, net=None):
#     foreign_key = int(item.GetAttribute('for_name'))
#     return foreign_key


# Is unfortunately not that safe :(
# Don't use it
# def find_bus_index_in_net(item, net):
#     usage = ["b", "m", "n"]
#     # to be sure that the bus is the correct one
#     name = item.GetAttribute('loc_name')
#     bus_type = usage[item.GetAttribute('iUsage')]
#     logger.debug('looking for bus <%s> in net' % name)
#
#     if item.HasAttribute('cpSubstat'):
#         substat = item.GetAttribute('cpSubstat')
#         if substat is not None:
#             descr = substat.GetAttribute('loc_name')
#             logger.debug('bus <%s> has substat, descr is <%s>' % (name, descr))
#         else:
#             # omg so ugly :(
#             descr = item.GetAttribute('desc')
#             descr = descr[0] if len(descr) > 0 else ""
#             logger.debug('substat is none, descr of bus <%s> is <%s>' % (name, descr))
#     else:
#         descr = item.GetAttribute('desc')
#         descr = descr[0] if len(descr) > 0 else ""
#         logger.debug('no attribute "substat", descr of bus <%s> is <%s>' % (name, descr))
#
#     try:
#         zone = item.GetAttribute('Grid')
#         zone_name = zone.GetAttribute('loc_name').split('.ElmNet')[0]
#         logger.debug('zone "Grid" found: <%s>' % zone_name)
#     except:
#         zone = item.GetAttribute('cpGrid')
#         zone_name = zone.GetAttribute('loc_name').split('.ElmNet')[0]
#         logger.debug('zone "cpGrid" found: <%s>' % zone_name)
#
#     temp_df_a = net.bus[net.bus.zone == zone_name]
#     temp_df_b = temp_df_a[temp_df_a.type == bus_type]
#     temp_df_c = temp_df_b[temp_df_a.description == descr]
#     bus_index = temp_df_c[temp_df_b.name == name].index.values[0]
#     logger.debug('bus index in net of bus <%s> is <%d>' % (name, bus_index))
#
#     return bus_index


def get_connection_nodes(net, item, num_nodes):
    buses = []
    table = "bus"
    for i in range(num_nodes):
        try:
            pf_bus = item.GetNode(i)
        except Exception as err:
            logger.error('GetNode failed for %s' % item)
            logger.error(err)
            pf_bus = None
        if pf_bus is None:
            if num_nodes == 1:
                logger.error(f"{item} has no connection node")
                raise IndexError
            buses.append(None)
        else:
            if pf_bus.systype == 1:
                table = "bus_dc"
            logger.debug("got bus %s" % pf_bus.loc_name)
            pp_bus = bus_dict[pf_bus]
            if num_nodes == 1:
                return pp_bus, table
            buses.append(pp_bus)

    if all([b is None for b in buses]):
        logger.error("Element %s is Disconnected: buses are %s" %
                     (item.loc_name, buses))
        raise IndexError
    elif None in buses:
        logger.debug('exising buses: %s' % buses)
        existing_bus = (set(buses) - {None}).pop()
        name = net[table].at[existing_bus, "name"] + "_aux"
        new_buses = []
        # determine the voltage needed
        # check if trafo
        v = []
        pf_class = item.GetClassName()
        logger.warning("object %s of class %s is not properly connected - creating auxiliary buses."
                       " check if the auxiliary buses have been created with correct voltages" % (
                           item, pf_class))

        if pf_class == "ElmTr2":
            v.append(item.GetAttribute('t:utrn_h'))
            v.append(item.GetAttribute('t:utrn_l'))
        elif pf_class == "ElmTr3":
            v.append(item.GetAttribute('t:utrn3_h'))
            v.append(item.GetAttribute('t:utrn3_m'))
            v.append(item.GetAttribute('t:utrn3_l'))
        else:
            v = [net[table].vn_kv.at[existing_bus] for _ in buses]

        # the order of buses must be the same as the order of voltage values
        # imo this could be more robust, because we don't know in what order item.GetNode(i)
        # actually returns the values, we can only rely on PF that it always is hv, mv, lv etc.
        for b, vv in zip(buses, v):
            if b is None:
                if table == "bus":
                    aux_bus = create_bus_pp(net, vv, type="n", name=name)
                else:
                    aux_bus = create_bus_dc(net, vv, type="n", name=name)
                new_buses.append(aux_bus)
                logger.debug("Created new bus '%s' for disconected line " % name)
            else:
                new_buses.append(b)
        return tuple(new_buses), table
    else:
        return tuple(buses), table


def import_switch(item, idx_cubicle):
    logger.debug('importing switch for %s (%d)' % (item.loc_name, idx_cubicle))
    switch_types = {"cbk": "CB", "sdc": "LBS", "swt": "LS", "dct": "DS"}
    cub = item.GetCubicle(idx_cubicle)
    if cub is None:
        return None, None, None
    switches = cub.GetContents('*.StaSwitch')
    if len(switches) > 1:
        logger.error('more then 1 switch found for %s: %s' % (item, switches))
    if len(switches) != 0:
        switch = switches[0]
        switch_in_service = not bool(switch.outserv) if switch.HasAttribute('outserv') else True
        switch_name = switch.cDisplayName
        if not switch.HasAttribute('isclosed'):
            logger.warning('switch %s does not have the attribute isclosed!!!' % switch)
        switch_is_closed = bool(switch.on_off) and bool(switch.isclosed) and switch_in_service
        switch_usage = switch_types.get(switch.aUsage, 'unknown')
        return switch_is_closed, switch_usage, switch_name
    else:
        return None, None, None


def create_connection_switches(net, item, number_switches, et, buses, elements):
    # False if open, True if closed, None if no switch
    logger.debug('creating connection switches')
    new_switch_idx = []
    new_switch_closed = []
    for i in range(number_switches):
        switch_is_closed, switch_usage, switch_name = import_switch(item, i)
        logger.debug('switch closed: %s, switch_usage: %s' % (switch_is_closed, switch_usage))
        if switch_is_closed is not None:
            cd = create_switch(net, bus=buses[i], element=elements[i], et=et,
                               closed=switch_is_closed, type=switch_usage, name=switch_name)
            net.res_switch.loc[cd, ['pf_closed', 'pf_in_service']] = switch_is_closed, True
            new_switch_idx.append(cd)
            new_switch_closed.append(switch_is_closed)
    return new_switch_idx, new_switch_closed


def get_coords_from_buses(net, from_bus, to_bus, **kwargs):
    coords: list[tuple[float, float]] = []
    from_geo: Optional[str] = None
    to_geo: Optional[str] = None
    if from_bus in net.bus.index:
        from_geo: str = net.bus.loc[from_bus, 'geo']

    if to_bus in net.bus.index:
        to_geo: str = net.bus.loc[to_bus, 'geo']

    if from_geo and to_geo:
        coords = [geojson.utils.coords(geojson.loads(from_geo)), geojson.utils.coords(geojson.loads(to_geo))]
        coords = [tuple((x, y)) for item in coords for x, y in item]
        logger.debug('got coords from buses: %s' % coords)
    else:
        logger.debug('no coords for line between buses %d and %d' % (from_bus, to_bus))
    return coords


def get_coords_from_item(item):
    # function reads geodata from item directly (for lines this is in item.GPScoords)
    coords = item.GPScoords
    try:
        # lat / lon must be switched in my example (karlsruhe). Check if this is always right
        c = tuple((x, y) for [y, x] in coords)
    except ValueError:
        try:
            c = tuple((x, y, z) for [y, x, z] in coords)
        except ValueError:
            c = []
    return c


def get_coords_from_grf_object(item):
    logger.debug('getting coords from gr_obj')
    # center_x = ga(grf_map[item], 'rCenterX')
    # center_y = ga(grf_map[item], 'rCenterY')
    # coords = [[center_x, center_y]]

    graphic_object = get_graphic_object(item)
    if graphic_object:
        coords = []
        cons = graphic_object.GetContents('*.IntGrfcon')
        cons.sort(key=lambda x: x.iDatConNr)
        for c in cons:
            con_nr = c.iDatConNr
            x_list = c.rX
            y_list = c.rY
            coords_list = list(list(t) for t in zip(x_list, y_list) if t != (-1, -1))
            if con_nr == 0:
                coords_list = coords_list[::-1]
            coords.extend(coords_list)
        if len(coords) == 0:
            coords = [[graphic_object.rCenterX, graphic_object.rCenterY]] * 2
        logger.debug('extracted line coords from graphic object: %s' % coords)
    else:
        coords = []

    return coords


def create_pp_line(net, item, flag_graphics, create_sections, is_unbalanced):
    params = {'parallel': item.nlnum, 'name': item.loc_name}
    logger.debug('>> creating line <%s>' % params['name'])
    logger.debug('line <%s> has <%d> parallel lines' % (params['name'], params['parallel']))

    logger.debug('asked for buses')
    # here: implement situation if line not connected

    try:
        (params['bus1'], params['bus2']), bus_table = get_connection_nodes(net, item, 2)
    except IndexError:
        logger.debug("Cannot add Line '%s': not connected" % params['name'])
        return
    except:
        logger.error("Error while exporting Line '%s'" % params['name'])
        return

    ac = bus_table == "bus"
    line_table = "line" if ac else "line_dc"

    corridor = get_free_id(net[line_table])
    line_sections = item.GetContents('*.ElmLnesec')
    # geodata
    if flag_graphics == 'no geodata':
        coords = []
    elif flag_graphics == 'GPS':
        if len(item.GPScoords) > 0:
            coords = get_coords_from_item(item)
        else:
            coords = get_coords_from_buses(net, params['bus1'], params['bus2'])  # todo
    else:
        coords = get_coords_from_grf_object(item)

    if len(line_sections) == 0:
        if coords:
            params["geodata"] = coords
        logger.debug('line <%s> has no sections' % params['name'])
        lid = create_line_normal(net=net, item=item, is_unbalanced=is_unbalanced, ac=ac, **params)
        sid_list = [lid]
        logger.debug('created line <%s> with index <%d>' % (params['name'], lid))

    else:
        logger.debug('line <%s> has sections' % params['name'])
        if create_sections:
            if not ac:
                raise NotImplementedError(f"Export of lines with line sections only implemented for AC lines ({item})")
            sid_list = create_line_sections(net=net, item_list=line_sections, line=item,
                                            coords=coords, is_unbalanced=is_unbalanced, **params)
        else:
            lidx = create_line_no_sections(net, item, line_sections, params["bus1"], params["bus2"], coords,
                                           is_unbalanced, ac)
            sid_list = [lidx]
        logger.debug('created <%d> line sections for line <%s>' % (len(sid_list), params['name']))

    line_dict[item] = sid_list
    net[line_table].loc[sid_list, "line_idx"] = corridor
    net[line_table].loc[sid_list, "folder_id"] = item.fold_id.loc_name
    net[line_table].loc[sid_list, "equipment"] = item.for_name

    if ac:
        new_elements = (sid_list[0], sid_list[-1])
        new_switch_idx, new_switch_closed = create_connection_switches(net, item, 2, 'l',
                                                                       (params['bus1'], params['bus2']),
                                                                       new_elements)
        # correct in_service of lines if station switch is open
        # update_in_service_depending_station_switch(net, element_type="line",
        #                                            new_elements=new_elements,
        #                                            new_switch_idx=new_switch_idx,
        #                                            new_switch_closed=new_switch_closed)

    logger.debug('line <%s> created' % params['name'])


def point_len(
        p1: tuple[Union[float, int], Union[float, int]],
        p2: tuple[Union[float, int], Union[float, int]]) -> float:
    """
    Calculate distance between p1 and p2
    """
    x1, y1 = p1
    x2, y2 = p2
    return ((x1 - x2) ** 2 + (y1 - y2) ** 2) ** 0.5


def calc_len_coords(coords: list[tuple[Union[float, int], Union[float, int]]]) -> float:
    """
    Calculate the sum of point distances in list of coords
    """
    tot_len = 0
    for i in range(len(coords) - 1):
        tot_len += point_len(coords[i], coords[i + 1])
    return tot_len


def cut_coords_segment(p1, p2, split_len):
    # finds the point where the line segment is cut in two
    # use scale_factor before calling this
    if split_len == 0:
        logger.debug('split_len=0: return %s' % p1)
        return p1
    tot_len = point_len(p1, p2)
    if split_len == tot_len:
        logger.debug('split_len=tot_len (%.3f): return %s' % (tot_len, p2))
        return p2
    x1, y1 = p1
    x2, y2 = p2
    x_k = x2 * split_len / tot_len + x1 * (tot_len - split_len) / tot_len
    y_k = y2 * split_len / tot_len + y1 * (tot_len - split_len) / tot_len
    logger.debug('cut coords segment: p1=%s, p2=%s, split_len=%.3f, x_k = %.3f, y_k = %.3f' %
                 (p1, p2, split_len, x_k, y_k))
    return x_k, y_k


def get_section_coords(coords, sec_len, start_len, scale_factor):
    tol = 1e-6
    # get the starting point of section
    logger.debug('calculating section coords: sec_len=%.3f, start_len=%.3f, scale_factor=%.3f' %
                 (sec_len, start_len, scale_factor))
    if abs(sec_len) < tol and scale_factor == 0:
        logger.debug('cannot do anything: sec_len and scale factor are 0')
        sec_coords = [coords[0], coords[1]]
        return sec_coords
    elif scale_factor == 0:
        logger.error('scale factor==0')
        sec_coords = [coords[0], coords[1]]
        return sec_coords
    elif abs(sec_len) < tol:
        logger.debug('section length is 0')

    len_i = 0
    i = 0
    sec_coords = []
    logger.debug('len coords: %d, coords: %s' % (len(coords), coords))
    # find starting point
    for i in range(len(coords) - 1):
        len_i += point_len(coords[i], coords[i + 1])
        logger.debug('i: %d, len_i: %.3f' % (i, len_i * scale_factor))
        # catch if line has identical coords
        if not len_i:
            sec_coords = coords
            return sec_coords

        if len_i * scale_factor > start_len or abs(len_i * scale_factor - start_len) <= tol:
            logger.debug('len_i>start_len: cut coords segment')
            logger.debug('coords[i]: %s, coods[i+1]: %s' % (coords[i], coords[i + 1]))
            if start_len == 0:
                sec_coords = [[coords[i][0], coords[i][1]]]
            else:
                x_k, y_k = cut_coords_segment(coords[i], coords[i + 1],
                                              start_len / scale_factor +
                                              point_len(coords[i], coords[i + 1]) - len_i)
                sec_coords = [[x_k, y_k]]
            logger.debug('found start of the section: %s' % sec_coords)
            break
    else:
        logger.error(
            'could not find start of section: len_i = %.7f, start_len = %.7f' % (
                len_i * scale_factor, start_len))
        logger.debug('delta: %f' % (len_i * scale_factor - start_len))

    # keep adding points until encounter the end of line
    len_j = 0
    k = 0
    for j in range(i + 1, len(coords)):
        try:
            len_j += point_len(sec_coords[k], coords[j])
        except IndexError:
            logger.error(f"{j=}, {i=}, {k=}")
        if len_j <= sec_len / scale_factor:
            sec_coords.append(coords[j])
            k += 1
        else:
            # cut line between coords[i] and coords[i+1]
            x_k, y_k = cut_coords_segment(sec_coords[k], coords[j],
                                          sec_len / scale_factor +
                                          point_len(sec_coords[k], coords[j]) - len_j)
            sec_coords.append([x_k, y_k])
            break
    logger.debug('calculated sec_coords: %s' % sec_coords)
    return sec_coords


def segment_buses(net, bus1, bus2, num_sections, line_name):  # , sec_len, start_len, coords):
    """
    splits bus1, bus2 line so that it creates num_sections amount of lines.
    Yields start, end for each line segment.
    e.g. Yields bus1, a, a, bus2 for num_sections = 2.
    """
    yield bus1
    m = 1
    # if coords:
    #     if bus1 not in net.bus_geodata.index:
    #         logger.warning('bus1 not in coords, bus: %d, line: %s' % (bus1, line_name))
    #     if bus2 not in net.bus_geodata.index:
    #         logger.warning('bus2 not in coords, bus: %d, line: %s' % (bus2, line_name))
    #     x1, y1 = net.bus_geodata.loc[bus1, ['x', 'y']]
    #     x2, y2 = net.bus_geodata.loc[bus2, ['x', 'y']]
    #     # tot_len = ((x1 - x2) ** 2 + (y1 - y2) ** 2) ** 0.5
    #     tot_len = calc_len_coords(coords)
    #     scale_factor = tot_len / sum(sec_len)
    #     split_len = 0

    while m < num_sections:
        bus_name = f"{line_name} (Muff {m})"
        vn_kv = net.bus.at[bus1, "vn_kv"]
        zone = net.bus.at[bus1, "zone"]
        bus = create_bus_pp(net, name=bus_name, type='ls', vn_kv=vn_kv, zone=zone)

        # TODO: implement coords for segmentation buses.
        #  Handle coords if line has multiple coords.
        # if coords:
        #     split_len += sec_len[m - 1] * scale_factor
        #
        #     x_k, y_k = cut_coords_segment([x1, y1], [x2, y2], split_len)
        #     net.bus_geodata.loc[k, ['x', 'y']] = x_k, y_k
        #     if x_k == 0 or y_k == 0:
        #         logger.warning('bus %d has 0 coords, bus1: %d, bus2: %d' % k, bus1, bus2)

        if "description" in net.bus:
            net.bus.at[bus, "description"] = ""
        yield bus
        yield bus
        m += 1
    else:
        yield bus2


def create_line_sections(net, item_list, line, bus1, bus2, coords, parallel, is_unbalanced, **kwargs):
    sid_list = []
    line_name = line.loc_name
    item_list.sort(key=lambda x: x.index)  # to ensure they are in correct order

    if line.HasResults(-1):  # -1 for 'c' results (whatever that is...)
        line_loading = line.GetAttribute('c:loading')
    else:
        line_loading = np.nan

    sec_len = [sec.dline for sec in item_list]
    # start_len = [sec.rellen for sec in item_list]

    buses_gen = segment_buses(net, bus1=bus1, bus2=bus2, num_sections=len(item_list),
                              line_name=line_name)

    for item in item_list:
        name = line_name
        section_name = item.loc_name
        bus1 = next(buses_gen)
        bus2 = next(buses_gen)
        sid = create_line_normal(net=net, item=item, bus1=bus1, bus2=bus2, name=name, parallel=parallel,
                                 is_unbalanced=is_unbalanced, ac=True)
        sid_list.append(sid)
        net.line.at[sid, "section"] = section_name
        net.res_line.at[sid, "pf_loading"] = line_loading

        if coords:
            try:
                scaling_factor = sum(sec_len) / calc_len_coords(coords)
                sec_coords = get_section_coords(coords, sec_len=item.dline, start_len=item.rellen,
                                                scale_factor=scaling_factor)
                net.line.loc[sid, 'geo'] = geojson.dumps(geojson.LineString(sec_coords))
                # p1 = sec_coords[0]
                # p2 = sec_coords[-1]
                net.bus.loc[bus2, ['geo']] = geojson.dumps(geojson.Point(sec_coords[-1]))
            except ZeroDivisionError:
                logger.warning("Could not generate geodata for line !!")

    return sid_list


def create_line_no_sections(net, main_item, item_list, bus1, bus2, coords, is_unbalanced, ac, **kwargs):
    if not ac:
        raise NotImplementedError("Creating DC lines with sections as DC lines without sections not implemented")

    line_name = main_item.loc_name

    sec_len = [item.dline for item in item_list]
    total_len = sum(sec_len)
    weights = [l / total_len for l in sec_len]

    #df = [item.fline for item in item_list]
    # adapt line values if there is a characteristic given
    df = list()
    for item in item_list:
        charefs = item.GetContents('*.ChaRef')
        if len(charefs):
            for char in charefs:
                #print(char)
                if char.loc_name=='fline' or char.loc_name=='fline(1)':
                    df.append(char.typ_id.curval)
                else:
                    raise UserWarning(f'Characteristic for name {char.loc_name} not implemented.')
        else:
            df.append(item.fline)

    parallel = [1 for item in item_list]
    max_i_ka = min([item.Inom * p * d if item.Inom != 0 else 1e-3 for item, p, d in zip(item_list, parallel, df)])
    r_ohm_per_km = sum([item.R1 for item in item_list]) / total_len
    x_ohm_per_km = sum([item.X1 for item in item_list]) / total_len
    c_nf_per_km = sum([item.C1 * 1e3 for item in item_list]) / total_len  # internal unit for C in PF is uF
    # g_us_per_km = sum([item.G1 for item in item_list]) / total_len
    r0_ohm_per_km = sum([item.R0 for item in item_list]) / total_len
    x0_ohm_per_km = sum([item.X0 for item in item_list]) / total_len
    c0_nf_per_km = sum([item.C0 * 1e3 for item in item_list]) / total_len  # internal unit for C in PF is uF
    # g0_us_per_km = sum([item.G0 for item in item_list]) / total_len
    # r_ohm_per_km = sum([item.rline / p * w for item, p, w in zip(item_list, parallel, weights)])
    # x_ohm_per_km = sum([item.xline / p * w for item, p, w in zip(item_list, parallel, weights)])
    # c_nf_per_km = sum([item.cline * item.frnom / 50 * 1e3 / p * w for item, p, w in zip(item_list, parallel, weights)])  # internal unit for C in PF is uF
    # g_us_per_km = sum([item.gline / p * w for item, p, w in zip(item_list, parallel, weights)])
    # r0_ohm_per_km = sum([item.rline0 / p * w for item, p, w in zip(item_list, parallel, weights)])
    # x0_ohm_per_km = sum([item.xline0 / p * w for item, p, w in zip(item_list, parallel, weights)])
    # c0_nf_per_km = sum([item.cline0 * item.frnom / 50 * 1e3 / p * w for item, p, w in zip(item_list, parallel, weights)])  # internal unit for C in PF is uF
    # g0_us_per_km = sum([item.gline0 / p * w for item, p, w in zip(item_list, parallel, weights)])
    # type_list = [item.cohl_ for item in item_list]

    g_us_per_km = 0.
    g0_us_per_km = 0.
    endtemp_degree = None

    # endtemp_degree = max([item.rtemp for item in item_list])
    # q_mm2 = sum([item.qurs * p * w for item, p, w in zip(item_list, parallel, weights)])
    alpha = sum([item.alpha / p * w for item, p, w in zip(item_list, parallel, weights)]) / total_len
    # alpha_final = [item.alpha / p * w for item, p, w in zip(item_list, parallel, weights)]
    # max_temperature_degree_celsius = min([item.tmax for item in item_list])
    temperature_degree_celsius = max([item.Top for item in item_list])

    lid = create_line_from_parameters(net=net, from_bus=bus1, to_bus=bus2, length_km=total_len,
                                      r_ohm_per_km=r_ohm_per_km, x_ohm_per_km=x_ohm_per_km, c_nf_per_km=c_nf_per_km,
                                      max_i_ka=max_i_ka, name=line_name, type=None, geodata=coords,
                                      g_us_per_km=g_us_per_km, alpha=alpha, parallel=main_item.nlnum,
                                      temperature_degree_celsius=temperature_degree_celsius,
                                      r0_ohm_per_km=r0_ohm_per_km, x0_ohm_per_km=x0_ohm_per_km,
                                      c0_nf_per_km=c0_nf_per_km, g0_us_per_km=g0_us_per_km,
                                      endtemp_degree=endtemp_degree)

    net.line.loc[lid, 'description'] = ' \n '.join(main_item.desc) if len(main_item.desc) > 0 else ''
    if hasattr(main_item, "cimRdfId"):
        chr_name = main_item.cimRdfId
        if chr_name is not None and len(chr_name) > 0:
            net["line"].loc[lid, 'origin_id'] = chr_name[0]

    get_pf_line_results(net, main_item, lid, is_unbalanced, ac)

    return lid


def create_line_normal(net, item, bus1, bus2, name, parallel, is_unbalanced, ac, geodata=None):
    pf_type = item.typ_id
    std_type, type_created = create_line_type(net=net, item=pf_type,
                                              cable_in_air=item.inAir if item.HasAttribute(
                                                  'inAir') else False)
    params = {
        'name': name,
        'in_service': not bool(item.outserv),
        'length_km': item.dline,
        'df': item.fline,
        'parallel': parallel,
        'alpha': pf_type.alpha if pf_type is not None else None,
        'temperature_degree_celsius': item.Top,
        'geodata': geodata
    }

    if std_type is not None:  # and not is_unbalanced:delete later
        params["std_type"] = std_type
        logger.debug('creating normal line with type <%s>' % std_type)
        if ac:
            lid = create_line_pp(net, from_bus=bus1, to_bus=bus2, **params)
        else:
            lid = create_line_dc(net, from_bus_dc=bus1, to_bus_dc=bus2, **params)
    else:
        logger.debug('creating normal line <%s> from parameters' % name)
        r_ohm = item.R1

        params.update({
            'r_ohm_per_km': r_ohm / params['length_km'],
            'max_i_ka': item.Inom if item.Inom != 0 else 1e-3,
            'alpha': pf_type.alpha if pf_type is not None else None
        })
        if ac:
            x_ohm, c_nf = item.X1, item.C1
            r0_ohm, x0_ohm, c0_nf = item.R0, item.X0, item.C0

            if r_ohm == 0 and x_ohm == 0 and c_nf == 0:
                logger.error('Incomplete data for line "%s": missing type and '
                             'missing parameters R, X, C' % name)
            if r0_ohm == 0 and x0_ohm == 0 and c0_nf == 0:
                logger.error('Incomplete data for line "%s": missing type and '
                             'missing parameters R0, X0, C0' % name)

            params.update({
                'x_ohm_per_km': x_ohm / params['length_km'],
                'c_nf_per_km': c_nf / params['length_km'] * 1e3,  # internal unit for C in PF is uF
                'r0_ohm_per_km': r0_ohm / params['length_km'],
                'x0_ohm_per_km': x0_ohm / params['length_km'],
                'c0_nf_per_km': c0_nf / params['length_km'] * 1e3  # internal unit for C in PF is uF,
            })

            coupling = item.c_ptow
            if coupling is not None:
                coupling_type = coupling.GetClassName()
                if coupling_type == 'TypCabsys':
                    # line is part of "Cable System"
                    params['type'] = 'cs'
                elif coupling_type == 'ElmTow':
                    params['type'] = 'ol'
                else:
                    params['type'] = None
            else:
                params['type'] = None

            lid = create_line_from_parameters(net=net, from_bus=bus1, to_bus=bus2, **params)
        else:
            lid = create_line_dc_from_parameters(net, from_bus_dc=bus1, to_bus_dc=bus2, **params)

    net["line" if ac else "line_dc"].loc[lid, 'description'] = ' \n '.join(item.desc) if len(item.desc) > 0 else ''
    if hasattr(item, "cimRdfId"):
        chr_name = item.cimRdfId
        if chr_name is not None and len(chr_name) > 0:
            net["line" if ac else "line_dc"].loc[lid, 'origin_id'] = chr_name[0]

    # adapt line values if there is a characteristic given
    charefs = item.GetContents('*.ChaRef')
    if len(charefs):
        for char in charefs:
            #print(char)
            if char.loc_name.startswith('fline'):
                net.line.loc[lid, 'df'] = char.typ_id.curval # TODO: if typ_id == None, then just consider the df that is always there

            else:
                raise UserWarning(f'Characteristic for name {char.loc_name} not implemented.')

    get_pf_line_results(net, item, lid, is_unbalanced, ac)

    return lid


def get_pf_line_results(net, item, lid, is_unbalanced, ac):
    if is_unbalanced:
        line_type = "res_line_3ph"
        result_variables = {
            "pf_i_a_from_ka": "m:I:bus1:A",
            "pf_i_a_to_ka": "m:I:bus2:A",
            "pf_i_b_from_ka": "m:I:bus1:B",
            "pf_i_b_to_ka": "m:I:bus2:B",
            "pf_i_c_from_ka": "m:I:bus1:C",
            "pf_i_c_to_ka": "m:I:bus2:C",
            "pf_i_n_from_ka": "m:I0x3:bus1",
            "pf_i_n_to_ka": "m:I0x3:bus2",
            "pf_loading_percent": "c:loading",
        }
    elif ac:
        line_type = "res_line"
        result_variables = {"pf_loading": "c:loading"}
    else:
        line_type = "res_line_dc"
        result_variables = {"pf_loading": "c:loading"}

    for res_var_pp, res_var_pf in result_variables.items():
        res = np.nan
        if item.HasResults(-1):  # -1 for 'c' results (whatever that is...)
            res = item.GetAttribute(res_var_pf)
        net[line_type].at[lid, res_var_pp] = res


def create_line_type(net, item, cable_in_air=False):
    # return False if no line type has been created
    # return True if a new line type has been created

    if item is None:
        logger.warning('create_line_type: no item given! Be sure you can deal with None!')
        return None, False

    ac = item.systp == 0
    # pf_folder = item.fold_id.split('IntPrjfolder')[-1]
    pf_folder = item.fold_id.loc_name
    name = "%s\\%s" % (pf_folder, item.loc_name) if not cable_in_air else "%s\\%s_%s" % (
        pf_folder, item.loc_name, 'air')
    if std_type_exists(net, name, "line" if ac else "line_dc"):
        logger.debug('type <%s> exists already' % name)
        return name, False

    line_or_cable = 'cs' if item.cohl_ == 0 else 'ol'

    if cable_in_air and item.cohl_==0:
        # type is cable, but cable is installed in air
        max_i_ka = item.InomAir
    else:
        # type is cable, cable is installed in the ground OR it is a overhead line
        max_i_ka = item.sline

    if ac:
        type_data = {
            "r_ohm_per_km": item.rline,
            "x_ohm_per_km": item.xline,
            "c_nf_per_km": item.cline * item.frnom / 50 * 1e3,  # internal unit for C in PF is uF
            "q_mm2": item.qurs,
            "max_i_ka": max_i_ka if max_i_ka != 0 else 1e-3,
            "endtemp_degree": item.rtemp,
            "type": line_or_cable,
            "r0_ohm_per_km": item.rline0,
            "x0_ohm_per_km": item.xline0,
            "c0_nf_per_km": item.cline0 * item.frnom / 50 * 1e3,  # internal unit for C in PF is uF
            "alpha": item.alpha
        }
        create_std_type(net, type_data, name, "line")
        logger.debug('>> created line type <%s>' % name)
    else:
        type_data = {
            "r_ohm_per_km": item.rline,
            "q_mm2": item.qurs,
            "max_i_ka": max_i_ka if max_i_ka != 0 else 1e-3,
            "type": line_or_cable,
            "alpha": item.alpha
        }
        create_std_type(net, type_data, name, "line_dc")
        logger.debug('>> created line_dc type <%s>' % name)

    return name, True


def monopolar_in_service(item):
    in_service = not bool(item.outserv)

    # False if open, True if closed, None if no switch
    switch_is_closed, _, _ = import_switch(item, 0)
    if switch_is_closed is not None:
        logger.debug('element in service: <%s>, switch is closed: <%s>' %
                     (in_service, switch_is_closed))
        # if switch is open, in_sevice becomes False
        in_service = in_service and switch_is_closed
    return in_service


def create_ext_net(net, item, pv_as_slack, is_unbalanced, multiplier, is_definite_ext_grid):
    name = item.loc_name
    logger.debug('>> creating ext_grid <%s>' % name)

    try:
        bus1, _ = get_connection_nodes(net, item, 1)
    except IndexError:
        logger.error("Cannot add Xnet '%s': not connected" % name)
        return

    logger.debug('found bus <%d> in net' % bus1)

    in_service = monopolar_in_service(item)

    # implement kW!..
    p_mw = item.pgini
    q_mvar = item.qgini
    logger.debug('p_mw = %.3f, q_mvar = %.3f' % (p_mw, q_mvar))

    # implementation for other elements that should be created as xnet
    s_max = item.snss if item.HasAttribute('snss') else item.Pmax_uc \
        if item.HasAttribute('Pmax_uc') else np.nan
    # needed change in create.py: line 570 - added sk_min_mva in list of params
    s_min = item.snssmin if item.HasAttribute('snssmin') else item.Pmin_uc \
        if item.HasAttribute('Pmin_uc') else np.nan

    rx_max = item.rntxn if item.HasAttribute('rntxn') else np.nan
    rx_min = item.rntxnmin if item.HasAttribute('rntxnmin') else np.nan

    vm_set_pu = item.usetp
    phi = item.phiini

    if item.HasAttribute('bustp') and (is_definite_ext_grid==False):
        node_type = item.bustp
    elif item.HasAttribute('bustp') and is_definite_ext_grid:
        node_type = np.nan
    else:
        node_type = np.nan

    #node_type = item.bustp if item.HasAttribute('bustp') else np.nan

    # create...
    if node_type == 'PQ':
        logger.debug('node type is "PQ", creating sgen')
        xid = create_sgen(net, bus1, p_mw=p_mw, q_mvar=q_mvar, name=name,
                          in_service=in_service)
        elm = 'sgen'
    elif node_type == 'PV' and not pv_as_slack:
        logger.debug('node type is "PV" and pv_as_slack is False, creating gen')
        xid = create_gen(net, bus1, p_mw=p_mw, vm_pu=vm_set_pu, name=name,
                         in_service=in_service)
        elm = 'gen'
    else:
        logger.debug('node type is <%s>, pv_as_slack=%s, creating ext_grid' % (node_type,
                                                                               pv_as_slack))
        xid = create_ext_grid(net, bus=bus1, name=name, vm_pu=vm_set_pu,
                              va_degree=phi, s_sc_max_mva=s_max,
                              s_sc_min_mva=s_min, rx_max=rx_max, rx_min=rx_min,
                              in_service=in_service)
        net.ext_grid.loc[xid, 'p_disp_mw'] = -item.pgini * multiplier
        net.ext_grid.loc[xid, 'q_disp_mvar'] = -item.qgini * multiplier
        try:
            net.ext_grid.loc[xid, "r0x0_max"] = item.r0tx0
            net.ext_grid.loc[xid, "x0x_max"] = item.x0tx1
            net.ext_grid.loc[xid, "r0x0_min"] = item.r0tx0min
            net.ext_grid.loc[xid, "x0x_min"] = item.x0tx1min
        except AttributeError:
            pass
        elm = 'ext_grid'

    get_pf_ext_grid_results(net, item, xid, is_unbalanced)

    # if item.HasResults(0):  # 'm' results...
    #     # sm:r, sm:i don't work...
    #     logger.debug('<%s> has results' % name)
    #     net['res_' + elm].at[xid, "pf_p"] = item.GetAttribute('m:P:bus1')
    #     net['res_' + elm].at[xid, "pf_q"] = item.GetAttribute('m:Q:bus1')
    # else:
    #     net['res_' + elm].at[xid, "pf_p"] = np.nan
    #     net['res_' + elm].at[xid, "pf_q"] = np.nan

    # logger.debug('added pf_p and pf_q to {} {}: {}'.format(elm, xid, net['res_' + elm].loc[
    #     xid, ["pf_p", 'pf_q']].values))

    net[elm].loc[xid, 'description'] = ' \n '.join(item.desc) if len(item.desc) > 0 else ''


    add_additional_attributes(item, net, element=elm, element_id=xid, attr_dict={"for_name": "equipment", "cimRdfId": "origin_id", "cpSite.loc_name": "site"})

    if item.pQlimType:
        id = create_q_capability_curve(net, item.pQlimType)
        net[elm].loc[xid, 'id_q_capability_characteristic'] = id
        net[elm].loc[xid, 'reactive_capability_curve'] = True
        net[elm].loc[xid, 'curve_style'] = 'straightLineYValues'

    return xid, elm


def get_pf_ext_grid_results(net, item, xid, is_unbalanced):
    ext_grid_type = None
    result_variables = None
    if is_unbalanced:
        ext_grid_type = "res_ext_grid_3ph"
        result_variables = {
            "pf_p_a": "m:P:bus1:A",
            "pf_q_a": "m:Q:bus1:A",
            "pf_p_b": "m:P:bus1:B",
            "pf_q_b": "m:Q:bus1:B",
            "pf_p_c": "m:P:bus1:C",
            "pf_q_c": "m:Q:bus1:C",
        }
    else:
        ext_grid_type = "res_ext_grid"
        result_variables = {
            "pf_p": "m:P:bus1",
            "pf_q": "m:Q:bus1"
        }

    for res_var_pp, res_var_pf in result_variables.items():
        res = np.nan
        if item.HasResults(0):
            res = item.GetAttribute(res_var_pf)
        net[ext_grid_type].at[xid, res_var_pp] = res


# def extract_partial_loads_from_lv_load(net, item):
#     part_lods = item.GetContents('*.ElmLodlvp')
#     logger.debug('%s' % part_lods)
#     for elm in part_lods:
#         pass
#         # create_pp_load(net, elm, use_nominal_power)

def map_power_var(pf_var, map_var):
    """
    Returns additional variables from pf_variable_p_xxxx
    Args:
        pf_var: pf_variable_p_xxxx
        map_var: 'q' or 's'

    Returns: pf_variable as string

    """

    vars = {
        'q': {
            'plini': 'qlini',
            'plini_a': 'qlini_a',
            'm:P:bus1': 'm:Q:bus1',
            'pgini': 'qgini',
            'pgini_a': 'qgini_a'
        },
        's': {
            'plini': 'slini',
            'plini_a': 'slini_a',
            'm:P:bus1': 'm:S:bus1',
            'pgini': 'sgini',
            'pgini_a': 'sgini_a'
        },
        'sn': {
            'plini': 'sgn',
            'plini_a': 'sgn',
            'm:P:bus1': 'sgn',
            'pgini': 'sgn',
            'pgini_a': 'sgn'
        }
    }

    return vars[map_var][pf_var]


def map_type_var(pf_load_type):
    load_type = {
        "3PH PH-E": "wye",
        "3PH-'YN'": "wye",
        "3PH-'D'": "delta"
    }
    return load_type[pf_load_type]


def map_sgen_type_var(pf_sgen_type):
    sgen_type = {
        0: "wye",
        1: "wye",
        2: "wye"
    }
    return sgen_type[pf_sgen_type]


def get_power_multiplier(item, var):
    if item.outserv:
        return 1.
    if var == "m:P:bus1" and not item.HasResults():
        return 1.
        # raise UserWarning(f"{item} does not have results - cannot get power multiplier")
    exponent = item.GetAttributeUnit(var)
    if exponent.startswith('k'):
        multiplier = 1e-3
    elif exponent.startswith('M'):
        multiplier = 1
    else:
        raise UserWarning("unknown exponent %s" % exponent)
    # print(item.loc_name, exponent, multiplier)
    return multiplier


def ask_load_params(item, pf_variable_p_loads, dict_net, variables):
    multiplier = get_power_multiplier(item, pf_variable_p_loads)
    params = ADict()
    if pf_variable_p_loads == 'm:P:bus1' and not item.HasResults(0):
        raise RuntimeError('load %s does not have results and is ignored' % item.loc_name)
    if 'p_mw' in variables:
        params.p_mw = item.GetAttribute(pf_variable_p_loads) * multiplier
    if 'q_mvar' in variables:
        params.q_mvar = item.GetAttribute(map_power_var(pf_variable_p_loads, 'q')) * multiplier
    if 'sn_mva' in variables:
        params.sn_mva = item.GetAttribute(map_power_var(pf_variable_p_loads, 's')) * multiplier

        kap = -1 if item.pf_recap == 1 else 1
        try:
            params.q_mvar = kap * np.sqrt(params.sn_mva ** 2 - params.p_mw ** 2)
        except Exception as err:
            logger.error(
                'While creating load, error occurred for calculation of q_mvar: %s, %s' %
                (params, err))
            raise err
        logger.debug('load parameters: %s' % params)

    global_scaling = dict_net['global_parameters']['global_load_scaling']
    params.scaling = global_scaling * item.scale0 \
        if pf_variable_p_loads == 'plini' else 1
    if item.HasAttribute('zonefact'):
        params.scaling *= item.zonefact

    # p_mw = p_mw, q_mvar = q_mvar, scaling = scaling

    return params


def ask_unbalanced_load_params(item, pf_variable_p_loads, dict_net, variables):
    params = ADict()
    if pf_variable_p_loads == 'm:P:bus1' and not item.HasResults(0):
        raise RuntimeError('load %s does not have results and is ignored' % item.loc_name)
    if 'p_mw' in variables:
        params.p_a_mw = item.GetAttribute(pf_variable_p_loads + "r")
        params.p_b_mw = item.GetAttribute(pf_variable_p_loads + "s")
        params.p_c_mw = item.GetAttribute(pf_variable_p_loads + "t")
    if 'q_mvar' in variables:
        params.q_a_mvar = item.GetAttribute(map_power_var(pf_variable_p_loads, 'q') + "r")
        params.q_b_mvar = item.GetAttribute(map_power_var(pf_variable_p_loads, 'q') + "s")
        params.q_c_mvar = item.GetAttribute(map_power_var(pf_variable_p_loads, 'q') + "t")
    if 'sn_mva' in variables:
        params.sn_a_mva = item.GetAttribute(map_power_var(pf_variable_p_loads, 's') + "r")
        params.sn_b_mva = item.GetAttribute(map_power_var(pf_variable_p_loads, 's') + "s")
        params.sn_c_mva = item.GetAttribute(map_power_var(pf_variable_p_loads, 's') + "t")

        kap = -1 if item.pf_recap == 1 else 1
        try:
            params.q_mvar = kap * np.sqrt(params.sn_mva ** 2 - params.p_mw ** 2)
        except Exception as err:
            logger.error(
                'While creating load, error occurred for calculation of q_mvar: %s, %s' %
                (params, err))
            raise err
        logger.debug('load parameters: %s' % params)

    global_scaling = dict_net['global_parameters']['global_load_scaling']
    params.scaling = global_scaling * item.scale0 \
        if pf_variable_p_loads == 'plini' else 1
    if item.HasAttribute('zonefact'):
        params.scaling *= item.zonefact

    return params


def find_section(load, sections):
    tot_len = 0
    for s in sections:
        tot_len += s.dline
        if tot_len >= load.lneposkm:
            break
    else:
        raise RuntimeError('could not find section for load %s' % load)
    return s


def make_split_dict(line):
    # für jede einzelne line
    sections = line.GetContents('*.ElmLnesec')
    loads = line.GetContents('*.ElmLodlvp')
    if len(loads) > 0:
        loads.sort(key=lambda x: x.lneposkm)
    else:
        return {}

    split_dict = {}
    if len(sections) > 0:
        sections.sort(key=lambda x: x.index)
        for load in loads:
            section = find_section(load, sections)
            split_dict[section] = split_dict.get(section, []).append(load)

    else:
        for load in loads:
            split_dict[line] = split_dict.get(line, []).append(load)
    return split_dict


def split_line_add_bus(net, split_dict):
    for line, loads in split_dict.items():
        # here we throw the stones
        if len(loads) == 0:
            continue
        loads = loads.sort(key=lambda x: x.lneposkm)
        lix = line_dict[line]
        coords = net.line.at[lix, 'coords']
        tot_len = calc_len_coords(coords)
        scale_factor = line.dline / tot_len

        start_len = 0
        list_coords = []
        len_sections = []
        list_bus_coords = []
        temp_len = 0
        for load in loads:
            sec_len = load.lneposkm - start_len
            temp_len += sec_len
            sec_coords = get_section_coords(coords, sec_len, start_len, scale_factor)
            list_coords.append(sec_coords)
            len_sections.append(sec_len)
            list_bus_coords.append(sec_coords[-1])
            start_len = load.lneposkm

        ## not sure if this is necessary
        # if temp_len < line.dline:
        #     # the last piece of line
        #     sec_len = line.dline - start_len
        #     sec_coords = get_section_coords(coords, sec_len, start_len, scale_factor)
        #     list_coords.append(sec_coords)
        #     len_sections.append(sec_len)

        # it's time to collect the stones
        # get bus voltage
        vn_kv = net.bus.at[net.line.at[lix, 'from_bus'], 'vn_kv']

        for i in range(len(len_sections)):
            # create bus
            name = 'Muff Partial Load'
            bus = create_bus_pp(net, name=name, vn_kv=vn_kv, geodata=list_bus_coords[i])
            # create new line
            from_bus = net.line.at[lix, 'from_bus']
            to_bus = net.line.at[lix, 'to_bus']
            std_type = net.line.at[lix, 'std_type']
            name = net.line.at[lix, 'name']
            new_lix = create_line_pp(net, from_bus=from_bus, to_bus=to_bus,
                                     length_km=len_sections[i],
                                     std_type=std_type, name=name)
            # change old line
            net.line.at[lix, 'to_bus'] = bus
            net.line.at[lix, 'length_km'] = net.line.at[lix, 'length_km'] - len_sections[i]
            pass


def split_line_add_bus_old(net, item, parent):
    # get position at line
    # find line section
    previous_sec_len = 0
    sections = parent.GetContents('*.ElmLnesec')
    sections.sort(key=lambda x: x.index)  # to ensure they are in correct order
    if len(sections) == 0:
        # cool! no sections - split the line
        sec = parent
        has_sections = False
        logger.debug('line has no sections')
    else:
        has_sections = True
        logger.debug('line has %d sections' % len(sections))
        for s in sections:
            logger.debug('section start: %s, load pos: %s, section end: %s' % (
                s.rellen, item.lneposkm, s.dline))
            if s.rellen <= item.lneposkm <= s.rellen + s.dline:
                sec = s
                logger.debug('found section: %s' % sec)
                break
            else:
                previous_sec_len += s.dline
        else:
            raise RuntimeError("could not find section where ElmLodlvp %s belongs" % item.loc_name)

    # found section in powerfactory
    # at this point the section can be split by other loads and its length can vary
    # now find section in pandapower net
    if has_sections:
        sid = net.line.loc[
            (net.line.name == parent.loc_name) & (net.line.section == sec.loc_name)].index
        logger.debug('index of section in net: %s' % sid)
    else:
        sid = net.line.loc[(net.line.name == parent.loc_name)].index
        logger.debug('index of line in net: %s' % sid)
    # check
    if len(sid) > 1:
        # section_idx is 0, 1, ...
        for m in range(len(sid)):
            # find the correct section for lodlvp
            temp_lines = net.line.loc[sid]
            logger.debug('temp_lines: %s' % temp_lines)
            temp_sec_len = float(temp_lines.loc[temp_lines.section_idx == m, 'length_km'])
            logger.debug('temp_sec_len of sec nr. %d: %.3f' % (m, temp_sec_len))
            if (temp_sec_len + previous_sec_len) >= item.lneposkm:
                # temp_section = temp_lines.query('section_idx == @m')
                # sid = temp_lines[temp_lines.section_idx == m].index.values[0]
                sid = sid[m]
                logger.debug('found section for creating lodlvp: %d' % sid)
                break
            else:
                previous_sec_len += temp_sec_len
        else:
            raise RuntimeError(
                "could not find line or section where ElmLodlvp %s belongs: multiple indices "
                "found in net and none of them is good" % item.loc_name)
    elif len(sid) == 0:
        raise RuntimeError(
            "could not find line or section where ElmLodlvp %s belongs: no index found in net" %
            item.loc_name)
    else:
        sid = sid.values[0]
        logger.debug('index is unique: %d' % sid)

    # new line lengths
    tot_len = net.line.at[sid, 'length_km']
    sec_len_a = item.lneposkm - previous_sec_len
    sec_len_b = tot_len - sec_len_a
    logger.debug('total length: %.3f, a: %.3f, b:%.3f' % (tot_len, sec_len_a, sec_len_b))
    if sec_len_b < 0:
        raise RuntimeError('incorrect length for section %s: %.3f' % (sec, sec_len_b))

    # get coords
    if net.line.at[sid, 'geo'].notna():
        logger.debug('line has coords')
        coords = geojson.utils.coords(geojson.loads(net.line.at[sid, 'geo']))
        logger.debug('old geodata of line %d: %s' % (sid, coords))

        # get coords for 2 split lines
        coords_len = calc_len_coords(coords)
        scale_factor = parent.dline / coords_len  # scale = real_len / coords_len
        coords_a = get_section_coords(coords, sec_len_a, 0, scale_factor)
        coords_b = get_section_coords(coords, sec_len_b, sec_len_a, scale_factor)
        logger.debug('new coords: %s; %s' % (coords_a, coords_b))

        # get bus coords
        bus_coords = tuple(coords_b[0])
        logger.debug('new bus coords: %.3f, %.3f' % bus_coords)
    else:
        logger.debug('line has no coords')
        bus_coords = None
        coords_a = None
        coords_b = None

    if sec_len_b > 0:
        # create new bus
        vn_kv = net.bus.at[net.line.at[sid, 'from_bus'], 'vn_kv']
        name = 'LodLV-%s' % item.loc_name
        bus = create_bus_pp(net, vn_kv=vn_kv, name=name, geodata=bus_coords, type='n')
        net.bus.loc[bus, 'description'] = 'Partial load %s = %.3f kW' % (item.loc_name, item.plini)
        logger.debug('created new bus in net: %s' % net.bus.loc[bus])

        # create new line
        lid = create_line(
            net,
            from_bus=bus,
            to_bus=net.line.at[sid, 'to_bus'],
            length_km=sec_len_b,
            std_type=net.line.at[sid, 'std_type'],
            name=net.line.at[sid, 'name'],
            df=net.line.at[sid, 'df'],
            geodata=coords_b
        )
        net.line.at[lid, 'section'] = net.line.at[sid, 'section']
        if not net.line.loc[sid, 'section_idx']:
            net.line.loc[sid, 'section_idx'] = 0

        net.line.loc[lid, 'section_idx'] = net.line.at[sid, 'section_idx'] + 1

        logger.debug('old line: %s' % net.line.loc[sid])
        logger.debug('new line: %s' % net.line.loc[lid])

        net.line.at[sid, 'to_bus'] = bus
        net.line.at[sid, 'length_km'] = sec_len_a
        net.line.at[sid, 'geo'] = geojson.dumps(geojson.LineString(coords_a))
        logger.debug('changed: %s' % net.line.loc[sid])
    else:
        # no new bus/line are created: take the to_bus
        bus = net.line.at[sid, 'to_bus']
    return bus


def create_pp_load(net, item, pf_variable_p_loads, dict_net, is_unbalanced):
    # params collects the input parameters for the create function
    params = ADict()
    bus_is_known = False
    params.name = item.loc_name
    load_class = item.GetClassName()
    logger.debug('>> creating load <%s.%s>' % (params.name, load_class))

    is_unbalanced = item.i_sym

    ask = ask_unbalanced_load_params if is_unbalanced else ask_load_params

    if load_class == 'ElmLodlv':
        # if bool(item.GetAttribute('e:cHasPartLod')):
        #     logger.info('ElmLodlv %s has partial loads - skip' % item.loc_name)
        #     part_lods = item.GetContents('*.ElmLodlvp')
        #     logger.debug('%s' % part_lods)
        #     return
        # else:
        #     params.update(ask(item, pf_variable_p_loads, 'p_mw', 'sn_mva'))
        try:
            params.update(ask(item, pf_variable_p_loads, dict_net=dict_net,
                              variables=('p_mw', 'sn_mva')))
            # 'chr_name'
        except Exception as err:
            logger.error("m:P:bus1 and m:Q:bus1 should be used with ElmLodlv")
            logger.error('While creating load %s, error occurred for '
                         'calculation of q_mvar: %s, %s' % (item, params, err))
            raise err

    elif load_class == 'ElmLodmv':
        params.update(ask(item, pf_variable_p_loads=pf_variable_p_loads,
                          dict_net=dict_net, variables=('p_mw', 'sn_mva')))

    elif load_class == 'ElmLod':
        params.update(ask(item, pf_variable_p_loads=pf_variable_p_loads,
                          dict_net=dict_net, variables=('p_mw', 'q_mvar')))
        load_type = item.typ_id
        if load_type is None:
            params["const_z_p_percent"] = 100
        else:
            pf_params = [load_type.kpu0,
                         load_type.kpu1,
                         load_type.kpu,
                         load_type.kqu0,
                         load_type.kqu1,
                         load_type.kqu]
            if (pf_params[:3]!=pf_params[3:]) or \
                (pf_params[:2]!=[0,1]) or (pf_params[2] not in (0,2)) or \
                (pf_params[3:5]!=[0,1]) or (pf_params[5] not in (0,2)):
                # (pf_params[:3]!=[0,1,2]) or \
                # (pf_params[3:]!=[0,1,2]):
                raise UserWarning(f"Load {item.loc_name} ({load_class}) unsupported voltage dependency configuration")
            else:
                i_p = 0
                z_p = 0
                i_q = 0
                z_q = 0
                for cc_p, ee_p, cc_q, ee_q in zip(("aP", "bP", "cP"), ("kpu0", "kpu1", "kpu"),
                                      ("aQ", "bQ", "cQ"), ("kqu0", "kqu1", "kqu")):
                    c_p = ga(load_type, cc_p)
                    e_p = ga(load_type, ee_p)
                    if e_p == 1:
                        i_p += 100 * c_p
                    elif e_p == 2:
                        z_p += 100 * c_p

                    c_q = ga(load_type, cc_q)
                    e_q = ga(load_type, ee_q)
                    if e_q == 1:
                        i_q += 100 * c_q
                    elif e_q == 2:
                        z_q += 100 * c_q

                params["const_i_p_percent"] = i_p
                params["const_z_p_percent"] = z_p
                params["const_i_q_percent"] = i_q
                params["const_z_q_percent"] = z_q

    ### for now - don't import ElmLodlvp
    elif load_class == 'ElmLodlvp':
        parent = item.fold_id
        parent_class = parent.GetClassName()
        logger.debug('parent class name of ElmLodlvp: %s' % parent_class)
        if parent_class == 'ElmLodlv':
            raise NotImplementedError('ElmLodlvp as not part of ElmLne not implemented')
        elif parent_class == 'ElmLne':
            logger.debug('creating load that is part of line %s' % parent)
            params.update(ask(item, pf_variable_p_loads=pf_variable_p_loads,
                              dict_net=dict_net, variables=('p_mw', 'sn_mva')))
            params.name += '(%s)' % parent.loc_name
            split_dict = make_split_dict(parent)
            # todo remake this
            params.bus = split_line_add_bus(net, split_dict)
            bus_is_known = True
            logger.debug('created bus <%d> in net and changed lines' % params.bus)
        else:
            raise NotImplementedError('ElmLodlvp as part of %s not implemented' % parent)

    else:
        logger.warning(
            'item <%s> not imported - <%s> not implemented yet!' % (item.loc_name, load_class))
        raise RuntimeError('Load <%s> of type <%s> not implemented!' % (item.loc_name, load_class))

    # implement negative load as sgen:
    # if p_mw < 0:
    #     create_sgen_load(net=net, item=item)
    #     return

    if not bus_is_known:
        try:
            params.bus, _ = get_connection_nodes(net, item, 1)
            logger.debug('found bus <%d> in net' % params.bus)
        except IndexError:
            logger.error("Cannot add Load '%s': not connected" % params.name)
            return

    params.in_service = not bool(item.outserv)

    if load_class != 'ElmLodlvp':
        params.in_service = monopolar_in_service(item)

    logger.debug('parameters: %s' % params)

    if is_unbalanced:
        pf_load_type = item.phtech
        params.type = map_type_var(pf_load_type)
    # create...
    try:
        # net, bus, p_mw, q_mvar=0, sn_mva=np.nan, name=None, scaling=1., index=None,
        # in_service=True, type=None
        if is_unbalanced:
            ld = create_asymmetric_load(net, **params)
        else:
            ld = create_load_pp(net, **params)
        logger.debug('created load with index <%d>' % ld)
    except Exception as err:
        logger.error('While creating %s.%s, error occured: %s' % (params.name, load_class, err))
        raise err

    load_type = None

    if is_unbalanced:
        load_type = "asymmetric_load"
    else:
        load_type = "load"

    net[load_type].loc[ld, 'description'] = ' \n '.join(item.desc) if len(item.desc) > 0 else ''
    attr_list = ["sernum", "chr_name"]
    attr_dict={"for_name": "equipment", "cimRdfId": "origin_id", 'cpSite.loc_name': 'site'}
    if load_class == 'ElmLodlv':
        attr_list.extend(['pnight', 'cNrCust', 'cPrCust', 'UtilFactor', 'cSmax', 'cSav', 'ccosphi'])
        attr_dict['cpGrid.loc_name'] = 'grid'
    add_additional_attributes(item, net, load_type, ld, attr_dict=attr_dict, attr_list=attr_list)

    get_pf_load_results(net, item, ld, is_unbalanced)
    #    if not is_unbalanced:
    #        if item.HasResults(0):  # 'm' results...
    #            logger.debug('<%s> has results' % params.name)
    #            net["res_load"].at[ld, "pf_p"] = item.GetAttribute('m:P:bus1')
    #            net["res_load"].at[ld, "pf_q"] = item.GetAttribute('m:Q:bus1')
    #        else:
    #            net["res_load"].at[ld, "pf_p"] = np.nan
    #            net["res_load"].at[ld, "pf_q"] = np.nan

    logger.debug('created load <%s> at index <%d>' % (params.name, ld))


def get_pf_load_results(net, item, ld, is_unbalanced):
    load_type = None
    result_variables = None
    if is_unbalanced:
        load_type = "res_asymmetric_load_3ph"
        result_variables = {
            "pf_p_a": "m:P:bus1:A",
            "pf_p_b": "m:P:bus1:B",
            "pf_p_c": "m:P:bus1:C",
            "pf_q_a": "m:Q:bus1:A",
            "pf_q_b": "m:Q:bus1:B",
            "pf_q_c": "m:Q:bus1:C",
        }
    else:
        load_type = "res_load"
        result_variables = {
            "pf_p": "m:P:bus1",
            "pf_q": "m:Q:bus1"
        }

    for res_var_pp, res_var_pf in result_variables.items():
        res = np.nan
        if item.HasResults(0):
            res = item.GetAttribute(res_var_pf) * get_power_multiplier(item, res_var_pf)
        net[load_type].at[ld, res_var_pp] = res


def ask_gen_params(item, pf_variable_p_gen, *vars):
    multiplier = get_power_multiplier(item, pf_variable_p_gen)
    params = ADict()
    if pf_variable_p_gen == 'm:P:bus1' and not item.HasResults(0):
        raise RuntimeError('generator %s does not have results and is ignored' % item.loc_name)
    if 'p_mw' in vars:
        params.p_mw = item.GetAttribute(pf_variable_p_gen) * multiplier
    if 'q_mvar' in vars:
        params.q_mvar = item.GetAttribute(map_power_var(pf_variable_p_gen, 'q')) * multiplier
    if 'sn_mva' in vars:
        params.sn_mva = item.GetAttribute(map_power_var(pf_variable_p_gen, 'sn')) * multiplier

    params.scaling = item.scale0 if pf_variable_p_gen == 'pgini' else 1
    # p_mw = p_mw, q_mvar = q_mvar, scaling = scaling

    return params


def ask_unbalanced_sgen_params(item, pf_variable_p_sgen, *vars):
    params = ADict()
    if pf_variable_p_sgen == 'm:P:bus1' and not item.HasResults(0):
        raise RuntimeError('sgen %s does not have results and is ignored' % item.loc_name)

    technology = item.phtech
    if technology in [0, 1]:  # (0-1: 3PH)
        if 'p_mw' in vars:
            params.p_a_mw = item.GetAttribute(pf_variable_p_sgen) / 3
            params.p_b_mw = item.GetAttribute(pf_variable_p_sgen) / 3
            params.p_c_mw = item.GetAttribute(pf_variable_p_sgen) / 3
        if 'q_mvar' in vars:
            params.q_a_mvar = item.GetAttribute(map_power_var(pf_variable_p_sgen, 'q')) / 3
            params.q_b_mvar = item.GetAttribute(map_power_var(pf_variable_p_sgen, 'q')) / 3
            params.q_c_mvar = item.GetAttribute(map_power_var(pf_variable_p_sgen, 'q')) / 3
    elif technology in [2, 3, 4]:  # (2-4: 1PH)
        if 'p_mw' in vars:
            params.p_a_mw = item.GetAttribute(pf_variable_p_sgen)
            params.p_b_mw = 0
            params.p_c_mw = 0
        if 'q_mvar' in vars:
            params.q_a_mvar = item.GetAttribute(map_power_var(pf_variable_p_sgen, 'q'))
            params.q_b_mvar = 0
            params.q_c_mvar = 0

    if 'sn_mva' in vars:
        params.sn_mva = item.GetAttribute(map_power_var(pf_variable_p_sgen, 's'))

    params.scaling = item.scale0 if pf_variable_p_sgen == 'pgini' else 1
    return params


def create_sgen_genstat(net, item, pv_as_slack, pf_variable_p_gen, dict_net, is_unbalanced, export_ctrl):
    params = ADict()
    categories = {"wgen": "WKA", "pv": "PV", "reng": "REN", "stg": "SGEN"}
    params.name = item.loc_name
    logger.debug('>> creating genstat <%s>' % params)

    av_mode = item.av_mode

    if (item.HasAttribute('c:iRefElement') and item.GetAttribute('c:iRefElement')):
        is_reference_machine = True
        #item.SetAttribute('bustp', 'SL')
        is_definite_ext_grid = True
    else:
        is_reference_machine = bool(item.ip_ctrl)
        is_definite_ext_grid = False

    ask = ask_unbalanced_sgen_params if is_unbalanced else ask_gen_params

    if is_reference_machine or (av_mode == 'constv' and pv_as_slack):
        logger.info('Genstat <%s> to be imported as external grid' % params.name)
        logger.debug('genstat parameters: %s' % params)
        multiplier = get_power_multiplier(item, pf_variable_p_gen)
        sg, element = create_ext_net(net, item=item, pv_as_slack=pv_as_slack, is_unbalanced=is_unbalanced,
                                     multiplier=multiplier, is_definite_ext_grid=is_definite_ext_grid)
        #element = 'ext_grid'
    else:
        try:
            params.bus, _ = get_connection_nodes(net, item, 1)
        except:
            logger.error("Cannot add Sgen '%s': not connected" % params.name)
            return

        params.update(ask(item, pf_variable_p_gen, 'p_mw', 'q_mvar', 'sn_mva'))
        logger.debug(f'genstat parameters: {params}')

        params.in_service = monopolar_in_service(item)

        # category (wind, PV, etc):
        if item.GetClassName() == 'ElmPvsys':
            cat = 'PV'
        else:
            try:
                cat = categories[item.aCategory]
            except KeyError:
                cat = None
                logger.debug('sgen <%s> with category <%s> imported as <%s>' %
                             (params.name, item.aCategory, cat))
        # parallel units:
        ngnum = item.ngnum
        logger.debug('%d parallel generators of type %s' % (ngnum, cat))

        for param in params.keys():
            if any(param.startswith(prefix) for prefix in ["p_", "q_", "sn_"]):
                params[param] *= ngnum
        #        params.p_mw *= ngnum
        #        params.q_mvar *= ngnum
        #        params.sn_mva *= ngnum
        if is_unbalanced:
            pf_sgen_type = item.phtech
            params.type = map_sgen_type_var(pf_sgen_type)
        else:
            params.type = cat

        # create...
        pstac = item.c_pstac  # None if station controller is not available
        if pstac is not None and not pstac.outserv and export_ctrl:
            if pstac.i_droop:
                av_mode = 'constq'
            else:
                if pstac.i_ctrl == 0:
                    av_mode = 'constq'
                elif pstac.i_ctrl == 1:
                    av_mode = 'constq'
                elif pstac.i_ctrl == 2:
                    av_mode = 'cosphi'
                    logger.error('Error! av_mode cosphi not implemented')
                    return
                elif pstac.i_ctrl == 3:
                    av_mode = 'tanphi'
                    logger.error('Error! av_mode tanphi not implemented')
                    return
                else:
                    logger.error('Error! av_mode undefined')
                    return
        if av_mode == 'constv':
            logger.debug('av_mode: %s - creating as gen' % av_mode)
            params.vm_pu = item.usetp
            del params['q_mvar']

            # add reactive and active power limits
            params.min_q_mvar = item.cQ_min
            params.max_q_mvar = item.cQ_max
            params.min_p_mw = item.Pmin_uc
            params.max_p_mw = item.Pmax_uc

            sg = create_gen(net, **params)
            element = 'gen'
        else:
            if is_unbalanced:
                sg = create_asymmetric_sgen(net, **params)
                element = "asymmetric_sgen"
            else:
                # add reactive and active power limits
                params.min_q_mvar = item.cQ_min
                params.max_q_mvar = item.cQ_max
                params.min_p_mw = item.Pmin_uc
                params.max_p_mw = item.Pmax_uc

                sg = create_sgen(net, **params)
                element = 'sgen'
    logger.debug('created sgen at index <%d>' % sg)

    net[element].at[sg, 'description'] = ' \n '.join(item.desc) if len(item.desc) > 0 else ''
<<<<<<< HEAD
    add_additional_attributes(item, net, element, sg, attr_dict={"for_name": "equipment", "c_pstac.loc_name": "sta_ctrl"},
                              attr_list=["sernum", "chr_name", "cpSite.loc_name", "c_pstac.loc_name"])
=======
    add_additional_attributes(item, net, element, sg, attr_dict={"for_name": "equipment", "cpSite.loc_name": "site"},
                              attr_list=["sernum", "chr_name"])
>>>>>>> 6f62b2b1
    net[element].at[sg, 'scaling'] = dict_net['global_parameters']['global_generation_scaling'] * item.scale0
    get_pf_sgen_results(net, item, sg, is_unbalanced, element=element)

    if item.pQlimType and element != 'ext_grid':
        id = create_q_capability_curve(net, item.pQlimType)
        net[element].loc[sg, 'id_q_capability_characteristic'] = id
        net[element].loc[sg, 'reactive_capability_curve'] = True
        net[element].loc[sg, 'curve_style'] = 'straightLineYValues'

    logger.debug('created genstat <%s> as element <%s> at index <%d>' % (params.name, element, sg))

    ###########################


#    if is_unbalanced:
#        pf_sgen_type = item.phtech
#        params.type = map_type_var(pf_sgen_type)
#    # create...
#    try:
#        # net, bus, p_mw, q_mvar=0, sn_mva=np.nan, name=None, scaling=1., index=None,
#        # in_service=True, type=None
#        if is_unbalanced:
#            sg = create_asymmetric_sgen(net, **params)
#            logger.info("CREATING UNBALANCED SGEN")
#        else:
#            logger.info("CREATING BALANCED SGEN")
#            sg = create_sgen_genstat(net, **params)
#        logger.debug('created sgen with index <%d>' % sg)
#    except Exception as err:
#        logger.error('While creating %s.%s, error occured: %s' % (params.name, sgen_class, err))
#        raise err
#
#    sgen_type = None
#
#    if is_unbalanced:
#        sgen_type = "asymmetric_sgen"
#    else:
#        sgen_type = "sgen"
#
#    net[sgen_type].loc[sg, 'description'] = ' \n '.join(item.desc) if len(item.desc) > 0 else ''
#    attr_list = ["sernum", "for_name", "chr_name", 'cpSite.loc_name']
#    if sgen_class == 'ElmGenstat':
#        attr_list.extend(['pnight', 'cNrCust', 'cPrCust', 'UtilFactor', 'cSmax', 'cSav', 'ccosphi'])
#    add_additional_attributes(item, net, sgen_type, sg, attr_list=attr_list)
#    get_pf_sgen_results(net, item, sg, is_unbalanced)
#
#
#    logger.debug('created sgen <%s> at index <%d>' % (params.name, sg))

def get_pf_sgen_results(net, item, sg, is_unbalanced, element='sgen'):
    result_variables = None

    if is_unbalanced:
        technology = item.phtech
        sgen_type = "res_asymmetric_sgen_3ph"

        if technology in [0, 1]:
            result_variables = {
                "pf_p_a": "m:P:bus1:A",
                "pf_p_b": "m:P:bus1:B",
                "pf_p_c": "m:P:bus1:C",
                "pf_q_a": "m:Q:bus1:A",
                "pf_q_b": "m:Q:bus1:B",
                "pf_q_c": "m:Q:bus1:C",
            }
        elif technology in [2, 3, 4]:
            result_variables = {
                "pf_p_a": "m:P:bus1:A",
                "pf_p_b": None,
                "pf_p_c": None,
                "pf_q_a": "m:Q:bus1:A",
                "pf_q_b": None,
                "pf_q_c": None,
            }
    else:
        sgen_type = "res_%s" % element
        result_variables = {
            "pf_p": "m:P:bus1",
            "pf_q": "m:Q:bus1"
        }

    for res_var_pp, res_var_pf in result_variables.items():
        res = np.nan
        if item.HasResults(0):
            if res_var_pf is not None:
                res = item.GetAttribute(res_var_pf) * get_power_multiplier(item, res_var_pf)
            else:
                res = np.nan
        net[sgen_type].at[sg, res_var_pp] = res


def create_sgen_neg_load(net, item, pf_variable_p_loads, dict_net):
    raise UserWarning('not used')
    params = ADict()
    #    categories = {"wgen": "WKA", "pv": "PV", "reng": "REN", "stg": "SGEN"}
    # let the category be PV:
    params.type = None
    params.name = item.loc_name
    logger.debug('>> implementing negative load <%s> as sgen' % params.name)
    try:
        params.bus, _ = get_connection_nodes(net, item, 1)
    except IndexError:
        logger.error("Cannot add Sgen '%s': not connected" % params.name)
        return

    params.update(ask_load_params(item, pf_variable_p_loads=pf_variable_p_loads,
                                  dict_net=dict_net, variables=('p_mw', 'q_mvar')))
    # rated S:
    params.sn_mva = math.sqrt(params.p_mw ** 2 + params.q_mvar ** 2)

    logger.debug('negative load parameters: %s' % params)

    params.in_service = monopolar_in_service(item)

    # create...
    sg = create_sgen(net, **params)

    net.sgen.loc[sg, 'description'] = ' \n '.join(item.desc) if len(item.desc) > 0 else ''
<<<<<<< HEAD
    add_additional_attributes(item, net, "sgen", sg, attr_dict={"for_name": "equipment", "c_pstac.loc_name": "sta_ctrl"},
                              attr_list=["sernum", "chr_name", "cpSite.loc_name", "c_pstac.loc_name"])
=======
    add_additional_attributes(item, net, "sgen", sg, attr_dict={"for_name": "equipment", "cimRdfId": "origin_id",
                                                                "cpSite.loc_name": "site"},
                                                              attr_list=["sernum", "chr_name"])
>>>>>>> 6f62b2b1

    if item.HasResults(0):  # 'm' results...
        logger.debug('<%s> has results' % params.name)
        net.res_sgen.at[sg, "pf_p"] = -item.GetAttribute('m:P:bus1')
        net.res_sgen.at[sg, "pf_q"] = -item.GetAttribute('m:Q:bus1')
    else:
        net.res_sgen.at[sg, "pf_p"] = np.nan
        net.res_sgen.at[sg, "pf_q"] = np.nan

    logger.debug('created load <%s> as sgen at index <%d>' % (params.name, sg))


def create_sgen_sym(net, item, pv_as_slack, pf_variable_p_gen, dict_net, export_ctrl):
    categories = {"wgen": "WKA", "pv": "PV", "reng": "REN", "stg": "SGEN"}
    name = item.loc_name
    sid = None
    element = None
    logger.debug('>> creating synchronous machine <%s>' % name)
    av_mode = item.av_mode

    if item.ip_ctrl: # or (item.HasAttribute('c:iRefElement') and item.GetAttribute('c:iRefElement')):
        is_reference_machine = True
    else:
        is_reference_machine = False

    is_definite_ext_grid = False
    if (item.HasAttribute('c:iRefElement') and item.GetAttribute('c:iRefElement')):
        is_reference_machine = True
        is_definite_ext_grid = True
        #item.bustp = "SL"
        #item.SetAttribute('bustp', 'SL')

    is_motor = bool(item.i_mot)
    global_scaling = dict_net['global_parameters']['global_motor_scaling'] if is_motor else \
        dict_net['global_parameters']['global_generation_scaling']
    multiplier = get_power_multiplier(item, pf_variable_p_gen)

    if is_reference_machine or (av_mode == 'constv' and pv_as_slack):
        logger.info('synchronous machine <%s> to be imported as external grid' % name)
        logger.debug('ref. machine: %d, av_mode: %s, pv as slack: %s' %
                     (is_reference_machine, av_mode, pv_as_slack))
        sid, element = create_ext_net(net, item=item, pv_as_slack=pv_as_slack, is_unbalanced=False,
                                      multiplier=multiplier, is_definite_ext_grid=is_definite_ext_grid)
        # net.ext_grid.loc[sid, 'p_disp_mw'] = -item.pgini * multiplier
        # net.ext_grid.loc[sid, 'q_disp_mvar'] = -item.qgini * multiplier
        logger.debug('created ext net with sid <%d>', sid)
        #element = 'ext_grid'
    else:
        try:
            bus1, _ = get_connection_nodes(net, item, 1)
        except IndexError:
            logger.error("Cannot add Sgen '%s': not connected" % name)
            return

        logger.debug('sgen <%s> is a %s' % (name, {True: 'motor', False: 'generator'}[is_motor]))

        in_service = monopolar_in_service(item)

        # category (wind, PV, etc):
        try:
            cat = categories[item.aCategory]
        except KeyError:
            cat = 'SGEN'
            logger.debug('sgen <%s> with category <%s> imported as <%s>' %
                         (name, item.aCategory, cat))

        # parallel units:
        ngnum = item.ngnum
        logger.debug('%d parallel generators' % ngnum)

        p_mw = ngnum * item.pgini * multiplier

        pstac = item.c_pstac
        # None if station controller is not available
        if pstac is not None and not pstac.outserv and export_ctrl:
            if pstac.i_droop:
                av_mode = 'constq'
            else:
                i_ctrl = pstac.i_ctrl
                if i_ctrl == 0:
                    av_mode = 'constq'
                elif i_ctrl == 1:
                    av_mode = 'constq'
                elif i_ctrl == 2:
                    av_mode = 'cosphi'
                    logger.error('Error! avmode cosphi not implemented')
                    return
                elif i_ctrl == 3:
                    av_mode = 'tanphi'
                    logger.error('Error! avmode tanphi not implemented')
                    return

        logger.debug('av_mode: %s' % av_mode)
        if av_mode == 'constv':
            logger.debug('creating sym %s as gen' % name)
            vm_pu = item.usetp
            if item.iqtype == 1:
                type = item.typ_id
                sid = create_gen(net, bus=bus1, p_mw=p_mw, vm_pu=vm_pu,
                                 min_q_mvar=type.Q_min, max_q_mvar=type.Q_max,
                                 min_p_mw=item.Pmin_uc, max_p_mw=item.Pmax_uc,
                                 name=name, type=cat, in_service=in_service, scaling=global_scaling)
            else:
                sid = create_gen(net, bus=bus1, p_mw=p_mw, vm_pu=vm_pu,
                                 min_q_mvar=item.cQ_min, max_q_mvar=item.cQ_max,
                                 min_p_mw=item.Pmin_uc, max_p_mw=item.Pmax_uc,
                                 name=name, type=cat, in_service=in_service, scaling=global_scaling)
            element = 'gen'
        elif av_mode == 'constq':
            q_mvar = ngnum * item.qgini * multiplier
            if item.iqtype == 1:
                type = item.typ_id
                sid = create_sgen(net, bus=bus1, p_mw=p_mw, q_mvar=q_mvar,
                                  min_q_mvar=type.Q_min, max_q_mvar=type.Q_max,
                                  min_p_mw=item.Pmin_uc, max_p_mw=item.Pmax_uc,
                                  name=name, type=cat, in_service=in_service, scaling=global_scaling)
            else:
                sid = create_sgen(net, bus=bus1, p_mw=p_mw, q_mvar=q_mvar,
                                  min_q_mvar=item.cQ_min, max_q_mvar=item.cQ_max,
                                  min_p_mw=item.Pmin_uc, max_p_mw=item.Pmax_uc,
                                  name=name, type=cat, in_service=in_service, scaling=global_scaling)
            element = 'sgen'

        if sid is None or element is None:
            logger.error('Error! Sgen not created')
        logger.debug('sym <%s>: p_mw = %.3f' % (name, p_mw))
        logger.debug('created sgen at index <%s>' % sid)

    net[element].loc[sid, 'description'] = ' \n '.join(item.desc) if len(item.desc) > 0 else ''
<<<<<<< HEAD
    add_additional_attributes(item, net, element, sid, attr_dict={"for_name": "equipment", "c_pstac.loc_name": "sta_ctrl"},
                              attr_list=["sernum", "chr_name", "cpSite.loc_name", "c_pstac.loc_name"])
=======
    add_additional_attributes(item, net, element, sid, attr_dict={"for_name": "equipment", "cimRdfId": "origin_id", 
                                                                  "cpSite.loc_name": "site"},
                                                      attr_list=["sernum", "chr_name"])
    if item.pQlimType and element != 'ext_grid':
        id = create_q_capability_curve(net, item.pQlimType)
        net[element].loc[sid, 'id_q_capability_characteristic'] = id
        net[element].loc[sid, 'reactive_capability_curve'] = True
        net[element].loc[sid, 'curve_style'] = 'straightLineYValues'
>>>>>>> 6f62b2b1

    if item.HasResults(0):  # 'm' results...
        logger.debug('<%s> has results' % name)
        net['res_' + element].at[sid, "pf_p"] = item.GetAttribute('m:P:bus1') * multiplier
        net['res_' + element].at[sid, "pf_q"] = item.GetAttribute('m:Q:bus1') * multiplier
    else:
        net['res_' + element].at[sid, "pf_p"] = np.nan
        net['res_' + element].at[sid, "pf_q"] = np.nan

    logger.debug('created genstat <%s> at index <%d>' % (name, sid))


def create_sgen_asm(net, item, pf_variable_p_gen, dict_net):
    is_motor = bool(item.i_mot)
    global_scaling = dict_net['global_parameters']['global_motor_scaling'] if is_motor else \
        dict_net['global_parameters']['global_generation_scaling']

    multiplier = get_power_multiplier(item, pf_variable_p_gen)
    p_res = item.GetAttribute('pgini') * multiplier
    q_res = item.GetAttribute('qgini') * multiplier
    if item.HasResults(0):
        q_res = item.GetAttribute('m:Q:bus1') / global_scaling * multiplier
    else:
        logger.warning('reactive power for asynchronous generator is not exported properly '
                       '(advanced modelling of asynchronous generators not implemented)')

    logger.debug('p_res: %.3f, q_res: %.3f' % (p_res, q_res))

    in_service = monopolar_in_service(item)

    logger.debug('in_service: %s' % in_service)

    try:
        bus, _ = get_connection_nodes(net, item, 1)
    except IndexError:
        logger.error("Cannot add Sgen asm '%s': not connected" % item.loc_name)
        return

    params = {
        'name': item.loc_name,
        'bus': bus,
        'p_mw': item.pgini * multiplier,
        'q_mvar': item.qgini * multiplier if item.bustp == 'PQ' else q_res,
        'in_service': in_service,
        'scaling': global_scaling
    }

    logger.debug('params: %s' % params)

    sid = create_sgen(net, **params)

    net.sgen.loc[sid, 'description'] = ' \n '.join(item.desc) if len(item.desc) > 0 else ''
<<<<<<< HEAD
    add_additional_attributes(item, net, "sgen", sid, attr_dict={"for_name": "equipment", "cimRdfId": "origin_id"},
                              attr_list=["sernum", "chr_name", "cpSite.loc_name", "c_pstac.loc_name"])
=======
    attr_dict={"for_name": "equipment", "cimRdfId": "origin_id",  "cpSite.loc_name": "site" }
    add_additional_attributes(item, net, "sgen", sid, attr_dict=attr_dict,
                              attr_list=["sernum", "chr_name"])
>>>>>>> 6f62b2b1

    if item.HasResults(0):
        net.res_sgen.at[sid, 'pf_p'] = item.GetAttribute('m:P:bus1') * multiplier
        net.res_sgen.at[sid, 'pf_q'] = item.GetAttribute('m:Q:bus1') * multiplier
    else:
        net.res_sgen.at[sid, 'pf_p'] = np.nan
        net.res_sgen.at[sid, 'pf_q'] = np.nan


def create_trafo_type(net, item):
    # return False if no line type has been created
    # return True if a new line type has been created

    logger.debug('>> creating trafo type')
    if item is None:
        logger.error('no item given!')
        return None, False

    pf_folder = item.fold_id.loc_name
    name = "%s\\%s" % (pf_folder, item.loc_name)
    if std_type_exists(net, name):
        logger.debug('trafo type <%s> already exists' % name)
        return name, False

    type_data = {
        "sn_mva": item.strn,
        "vn_hv_kv": item.utrn_h,
        "vn_lv_kv": item.utrn_l,
        "vk_percent": item.uktr,
        "vkr_percent": item.uktrr,
        "pfe_kw": item.pfe,
        "i0_percent": item.curmg,
        "shift_degree": item.nt2ag * 30,
        "vector_group": item.vecgrp[:-1],
        "vk0_percent": item.uk0tr,
        "vkr0_percent": item.ur0tr,
        "mag0_percent": item.zx0hl_n,
        "mag0_rx": item.rtox0_n,
        "si0_hv_partial": item.zx0hl_h,
        "tap_side": ['hv', 'lv', 'ext'][item.tap_side],  # 'ext' not implemented
    }

    type_data.update({"tap_changer_type": None})
    type_data.update({"tap2_changer_type": None})

    if item.itapch:
        logger.debug('trafo <%s> has tap changer' % name)

        if item.tapchtype == 0:
            tap_changer_type = "Ratio"
        elif item.tapchtype == 1:
            tap_changer_type = "Ideal"
        elif item.tapchtype == 2:
            tap_changer_type = "Symmetrical"

        type_data.update({
            # see if it is an ideal phase shifter or a complex phase shifter
            # checking tap_step_percent because a nonzero value for ideal phase shifter can be stored in the object
            "tap_step_percent": item.dutap if item.tapchtype != 1 else 0,
            "tap_step_degree": item.dphitap if item.tapchtype == 1 else item.phitr,
            "tap_changer_type": tap_changer_type,
            "tap_max": item.ntpmx,
            "tap_min": item.ntpmn,
            "tap_neutral": item.nntap0
        })
        if item.tapchtype == 2:
            logger.warning("trafo %s has symmetrical tap changer (tap changer at both hv and "
                           "lv side) - not implemented, importing as asymmetrical tap changer at "
                           "side %s. Results will differ." % (item.loc_name, type_data['tap_side']))

    # In PowerFactory, if the first tap changer is absent, the second is also, even if the check was there
    if item.itapch and item.itapch2:
        logger.debug('trafo <%s> has tap2 changer' % name)

        if item.tapchtype2 == 0:
            tap2_changer_type = "Ratio"
        elif item.tapchtype2 == 1:
            tap2_changer_type = "Ideal"
        elif item.tapchtype2 == 2:
            tap2_changer_type = "Symmetrical"


        type_data.update({
            "tap2_side": ['hv', 'lv', 'ext'][item.tap_side2],  # 'ext' not implemented
            # see if it is an ideal phase shifter or a complex phase shifter
            # checking tap_step_percent because a nonzero value for ideal phase shifter can be stored in the object
            "tap2_step_percent": item.dutap2 if item.tapchtype2 != 1 else 0,
            "tap2_step_degree": item.dphitap2 if item.tapchtype2 == 1 else item.phitr2,
            "tap2_changer_type":  tap2_changer_type,
            "tap2_max": item.ntpmx2,
            "tap2_min": item.ntpmn2,
            "tap2_neutral": item.nntap02
        })
        if item.tapchtype2 == 2:
            logger.warning("trafo %s has symmetrical tap2 changer (tap2 changer at both hv and "
                           "lv side) - not implemented, importing as asymmetrical tap2 changer at "
                           "side %s. Results will differ." % (item.loc_name, type_data['tap2_side']))

    if 'tap_side' in type_data.keys() and (type_data.get('tap_side') == 'ext' or type_data.get('tap_side') == 'ext'):
        logger.warning('controlled node of trafo "EXT" not implemented (type <%s>)' % name)
    create_std_type(net, type_data, name, "trafo")
    logger.debug('created trafo type <%s> with params: %s' % (name, type_data))
    return name, True


def create_trafo(net, item, export_controller=True, tap_opt="nntap", is_unbalanced=False, hunting_limit=None):
    name = item.loc_name  # type: str
    logger.debug('>> creating trafo <%s>' % name)
    in_service = not bool(item.outserv)  # type: bool

    # figure out the connection terminals
    try:
        (bus1, bus2), _ = get_connection_nodes(net, item, 2)  # type: int
    except IndexError:
        logger.error("Cannot add Trafo '%s': not connected" % name)
        return

    propagate_bus_coords(net, bus1, bus2)

    if not net.bus.vn_kv[bus1] >= net.bus.vn_kv[bus2]:
        logger.error('trafo <%s>: violated condition of HV >= LV!' % name)
    # assert net.bus.vn_kv[bus1] >= net.bus.vn_kv[bus2]

    # figure out trafo type
    pf_type = item.typ_id
    if pf_type is None:
        logger.error('cannot create transformer <%s>: missing type' % name)
        return
    std_type, type_created = create_trafo_type(net=net, item=pf_type)

    # figure out current tap position
    tap_pos = np.nan
    if pf_type.itapch:
        if tap_opt == "nntap":
            tap_pos = item.GetAttribute("nntap")
            logger.debug("got tap %f from nntap" % tap_pos)

        elif tap_opt == "c:nntap":
            tap_pos = item.GetAttribute("c:nntap")
            logger.debug("got tap %f from c:nntap" % tap_pos)
        else:
            raise ValueError('could not read current tap position: tap_opt = %s' % tap_opt)

    tap_pos2 = np.nan
    # In PowerFactory, if the first tap changer is absent, the second is also, even if the check was there
    if pf_type.itapch and pf_type.itapch2:
        if tap_opt == "nntap":
            tap_pos2 = item.GetAttribute("nntap2")
        elif tap_opt == "c:nntap":
            tap_pos2 = item.GetAttribute("c:nntap2")

    use_tap_table = item.GetAttribute("iTaps")


    # Creating trafo characteristics table for tap dependence impedance
    if "trafo_characteristic_table" not in net:
        net["trafo_characteristic_table"] = pd.DataFrame(
            columns=['id_characteristic', 'step', 'voltage_ratio', 'angle_deg', 'vk_percent', 'vkr_percent',
                     'vk_hv_percent', 'vkr_hv_percent', 'vk_mv_percent', 'vkr_mv_percent', 'vk_lv_percent',
                     'vkr_lv_percent'])

    if std_type is not None:
        if use_tap_table == 1:
            id_characteristic_table, tap_changer_type, tap_dependency_table, tap_side = \
                (create_trafo_characteristics_from_measurement_protocol(item, net, pf_type))
        else:
            id_characteristic_table = None
            tap_dependency_table = False
            tap_changer_type = None

        tid = create_transformer(net, hv_bus=bus1, lv_bus=bus2, name=name,
                                    std_type=std_type, tap_pos=tap_pos,
                                    tap_dependency_table=tap_dependency_table,
                                    tap_changer_type=tap_changer_type,
                                    id_characteristic_table=id_characteristic_table,
                                    in_service=in_service, parallel=item.ntnum, df=item.ratfac, tap2_pos=tap_pos2,
                                    leakage_resistance_ratio_hv=pf_type.itrdr, leakage_reactance_ratio_hv=pf_type.itrdl)
        trafo_dict[item] = tid
        logger.debug('created trafo at index <%d>' % tid)
    else:
        logger.info("Create Trafo 3ph")
        if use_tap_table == 1:

            id_characteristic_table, tap_changer_type, tap_dependency_table, tap_side = \
                (create_trafo_characteristics_from_measurement_protocol(item, net, pf_type))
        else:
            id_characteristic_table = None
            tap_dependency_table = False
            tap_changer_type = None

        tid = create_transformer_from_parameters(
            net,
            hv_bus=bus1,
            lv_bus=bus2,
            name=name,
            tap_pos=tap_pos,
            tap_side=tap_side,
            tap_changer_type=tap_changer_type,
            id_characteristic_table=id_characteristic_table,
            tap_dependency_table=tap_dependency_table,
            in_service=in_service,
            parallel=item.ntnum,
            df=item.ratfac,
            sn_mva=pf_type.strn,
            vn_hv_kv=pf_type.utrn_h,
            vn_lv_kv=pf_type.utrn_l,
            vk_percent=pf_type.uktr,
            vkr_percent=pf_type.uktrr,
            pfe_kw=pf_type.pfe,
            i0_percent=pf_type.curmg,
            vector_group=pf_type.vecgrp[:-1],
            vk0_percent=pf_type.uk0tr,
            vkr0_percent=pf_type.ur0tr,
            mag0_percent=pf_type.zx0hl_n,
            mag0_rx=pf_type.rtox0_n,
            si0_hv_partial=pf_type.zx0hl_h,
            shift_degree=pf_type.nt2ag * 30,
            tap2_pos=tap_pos2
        )
        trafo_dict[item] = tid

    # add value for voltage setpoint
    net.trafo.loc[tid, 'tap_set_vm_pu'] = item.usetp

    net.trafo.loc[tid, 'description'] = ' \n '.join(item.desc) if len(item.desc) > 0 else ''

    get_pf_trafo_results(net, item, tid, is_unbalanced)

    # adding switches
    # False if open, True if closed, None if no switch
    #create_connection_switches(net, item, 2, 't', (bus1, bus2), (tid, tid))

    new_elements = (tid, tid)
    new_switch_idx, new_switch_closed = create_connection_switches(net, item, 2, 't', (bus1, bus2),
                                                                   new_elements)
    # correct in_service of trafo if station switch is open
    # update_in_service_depending_station_switch(net, element_type="trafo",
    #                                            new_elements=new_elements,
    #                                            new_switch_idx=new_switch_idx,
    #                                            new_switch_closed=new_switch_closed)

    # adding tap changer
    if (export_controller and pf_type.itapch and item.HasAttribute('ntrcn') and
            item.HasAttribute('i_cont') and item.ntrcn == 1):
        if item.t2ldc == 0:
            logger.debug('tap controller of trafo <%s> at hv' % name)
            side = 'hv'
        else:
            logger.debug('tap controller of trafo <%s> at lv' % name)
            side = 'lv'
        if item.i_cont == 1:
            vm_set_pu = item.usetp
            logger.debug('trafo <%s> has continuous tap controller with vm_set_pu = %.3f, side = %s' %
                         (name, vm_set_pu, side))
            try:
                ContinuousTapControl(net, tid, side=side, vm_set_pu=vm_set_pu)
            except BaseException as err:
                logger.error('error while creating continuous tap controller at trafo <%s>' % name)
                logger.error('Error: %s' % err)
            else:
                logger.debug('created discrete tap controller at trafo <%s>' % name)
        else:
            vm_lower_pu = item.usp_low
            vm_upper_pu = item.usp_up
            logger.debug('trafo <%s> has discrete tap controller with '
                         'u_low = %.3f, u_up = %.3f, side = %s' % (name, vm_lower_pu, vm_upper_pu, side))
            try:
                DiscreteTapControl(net, tid, side=side, vm_lower_pu=vm_lower_pu, vm_upper_pu=vm_upper_pu,
                                   hunting_limit=hunting_limit)
            except BaseException as err:
                logger.error('error while creating discrete tap controller at trafo <%s>' % name)
                logger.error('Error: %s' % err)
            else:
                logger.debug('created discrete tap controller at trafo <%s>' % name)
    else:
        logger.debug('trafo <%s> has no tap controller' % name)

    add_additional_attributes(item, net, element='trafo', element_id=tid,
                              attr_dict={'e:cpSite.loc_name': 'site', 'for_name': 'equipment', "cimRdfId": "origin_id"})


    if pf_type.itapch and pf_type.itapzdep and not use_tap_table:
        add_tap_dependent_impedance_for_trafo(item, net, pf_type, tid)

    #     # todo
    #     # vk0_min, vk0_max = pf_type.uk0tmn, pf_type.uk0tmx
    #     # vkr0_min, vkr0_max = pf_type.uk0rtmn, pf_type.uk0rtmx
    #     create_trafo_characteristics(net, trafotable="trafo", trafo_index=tid, variable="vk_percent",
    #                                  x_points=x_points, y_points=(vk_min, vk_neutral, vk_max))
    #     create_trafo_characteristics(net, trafotable="trafo", trafo_index=tid, variable="vkr_percent",
    #                                  x_points=x_points, y_points=(vkr_min, vkr_neutral, vkr_max))


def add_tap_dependent_impedance_for_trafo(item, net, pf_type, tid):
    # Creating trafo characteristics table for tap dependence impedance for 2 winding transformer
    tap_neutral = net.trafo.at[tid, "tap_neutral"]
    x_points = (net.trafo.at[tid, "tap_min"], tap_neutral, net.trafo.at[tid, "tap_max"])

    vk_values = [pf_type.uktmn, net.trafo.at[tid, "vk_percent"], pf_type.uktmx]
    vkr_values = [pf_type.ukrtmn, net.trafo.at[tid, "vkr_percent"], pf_type.ukrtmx]

    # Create Spline characteristics
    steps = np.arange(x_points[0], x_points[2] + 1, 1).astype(int)

    # Determine vk and vkr points
    vk_points = SplineCharacteristic(net, x_points, vk_values, table="temporary_characteristics")(steps)
    vkr_points = SplineCharacteristic(net, x_points, vkr_values, table="temporary_characteristics")(steps)
    tap_diff = steps - tap_neutral

    # Calculate angle and voltage ratio for each step
    cos = lambda x: np.cos(np.deg2rad(x))
    sin = lambda x: np.sin(np.deg2rad(x))
    arctan = lambda x: np.rad2deg(np.arctan(x))
    direction = -1 if pf_type.tap_side else 1
    tap_step_percent = pf_type.dutap if pf_type.tapchtype != 1 else 0,
    tap_step_degree = pf_type.dphitap if pf_type.tapchtype == 1 else pf_type.phitr
    index = int(net.trafo_characteristic_table.iat[-1, 0] + 1) if not net['trafo_characteristic_table'].empty else int(
        0)

    if pf_type.tapchtype == 1: # if tapchanger is Ideal
        angle_deg = tap_diff * tap_step_degree * direction
        voltage_ratio = 1
    else:
        tap_steps = tap_step_percent * tap_diff / 100
        u1 = pf_type.utrn_l if pf_type.tap_side else pf_type.utrn_h
        du = u1 * tap_steps
        voltage_ratio = np.sqrt((u1 + du * cos(tap_step_degree)) ** 2 + (du * sin(tap_step_degree)) ** 2) / u1
        angle_deg = (arctan(direction * du * sin(tap_step_degree) / (u1 + du * cos(tap_step_degree))))
    angle_deg[angle_deg == -0] = 0.0

    # Add data to trafo characteristics table
    new_tap_table = pd.DataFrame({
        'id_characteristic': index,
        'step': steps,
        'voltage_ratio': voltage_ratio,
        'angle_deg': angle_deg,
        'vk_percent': vk_points,
        'vkr_percent': vkr_points,'vk_hv_percent':np.nan, 'vkr_hv_percent':np.nan, 'vk_mv_percent':np.nan,
        'vkr_mv_percent':np.nan, 'vk_lv_percent':np.nan, 'vkr_lv_percent':np.nan
    })

    # Append new tap characteristics to the network table
    net["trafo_characteristic_table"] = pd.concat([net["trafo_characteristic_table"], new_tap_table],
                                                  ignore_index=True)

    # Update transformer attributes
    net.trafo.loc[tid, ['tap_dependency_table', 'id_characteristic_table', 'tap_changer_type']] = [True, index,
                                                                                                   'Tabular']
    del net['temporary_characteristics']

def create_trafo_characteristics_from_measurement_protocol(item, net, pf_type):
    last_index = net["trafo_characteristic_table"]['id_characteristic'].max() if not net[
        "trafo_characteristic_table"].empty else -1
    new_id_characteristic_table = last_index + 1
    tap_min = pf_type.ntpmn
    tap_max = pf_type.ntpmx
    tap_side = pf_type.tap_side
    meas_side = item.GetAttribute("iMeasLoc")  # 0: meas-side == tap_side
    steps = list(range(tap_min, tap_max + 1))
    new_tap_table = pd.DataFrame(item.GetAttribute("mTaps"),
                                 columns=['voltage_ratio', 'angle_deg', 'vk_percent', 'vkr_percent',
                                          'ignore'])
    new_tap_table = new_tap_table.drop(columns='ignore')
    if meas_side == 0:
        if tap_side == 0:
            new_tap_table["voltage_ratio"] = new_tap_table["voltage_ratio"] / pf_type.utrn_h
        else:
            new_tap_table["voltage_ratio"] = new_tap_table["voltage_ratio"] / pf_type.utrn_l
    elif meas_side == 1:
        new_tap_table["angle_deg"] = -new_tap_table["angle_deg"]
        if tap_side == 0:
            new_tap_table["voltage_ratio"] = pf_type.utrn_l / new_tap_table["voltage_ratio"]
        else:
            new_tap_table["voltage_ratio"] = pf_type.utrn_h / new_tap_table["voltage_ratio"]
    else:
        raise ValueError("Measurement location for tap table not given.")
    new_tap_table["vkr_percent"] = new_tap_table["vkr_percent"] / pf_type.strn / 1000 * 100
    # * 1000 / 100 for conversion from MVA to kVA and from decimal to %
    if len(new_tap_table) == len(steps):
        new_tap_table['step'] = steps[:len(new_tap_table)]
    else:
        raise ValueError("The number of steps differs from the number of rows in new_tap_table.")
    new_tap_table['id_characteristic'] = new_id_characteristic_table
    missing_columns = set(net["trafo_characteristic_table"].columns) - set(new_tap_table.columns)
    for col in missing_columns:
        new_tap_table[col] = np.nan
    net["trafo_characteristic_table"] = pd.concat([net["trafo_characteristic_table"], new_tap_table],
                                                  ignore_index=True)
    if pf_type.tapchtype == 0:
        tap_changer_type = "Ratio"
    elif pf_type.tapchtype == 1:
        tap_changer_type = "Ideal"
    elif pf_type.tapchtype == 2:
        tap_changer_type = "Symmetrical"
    else:
        tap_changer_type = None
    tap_dependency_table = True
    id_characteristic_table = new_id_characteristic_table
    return id_characteristic_table, tap_changer_type, tap_dependency_table, tap_side


def get_pf_trafo_results(net, item, tid, is_unbalanced):
    trafo_type = None
    result_variables = None
    if is_unbalanced:
        trafo_type = "res_trafo_3ph"
        result_variables = {
            "pf_i_a_hv_ka": "m:I:bushv:A",
            "pf_i_a_lv_ka": "m:I:buslv:A",
            "pf_i_b_hv_ka": "m:I:bushv:B",
            "pf_i_b_lv_ka": "m:I:buslv:B",
            "pf_i_c_hv_ka": "m:I:bushv:C",
            "pf_i_c_lv_ka": "m:I:buslv:C",
            "pf_i_n_hv_ka": "m:I0x3:bushv",
            "pf_i_n_lv_ka": "m:I0x3:buslv",
            "pf_loading_percent": "c:loading",
        }
    else:
        trafo_type = "res_trafo"
        result_variables = {
            "pf_loading": "c:loading"
        }

    for res_var_pp, res_var_pf in result_variables.items():
        res = np.nan
        if item.HasResults(-1):  # -1 for 'c' results (whatever that is...)
            res = item.GetAttribute(res_var_pf)
        net[trafo_type].at[tid, res_var_pp] = res


def create_trafo3w(net, item, tap_opt='nntap'):
    # not tested properly yet...
    logger.debug('importing 3W-trafo <%s>' % item.loc_name)
    pf_type = item.typ_id

    try:
        (bus1, bus2, bus3), _ = get_connection_nodes(net, item, 3)
    except IndexError:
        logger.error("Cannot add Trafo3W '%s': not connected" % item.loc_name)
        return

    logger.debug('%s; %s; %s' % (bus1, bus2, bus3))
    if not (net.bus.vn_kv.at[bus1] >= net.bus.vn_kv.at[bus2] >= net.bus.vn_kv.at[bus3]):
        logger.error('trafo <%s>: violated condition of HV > LV!' % item.loc_name)
    # assert net.bus.vn_kv[bus1] > net.bus.vn_kv[bus2] >= net.bus.vn_kv[bus3]
    else:
        logger.debug('bus voltages OK')
    params = {
        'name': item.loc_name,
        'hv_bus': bus1,
        'mv_bus': bus2,
        'lv_bus': bus3,
        'sn_hv_mva': pf_type.strn3_h,
        'sn_mv_mva': pf_type.strn3_m,
        'sn_lv_mva': pf_type.strn3_l,
        'vn_hv_kv': pf_type.utrn3_h,
        'vn_mv_kv': pf_type.utrn3_m,
        'vn_lv_kv': pf_type.utrn3_l,
        'vk_hv_percent': pf_type.uktr3_h,
        'vk_mv_percent': pf_type.uktr3_m,
        'vk_lv_percent': pf_type.uktr3_l,
        'vkr_hv_percent': pf_type.uktrr3_h,
        'vkr_mv_percent': pf_type.uktrr3_m,
        'vkr_lv_percent': pf_type.uktrr3_l,

        'vk0_hv_percent': pf_type.uk0hm,
        'vk0_mv_percent': pf_type.uk0ml,
        'vk0_lv_percent': pf_type.uk0hl,
        'vkr0_hv_percent': pf_type.ur0hm,
        'vkr0_mv_percent': pf_type.ur0ml,
        'vkr0_lv_percent': pf_type.ur0hl,
        'vector_group': re.sub(r"\d+", '', pf_type.vecgrp),

        'pfe_kw': pf_type.pfe,
        'i0_percent': pf_type.curm3,
        'shift_mv_degree': -(pf_type.nt3ag_h - pf_type.nt3ag_m) * 30,
        'shift_lv_degree': -(pf_type.nt3ag_h - pf_type.nt3ag_l) * 30,
        'tap_at_star_point': pf_type.itapos == 0,
        'in_service': not bool(item.outserv),
        'parallel': item.nt3nm,
    }

    # consider rating factors due to thermal rating
    if item.ratfac_h > 5 or item.ratfac_m > 5 or item.ratfac_l > 5:
        logger.warning(f"Trafo3w {item.loc_name}: rating factors are not plausible." 
                       "Please note that the load flow may not converge due to these considered settings.")
    if item.ratfac_h!=1:
        params['sn_hv_mva']*=item.ratfac_h
    if item.ratfac_m!=1:
        params['sn_mv_mva']*=item.ratfac_m
    if item.ratfac_l!=1:
        params['sn_lv_mva']*=item.ratfac_l

    if item.nt3nm != 1:
        logger.warning("trafo3w %s has parallel=%d, this is not implemented. "
                       "Calculation results will be incorrect." % (item.loc_name, item.nt3nm))


    # Creating trafo characteristics table for tap dependence impedance
    if "trafo_characteristic_table" not in net:
        net["trafo_characteristic_table"] = pd.DataFrame(
            columns=['id_characteristic', 'step', 'voltage_ratio', 'angle_deg', 'vk_percent', 'vkr_percent',
                     'vk_hv_percent', 'vkr_hv_percent', 'vk_mv_percent', 'vkr_mv_percent', 'vk_lv_percent',
                     'vkr_lv_percent'])

    use_tap_table = item.GetAttribute("iTaps")
    if use_tap_table == 1:
        if "trafo_characteristic_table" not in net:
            net["trafo_characteristic_table"] = pd.DataFrame(
                columns=['id_characteristic', 'step', 'voltage_ratio', 'angle_deg', 'vk_percent', 'vkr_percent',
                         'vk_hv_percent', 'vkr_hv_percent', 'vk_mv_percent', 'vkr_mv_percent', 'vk_lv_percent',
                         'vkr_lv_percent'])

        last_index = net["trafo_characteristic_table"]['id_characteristic'].max() if not net[
            "trafo_characteristic_table"].empty else -1
        new_id_characteristic_table = last_index + 1

        measurement_report = item.GetAttribute("mTaps")
        columns =['voltage_ratio', 'angle_deg', 'vk_hv_percent', 'vk_mv_percent',
                  'vk_lv_percent', 'vkr_hv_percent', 'vkr_mv_percent', 'vkr_lv_percent']
        if len(measurement_report[0]) == len(columns):
            new_tap_table = pd.DataFrame(measurement_report, columns=columns)
        else:
            # for now, ignore "Zusätzliche Bemessungsleistung Faktor" and zero sequence components
            new_tap_table = pd.DataFrame(measurement_report)
            new_tap_table = new_tap_table.iloc[:, :len(columns)]
            new_tap_table.columns = columns

        if pf_type.itapzdep:
            table_side = pf_type.itapzside
        else:
            table_side = item.GetAttribute("iMeasTap")
        meas_side = item.GetAttribute("iMeasLoc")

        if table_side == 0:
            tap_min = pf_type.n3tmn_h
            tap_max = pf_type.n3tmx_h
            if meas_side == 0:
                new_tap_table["voltage_ratio"] = new_tap_table["voltage_ratio"] / pf_type.utrn3_h
            elif meas_side == 1:
                new_tap_table["voltage_ratio"] = new_tap_table["voltage_ratio"] / pf_type.utrn3_m
            elif meas_side == 2:
                new_tap_table["voltage_ratio"] = new_tap_table["voltage_ratio"] / pf_type.utrn3_l
        elif table_side == 1:
            tap_min = pf_type.n3tmn_m
            tap_max = pf_type.n3tmx_m
            if meas_side == 0:
                new_tap_table["voltage_ratio"] = new_tap_table["voltage_ratio"] / pf_type.utrn3_h
            elif meas_side == 1:
                new_tap_table["voltage_ratio"] = new_tap_table["voltage_ratio"] / pf_type.utrn3_m
            elif meas_side == 2:
                new_tap_table["voltage_ratio"] = new_tap_table["voltage_ratio"] / pf_type.utrn3_l
        elif table_side == 2:
            tap_min = pf_type.n3tmn_l
            tap_max = pf_type.n3tmx_l
            if meas_side == 0:
                new_tap_table["voltage_ratio"] = new_tap_table["voltage_ratio"] / pf_type.utrn3_h
            elif meas_side == 1:
                new_tap_table["voltage_ratio"] = new_tap_table["voltage_ratio"] / pf_type.utrn3_m
            elif meas_side == 2:
                new_tap_table["voltage_ratio"] = new_tap_table["voltage_ratio"] / pf_type.utrn3_l

        strn3_h = pf_type.strn3_h
        strn3_m = pf_type.strn3_m
        strn3_l = pf_type.strn3_l
        new_tap_table["vkr_hv_percent"] = new_tap_table["vkr_hv_percent"] / (
                np.min([float(strn3_h), float(strn3_m)]) * 1000) * 100
        new_tap_table["vkr_mv_percent"] = new_tap_table["vkr_mv_percent"] / (
                    np.min([float(strn3_m), float(strn3_l)]) * 1000) * 100
        new_tap_table["vkr_lv_percent"] = new_tap_table["vkr_lv_percent"] / (
                    np.min([float(strn3_h), float(strn3_l)]) * 1000) * 100

        steps = list(range(tap_min, tap_max + 1))

        if len(new_tap_table) == len(steps):
            new_tap_table['step'] = steps[:len(new_tap_table)]
        else:
            raise ValueError("The number of steps differs from the number of rows in new_tap_table.")
        new_tap_table['id_characteristic'] = new_id_characteristic_table

        missing_columns = set(net["trafo_characteristic_table"].columns) - set(new_tap_table.columns)
        for col in missing_columns:
            new_tap_table[col] = np.nan

        net["trafo_characteristic_table"] = pd.concat([net["trafo_characteristic_table"], new_tap_table],
                                                      ignore_index=True)

        params['tap_dependency_table'] = True
        params['id_characteristic_table'] = new_id_characteristic_table
    else:
        params['tap_dependency_table'] = False

    if item.HasAttribute('t:du3tp_h'):
        steps = [pf_type.du3tp_h, pf_type.du3tp_m, pf_type.du3tp_l]
        if(use_tap_table):
            side = np.array([table_side])
        else:
            side = np.nonzero(steps)[0]

        if len(side) > 1:
            logger.warning("pandapower currently doesn't support 3w transformer with"
                           "multiple tap changers")
        elif len(side) == 1:
            ts = ["h", "m", "l"][side[0]]
            # figure out current tap position
            if tap_opt == "nntap":
                tap_pos = item.GetAttribute('n3tap_' + ts)
                logger.debug("got tap %f from n3tap" % tap_pos)

            elif tap_opt == "c:nntap":
                tap_pos = item.GetAttribute("c:n3tap_" + ts)
                logger.debug("got tap %f from c:n3tap" % tap_pos)
            else:
                raise ValueError('could not read current tap position: tap_opt = %s' % tap_opt)

            tap_step_percent = item.GetAttribute('t:du3tp_' + ts)
            tap_step_degree = item.GetAttribute('t:ph3tr_' + ts)

            if (tap_step_degree is None or tap_step_degree == 0) and (tap_step_percent is None or tap_step_percent == 0):
                if not params["tap_dependency_table"]:
                    tap_changer_type = None
                else:
                    tap_changer_type ="Tabular"
            # ratio/asymmetrical phase shifters
            elif (tap_step_degree != 90 and tap_step_percent is not None and tap_step_percent != 0):
                tap_changer_type = "Ratio"
            # symmetrical phase shifters
            elif (tap_step_degree == 90 and tap_step_percent is not None and tap_step_percent != 0):
                tap_changer_type = "Symmetrical"
            # ideal phase shifters
            elif (tap_step_degree is not None and tap_step_degree != 0 and (tap_step_percent is None or tap_step_percent == 0)):
                tap_changer_type = "Ideal"

            params.update({
                'tap_side': ts + 'v',  # hv, mv, lv
                'tap_changer_type': tap_changer_type,
                'tap_step_percent': item.GetAttribute('t:du3tp_' + ts),
                'tap_step_degree': item.GetAttribute('t:ph3tr_' + ts),
                'tap_min': item.GetAttribute('t:n3tmn_' + ts),
                'tap_max': item.GetAttribute('t:n3tmx_' + ts),
                'tap_neutral': item.GetAttribute('t:n3tp0_' + ts),
                'tap_pos': tap_pos
            })

    logger.debug('collected params: %s' % params)
    logger.debug('creating trafo3w from parameters')
    tid = create_transformer3w_from_parameters(net, **params)  # type:int

    # adding switches
    # False if open, True if closed, None if no switch
    new_elements = (tid, tid, tid)
    new_switch_idx, new_switch_closed = create_connection_switches(net, item, 3, 't3',
                                                                   (bus1, bus2, bus3), new_elements)

    # correct in_service of trafo3w if station switch is open
    # update_in_service_depending_station_switch(net, element_type="trafo3w",
    #                                            new_elements=new_elements,
    #                                            new_switch_idx=new_switch_idx,
    #                                            new_switch_closed=new_switch_closed)

    logger.debug('successfully created trafo3w from parameters: %d' % tid)
    # testen
    # net.trafo3w.loc[tid, 'tap_step_degree'] = item.GetAttribute('t:ph3tr_h')

    # adding switches
    # False if open, True if closed, None if no switch
    # Switches for Trafos-3W are not implemented in the load flow!
    # create_connection_switches(net, item, 3, 't3', (bus1, bus2, bus3), (tid, tid, tid))
    # logger.debug('created connection switches for trafo 3w successfully')
    add_additional_attributes(item, net, element='trafo3w', element_id=tid,
                              attr_dict={'cpSite.loc_name': 'site', 'for_name': 'equipment',
                                         'typ_id.loc_name': 'std_type', 'usetp': 'vm_set_pu',
                                         "cimRdfId": "origin_id"})

    # assign loading from power factory results
    if item.HasResults(-1):  # -1 for 'c' results (whatever that is...)
        logger.debug('trafo3w <%s> has results' % item.loc_name)
        loading = item.GetAttribute('c:loading')
        net.res_trafo3w.at[tid, "pf_loading"] = loading
    else:
        net.res_trafo3w.at[tid, "pf_loading"] = np.nan

    # TODO Implement the tap changer controller for 3-winding transformer
    if pf_type.itapzdep and not use_tap_table:
        add_tap_dependant_impedance_for_trafo3W(net, pf_type, tid)

    # TODO right now Pandapower only supports one tapchanger
    #        # todo zero-sequence parameters (must be implemented in build_branch first)
    #       create_trafo_characteristics(net, trafotable="trafo3w", trafo_index=tid,
    #                                                variable=f"vk_{side}_percent", x_points=x_points,
    #                                                y_points=(vk_min, vk_neutral, vk_max))
    #       create_trafo_characteristics(net, trafotable="trafo3w", trafo_index=tid,
    #                                                variable=f"vkr_{side}_percent", x_points=x_points,
    #                                                y_points=(vkr_min, vkr_neutral, vkr_max))


def add_tap_dependant_impedance_for_trafo3W(net, pf_type, tid):
    # Mapping for tp_side values to eliminate redundant conditions
    tp_map = {
        0: ("h", pf_type.utrn3_h, pf_type.du3tp_h, pf_type.ph3tr_h, pf_type.n3tp0_h, pf_type.n3tmn_h, pf_type.n3tmx_h),
        1: ("m", pf_type.utrn3_m, pf_type.du3tp_m, pf_type.ph3tr_m, pf_type.n3tp0_m, pf_type.n3tmn_m, pf_type.n3tmx_m),
        2: ("l", pf_type.utrn3_l, pf_type.du3tp_l, pf_type.ph3tr_l, pf_type.n3tp0_l, pf_type.n3tmn_l, pf_type.n3tmx_l)
    }
    # Extract values based on tp_side
    side, vn, tap_step_percent, tap_step_degree, tap_neutral, tap_min, tap_max = tp_map.get(pf_type.itapzside,
                                                                                            tp_map[2])
    x_points = (tap_min, tap_neutral, tap_max)

    steps = np.arange(tap_min, tap_max + 1, 1).astype(int)
    tap_diff = steps - tap_neutral

    index = int(net.trafo_characteristic_table.iat[-1, 0] + 1) if not net['trafo_characteristic_table'].empty else 0

    cos = lambda x: np.cos(np.deg2rad(x))
    sin = lambda x: np.sin(np.deg2rad(x))
    arctan = lambda x: np.rad2deg(np.arctan(x))
    direction = -1 if  pf_type.itapzside else 1

    # Calculate voltage ratio and phase shift for each tap
    tap_steps = tap_step_percent * tap_diff / 100
    du = vn * tap_steps
    voltage_ratio = np.sqrt((vn + du * cos(tap_step_degree)) ** 2 + (du * sin(tap_step_degree)) ** 2) / vn
    angle_deg = (arctan(direction * du * sin(tap_step_degree) / (vn + du * cos(tap_step_degree))))
    angle_deg[angle_deg == -0] = 0.0

    # Compute vk and vkr points for each side efficiently
    vk_vkr_data = {}

    for side in ("h", "m", "l"):
        vk_points = SplineCharacteristic(net, x_points, [
            pf_type.GetAttribute(f"uktr3mn_{side}"),
            pf_type.GetAttribute(f"uktr3_{side}"),
            pf_type.GetAttribute(f"uktr3mx_{side}")
        ], table="temporary_characteristics")(steps)

        vkr_points = SplineCharacteristic(net, x_points, [
            pf_type.GetAttribute(f"uktrr3mn_{side}"),
            pf_type.GetAttribute(f"uktrr3_{side}"),
            pf_type.GetAttribute(f"uktrr3mx_{side}")
        ], table="temporary_characteristics")(steps)

        vk_vkr_data[f"vk_{side}v_percent"] = vk_points
        vk_vkr_data[f"vkr_{side}v_percent"] = vkr_points

    # Create DataFrame in one efficient step
    new_tap_table = pd.DataFrame({
        'id_characteristic': index,
        'step': steps,
        'voltage_ratio': voltage_ratio,
        'angle_deg': angle_deg,
        'vk_percent': np.nan,
        'vkr_percent': np.nan,
        **vk_vkr_data
    })

    net["trafo_characteristic_table"] = pd.concat([net["trafo_characteristic_table"], new_tap_table],
                                                  ignore_index=True)

    # Update transformer attributes efficiently
    net.trafo3w.loc[tid, ["tap_dependency_table", "id_characteristic_table", "tap_changer_type"]] = [True, index,
                                                                                                     "Tabular"]
    del net['temporary_characteristics']


def propagate_bus_coords(net, bus1, bus2):
    pass
    # if bus1 in net.bus_geodata.index and bus2 not in net.bus_geodata.index:
    #     net.bus_geodata.loc[bus2, ['x', 'y']] = net.bus_geodata.loc[bus1, ['x', 'y']]
    # elif bus2 in net.bus_geodata.index and bus1 not in net.bus_geodata.index:
    #     net.bus_geodata.loc[bus1, ['x', 'y']] = net.bus_geodata.loc[bus2, ['x', 'y']]


def create_coup(net, item, is_fuse=False):
    switch_types = {"cbk": "CB", "sdc": "LBS", "swt": "LS", "dct": "DS"}
    name = item.loc_name
    logger.debug('>> creating coup <%s>' % name)

    try:
        (bus1, bus2), _ = get_connection_nodes(net, item, 2)
    except IndexError:
        logger.error("Cannot add Coup '%s': not connected" % name)
        return

    propagate_bus_coords(net, bus1, bus2)
    if not item.HasAttribute('isclosed') and not is_fuse:
        logger.error('switch %s does not have the attribute isclosed!' % item)
    switch_is_closed = bool(item.on_off) \
                       and (bool(item.isclosed) if item.HasAttribute('isclosed') else True)
    in_service = not bool(item.outserv) if item.HasAttribute('outserv') else True
    switch_is_closed = switch_is_closed and in_service
    switch_usage = switch_types.get(item.aUsage, 'unknown')

    cd = create_switch(net, name=name, bus=bus1, element=bus2, et='b',
                       closed=switch_is_closed,
                       type=switch_usage)
    switch_dict[item] = cd

    add_additional_attributes(item, net, element='switch', element_id=cd,
                              attr_dict={"for_name": "equipment", "cimRdfId": "origin_id", "cpSite.loc_name": "site"})

    logger.debug('created switch at index <%d>, closed = %s, usage = %s' %
                 (cd, switch_is_closed, switch_usage))

    net.res_switch.loc[cd, ['pf_closed', 'pf_in_service']] = bool(item.on_off) and (
        bool(item.isclosed) if item.HasAttribute('isclosed') else True), in_service


# # false approach, completely irrelevant
# def create_switch(net, item):
#     switch_types = {"cbk": "CB", "sdc": "LBS", "swt": "LS", "dct": "DS"}
#     name = item.GetAttribute('loc_name')
#     logger.debug('>> creating switch <%s>' % name)
#
#     pf_bus1 = item.GetNode(0)
#     pf_bus2 = item.GetNode(1)
#
#     # here: implement situation if line not connected
#     if pf_bus1 is None or pf_bus2 is None:
#         logger.error("Cannot add Switch '%s': not connected" % name)
#         return
#
#     bus1 = find_bus_index_in_net(pf_bus1, net)
#     bus2 = find_bus_index_in_net(pf_bus2, net)
#     logger.debug('switch %s connects buses <%d> and <%d>' % (name, bus1, bus2))
#
#     switch_is_closed = bool(item.GetAttribute('on_off'))
#     switch_usage = switch_types[item.GetAttribute('aUsage')]
#
#     cd = create_switch(net, name=name, bus=bus1, element=bus2, et='b',
# closed=switch_is_closed, type=switch_usage)
#     logger.debug('created switch at index <%d>, closed = %s, usage = %s' % (cd,
# switch_is_closed, switch_usage))


def create_pp_shunt(net, item):
    try:
        bus = get_connection_nodes(net, item, 1)
    except IndexError:
        logger.error("Cannot add Shunt '%s': not connected" % item.loc_name)
        return

    use_tap_table = item.GetAttribute("iTaps")
    if use_tap_table == 1:
        if "shunt_characteristic_table" not in net:
            net["shunt_characteristic_table"] = pd.DataFrame(
                columns=['id_characteristic', 'step', 'q_mvar', 'p_mw'])

        last_index = net["shunt_characteristic_table"]['id_characteristic'].max() if not net[
            "shunt_characteristic_table"].empty else -1

        id_characteristic_table = last_index + 1

        new_tap_table = pd.DataFrame(item.GetAttribute("mTaps"), columns=['q_mvar', 'p_mw'])

        steps = list(range(0, item.GetAttribute("ncapx") + 1))
        if len(new_tap_table) == len(steps):
            new_tap_table['step'] = steps[:len(new_tap_table)]
        else:
            raise ValueError("The number of steps differs from the number of rows in new_tap_table.")

        # pf table for p_mw contains quality factor only, p_mw must be calculated by dividing q_mvar by quality factor
        new_tap_table["p_mw"] = np.where(new_tap_table["p_mw"] == 0, 0, new_tap_table["q_mvar"] / new_tap_table["p_mw"])
        new_tap_table['id_characteristic'] = id_characteristic_table

        net["shunt_characteristic_table"] = pd.concat([net["shunt_characteristic_table"], new_tap_table],
                                                      ignore_index=True)
    else:
        use_tap_table = 0
        id_characteristic_table = None
    def calc_p_mw_and_q_mvar(r: float, x: float) -> tuple[float, float]:
        if r == 0 and x == 0:
            return 0, 0
        divisor: float = (r ** 2 + x ** 2)
        return (item.ushnm ** 2 * r) / divisor * multiplier, (item.ushnm ** 2 * x) / divisor * multiplier

    multiplier = get_power_multiplier(item, 'Qact')
    bus, _ = get_connection_nodes(net, item, 1)
    params = {
        'name': item.loc_name,
        'bus': bus,
        'in_service': monopolar_in_service(item),
        'vn_kv': item.ushnm,
        'q_mvar': item.Qact * multiplier,
        'step': item.ncapa,
        'max_step': item.ncapx,
        'step_dependency_table': use_tap_table == 1,
        'id_characteristic_table': id_characteristic_table
    }
    #print(item.loc_name)
    if item.shtype == 0:
        # Shunt is a R-L-C element
        r_val = item.rrea
        x_val = -1e6 / item.bcap + item.xrea
    elif item.shtype == 1:
        # Shunt is an R-L element
        r_val = item.rrea
        x_val = item.xrea
    elif item.shtype == 2:
        # Shunt is a capacitor bank
        b = item.bcap * 1e-6
        g = item.gparac * 1e-6

        r_val = g / (g ** 2 + b ** 2)
        x_val = -b / (g ** 2 + b ** 2)
    elif item.shtype == 3:
        # Shunt is a R-L-C, Rp element
        rp = item.rpara
        rs = item.rrea
        xl = item.xrea
        bc = -item.bcap * 1e-6

        r_val = rp * (rp * rs + rs ** 2 + xl ** 2) / ((rp + rs) ** 2 + xl ** 2)
        x_val = 1 / bc + (xl * rp ** 2) / ((rp + rs) ** 2 + xl ** 2)
    elif item.shtype == 4:
        # Shunt is a R-L-C1-C2, Rp element
        rp = item.rpara
        rs = item.rrea
        xl = item.xrea
        b1 = 2 * np.pi * 50 * item.c1 * 1e-6
        b2 = 2 * np.pi * 50 * item.c2 * 1e-6

        z = rp * (rs + 1j * (xl - 1 / b1)) / (rp + rs + 1j * (xl - 1 / b1)) - 1j / b2
        r_val = np.real(z)
        x_val = np.imag(z)

<<<<<<< HEAD
    if 0 <= item.shtype <= 4:
        p_mw, params['q_mvar'] = calc_p_mw_and_q_mvar(r_val, x_val)
        sid = create_shunt_pp(net, p_mw=p_mw, **params)
=======
    if 0 <= item.shtype <= 4 :
        if not use_tap_table:
            p_mw, params['q_mvar'] = calc_p_mw_and_q_mvar(r_val, x_val)
        else:
            p_mw = new_tap_table.loc[new_tap_table['step'] == item.ncapa, "p_mw"].values[0] / item.ncapa
            params["q_mvar"] = new_tap_table.loc[new_tap_table['step'] == item.ncapa, "q_mvar"].values[0] / item.ncapa
        sid = create_shunt(net, p_mw=p_mw, **params)
>>>>>>> 6f62b2b1

        add_additional_attributes(
            item,
            net,
            element='shunt',
            element_id=sid,
            attr_dict={'for_name': 'equipment', "cimRdfId": "origin_id", "cpSite.loc_name": "site"}
            )
    else:
        raise AttributeError(f"Shunt type {item.shtype} not valid: {item}")

    if item.HasResults(0):
        net.res_shunt.loc[sid, 'pf_p'] = item.GetAttribute('m:P:bus1') * multiplier
        net.res_shunt.loc[sid, 'pf_q'] = item.GetAttribute('m:Q:bus1') * multiplier
    else:
        net.res_shunt.loc[sid, 'pf_p'] = np.nan
        net.res_shunt.loc[sid, 'pf_q'] = np.nan


def _add_shunt_to_impedance_bus(net, item, bus):
    create_shunt_pp(net, bus, -item.bi_pu * net.sn_mva, p_mw=-item.gi_pu * net.sn_mva)


def create_zpu(net, item):
    try:
        (bus1, bus2), _ = get_connection_nodes(net, item, 2)
    except IndexError:
        logger.error("Cannot add ZPU '%s': not connected" % item.loc_name)
        return
    logger.debug('bus1 = %d, bus2 = %d' % (bus1, bus2))

    # net, from_bus, to_bus, r_pu, x_pu, sn_Mva, name=None, in_service=True, index=None
    params = {
        'name': item.loc_name,
        # 'from_bus': bus1,
        # 'to_bus': bus2,
        'rft_pu': item.r_pu,
        'xft_pu': item.x_pu,
        'rtf_pu': item.r_pu_ji,
        'xtf_pu': item.x_pu_ji,
        'rft0_pu': item.r0_pu,
        'xft0_pu': item.x0_pu,
        'rtf0_pu': item.r0_pu_ji,
        'xtf0_pu': item.x0_pu_ji,
        'gf_pu': item.gi_pu,
        'bf_pu': item.bi_pu,
        'gt_pu': item.gj_pu,
        'bt_pu': item.bj_pu,
        'gf0_pu': item.gi0_pu,
        'bf0_pu': item.bi0_pu,
        'gt0_pu': item.gj0_pu,
        'bt0_pu': item.bj0_pu,
        'sn_mva': item.Sn,
        'in_service': not bool(item.outserv)
    }

    logger.debug('params = %s' % params)

    # create auxilary buses
    aux_bus1 = create_bus_pp(net, vn_kv=net.bus.vn_kv.at[bus1], name=net.bus.name.at[bus1] + '_aux',
                          type="b", zone=net.bus.zone.at[bus1], in_service=True)
    net.bus.loc[aux_bus1, 'geo'] = net.bus.geo.at[bus1]
    params['from_bus'] = aux_bus1
    aux_bus2 = create_bus_pp(net, vn_kv=net.bus.vn_kv.at[bus2], name=net.bus.name.at[bus2] + '_aux',
                          type="b", zone=net.bus.zone.at[bus2], in_service=True)
    net.bus.loc[aux_bus2, 'geo'] = net.bus.geo.at[bus2]
    params['to_bus'] = aux_bus2

    xid = create_impedance(net, **params)
    add_additional_attributes(item, net, element='impedance', element_id=xid,
                              attr_dict={'for_name': 'equipment', "cimRdfId": "origin_id", "cpSite.loc_name": "site"})

    # consider and create station switches
    new_elements = (aux_bus1, aux_bus2)
    new_switch_idx, new_switch_closed = create_connection_switches(net, item, 2, 'b', (bus1, bus2),
                                                                   new_elements)

    if len(new_switch_idx) == 0:
        net.impedance.loc[xid, 'from_bus'] = bus1
        net.impedance.loc[xid, 'to_bus'] = bus2
        # drop auxilary buses, not needed
        drop_buses(net, buses=[aux_bus1, aux_bus2])
    elif len(new_switch_idx) == 1:
        sw_bus = net.switch.loc[new_switch_idx[0], 'bus']
        if sw_bus == bus1:
            net.impedance.loc[xid, 'to_bus'] = bus2
            # drop one auxilary bus, where no switch exists, not needed
            drop_buses(net, buses=[aux_bus2])
        elif sw_bus == bus2:
            net.impedance.loc[xid, 'from_bus'] = bus1
            # drop one auxilary bus, where no switch exists, not needed
            drop_buses(net, buses=[aux_bus1])

    # correct in_service of series reactor if station switch is open
    # update_in_service_depending_station_switch(net, element_type="impedance",
    #                                            new_elements=new_elements,
    #                                            new_switch_idx=new_switch_idx,
    #                                            new_switch_closed=new_switch_closed)

    logger.debug('created ZPU %s as impedance at index %d' % (net.impedance.at[xid, 'name'], xid))


def create_vac(net, item):
    """
    not tested yet

    """
    try:
        bus, _ = get_connection_nodes(net, item, 1)
    except IndexError:
        logger.error("Cannot add VAC '%s': not connected" % item.loc_name)
        return

    in_service = monopolar_in_service(item)
    params = {
        'name': item.loc_name,
        'bus': bus,
        'ps_mw': item.Pload - item.Pgen,
        'qs_mvar': item.Qload - item.Qgen,
        'pz_mw': item.Pzload,
        'qz_mvar': item.Qzload,
        'in_service': in_service
    }

    if item.itype == 3:
        # extended ward
        params.update({
            'r_ohm': item.Rext,
            'x_ohm': item.Xext,
            'vm_pu': item.usetp
        })

        if params['x_ohm'] == 0:
            params['x_ohm'] = 1e-6
            logger.warning("Element %s has x_ohm == 0, setting to 1e-6. Check impedance of the "
                           "created xward" % item.loc_name)

        xid = create_xward(net, **params)
        elm = 'xward'

    elif item.itype == 2:
        # ward
        xid = create_ward(net, **params)
        elm = 'ward'

    elif item.itype == 0:
        # voltage source
        params.update({
            'vm_pu': item.usetp,
            'va_degree': item.phisetp,
        })
        xid = create_ext_grid(net, **params)
        elm = 'ext_grid'
    else:
        raise NotImplementedError(
            'Could not import %s: element type <%d> for AC Voltage Source not implemented' % (
                params['name'], item.itype))

    if item.HasResults(0):  # -1 for 'c' results (whatever that is...)
        net['res_%s' % elm].at[xid, "pf_p"] = -item.GetAttribute('m:P:bus1')
        net['res_%s' % elm].at[xid, "pf_q"] = -item.GetAttribute('m:Q:bus1')
    else:
        net['res_%s' % elm].at[xid, "pf_p"] = np.nan
        net['res_%s' % elm].at[xid, "pf_q"] = np.nan

    add_additional_attributes(item, net, element=elm, element_id=xid,
                              attr_dict={'for_name': 'equipment', "cimRdfId": "origin_id", "cpSite.loc_name": "site"})

    logger.debug('added pf_p and pf_q to {} {}: {}'.format(elm, xid, net['res_' + elm].loc[
        xid, ["pf_p", 'pf_q']].values))

def update_in_service_depending_station_switch(net, element_type, new_elements, new_switch_idx, new_switch_closed):
    ### fcn is not used!
    if len(new_switch_idx)!= 0:
        for i in range(len(new_switch_idx)):
            if new_switch_closed[i] == 0:
                if net[element_type].loc[new_elements[i], 'in_service']==False:
                    continue
                else:
                    net[element_type].loc[new_elements[i], 'in_service'] = False
                    logger.debug('element of element_type %s with index %d is set\
                                 out of service because station switch is open ' %
                                 (net[element_type].at[new_elements[i], 'name'], new_elements[i]))
    else:
        pass

def update_in_service_depending_station_switch(net, element_type, new_elements, new_switch_idx, new_switch_closed):
    ### fcn is not used!
    if len(new_switch_idx) != 0:
        for i in range(len(new_switch_idx)):
            if new_switch_closed[i] == 0:
                if net[element_type].loc[new_elements[i], 'in_service'] == False:
                    continue
                else:
                    net[element_type].loc[new_elements[i], 'in_service'] = False
                    logger.debug('element of element_type %s with index %d is set\
                                 out of service because station switch is open ' %
                                 (net[element_type].at[new_elements[i], 'name'], new_elements[i]))
    else:
        pass


def create_sind(net, item):
    # series reactor is modelled as per-unit impedance, values in Ohm are calculated into values in
    # per unit at creation
    try:
        (bus1, bus2), _ = get_connection_nodes(net, item, 2)
    except IndexError:
        logger.error("Cannot add Sind '%s': not connected" % item.loc_name)
        return

    # create auxilary buses
    aux_bus1 = create_bus_pp(net, vn_kv=net.bus.vn_kv.at[bus1], name=net.bus.name.at[bus1] + '_aux',
                          type="b", zone=net.bus.zone.at[bus1], in_service=True)
    net.bus.loc[aux_bus1, 'geo'] = net.bus.geo.at[bus1]
    aux_bus2 = create_bus_pp(net, vn_kv=net.bus.vn_kv.at[bus2], name=net.bus.name.at[bus2] + '_aux',
                          type="b", zone=net.bus.zone.at[bus2], in_service=True)
    net.bus.loc[aux_bus2, 'geo'] = net.bus.geo.at[bus2]

    sind = create_series_reactor_as_impedance(net, from_bus=aux_bus1, to_bus=aux_bus2,
                                              r_ohm=item.rrea, x_ohm=item.xrea, sn_mva=item.Sn,
                                              name=item.loc_name,
                                              in_service=not bool(item.outserv))

    # consider and create station switches
    new_elements = (aux_bus1, aux_bus2)
    new_switch_idx, new_switch_closed = create_connection_switches(net, item, 2, 'b', (bus1, bus2),
                                                                   new_elements)

    if len(new_switch_idx) == 0:
        net.impedance.loc[sind, 'from_bus'] = bus1
        net.impedance.loc[sind, 'to_bus'] = bus2
        # drop auxilary buses, not needed
        drop_buses(net, buses=[aux_bus1, aux_bus2])
    elif len(new_switch_idx) == 1:
        sw_bus = net.switch.loc[new_switch_idx[0], 'bus']
        if sw_bus == bus1:
            net.impedance.loc[sind, 'to_bus'] = bus2
            # drop one auxilary bus, where no switch exists, not needed
            drop_buses(net, buses=[aux_bus2])
        elif sw_bus == bus2:
            net.impedance.loc[sind, 'from_bus'] = bus1
            # drop one auxilary bus, where no switch exists, not needed
            drop_buses(net, buses=[aux_bus1])

    # correct in_service of series reactor if station switch is open
    # update_in_service_depending_station_switch(net, element_type="impedance",
    #                                            new_elements=new_elements,
    #                                            new_switch_idx=new_switch_idx,
    #                                            new_switch_closed=new_switch_closed)

    logger.debug('created series reactor %s as per unit impedance at index %d' %
                 (net.impedance.at[sind, 'name'], sind))


def create_scap(net, item):
    # series capacitor is modelled as per-unit impedance, values in Ohm are calculated into values in
    # per unit at creation
    try:
        (bus1, bus2), _ = get_connection_nodes(net, item, 2)
    except IndexError:
        logger.error("Cannot add Scap '%s': not connected" % item.loc_name)
        return

    if (item.gcap == 0) and (item.bcap == 0):
        logger.info('not creating series capacitor for %s' % item.loc_name)
    else:
        r_ohm = item.gcap / (item.gcap ** 2 + item.bcap ** 2)
        x_ohm = -item.bcap / (item.gcap ** 2 + item.bcap ** 2)

        # create auxilary buses
        aux_bus1 = create_bus_pp(net, vn_kv=net.bus.vn_kv.at[bus1], name=net.bus.name.at[bus1] + '_aux',
                              type="b", zone=net.bus.zone.at[bus1], in_service=True)
        net.bus.loc[aux_bus1, 'geo'] = net.bus.geo.at[bus1]
        aux_bus2 = create_bus_pp(net, vn_kv=net.bus.vn_kv.at[bus2], name=net.bus.name.at[bus2] + '_aux',
                              type="b", zone=net.bus.zone.at[bus2], in_service=True)
        net.bus.loc[aux_bus2, 'geo'] = net.bus.geo.at[bus2]

        scap = create_series_reactor_as_impedance(net, from_bus=aux_bus1, to_bus=aux_bus2, r_ohm=r_ohm,
                                                  x_ohm=x_ohm, sn_mva=item.Sn,
                                                  name=item.loc_name,
                                                  in_service=not bool(item.outserv))

        # consider and create station switches
        new_elements = (aux_bus1, aux_bus2)
        new_switch_idx, new_switch_closed = create_connection_switches(net, item, 2, 'b', (bus1, bus2),
                                                                       new_elements)

        if len(new_switch_idx) == 0:
            net.impedance.loc[scap, 'from_bus'] = bus1
            net.impedance.loc[scap, 'to_bus'] = bus2
            # drop auxilary buses, not needed
            drop_buses(net, buses=[aux_bus1, aux_bus2])
        elif len(new_switch_idx) == 1:
            sw_bus = net.switch.loc[new_switch_idx[0], 'bus']
            if sw_bus == bus1:
                net.impedance.loc[scap, 'to_bus'] = bus2
                # drop one auxilary bus, where no switch exists, not needed
                drop_buses(net, buses=[aux_bus2])
            elif sw_bus == bus2:
                net.impedance.loc[scap, 'from_bus'] = bus1
                # drop one auxilary bus, where no switch exists, not needed
                drop_buses(net, buses=[aux_bus1])

        # correct in_service of series capacitor if station switch is open
        # update_in_service_depending_station_switch(net, element_type="impedance",
        #                                            new_elements=new_elements,
        #                                            new_switch_idx=new_switch_idx,
        #                                            new_switch_closed=new_switch_closed)

        logger.debug('created series capacitor %s as per unit impedance at index %d' %
                     (net.impedance.at[scap, 'name'], scap))

def create_svc(net, item, pv_as_slack, pf_variable_p_gen, dict_net):
    # SVC is voltage controlled and therefore modelled the same way as a voltage controlled synchron machine (gen)
    # TODO: at least implement a uncontrolled svc as synchron machine with const. Q
    # TODO: transfer item entries for usage of pp.create_svc, x_l_ohm, x_cvar_ohm,
    #       thyristor_firing_angle must be computed
    name = item.loc_name
    sid = None
    element = None
    logger.debug('>> creating synchronous machine <%s>' % name)

    try:
        bus1, _ = get_connection_nodes(net, item, 1)
    except IndexError:
        logger.error("Cannot add SVC '%s': not connected" % name)
        return

    if item.i_ctrl == 1:  # 0: no control, 1: voltage control, 2: reactive power control
        logger.debug('creating SVC %s as gen' % name)
        vm_pu = item.usetp
        in_service = monopolar_in_service(item)
        svc = create_gen(net, bus=bus1[0], p_mw=0, vm_pu=vm_pu,
                         name=name, type="SVC", in_service=in_service)
        element = 'gen'

        if svc is None or element is None:
            logger.error('Error! SVC not created')
        logger.debug('created svc at index <%s>' % svc)

        net[element].loc[svc, 'description'] = ' \n '.join(item.desc) if len(item.desc) > 0 else ''
        add_additional_attributes(item, net, element, svc, attr_dict={"for_name": "equipment",
                                                                      "cimRdfId": "origin_id",
                                                                      "cpSite.loc_name": "site"},
                                                          attr_list=["sernum", "chr_name"])

        if item.HasResults(0):  # 'm' results...
            logger.debug('<%s> has results' % name)
            net['res_' + element].at[svc, "pf_p"] = item.GetAttribute('m:P:bus1')  #* multiplier
            net['res_' + element].at[svc, "pf_q"] = item.GetAttribute('m:Q:bus1')  #* multiplier
        else:
            net['res_' + element].at[svc, "pf_p"] = np.nan
            net['res_' + element].at[svc, "pf_q"] = np.nan
    else:
        logger.info('not creating SVC for %s' % item.loc_name)


def _get_vsc_control_modes(item, mono=True):
    if mono:
        scaling = 1
        dc_bus_str = "busdc"
    else:
        scaling = 0.5
        dc_bus_str = "busdp"  # also busdm is possible for the second dc node but we consider them the same

    c_m = item.i_acdc

    if c_m not in [0, 3, 4, 5, 6]:
        raise NotImplementedError(f"control mode for vscmono"
                                  f" {item.loc_name} not implemented: {c_m}")

    if item.HasResults(0):
        p_set_dc = -item.GetAttribute(f"m:P:{dc_bus_str}")
        q_set_ac = -item.GetAttribute("m:Q:busac") * scaling
    else:
        p_set_dc = -item.psetp * scaling  # does not work - in PowerFactory, the P set-point relates to AC side
        q_set_ac = -item.qsetp * scaling

    control_mode_ac, control_mode_dc, control_value_ac, control_value_dc = {
        0: ("slack", "p_mw", item.usetp, 0.),  # Vac-phi
        1: ("", "vm_pu", None, None),  # Vdc-phi
        2: ("", "", None, None),  # PWM-phi
        3: ("q_mvar", "vm_pu", q_set_ac, item.usetpdc),  # Vdc-Q
        4: ("vm_pu", "p_mw", item.usetp, p_set_dc),  # P-Vac
        5: ("q_mvar", "p_mw", q_set_ac, p_set_dc),  # P-Q
        6: ("vm_pu", "vm_pu", item.usetp, item.usetpdc),  # Vdc-Vac
        7: ("", "", None, None),  # P-cos(phi)
        8: (""        "", None, None)  # Vdc-cos(phi)
    }[c_m]
    return control_mode_ac, control_mode_dc, control_value_ac, control_value_dc


def create_vscmono(net, item):
    (bus, bus_dc), _ = get_connection_nodes(net, item, 2)

    sn_mva = item.Snom
    v_ac = item.Unom
    p_cu_kw = item.Pcu
    vk = item.uk / 100  # in ratio, not in %

    z_vsc_base_ohm = np.square(v_ac) / sn_mva
    r_pu = p_cu_kw / (1e3 * sn_mva)
    x_pu = np.sqrt(np.square(vk) - np.square(r_pu))
    r_ohm = r_pu * z_vsc_base_ohm
    x_ohm = x_pu * z_vsc_base_ohm

    logger.debug(f"VSCmono: {item.loc_name=}, {sn_mva=}, {v_ac=}, {p_cu_kw=}, {vk=}, {r_ohm=}, {x_ohm=}")

    control_mode_ac, control_mode_dc, control_value_ac, control_value_dc = _get_vsc_control_modes(item)

    params = {
        "name": item.loc_name,
        "in_service": not item.outserv,
        "controllable": True,
        "bus": bus,
        "bus_dc": bus_dc,
        "r_ohm": r_ohm,
        "x_ohm": x_ohm,
        "r_dc_ohm": item.resLossFactor,
        "pl_dc_mw": 1e-3 * item.Pnold,
        "control_mode_ac": control_mode_ac,
        "control_mode_dc": control_mode_dc,
        "control_value_ac": control_value_ac,
        "control_value_dc": control_value_dc
    }

    if params["r_dc_ohm"] == 0:
        logger.warning(
            f"VSCmono element {params['name']} has no DC resistive loss factor - power flow will not converge!"
        )

    vid = create_vsc_pp(net, **params)
    logger.debug(f'created VSC {vid} for vscmono {item.loc_name}')

    result_variables = {"pf_p_mw": "m:P:busac",
                        "pf_q_mvar": "m:Q:busac",
                        "pf_p_dc_mw": "m:P:busdc"}

    for res_var_pp, res_var_pf in result_variables.items():
        res = np.nan
        if item.HasResults(0):
            res = item.GetAttribute(res_var_pf)
        net.res_vsc.at[vid, res_var_pp] = -res


def create_vsc(net, item):
    (bus, bus_dc_p, bus_dc_n), _ = get_connection_nodes(net, item, 3)

    sn_mva = item.Snom / 2
    v_ac = item.Unom
    p_cu_kw = item.Pcu / 2
    vk = item.uk / 100  # in ratio, not in %

    z_vsc_base_ohm = np.square(v_ac) / sn_mva
    r_pu = p_cu_kw / (1e3 * sn_mva)
    x_pu = np.sqrt(np.square(vk) - np.square(r_pu))
    r_ohm = r_pu * z_vsc_base_ohm
    x_ohm = x_pu * z_vsc_base_ohm

    logger.debug(f"VSC: {item.loc_name=}, {sn_mva=}, {v_ac=}, {p_cu_kw=}, {vk=}, {r_ohm=}, {x_ohm=}")

    control_mode_ac, control_mode_dc, control_value_ac, control_value_dc = _get_vsc_control_modes(item, mono=False)

    params = {
        "name": item.loc_name,
        "in_service": not item.outserv,
        "controllable": True,
        "r_ohm": r_ohm,
        "x_ohm": x_ohm,
        "r_dc_ohm": item.resLossFactor / 2,
        "pl_dc_mw": 1e-3 * item.Pnold / 2,
        "control_mode_ac": control_mode_ac,
        "control_mode_dc": control_mode_dc,
        "control_value_ac": control_value_ac,
        "control_value_dc": control_value_dc
    }

    if params["r_dc_ohm"] == 0:
        logger.warning(f"VSC element {params['name']} has no DC resistive loss factor - power flow will not converge!")

    vid_1 = create_vsc_pp(net, bus=bus, bus_dc=bus_dc_n, **params)
    vid_2 = create_vsc_pp(net, bus=bus, bus_dc=bus_dc_p, **params)
    logger.debug(f'created two vsc mono {vid_1}, {vid_2} for vsc {item.loc_name}')

    result_variables = {"pf_p_mw": "m:P:busac",
                        "pf_q_mvar": "m:Q:busac"}

    if item.HasResults(0):
        for res_var_pp, res_var_pf in result_variables.items():
            res = item.GetAttribute(res_var_pf)
            net.res_vsc.at[vid_1, res_var_pp] = -res / 2
            net.res_vsc.at[vid_2, res_var_pp] = -res / 2
        net.res_vsc.at[vid_1, "pf_p_dc_mw"] = -item.GetAttribute("m:P:busdm")
        net.res_vsc.at[vid_2, "pf_p_dc_mw"] = -item.GetAttribute("m:P:busdp")
    else:
        net.res_vsc.loc[vid_1, ["pf_p_mw", "pf_q_mvar", "pf_p_dc_mw"]] = np.nan
        net.res_vsc.loc[vid_2, ["pf_p_mw", "pf_q_mvar", "pf_p_dc_mw"]] = np.nan


def create_stactrl(net, item):
    stactrl_in_service = True
    logger.info(f"Creating Station Controller {item.loc_name}")
    if item.outserv:
        logger.info(f"Station controller {item.loc_name} is out of service")
        return

    machines = [m for m in item.psym if m is not None]
    if len(machines) == 0 or np.all([s is None for s in machines]):
        logger.error(f"No machines controlled by station controller {item.loc_name} - skipping")
        return

    # find gen_element_index using name:
    if np.any(net.sgen.name.duplicated()):
        duplicated_sgen_names = True
        # raise UserWarning("error while creating station controller: sgen names must be unique")
    else:
        duplicated_sgen_names = False

    gen_types = []
    for s in machines:
        if s.ip_ctrl == 1:
            gt = "other"
        elif not hasattr(s, 'av_mode'):
            gt = "other"
        elif s.av_mode == "constq":
            gt = "sgen"
        elif s.av_mode == "constv":
            gt = "gen"
        else:
            gt = "other"
        gen_types.append(gt)

    for s in machines:
        if (s.HasAttribute('c:iRefElement') and s.GetAttribute('c:iRefElement')):
            logger.error(f"Generator {s.loc_name} is set as slack, Station Controller {item.loc_name} is skipped")
            return

    control_mode = item.i_ctrl

    # Overwrite gen_type if local control differs from station controller type
    if control_mode is not None:
        if item.i_droop:
            for i in range(len(gen_types)):
                gen_types[i] = "sgen"
        else:
            if control_mode == 0: # voltage control
                for i in range(len(gen_types)):
                    gen_types[i] = "sgen"
            elif control_mode == 1: # reactive power control
                for i in range(len(gen_types)):
                    gen_types[i] = "sgen"
            else:
                print("station control type not supported!")

    if "other" in gen_types or len(np.unique(gen_types)) > 1:
        logger.error(f"Generator type not supported {gen_types} for {item.loc_name}")
        return

    gen_element = gen_types[0]
    gen_element_index = []

    if duplicated_sgen_names == False:
        for s in machines:
            gen_element_index.append(net[gen_element].loc[net[gen_element].name == s.loc_name].index.values[0])
    else:
        # check if gen_element has set controller
        for s in machines:
            gen_element_index_try = net[gen_element].loc[net[gen_element].name == s.loc_name].index.values
            if len(gen_element_index_try) == 1:
                gen_element_index.append(gen_element_index_try[0])
            else:
                gen_element_index_try_again = net[gen_element].loc[(net[gen_element].name == s.loc_name) & (
                            net[gen_element].sta_ctrl == s.c_pstac.loc_name)].index.values
                if len(gen_element_index_try_again) > 1:
                    raise UserWarning(
                        "error while creating station controller: sgen and controler names must be unique")
                else:
                    gen_element_index.append(gen_element_index_try_again[0])

    if len(gen_element_index) != len(machines):
        raise UserWarning("station controller: could not properly identify the machines")

    gen_element_in_service = [net[gen_element].loc[net[gen_element].name == s.loc_name, "in_service"].values[0] for s in machines]

    i = 0
    distribution = []
    for m in item.psym:
        if m is not None and isinstance(item.cvqq, list):
            distribution.append(item.cvqq[i] / 100)
        elif m is not None and not isinstance(item.cvqq, list):
            distribution.append(item.cvqq / 100)
        i = i + 1

    if item.imode > 2:
        raise NotImplementedError(f"{item}: reactive power distribution {item.imode=} not implemented")

    if sum(distribution)!=1:
        logger.info(f'{item}: sum of reactive power dstribution is unequal to 1 but will be normalized in binary search control.')

    phase = item.i_phase
    if phase != 0:
        raise NotImplementedError(f"{item}: phase {item.i_phase=} not implemented")

    # Controlled Node: User selection vs Automatic selection  # User selection
    if item.selBus != 0:
        raise NotImplementedError(f"{item}: controlled node selection {item.selBus=} not implemented")

    variable = None
    res_element_table = None
    res_element_index = None
    if control_mode == 1 or item.i_droop:
        q_control_cubicle = item.p_cub if control_mode == 1 else item.pQmeas  # Feld
        if q_control_cubicle is None:
            logger.info(f"Input Element of Controller {item.loc_name} is missing, skipping")
            return

        q_control_element = []
        q_control_side = []
        element_class = []
        res_element_index = []
        variable = []
        if q_control_cubicle.GetClassName() == "StaCubic":
            q_control_element.append(q_control_cubicle.obj_id)
            q_control_side.append(q_control_cubicle.obj_bus)  # 0=from, 1=to
            element_class.append(q_control_element[0].GetClassName())
        elif q_control_cubicle.GetClassName() == "ElmBoundary":
            for cubicles in q_control_cubicle.cubicles:
                q_control_element.append(cubicles.obj_id)
                q_control_side.append(cubicles.obj_bus)  # 0=from, 1=to
                element_class.append(q_control_element[0].GetClassName())
        else:
            print("Not implemented class for q_control_cubicle!")
        if element_class[0] == "ElmLne":
            res_element_table = "res_line"
            for i in range(len(q_control_element)):
                line_sections = line_dict[q_control_element[i]]
                if q_control_side[i] == 0:
                    res_element_index.append(line_sections[0])
                    variable.append("q_from_mvar")
                else:
                    res_element_index.append(line_sections[-1])
                    variable.append("q_to_mvar")
        elif element_class[0] == "ElmTr2":
            res_element_table = "res_trafo"
            for element in q_control_element:
                res_element_index.append(trafo_dict[element])
                variable = "q_hv_mvar" if q_control_side == 0 else "q_lv_mvar"
        elif element_class[0] == "ElmCoup":
            res_element_table = "res_switch"
            for element in q_control_element:
                res_element_index.append(switch_dict[element])
                net.switch.at[res_element_index[-1], "z_ohm"] = 1e-3
                variable = "q_from_mvar" if q_control_side == 0 else "q_to_mvar"
        else:
            logger.error(
                f"{item}: only line, trafo element and switch flows can be controlled, {element_class[0]=}")
            return
    elif control_mode == 0:
        res_element_table = "res_bus"

    input_busses = []
    output_busses = []
    if res_element_table == "res_line":
        for index in res_element_index:
            input_busses.append(net.line.at[index, 'to_bus'])
    elif res_element_table == "res_trafo":
        for index in res_element_index:
            input_busses.append(net.trafo.at[index, 'hv_bus'])
    elif res_element_table == "res_switch":
        for index in res_element_index:
            input_busses.append(net.switch.at[index, 'bus'])
    if gen_element == "gen":
        for index in gen_element_index:
            output_busses.append(net.gen.at[index, 'bus'])
    elif gen_element == "sgen":
        for index in gen_element_index:
            output_busses.append(net.sgen.at[index, 'bus'])

    top = create_nxgraph(net, respect_switches=True, include_lines=True, include_trafos=True,
                         include_impedances=True, nogobuses=None, notravbuses=None, multi=True,
                         calc_branch_impedances=False, branch_impedance_unit='ohm', include_out_of_service=True)
    has_path = False
    for n in range(len(input_busses)):
        for m in range(len(output_busses)):
            has_path = has_path or nx.has_path(top, input_busses[n], output_busses[m])
    if not has_path and not control_mode == 0 and not item.i_droop:
        return

    if control_mode == 0:  # VOLTAGE CONTROL
        # controlled_node = item.rembar
        controlled_node = item.cpCtrlNode
        bus = bus_dict[controlled_node]  # controlled node

        if item.uset_mode == 0:  # Station controller
            v_setpoint_pu = item.usetp
        else:
            v_setpoint_pu = controlled_node.vtarget  # Bus target voltage

        if item.i_droop:  # Enable Droop
<<<<<<< HEAD
            bsc = BinarySearchControl(net,
                                        name=item.loc_name,
                                        ctrl_in_service=stactrl_in_service,
                                        output_element=gen_element,
                                        output_variable="q_mvar",
                                        output_element_index=gen_element_index,
                                        output_element_in_service=gen_element_in_service,
                                        output_values_distribution=distribution,
                                      output_min_q_mvar=net[gen_element].loc[gen_element_index].min_q_mvar.to_list(),
                                      output_max_q_mvar=net[gen_element].loc[gen_element_index].max_q_mvar.to_list(),
                                        input_element=res_element_table,
                                        input_variable=variable,
                                        input_element_index=res_element_index,
                                        set_point=v_setpoint_pu,
                                        voltage_ctrl=True,
                                        bus_idx=bus,
                                        tol=1e-3,
                                      machines=[machine_obj.loc_name for machine_obj in item.psym])
            net.controller.loc[max(net.controller.index), 'name'] = item.loc_name
            DroopControl(net, q_droop_mvar=item.Srated * 100 / item.ddroop, bus_idx=bus,
                                    vm_set_pu=v_setpoint_pu, controller_idx=bsc.index, voltage_ctrl=True)
            net.controller.loc[max(net.controller.index), 'name'] = item.loc_name
        else:
            BinarySearchControl(net,
                                name=item.loc_name,
                                ctrl_in_service=stactrl_in_service,
                                output_element=gen_element,
                                output_variable="q_mvar",
                                output_element_index=gen_element_index,
                                output_element_in_service=gen_element_in_service,
                                output_values_distribution=distribution,
                                output_min_q_mvar=net[gen_element].loc[gen_element_index].min_q_mvar.to_list(),
                                output_max_q_mvar=net[gen_element].loc[gen_element_index].max_q_mvar.to_list(),
                                input_element="res_bus",
                                input_variable="vm_pu",
                                input_element_index=bus,
                                set_point=v_setpoint_pu,
                                voltage_ctrl=True,
                                damping_factor=0.9,
                                tol=1e-6,
                                machines=[machine_obj.loc_name for machine_obj in item.psym])
            net.controller.loc[max(net.controller.index), 'name'] = item.loc_name
=======
            bsc = BinarySearchControl(net, ctrl_in_service=stactrl_in_service,
                                                 output_element=gen_element, output_variable="q_mvar",
                                                 output_element_index=gen_element_index,
                                                 output_element_in_service=gen_element_in_service,
                                                 output_values_distribution=distribution,
                                                 input_element=res_element_table, input_variable=variable,
                                                 input_element_index=res_element_index,
                                                 set_point=v_setpoint_pu, voltage_ctrl=True, bus_idx=bus, tol=1e-3)
            DroopControl(net, q_droop_mvar=item.Srated * 100 / item.ddroop, bus_idx=bus,
                                    vm_set_pu=v_setpoint_pu, controller_idx=bsc.index, voltage_ctrl=True)
        else:
            BinarySearchControl(net, ctrl_in_service=stactrl_in_service,
                                           output_element=gen_element, output_variable="q_mvar",
                                           output_element_index=gen_element_index,
                                           output_element_in_service=gen_element_in_service, input_element="res_bus",
                                           output_values_distribution=distribution, damping_factor=0.9,
                                           input_variable="vm_pu", input_element_index=bus,
                                           set_point=v_setpoint_pu, voltage_ctrl=True, tol=1e-6)
>>>>>>> 6f62b2b1
    elif control_mode == 1:  # Q Control mode
        if item.iQorient != 0:
            if not stactrl_in_service:
                return
            raise NotImplementedError(f"{item}: Q orientation '-' not supported")
        # q_control_mode = item.qu_char  # 0: "Const Q", 1: "Q(V) Characteristic", 2: "Q(P) Characteristic"
        # q_control_terminal = q_control_cubicle.cterm  # terminal of the cubicle
        if item.qu_char == 0:
            BinarySearchControl(
                net,
                name=item.loc_name,
                ctrl_in_service=stactrl_in_service,
                output_element=gen_element,
                output_variable="q_mvar",
                output_element_index=gen_element_index,
                output_element_in_service=gen_element_in_service,
                output_values_distribution=distribution,
                output_min_q_mvar=net[gen_element].loc[gen_element_index].min_q_mvar.to_list(),
                output_max_q_mvar=net[gen_element].loc[gen_element_index].max_q_mvar.to_list(),
                input_element=res_element_table,
                input_variable=variable,
                input_element_index=res_element_index,
                set_point=item.qsetp,
                voltage_ctrl=False,
                damping_factor=0.9,
                tol=1e-6,
                machines=[machine_obj.loc_name for machine_obj in item.psym])
        elif item.qu_char == 1:
            controlled_node = item.refbar
            bus = bus_dict[controlled_node]  # controlled node
            bsc = BinarySearchControl(
                net,
                name=item.loc_name,
                ctrl_in_service=stactrl_in_service,
                output_element=gen_element,
                output_variable="q_mvar",
                output_element_index=gen_element_index,
                output_element_in_service=gen_element_in_service,
                output_values_distribution=distribution,
                output_min_q_mvar=net[gen_element].loc[gen_element_index].min_q_mvar.to_list(),
                output_max_q_mvar=net[gen_element].loc[gen_element_index].max_q_mvar.to_list(),
                input_element=res_element_table,
                input_variable=variable,
                input_element_index=res_element_index,
                set_point=item.qsetp,
                voltage_ctrl=False,
                bus_idx=bus,
                damping_factor=0.9,
                tol=1e-6,
                machines=[machine_obj.loc_name for machine_obj in item.psym]
            )
            net.controller.loc[max(net.controller.index), 'name'] = item.loc_name
            DroopControl(
                net,
                name=item.loc_name,
                q_droop_mvar=item.Srated * 100 / item.ddroop,
                bus_idx=bus,
                vm_set_pu=item.udeadbup,
                vm_set_ub=item.udeadbup,
                vm_set_lb=item.udeadblow,
                controller_idx=bsc.index,
                voltage_ctrl=False, machines=[machine_obj.loc_name for machine_obj in item.psym])
        else:
            raise NotImplementedError
    else:
        raise NotImplementedError(f"{item}: control mode {item.i_ctrl=} not implemented")


def split_line_at_length(net, line, length_pos):
    bus1, bus2 = net.line.loc[line, ['from_bus', 'to_bus']]
    if length_pos == net.line.at[line, 'length_km']:
        bus = bus2
    elif length_pos == 0:
        bus = bus1
    else:
        bus_name = "%s (Muff %u)" % (net.line.at[line, 'name'], length_pos)
        vn_kv = net.bus.at[bus1, "vn_kv"]
        zone = net.bus.at[bus1, "zone"]

        bus = create_bus_pp(net, name=bus_name, type='ls', vn_kv=vn_kv, zone=zone)

        net.line.at[line, 'to_bus'] = bus
        old_length = net.line.at[line, 'length_km']
        new_length = old_length - length_pos
        net.line.at[line, 'length_km'] = length_pos
        std_type = net.line.at[line, 'std_type']
        name = net.line.at[line, 'name']

        new_line = create_line(
            net,
            from_bus=bus,
            to_bus=bus2,
            length_km=new_length,
            std_type=std_type,
            name=name,
            df=net.line.at[line, 'df'],
            parallel=net.line.at[line, 'parallel'],
            in_service=net.line.at[line, 'in_service']
        )

        if 'max_loading_percent' in net.line.columns:
            net.line.loc[new_line, 'max_loading_percent'] = net.line.at[line, 'max_loading_percent']

        if net.line.loc[line, 'geo'].notna():
            coords = geojson.utils.coords(geojson.loads(net.line.loc[line, 'geo']))

            scaling_factor = old_length / calc_len_coords(coords)
            sec_coords_a = get_section_coords(coords, sec_len=length_pos, start_len=0., scale_factor=scaling_factor)
            sec_coords_b = get_section_coords(
                coords, sec_len=new_length, start_len=length_pos, scale_factor=scaling_factor
            )

            net.line.loc[line, 'geo'] = geojson.dumps(geojson.LineString(sec_coords_a))
            net.line.loc[new_line, 'geo'] = geojson.dumps(geojson.LineString(sec_coords_b))

            net.bus.loc[bus, ['geo']] = geojson.Point(sec_coords_b[0])

    return bus


def get_lodlvp_length_pos(line_item, lod_item):
    sections = line_item.GetContents('*.ElmLnesec')
    if len(sections) > 0:
        sections.sort(lambda x: x.index)
        sections_end = [s.rellen + s.dline for s in sections]
    else:
        sections_end = [line_item.dline]

    loads = line_item.GetContents('*.ElmLodlvp')
    if len(loads) > 0:
        loads.sort(lambda x: x.rellen)
        loads_start = [load.rellen for load in loads]
    else:
        loads_start = [0]

    pos_sec_idx = bisect.bisect(sections_end, lod_item.rellen)
    pos_load_idx = bisect.bisect(loads_start, lod_item.rellen)

    pos = max(sections_end[pos_sec_idx - 1], loads_start[pos_load_idx - 1])

    return lod_item.rellen - pos


def get_next_line(net, line):
    name = net.line.at[line, 'name']
    to_bus = net.line.at[line, 'to_bus']
    next_line = net.line.loc[(net.line.name == name) & (net.line.from_bus == to_bus)].index

    return next_line


# def get_section_for_lodlvp(net, line_item, lod_item):
#     linepos = lod_item.rellen
#
#     cum_len = 0
#     while cum_len < linepos:
#         line =


# for ElmLodlvp - splits line at the partial load, creates new bus, sets up coordinates
def split_line(net, line_idx, pos_at_line, line_item):
    tol = 1e-6
    line_length = net.line.at[line_idx, 'length_km']
    logger.debug("line length: %.3f" % line_length)
    if pos_at_line < tol:
        bus_i = net.line.at[line_idx, 'from_bus']
        logger.debug('bus_i: %s' % bus_i)
        net.bus.at[bus_i, 'type'] = 'n'
        return bus_i
    elif abs(pos_at_line - line_length) < tol:
        bus_j = net.line.at[line_idx, 'to_bus']
        logger.debug('bus_j: %s' % bus_j)
        net.bus.at[bus_j, 'type'] = 'n'
        return bus_j
    elif (pos_at_line - line_length) > tol:
        raise ValueError(
            'Position at line is higher than the line length itself!\
             Line length: %.7f, position at line: %.7f (line: \n%s)' % (
                # line_length, pos_at_line, line_item.loc_name))
                line_length, pos_at_line, net.line.loc[line_dict[line_item]]))
    else:
        logger.debug('getting split position')
        name = net.line.at[line_idx, 'name']
        bus_i = net.line.at[line_idx, 'from_bus']
        bus_j = net.line.at[line_idx, 'to_bus']
        u = net.bus.at[bus_i, 'vn_kv']

        new_bus = create_bus_pp(net, name="Partial Load", vn_kv=u, type='n')
        logger.debug("created new split bus %s" % new_bus)

        line_type = net.line.at[line_idx, 'std_type']
        len_a = pos_at_line
        len_b = line_length - pos_at_line

        net.line.at[line_idx, 'length_km'] = len_a

        # connect the existing line to the new bus
        net.line.at[line_idx, 'to_bus'] = new_bus

        new_line = create_line_pp(net, new_bus, bus_j, len_b, line_type, name=name)
        # change the connection of the bus-line switch to the new line
        sw = net.switch.query("et=='l' & bus==@bus_j & element==@line_idx").index
        if len(sw) > 0:
            if len(sw) > 1:
                raise RuntimeError(
                    'found too many switches to fix for line %s: \n%s' % (
                        line_item, net.switch.loc[sw]))
            net.switch.loc[sw, 'element'] = new_line

        line_dict[line_item].append(new_line)

        net.line.at[new_line, 'section'] = "%s_1" % net.line.at[line_idx, 'section']
        net.line.at[new_line, 'order'] = net.line.at[line_idx, 'order'] + 1
        net.res_line.at[new_line, 'pf_loading'] = net.res_line.at[line_idx, 'pf_loading']

        if line_idx in net.line.index:
            logger.debug('setting new coords')
            set_new_coords(net, new_bus, line_idx, new_line, line_length, pos_at_line)

        return new_bus


def calc_segment_length(x1, y1, x2, y2):
    delta_x = float(x2) - float(x1)
    delta_y = float(y2) - float(y1)
    return (delta_x ** 2 + delta_y ** 2) ** 0.5


def get_scale_factor(length_line, coords):
    if any(coords) is np.nan:
        return np.nan
    temp_len = 0
    num_coords = len(coords)
    for i in range(num_coords - 1):
        x1 = float(coords[i][0])
        y1 = float(coords[i][1])

        x2 = float(coords[i + 1][0])
        y2 = float(coords[i + 1][1])
        temp_len += calc_segment_length(x1, y1, x2, y2)
    return temp_len / length_line if length_line != 0 else 0


def break_coords_sections(coords, section_length, scale_factor_length):
    section_length *= scale_factor_length
    # breaks coordinates into 2 parts (chops the line section away)
    if any(coords) is np.nan:
        return [[np.nan, np.nan]], [[np.nan, np.nan]]

    num_coords = len(coords)
    if num_coords < 2:
        return [[np.nan, np.nan]], [[np.nan, np.nan]]
    # define scale

    sum_len, delta_len, x1, y1, x2, y2 = tuple([0] * 6)
    i = 0
    for i in range(num_coords - 1):
        x1 = float(coords[i][0])
        y1 = float(coords[i][1])

        x2 = float(coords[i + 1][0])
        y2 = float(coords[i + 1][1])

        delta_len = calc_segment_length(x1, y1, x2, y2)
        sum_len += delta_len
        if sum_len >= section_length:
            break

    a = section_length - (sum_len - delta_len)
    b = sum_len - section_length
    x0 = a * x2 / delta_len + b * x1 / delta_len
    y0 = a * y2 / delta_len + b * y1 / delta_len

    section_coords = coords[0:i + 1] + [[x0, y0]]
    new_coords = [[x0, y0]] + coords[(i + 1)::]
    return section_coords, new_coords


# set up new coordinates for line sections that are split by the new bus of the ElmLodlvp
def set_new_coords(net, bus_id, line_idx, new_line_idx, line_length, pos_at_line):
    line_coords = net.line.at[line_idx, 'geo']
    logger.debug('got coords for line %s' % line_idx)

    scale_factor_length = get_scale_factor(line_length, line_coords)
    section_coords, new_coords = break_coords_sections(line_coords, pos_at_line,
                                                       scale_factor_length)

    logger.debug('calculated new coords: %s, %s ' % (section_coords, new_coords))

    net.line.at[line_idx, 'geo'] = geojson.dumps(geojson.LineString(section_coords))
    net.line.at[new_line_idx, 'geo'] = geojson.dumps(geojson.LineString(new_coords))

    net.bus.at[bus_id, 'geo'] = geojson.dumps(geojson.Point(new_coords[0]))


# gather info about ElmLodlvp in a dict
def get_lvp_for_lines(dict_net):
    logger.debug(dict_net['lvp_params'])

    def calc_p_q(lvp, lvp_params):
        lvp_type = lvp.typ_id

        # if lvp_type is not None:
        #     cos_fix = lvp.coslini_a
        #
        #     s_var = lvp.cSav
        #     cos_var = lvp.ccosphi
        # else:
        #     cos_fix = lvp_params['cosfix']
        #
        #     s_var = lvp.cSav
        #     cos_var = lvp_params['cosvar']

        # s_fix = lvp_params['Sfix'] * lvp.NrCust + lvp.slini_a

        # p_fix = s_fix * cos_fix
        # q_fix = s_fix * np.sin(np.arccos(cos_fix))
        #
        # p_var = s_var * cos_var
        # q_var = s_var * np.sin(np.arccos(cos_var))

        if lvp_type is not None:
            s_fix_global = 0
            cos_fix_global = lvp.coslini_a
        else:
            s_fix_global = lvp_params['Sfix'] * lvp.NrCust
            cos_fix_global = lvp_params['cosfix']

        s_fix_local = lvp.slini_a
        cos_fix_local = lvp.coslini_a

        s_var_local = lvp.cSav
        cos_var_local = lvp.ccosphi

        p_fix = s_fix_local * cos_fix_local + s_fix_global * cos_fix_global
        q_fix = s_fix_local * np.sin(np.arccos(cos_fix_local)) + s_fix_global * np.sin(
            np.arccos(cos_fix_global))

        p_var = s_var_local * cos_var_local
        q_var = s_var_local * np.sin(np.arccos(cos_var_local))

        scale_p_night = lvp_params['scPnight'] / 100
        p_night = lvp.pnight_a * scale_p_night

        # logger.debug(
        #     f"load: {lvp.loc_name}, s_fix: {s_fix}, cos_fix: {cos_fix}, s_var: {s_var}, cos_var: {cos_var}, "
        #     f"p_night: {p_night}, scale_p_night: {scale_p_night}")

        p = p_fix + p_var + p_night
        q = q_fix + q_var

        return p, q

    line_items = dict_net['ElmLne']
    # choose ElmLodlvp that are part of lines
    lvp_items = [lvp for lvp in dict_net['ElmLodlvp'] if lvp.fold_id.GetClassName() == 'ElmLne']
    logger.debug(lvp_items)

    lvp_dict = {}
    for line in line_items:
        temp_loads = [lvp for lvp in lvp_items if lvp.fold_id == line]
        logger.debug('line: %s , loads: %s' % (line, temp_loads))

        if len(temp_loads) == 0:
            continue

        # {'line': [(load.ElmLodlvp, position_at_line, (p_mw, q_mvar))]}
        lvp_dict[line] = [(lvp, lvp.lneposkm, calc_p_q(lvp, dict_net['lvp_params']))
                          for lvp in temp_loads]

        lvp_dict[line].sort(key=lambda tup: tup[1])
    return lvp_dict


# find position of ElmLodlvp at the section
def get_pos_at_sec(net, lvp_dict, line_item, load_item):
    val = lvp_dict[line_item]
    pos_at_line = 0

    for load_item_for, pos_at_line_for, _ in val:
        if load_item_for == load_item:
            pos_at_line = pos_at_line_for
            break

    # line_sections = net.line[net.line.name == line_item.loc_name].sort_values(by='order')
    line_sections = net.line.loc[line_dict[line_item]].sort_values(by='order')
    logger.debug('line sections:\n%s' % line_sections)

    tot_length = 0
    sec_length = 0
    section = 1

    for section in line_sections.index:
        sec_length = line_sections.at[section, 'length_km']
        tot_length += sec_length
        logger.debug(
            "section: %s, sec_length: %s, tot_length: %s" % (section, sec_length, tot_length))
        if tot_length >= pos_at_line:
            break
    else:
        logger.warning(
            'possibly wrong section found: %s of %s for %s (tot_length=%s, pas_at_line=%s)' % (
                section, line_item, load_item, tot_length, pos_at_line))

    # section_name = line_sections[(line_sections.index == section)]['Name'].values[0]
    pos_at_sec = sec_length + pos_at_line - tot_length

    return section, pos_at_sec


# write order of sections
def write_line_order(net):
    net.line['order'] = ''
    line_names = net.line.name.unique()

    for n in line_names:
        k = 1000
        for i, row in net.line[net.line.name == n].iterrows():
            net.line.at[i, 'order'] = k
            k += 1000


# split all lines and create loads in place of ElmLodlvp
def split_all_lines(net, lvp_dict):
    write_line_order(net)
    # for idx in net.line.index:
    for line_item, val in lvp_dict.items():
        logger.debug(line_item)
        # for load_idx, pos_at_line, _, _ in val:
        #     section, pos_at_sec = get_pos_at_sec(net, net_dgs, lvp_dict, line, load_idx)
        #     pas[load_idx] = {'section':section, 'pos': pos_at_sec}
        # print('line: %s, val: %s' % (line, val))
        # val = [(92, 1, 0.025, 0.1), (91, 2, 0.031, 0.2), (90, 2, 0.032, 0.3)]
        for load_item, pos_at_line, (p, q) in val:
            logger.debug(load_item)
            # calculate at once and then read from dict - not good approach! don't do it
            # section, pos_at_sec = get_pos_at_sec(net, net_dgs, lvp_dict, line, load_idx)
            # section = pas[load_idx]['section']
            # pos_at_sec = pas[load_idx]['pos']
            section, pos_at_sec = get_pos_at_sec(net, lvp_dict, line_item, load_item)
            logger.debug("section: %s, pos_at_sec: %s" % (section, pos_at_sec))
            logger.debug("%s" % net.line.at[section, 'in_service'])
            if not net.line.at[section, 'in_service']:
                print('line %s skipped because it is not in service' % net.line.at[section, 'name'])
                continue
            new_bus = split_line(net, section, pos_at_sec, line_item=line_item)
            logger.debug("new_bus: %s" % new_bus)
            net.bus.at[new_bus, 'description'] = 'Partial Line LV-Load %.2f kW' % p

            if p >= 0 or True:
                # TODO: set const_i_percent to 100 after the pandapower bug is fixed
                new_load = create_load_pp(net, new_bus, name=load_item.loc_name, p_mw=p, q_mvar=q,
                                          const_i_p_percent=0, const_i_q_percent=0)
                logger.debug('created load %s' % new_load)
                net.res_load.at[new_load, 'pf_p'] = p
                net.res_load.at[new_load, 'pf_q'] = q
            else:
                # const I is not implemented for sgen
                new_load = create_sgen(net, new_bus, name=load_item.loc_name, p_mw=p, q_mvar=q)
                logger.debug('created sgen %s' % new_load)
                net.res_sgen.at[new_load, 'pf_p'] = p
                net.res_sgen.at[new_load, 'pf_q'] = q


def remove_folder_of_std_types(net):
    """
    Removes the folder name from all standard types that do not have duplicates, or where
    duplicates have the same parameters
    """
    for element in ["line", "trafo", "trafo3w"]:
        std_types = available_std_types(net, element=element).index
        reduced_std_types = {name.split("\\")[-1] for name in std_types}
        for std_type in reduced_std_types:
            all_types = [st for st in std_types if st.split('\\')[-1] == std_type]
            if len(all_types) > 1:
                types_equal = [
                    load_std_type(net, type1, element) == load_std_type(net, type2, element)
                    for type1, type2 in combinations(all_types, 2)]
                if not all(types_equal):
                    continue
            for st in all_types:
                net.std_types[element][std_type] = net.std_types[element].pop(st)
                net[element].std_type = net[element].std_type.replace(st, std_type)

def create_q_capability_curve(net, item):
    name = item.loc_name
    # create q capability curve
    if 'q_capability_curve_table' not in net:
        net['q_capability_curve_table'] = pd.DataFrame(
            columns=['id_q_capability_curve', 'p_mw', 'q_min_mvar', 'q_max_mvar'])

    logger.debug('>> creating  reactive power capabiltiy curve<%s>' % name)
    index = net.q_capability_curve_table.iat[-1, 0] + 1 if not net['q_capability_curve_table'].empty else 0
    new_data = pd.DataFrame({
        'id_q_capability_curve': index,
        'p_mw': item.cap_P,
        'q_min_mvar': item.cap_Qmn,
        'q_max_mvar': item.cap_Qmx
    })
    net['q_capability_curve_table'] = pd.concat([net['q_capability_curve_table'], new_data], ignore_index=True)
    return index

<|MERGE_RESOLUTION|>--- conflicted
+++ resolved
@@ -21,9 +21,6 @@
     create_transformer_from_parameters, create_transformer3w_from_parameters, create_impedance, create_xward, \
     create_ward, create_series_reactor_as_impedance
 from pandapower.create import \
-    create_bus as create_bus_pp, \
-    create_load as create_load_pp, \
-    create_vsc as create_vsc_pp, \
     create_line as create_line_pp, \
     create_shunt as create_shunt_pp
 from pandapower.results import reset_results
@@ -462,7 +459,7 @@
     logger.debug(f">> creating {system_type} bus <{params['name']}>")
 
     if system_type == "ac":
-        bid = create_bus_pp(net, **params)
+        bid = create_bus(net, **params)
         table = "bus"
     elif system_type == "dc":
         bid = create_bus_dc(net, **params)
@@ -641,7 +638,7 @@
         for b, vv in zip(buses, v):
             if b is None:
                 if table == "bus":
-                    aux_bus = create_bus_pp(net, vv, type="n", name=name)
+                    aux_bus = create_bus(net, vv, type="n", name=name)
                 else:
                     aux_bus = create_bus_dc(net, vv, type="n", name=name)
                 new_buses.append(aux_bus)
@@ -959,7 +956,7 @@
         bus_name = f"{line_name} (Muff {m})"
         vn_kv = net.bus.at[bus1, "vn_kv"]
         zone = net.bus.at[bus1, "zone"]
-        bus = create_bus_pp(net, name=bus_name, type='ls', vn_kv=vn_kv, zone=zone)
+        bus = create_bus(net, name=bus_name, type='ls', vn_kv=vn_kv, zone=zone)
 
         # TODO: implement coords for segmentation buses.
         #  Handle coords if line has multiple coords.
@@ -1118,7 +1115,7 @@
         params["std_type"] = std_type
         logger.debug('creating normal line with type <%s>' % std_type)
         if ac:
-            lid = create_line_pp(net, from_bus=bus1, to_bus=bus2, **params)
+            lid = create_line(net, from_bus=bus1, to_bus=bus2, **params)
         else:
             lid = create_line_dc(net, from_bus_dc=bus1, to_bus_dc=bus2, **params)
     else:
@@ -1632,13 +1629,13 @@
         for i in range(len(len_sections)):
             # create bus
             name = 'Muff Partial Load'
-            bus = create_bus_pp(net, name=name, vn_kv=vn_kv, geodata=list_bus_coords[i])
+            bus = create_bus(net, name=name, vn_kv=vn_kv, geodata=list_bus_coords[i])
             # create new line
             from_bus = net.line.at[lix, 'from_bus']
             to_bus = net.line.at[lix, 'to_bus']
             std_type = net.line.at[lix, 'std_type']
             name = net.line.at[lix, 'name']
-            new_lix = create_line_pp(net, from_bus=from_bus, to_bus=to_bus,
+            new_lix = create_line(net, from_bus=from_bus, to_bus=to_bus,
                                      length_km=len_sections[i],
                                      std_type=std_type, name=name)
             # change old line
@@ -1746,7 +1743,7 @@
         # create new bus
         vn_kv = net.bus.at[net.line.at[sid, 'from_bus'], 'vn_kv']
         name = 'LodLV-%s' % item.loc_name
-        bus = create_bus_pp(net, vn_kv=vn_kv, name=name, geodata=bus_coords, type='n')
+        bus = create_bus(net, vn_kv=vn_kv, name=name, geodata=bus_coords, type='n')
         net.bus.loc[bus, 'description'] = 'Partial load %s = %.3f kW' % (item.loc_name, item.plini)
         logger.debug('created new bus in net: %s' % net.bus.loc[bus])
 
@@ -1914,7 +1911,7 @@
         if is_unbalanced:
             ld = create_asymmetric_load(net, **params)
         else:
-            ld = create_load_pp(net, **params)
+            ld = create_load(net, **params)
         logger.debug('created load with index <%d>' % ld)
     except Exception as err:
         logger.error('While creating %s.%s, error occured: %s' % (params.name, load_class, err))
@@ -2138,13 +2135,8 @@
     logger.debug('created sgen at index <%d>' % sg)
 
     net[element].at[sg, 'description'] = ' \n '.join(item.desc) if len(item.desc) > 0 else ''
-<<<<<<< HEAD
-    add_additional_attributes(item, net, element, sg, attr_dict={"for_name": "equipment", "c_pstac.loc_name": "sta_ctrl"},
-                              attr_list=["sernum", "chr_name", "cpSite.loc_name", "c_pstac.loc_name"])
-=======
-    add_additional_attributes(item, net, element, sg, attr_dict={"for_name": "equipment", "cpSite.loc_name": "site"},
+    add_additional_attributes(item, net, element, sg, attr_dict={"for_name": "equipment", "cpSite.loc_name": "site", "c_pstac.loc_name": "sta_ctrl"},
                               attr_list=["sernum", "chr_name"])
->>>>>>> 6f62b2b1
     net[element].at[sg, 'scaling'] = dict_net['global_parameters']['global_generation_scaling'] * item.scale0
     get_pf_sgen_results(net, item, sg, is_unbalanced, element=element)
 
@@ -2263,14 +2255,9 @@
     sg = create_sgen(net, **params)
 
     net.sgen.loc[sg, 'description'] = ' \n '.join(item.desc) if len(item.desc) > 0 else ''
-<<<<<<< HEAD
-    add_additional_attributes(item, net, "sgen", sg, attr_dict={"for_name": "equipment", "c_pstac.loc_name": "sta_ctrl"},
-                              attr_list=["sernum", "chr_name", "cpSite.loc_name", "c_pstac.loc_name"])
-=======
     add_additional_attributes(item, net, "sgen", sg, attr_dict={"for_name": "equipment", "cimRdfId": "origin_id",
-                                                                "cpSite.loc_name": "site"},
+                                                                "cpSite.loc_name": "site", "c_pstac.loc_name": "sta_ctrl"},
                                                               attr_list=["sernum", "chr_name"])
->>>>>>> 6f62b2b1
 
     if item.HasResults(0):  # 'm' results...
         logger.debug('<%s> has results' % params.name)
@@ -2400,19 +2387,14 @@
         logger.debug('created sgen at index <%s>' % sid)
 
     net[element].loc[sid, 'description'] = ' \n '.join(item.desc) if len(item.desc) > 0 else ''
-<<<<<<< HEAD
-    add_additional_attributes(item, net, element, sid, attr_dict={"for_name": "equipment", "c_pstac.loc_name": "sta_ctrl"},
-                              attr_list=["sernum", "chr_name", "cpSite.loc_name", "c_pstac.loc_name"])
-=======
     add_additional_attributes(item, net, element, sid, attr_dict={"for_name": "equipment", "cimRdfId": "origin_id", 
-                                                                  "cpSite.loc_name": "site"},
+                                                                  "cpSite.loc_name": "site", "c_pstac.loc_name": "sta_ctrl"},
                                                       attr_list=["sernum", "chr_name"])
     if item.pQlimType and element != 'ext_grid':
         id = create_q_capability_curve(net, item.pQlimType)
         net[element].loc[sid, 'id_q_capability_characteristic'] = id
         net[element].loc[sid, 'reactive_capability_curve'] = True
         net[element].loc[sid, 'curve_style'] = 'straightLineYValues'
->>>>>>> 6f62b2b1
 
     if item.HasResults(0):  # 'm' results...
         logger.debug('<%s> has results' % name)
@@ -2465,14 +2447,9 @@
     sid = create_sgen(net, **params)
 
     net.sgen.loc[sid, 'description'] = ' \n '.join(item.desc) if len(item.desc) > 0 else ''
-<<<<<<< HEAD
-    add_additional_attributes(item, net, "sgen", sid, attr_dict={"for_name": "equipment", "cimRdfId": "origin_id"},
-                              attr_list=["sernum", "chr_name", "cpSite.loc_name", "c_pstac.loc_name"])
-=======
-    attr_dict={"for_name": "equipment", "cimRdfId": "origin_id",  "cpSite.loc_name": "site" }
+    attr_dict={"for_name": "equipment", "cimRdfId": "origin_id",  "cpSite.loc_name": "site", "c_pstac.loc_name": "sta_ctrl"}
     add_additional_attributes(item, net, "sgen", sid, attr_dict=attr_dict,
                               attr_list=["sernum", "chr_name"])
->>>>>>> 6f62b2b1
 
     if item.HasResults(0):
         net.res_sgen.at[sid, 'pf_p'] = item.GetAttribute('m:P:bus1') * multiplier
@@ -3398,11 +3375,6 @@
         r_val = np.real(z)
         x_val = np.imag(z)
 
-<<<<<<< HEAD
-    if 0 <= item.shtype <= 4:
-        p_mw, params['q_mvar'] = calc_p_mw_and_q_mvar(r_val, x_val)
-        sid = create_shunt_pp(net, p_mw=p_mw, **params)
-=======
     if 0 <= item.shtype <= 4 :
         if not use_tap_table:
             p_mw, params['q_mvar'] = calc_p_mw_and_q_mvar(r_val, x_val)
@@ -3410,7 +3382,6 @@
             p_mw = new_tap_table.loc[new_tap_table['step'] == item.ncapa, "p_mw"].values[0] / item.ncapa
             params["q_mvar"] = new_tap_table.loc[new_tap_table['step'] == item.ncapa, "q_mvar"].values[0] / item.ncapa
         sid = create_shunt(net, p_mw=p_mw, **params)
->>>>>>> 6f62b2b1
 
         add_additional_attributes(
             item,
@@ -3470,11 +3441,11 @@
     logger.debug('params = %s' % params)
 
     # create auxilary buses
-    aux_bus1 = create_bus_pp(net, vn_kv=net.bus.vn_kv.at[bus1], name=net.bus.name.at[bus1] + '_aux',
+    aux_bus1 = create_bus(net, vn_kv=net.bus.vn_kv.at[bus1], name=net.bus.name.at[bus1] + '_aux',
                           type="b", zone=net.bus.zone.at[bus1], in_service=True)
     net.bus.loc[aux_bus1, 'geo'] = net.bus.geo.at[bus1]
     params['from_bus'] = aux_bus1
-    aux_bus2 = create_bus_pp(net, vn_kv=net.bus.vn_kv.at[bus2], name=net.bus.name.at[bus2] + '_aux',
+    aux_bus2 = create_bus(net, vn_kv=net.bus.vn_kv.at[bus2], name=net.bus.name.at[bus2] + '_aux',
                           type="b", zone=net.bus.zone.at[bus2], in_service=True)
     net.bus.loc[aux_bus2, 'geo'] = net.bus.geo.at[bus2]
     params['to_bus'] = aux_bus2
@@ -3623,10 +3594,10 @@
         return
 
     # create auxilary buses
-    aux_bus1 = create_bus_pp(net, vn_kv=net.bus.vn_kv.at[bus1], name=net.bus.name.at[bus1] + '_aux',
+    aux_bus1 = create_bus(net, vn_kv=net.bus.vn_kv.at[bus1], name=net.bus.name.at[bus1] + '_aux',
                           type="b", zone=net.bus.zone.at[bus1], in_service=True)
     net.bus.loc[aux_bus1, 'geo'] = net.bus.geo.at[bus1]
-    aux_bus2 = create_bus_pp(net, vn_kv=net.bus.vn_kv.at[bus2], name=net.bus.name.at[bus2] + '_aux',
+    aux_bus2 = create_bus(net, vn_kv=net.bus.vn_kv.at[bus2], name=net.bus.name.at[bus2] + '_aux',
                           type="b", zone=net.bus.zone.at[bus2], in_service=True)
     net.bus.loc[aux_bus2, 'geo'] = net.bus.geo.at[bus2]
 
@@ -3682,10 +3653,10 @@
         x_ohm = -item.bcap / (item.gcap ** 2 + item.bcap ** 2)
 
         # create auxilary buses
-        aux_bus1 = create_bus_pp(net, vn_kv=net.bus.vn_kv.at[bus1], name=net.bus.name.at[bus1] + '_aux',
+        aux_bus1 = create_bus(net, vn_kv=net.bus.vn_kv.at[bus1], name=net.bus.name.at[bus1] + '_aux',
                               type="b", zone=net.bus.zone.at[bus1], in_service=True)
         net.bus.loc[aux_bus1, 'geo'] = net.bus.geo.at[bus1]
-        aux_bus2 = create_bus_pp(net, vn_kv=net.bus.vn_kv.at[bus2], name=net.bus.name.at[bus2] + '_aux',
+        aux_bus2 = create_bus(net, vn_kv=net.bus.vn_kv.at[bus2], name=net.bus.name.at[bus2] + '_aux',
                               type="b", zone=net.bus.zone.at[bus2], in_service=True)
         net.bus.loc[aux_bus2, 'geo'] = net.bus.geo.at[bus2]
 
@@ -3843,7 +3814,7 @@
             f"VSCmono element {params['name']} has no DC resistive loss factor - power flow will not converge!"
         )
 
-    vid = create_vsc_pp(net, **params)
+    vid = create_vsc(net, **params)
     logger.debug(f'created VSC {vid} for vscmono {item.loc_name}')
 
     result_variables = {"pf_p_mw": "m:P:busac",
@@ -3892,8 +3863,8 @@
     if params["r_dc_ohm"] == 0:
         logger.warning(f"VSC element {params['name']} has no DC resistive loss factor - power flow will not converge!")
 
-    vid_1 = create_vsc_pp(net, bus=bus, bus_dc=bus_dc_n, **params)
-    vid_2 = create_vsc_pp(net, bus=bus, bus_dc=bus_dc_p, **params)
+    vid_1 = create_vsc(net, bus=bus, bus_dc=bus_dc_n, **params)
+    vid_2 = create_vsc(net, bus=bus, bus_dc=bus_dc_p, **params)
     logger.debug(f'created two vsc mono {vid_1}, {vid_2} for vsc {item.loc_name}')
 
     result_variables = {"pf_p_mw": "m:P:busac",
@@ -4111,24 +4082,23 @@
             v_setpoint_pu = controlled_node.vtarget  # Bus target voltage
 
         if item.i_droop:  # Enable Droop
-<<<<<<< HEAD
             bsc = BinarySearchControl(net,
-                                        name=item.loc_name,
-                                        ctrl_in_service=stactrl_in_service,
-                                        output_element=gen_element,
-                                        output_variable="q_mvar",
-                                        output_element_index=gen_element_index,
-                                        output_element_in_service=gen_element_in_service,
-                                        output_values_distribution=distribution,
+                                      name=item.loc_name,
+                                      ctrl_in_service=stactrl_in_service,
+                                      output_element=gen_element,
+                                      output_variable="q_mvar",
+                                      output_element_index=gen_element_index,
+                                      output_element_in_service=gen_element_in_service,
+                                      output_values_distribution=distribution,
                                       output_min_q_mvar=net[gen_element].loc[gen_element_index].min_q_mvar.to_list(),
                                       output_max_q_mvar=net[gen_element].loc[gen_element_index].max_q_mvar.to_list(),
-                                        input_element=res_element_table,
-                                        input_variable=variable,
-                                        input_element_index=res_element_index,
-                                        set_point=v_setpoint_pu,
-                                        voltage_ctrl=True,
-                                        bus_idx=bus,
-                                        tol=1e-3,
+                                      input_element=res_element_table,
+                                      input_variable=variable,
+                                      input_element_index=res_element_index,
+                                      set_point=v_setpoint_pu,
+                                      voltage_ctrl=True,
+                                      bus_idx=bus,
+                                      tol=1e-3,
                                       machines=[machine_obj.loc_name for machine_obj in item.psym])
             net.controller.loc[max(net.controller.index), 'name'] = item.loc_name
             DroopControl(net, q_droop_mvar=item.Srated * 100 / item.ddroop, bus_idx=bus,
@@ -4154,26 +4124,6 @@
                                 tol=1e-6,
                                 machines=[machine_obj.loc_name for machine_obj in item.psym])
             net.controller.loc[max(net.controller.index), 'name'] = item.loc_name
-=======
-            bsc = BinarySearchControl(net, ctrl_in_service=stactrl_in_service,
-                                                 output_element=gen_element, output_variable="q_mvar",
-                                                 output_element_index=gen_element_index,
-                                                 output_element_in_service=gen_element_in_service,
-                                                 output_values_distribution=distribution,
-                                                 input_element=res_element_table, input_variable=variable,
-                                                 input_element_index=res_element_index,
-                                                 set_point=v_setpoint_pu, voltage_ctrl=True, bus_idx=bus, tol=1e-3)
-            DroopControl(net, q_droop_mvar=item.Srated * 100 / item.ddroop, bus_idx=bus,
-                                    vm_set_pu=v_setpoint_pu, controller_idx=bsc.index, voltage_ctrl=True)
-        else:
-            BinarySearchControl(net, ctrl_in_service=stactrl_in_service,
-                                           output_element=gen_element, output_variable="q_mvar",
-                                           output_element_index=gen_element_index,
-                                           output_element_in_service=gen_element_in_service, input_element="res_bus",
-                                           output_values_distribution=distribution, damping_factor=0.9,
-                                           input_variable="vm_pu", input_element_index=bus,
-                                           set_point=v_setpoint_pu, voltage_ctrl=True, tol=1e-6)
->>>>>>> 6f62b2b1
     elif control_mode == 1:  # Q Control mode
         if item.iQorient != 0:
             if not stactrl_in_service:
@@ -4253,7 +4203,7 @@
         vn_kv = net.bus.at[bus1, "vn_kv"]
         zone = net.bus.at[bus1, "zone"]
 
-        bus = create_bus_pp(net, name=bus_name, type='ls', vn_kv=vn_kv, zone=zone)
+        bus = create_bus(net, name=bus_name, type='ls', vn_kv=vn_kv, zone=zone)
 
         net.line.at[line, 'to_bus'] = bus
         old_length = net.line.at[line, 'length_km']
@@ -4361,7 +4311,7 @@
         bus_j = net.line.at[line_idx, 'to_bus']
         u = net.bus.at[bus_i, 'vn_kv']
 
-        new_bus = create_bus_pp(net, name="Partial Load", vn_kv=u, type='n')
+        new_bus = create_bus(net, name="Partial Load", vn_kv=u, type='n')
         logger.debug("created new split bus %s" % new_bus)
 
         line_type = net.line.at[line_idx, 'std_type']
@@ -4625,7 +4575,7 @@
 
             if p >= 0 or True:
                 # TODO: set const_i_percent to 100 after the pandapower bug is fixed
-                new_load = create_load_pp(net, new_bus, name=load_item.loc_name, p_mw=p, q_mvar=q,
+                new_load = create_load(net, new_bus, name=load_item.loc_name, p_mw=p, q_mvar=q,
                                           const_i_p_percent=0, const_i_q_percent=0)
                 logger.debug('created load %s' % new_load)
                 net.res_load.at[new_load, 'pf_p'] = p
