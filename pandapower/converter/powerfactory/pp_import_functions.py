import bisect
import math
import numbers
import re
from itertools import combinations
from typing import Literal, Optional, Union

import geojson
import networkx as nx
import numpy as np
from pandas import DataFrame

from pandapower.auxiliary import ADict, get_free_id
from pandapower.control import ContinuousTapControl, DiscreteTapControl, _create_trafo_characteristics, \
    BinarySearchControl, \
    DroopControl
from pandapower.create import create_empty_network, create_bus_dc, create_switch, create_line_from_parameters, \
    create_line_dc, create_sgen, create_gen, create_ext_grid, create_asymmetric_sgen, create_line_dc_from_parameters, \
    create_asymmetric_load, create_transformer, create_transformer_from_parameters, \
    create_transformer3w_from_parameters, create_impedance, create_xward, create_ward, \
    create_series_reactor_as_impedance
from pandapower.results import reset_results
from pandapower.run import set_user_pf_options
from pandapower.std_types import add_zero_impedance_parameters, std_type_exists, create_std_type, available_std_types, \
    load_std_type
from pandapower.toolbox.grid_modification import set_isolated_areas_out_of_service, drop_inactive_elements, drop_buses
from pandapower.topology import create_nxgraph

try:
    import pandaplan.core.pplog as logging
except ImportError:
    import logging

logger = logging.getLogger(__name__)

# Define global variables
line_dict = {}
trafo_dict = {}
switch_dict = {}
bus_dict = {}
grf_map = {}

# import network to pandapower:
import pandas as pd


def from_pf(
        dict_net,
        pv_as_slack=True,
        pf_variable_p_loads='plini',
        pf_variable_p_gen='pgini',
        flag_graphics: Literal["GPS", "no geodata"] = 'GPS',
        tap_opt="nntap",
        export_controller=True,
        handle_us: Literal["Deactivate", "Drop", "Nothing"] = "Deactivate",
        max_iter=None,
        is_unbalanced=False,
        create_sections=True
):
    global line_dict, trafo_dict, switch_dict, bus_dict, grf_map
    line_dict = {}
    trafo_dict = {}
    switch_dict = {}
    logger.debug("__name__: %s" % __name__)
    logger.debug('started from_pf')
    logger.info(logger.__dict__)

    flag_graphics = flag_graphics if flag_graphics in ['GPS', 'no geodata'] else 'graphic objects'

    logger.debug('collecting grid')
    grid_name = dict_net['ElmNet'].loc_name
    base_sn_mva = dict_net['global_parameters']['base_sn_mva']
    net = create_empty_network(grid_name, sn_mva=base_sn_mva)

    reset_results(net, mode="pf_3ph")
    if max_iter is not None:
        set_user_pf_options(net, max_iteration=max_iter)
    logger.info('creating grid %s' % grid_name)
    if 'res_switch' not in net.keys():
        net['res_switch'] = DataFrame(columns=['pf_closed', 'pf_in_service'], dtype='bool')

    logger.debug('creating buses')
    # create buses:
    bus_dict = {}
    grf_map = dict_net.get('graphics', {})
    logger.debug('the graphic mapping is: %s' % grf_map)

    # ist leider notwendig
    n = 0
    for n, bus in enumerate(dict_net['ElmTerm'], 1):
        create_bus(net=net, item=bus, flag_graphics=flag_graphics, is_unbalanced=is_unbalanced)
    if n > 0: logger.info('imported %d buses' % n)

    logger.debug('creating external grids')
    # create external networks:
    n = 0
    for n, ext_net in enumerate(dict_net['ElmXnet'], 1):
        create_ext_net(net=net, item=ext_net, pv_as_slack=pv_as_slack, is_unbalanced=is_unbalanced)
    if n > 0: logger.info('imported %d external grids' % n)

    logger.debug('creating loads')
    # create loads:
    n = 0
    for n, load in enumerate(dict_net['ElmLod'], 1):
        try:
            create_load(net=net, item=load, pf_variable_p_loads=pf_variable_p_loads,
                        dict_net=dict_net, is_unbalanced=is_unbalanced)
        except RuntimeError as err:
            logger.debug('load failed at import and was not imported: %s' % err)
    if n > 0: logger.info('imported %d loads' % n)

    logger.debug('creating lv loads')
    # create loads:
    n = 0
    for n, load in enumerate(dict_net['ElmLodlv'], 1):
        try:
            create_load(net=net, item=load, pf_variable_p_loads=pf_variable_p_loads,
                        dict_net=dict_net, is_unbalanced=is_unbalanced)
        except RuntimeError as err:
            logger.warning('load failed at import and was not imported: %s' % err)
    if n > 0: logger.info('imported %d lv loads' % n),

    logger.debug('creating mv loads')
    # create loads:
    n = 0
    for n, load in enumerate(dict_net['ElmLodmv'], 1):
        try:
            create_load(net=net, item=load, pf_variable_p_loads=pf_variable_p_loads,
                        dict_net=dict_net, is_unbalanced=is_unbalanced)
        except RuntimeError as err:
            logger.error('load failed at import and was not imported: %s' % err)
    if n > 0: logger.info('imported %d mv loads' % n)

    #    logger.debug('sum loads: %.3f' % sum(net.load.loc[net.load.in_service, 'p_mw']))

    logger.debug('creating static generators')
    # create static generators:
    n = 0
    for n, gen in enumerate(dict_net['ElmGenstat'], 1):
        try:
            create_sgen_genstat(net=net, item=gen, pv_as_slack=pv_as_slack,
                                pf_variable_p_gen=pf_variable_p_gen, dict_net=dict_net, is_unbalanced=is_unbalanced,
                                export_ctrl=export_controller)
        except RuntimeError as err:
            logger.debug('sgen failed at import and was not imported: %s' % err)
    if n > 0: logger.info('imported %d static generators' % n)

    logger.debug('creating pv generators as static generators')

    # create pv generators:
    n = 0
    for n, pv in enumerate(dict_net['ElmPvsys'], 1):
        create_sgen_genstat(net=net, item=pv, pv_as_slack=pv_as_slack,
                            pf_variable_p_gen=pf_variable_p_gen, dict_net=dict_net, is_unbalanced=is_unbalanced,
                            export_ctrl=export_controller)
    if n > 0: logger.info('imported %d pv generators' % n)

    logger.debug('creating asynchronous machines')
    # create asynchronous machines:
    n = 0
    for n, asm in enumerate(dict_net['ElmAsm'], n):
        create_sgen_asm(net=net, item=asm, pf_variable_p_gen=pf_variable_p_gen, dict_net=dict_net)
    if n > 0: logger.info('imported %d asynchronous machines' % n)

    logger.debug('creating synchronous machines')
    # create synchronous machines:
    n = 0
    for n, gen in enumerate(dict_net['ElmSym'], n):
        create_sgen_sym(net=net, item=gen, pv_as_slack=pv_as_slack,
                        pf_variable_p_gen=pf_variable_p_gen, dict_net=dict_net, export_ctrl=export_controller)
    if n > 0: logger.info('imported %d synchronous machines' % n)

    logger.debug('creating transformers')
    # create trafos:
    n = 0
    for n, trafo in enumerate(dict_net['ElmTr2'], 1):
        create_trafo(net=net, item=trafo, export_controller=export_controller, tap_opt=tap_opt,
                     is_unbalanced=is_unbalanced, hunting_limit=dict_net["lvp_params"]["hunting_limit"])
    if n > 0: logger.info('imported %d trafos' % n)

    logger.debug('creating 3W-transformers')
    # create 3w-trafos:
    n = 0
    for n, trafo in enumerate(dict_net['ElmTr3'], 1):
        create_trafo3w(net=net, item=trafo, tap_opt=tap_opt)
    if n > 0:
        logger.info('imported %d 3w-trafos' % n)
        set_user_pf_options(net, trafo3w_losses='star')

    logger.debug('creating switches (couplings)')
    # create switches (ElmCoup):
    n = 0
    for n, coup in enumerate(dict_net['ElmCoup'], 1):
        create_coup(net=net, item=coup)
    if n > 0: logger.info('imported %d coups' % n)

    logger.debug('creating fuses (as couplings)')
    # create fuses (RelFuse):
    n = 0
    for n, fuse in enumerate(dict_net['RelFuse'], 1):
        create_coup(net=net, item=fuse, is_fuse=True)
    if n > 0: logger.info('imported %d fuses' % n)

    logger.debug('creating shunts')
    # create shunts (ElmShnt):
    n = 0
    for n, shunt in enumerate(dict_net['ElmShnt'], 1):
        create_shunt(net=net, item=shunt)
    if n > 0: logger.info('imported %d shunts' % n)

    logger.debug('creating impedances')
    # create zpu (ElmZpu):
    n = 0
    for n, zpu in enumerate(dict_net['ElmZpu'], 1):
        create_zpu(net=net, item=zpu)
    if n > 0: logger.info('imported %d impedances' % n)

    logger.debug('creating series inductivity as impedance')
    # create series inductivity as impedance (ElmSind):
    n = 0
    for n, sind in enumerate(dict_net['ElmSind'], 1):
        create_sind(net=net, item=sind)
    if n > 0: logger.info('imported %d SIND' % n)

    logger.debug('creating series capacity as impedance')
    # create series capacity as impedance (ElmScap):
    n = 0
    for n, scap in enumerate(dict_net['ElmScap'], 1):
        create_scap(net=net, item=scap)
    if n > 0: logger.info('imported %d SCAP' % n)

    logger.debug('creating static var compensator')
    # create static var compensator (SVC) with control same as voltage controlled synchron machine (ElmSvs):
    n = 0
    for n, svc in enumerate(dict_net['ElmSvs'], 1):
        create_svc(net=net, item=svc, pv_as_slack=pv_as_slack,
                   pf_variable_p_gen=pf_variable_p_gen, dict_net=dict_net)
    if n > 0: logger.info('imported %d SVC' % n)

    # create vac (ElmVac):
    n = 0
    for n, vac in enumerate(dict_net['ElmVac'], 1):
        create_vac(net=net, item=vac)
    if n > 0: logger.info('imported %d VAC' % n)

    # create vac (ElmVsc):
    n = 0
    for n, vscmono in enumerate(dict_net['ElmVscmono'], 1):
        create_vscmono(net=net, item=vscmono)
    if n > 0: logger.info('imported %d VSC (mono)' % n)

    # create vac (ElmVsc):
    n = 0
    for n, vsc in enumerate(dict_net['ElmVsc'], 1):
        create_vsc(net=net, item=vsc)
    if n > 0: logger.info('imported %d VSC' % n)

    # logger.debug('creating switches')
    # # create switches (StaSwitch):
    # n = 0
    # for switch in dict_net['StaSwitch']:
    #     create_switch(net=net, item=switch)
    #     n += 1
    # logger.info('imported %d switches' % n)

    for idx, row in net.trafo.iterrows():
        propagate_bus_coords(net, row.lv_bus, row.hv_bus)

    for idx, row in net.switch[net.switch.et == 'b'].iterrows():
        propagate_bus_coords(net, row.bus, row.element)

    # we do lines last because of propagation of coordinates
    logger.debug('creating lines')
    # create lines:
    n = 0
    for n, line in enumerate(dict_net['ElmLne'], 0):
        create_line(net=net, item=line, flag_graphics=flag_graphics, create_sections=create_sections,
                    is_unbalanced=is_unbalanced)
    logger.info('imported %d lines' % (len(net.line.line_idx.unique())) if len(net.line) else 0)
    net.line['section_idx'] = 0
    if dict_net['global_parameters']["iopt_tem"] == 1:
        set_user_pf_options(net, consider_line_temperature=True)
    if dict_net['global_parameters']["global_load_voltage_dependency"] == 1:
        set_user_pf_options(net, voltage_depend_loads=True)
    else:
        set_user_pf_options(net, voltage_depend_loads=False)

    if len(dict_net['ElmLodlvp']) > 0:
        lvp_dict = get_lvp_for_lines(dict_net)
        logger.debug(lvp_dict)
        split_all_lines(net, lvp_dict)

    # create station controllers (ElmStactrl):
    if export_controller:
        n = 0
        for n, stactrl in enumerate(dict_net['ElmStactrl'], 1):
            create_stactrl(net=net, item=stactrl)
        if n > 0: logger.info('imported %d station controllers' % n)

    remove_folder_of_std_types(net)

    ### don't import the ElmLodlvp for now...
    # logger.debug('creating lv partial loads')
    # # create loads:
    # n = 0
    # for n, load in enumerate(dict_net['ElmLodlvp'], 1):
    #     create_load(net=net, item=load, pf_variable_p_loads=pf_variable_p_loads)
    # if n > 0: logger.info('imported %d lv partial loads' % n)

    # # here we import the partial LV loads that are part of lines because of line section
    # coordinates
    # logger.debug('creating lv partial loads')
    # # create loads:
    # n = 0
    # for n, load in enumerate(dict_net['ElmLodlvp'], 1):
    #     try:
    #         create_load(net=net, item=load, pf_variable_p_loads=pf_variable_p_loads)
    #     except NotImplementedError:
    #         logger.debug('load %s not imported because it is not contained in ElmLod' % load)
    # if n > 0: logger.info('imported %d lv partial loads' % n)

    # if len(dict_net['ElmLodlvp']) > 0:
    #     n = 0
    #     for line in dict_net['ElmLne']:
    #         partial_loads = line.GetContents('*.ElmLodlvp')
    #         partial_loads.sort(key=lambda x: x.lneposkm)
    #         for load in partial_loads:
    #             create_load(net=net, item=load, pf_variable_p_loads=pf_variable_p_loads)
    #             n += 1
    #     logger.info('imported %d lv partial loads' % n)

    if handle_us == "Deactivate":
        logger.info('deactivating unsupplied elements')
        set_isolated_areas_out_of_service(net)
    elif handle_us == "Drop":
        logger.info('dropping inactive elements')
        drop_inactive_elements(net)
    elif handle_us != "Nothing":
        raise ValueError("handle_us should be 'Deactivate', 'Drop' or 'Nothing', "
                         "received: %s" % handle_us)

    if is_unbalanced:
        add_zero_impedance_parameters(net)

    logger.info('imported net')
    return net


def get_graphic_object(item):
    try:
        graphic_object = grf_map[item]
    except KeyError as err:
        logger.warning('graphic object missing for element %s: %s' % (item, err))
        return None
    else:
        return graphic_object


def add_additional_attributes(item, net, element, element_id, attr_list=None, attr_dict=None):
    """
    Adds additonal atributes from powerfactory such as sernum or for_name

    @param item: powerfactory item
    @param net: pp net
    @param element: pp element namme (str). e.g. bus, load, sgen
    @param element_id: element index in pp net
    @param attr_list: list of attribtues to add. e.g. ["sernum", "for_name"]
    @param attr_dict: names of an attribute in powerfactory and in pandapower
    @return:
    """
    if attr_dict is None:
        attr_dict = {k: k for k in attr_list}

    for attr in attr_dict.keys():
        if '.' in attr:
            # go in the object chain of a.b.c.d until finally get the chr_name
            obj = item
            for a in attr.split('.'):
                if hasattr(obj, 'HasAttribute') and obj.HasAttribute(a):
                    obj = obj.GetAttribute(a)
            if obj is not None and isinstance(obj, str):
                net[element].loc[element_id, attr_dict[attr]] = obj

        elif item.HasAttribute(attr):
            chr_name = item.GetAttribute(attr)
            if chr_name is not None:
                if isinstance(chr_name, (str, numbers.Number)):
                    net[element].loc[element_id, attr_dict[attr]] = chr_name
                elif isinstance(chr_name, list):
                    if len(chr_name) > 1:
                        raise NotImplementedError(f"attribute {attr} is a list with more than 1 items - not supported.")
                    elif len(chr_name) == 0:
                        continue
                    net[element].loc[element_id, attr_dict[attr]] = chr_name[0]


def create_bus(net, item, flag_graphics, is_unbalanced):
    # add geo data
    if flag_graphics == 'GPS':
        x = item.GetAttribute('e:GPSlon')
        y = item.GetAttribute('e:GPSlat')
    elif flag_graphics == 'graphic objects':
        graphic_object = get_graphic_object(item)
        if graphic_object:
            x = graphic_object.GetAttribute('rCenterX')
            y = graphic_object.GetAttribute('rCenterY')
            # add gr coord data
        else:
            x, y = 0, 0
    else:
        x, y = 0, 0

    # Commented out because geojson is set up to do the precision handling
    # # only values > 0+-1e-3 are entered into the bus.geo
    # if x > 1e-3 or y > 1e-3:
    #     geodata = (x, y)
    # else:
    #     geodata = None

    usage = ["b", "m", "n"]
    params = {
        'name': item.loc_name,
        'vn_kv': item.uknom,
        'in_service': not bool(item.outserv),
        'type': usage[item.iUsage],
        'geodata': (x, y),
    }

    system_type = {0: "ac", 1: "dc", 2: "ac/bi"}[item.systype]

    try:
        params['zone'] = item.Grid.loc_name.split('.ElmNet')[0]
    except AttributeError:
        params['zone'] = item.cpGrid.loc_name.split('.ElmNet')[0]

    logger.debug(f">> creating {system_type} bus <{params['name']}>")

    if system_type == "ac":
        bid = create_bus(net, **params)
        table = "bus"
    elif system_type == "dc":
        bid = create_bus_dc(net, **params)
        table = "bus_dc"
    else:
        raise NotImplementedError(f"Only buses with system type AC or DC are supported, "
                                  f"but f{item.loc_name} has system type {system_type}")
    # add the bus to the bus dictionary
    bus_dict[item] = bid

    get_pf_bus_results(net, item, bid, is_unbalanced, system_type)

    substat_descr = ''
    if item.HasAttribute('cpSubstat'):
        substat = item.cpSubstat
        if substat is not None:
            logger.debug('adding substat %s to descr of bus %s (#%d)' %
                         (substat, params['name'], bid))
            substat_descr = substat.loc_name
        else:
            logger.debug("bus has no substat description")
    else:
        logger.debug('bus %s is not part of any substation' %
                     params['name'])

    if len(item.desc) > 0:
        descr = ' \n '.join(item.desc)
    elif item.fold_id:
        descr = item.fold_id.loc_name
    else:
        descr = ''

    logger.debug('adding descr <%s> to bus' % descr)

    net[table].at[bid, "description"] = descr
    net[table].at[bid, "substat"] = substat_descr
    net[table].at[bid, "folder_id"] = item.fold_id.loc_name

    add_additional_attributes(item, net, table, bid, attr_dict={"for_name": "equipment", "cimRdfId": "origin_id"},
                              attr_list=["sernum", "chr_name", "cpSite.loc_name"])


def get_pf_bus_results(net, item, bid, is_unbalanced, system_type):
    if is_unbalanced:
        bus_type = "res_bus_3ph"
        result_variables = {
            "pf_vm_a_pu": "m:u:A",
            "pf_va_a_degree": "m:phiu:A",
            "pf_vm_b_pu": "m:u:B",
            "pf_va_b_degree": "m:phiu:B",
            "pf_vm_c_pu": "m:u:C",
            "pf_va_c_degree": "m:phiu:C",
        }
    elif system_type == "ac":
        bus_type = "res_bus"
        result_variables = {
            "pf_vm_pu": "m:u",
            "pf_va_degree": "m:phiu"
        }
    else:
        bus_type = "res_bus_dc"
        result_variables = {"pf_vm_pu": "m:u"}

    for res_var_pp, res_var_pf in result_variables.items():
        res = np.nan
        if item.HasResults(0):
            res = item.GetAttribute(res_var_pf)
        # dc bus voltage can be negative:
        net[bus_type].at[bid, res_var_pp] = np.abs(res) if "vm_pu" in res_var_pp else res


# # This one deletes all the results :(
# # Don't use it
# def find_bus_index_in_net(item, net=None):
#     foreign_key = int(item.GetAttribute('for_name'))
#     return foreign_key


# Is unfortunately not that safe :(
# Don't use it
# def find_bus_index_in_net(item, net):
#     usage = ["b", "m", "n"]
#     # to be sure that the bus is the correct one
#     name = item.GetAttribute('loc_name')
#     bus_type = usage[item.GetAttribute('iUsage')]
#     logger.debug('looking for bus <%s> in net' % name)
#
#     if item.HasAttribute('cpSubstat'):
#         substat = item.GetAttribute('cpSubstat')
#         if substat is not None:
#             descr = substat.GetAttribute('loc_name')
#             logger.debug('bus <%s> has substat, descr is <%s>' % (name, descr))
#         else:
#             # omg so ugly :(
#             descr = item.GetAttribute('desc')
#             descr = descr[0] if len(descr) > 0 else ""
#             logger.debug('substat is none, descr of bus <%s> is <%s>' % (name, descr))
#     else:
#         descr = item.GetAttribute('desc')
#         descr = descr[0] if len(descr) > 0 else ""
#         logger.debug('no attribute "substat", descr of bus <%s> is <%s>' % (name, descr))
#
#     try:
#         zone = item.GetAttribute('Grid')
#         zone_name = zone.GetAttribute('loc_name').split('.ElmNet')[0]
#         logger.debug('zone "Grid" found: <%s>' % zone_name)
#     except:
#         zone = item.GetAttribute('cpGrid')
#         zone_name = zone.GetAttribute('loc_name').split('.ElmNet')[0]
#         logger.debug('zone "cpGrid" found: <%s>' % zone_name)
#
#     temp_df_a = net.bus[net.bus.zone == zone_name]
#     temp_df_b = temp_df_a[temp_df_a.type == bus_type]
#     temp_df_c = temp_df_b[temp_df_a.description == descr]
#     bus_index = temp_df_c[temp_df_b.name == name].index.values[0]
#     logger.debug('bus index in net of bus <%s> is <%d>' % (name, bus_index))
#
#     return bus_index


def get_connection_nodes(net, item, num_nodes):
    buses = []
    table = "bus"
    for i in range(num_nodes):
        try:
            pf_bus = item.GetNode(i)
        except Exception as err:
            logger.error('GetNode failed for %s' % item)
            logger.error(err)
            pf_bus = None
        if pf_bus is None:
            if num_nodes == 1:
                logger.error(f"{item} has no connection node")
                raise IndexError
            buses.append(None)
        else:
            if pf_bus.systype == 1:
                table = "bus_dc"
            logger.debug("got bus %s" % pf_bus.loc_name)
            pp_bus = bus_dict[pf_bus]
            if num_nodes == 1:
                return pp_bus, table
            buses.append(pp_bus)

    if all([b is None for b in buses]):
        logger.error("Element %s is Disconnected: buses are %s" %
                     (item.loc_name, buses))
        raise IndexError
    elif None in buses:
        logger.debug('exising buses: %s' % buses)
        existing_bus = (set(buses) - {None}).pop()
        name = net[table].at[existing_bus, "name"] + "_aux"
        new_buses = []
        # determine the voltage needed
        # check if trafo
        v = []
        pf_class = item.GetClassName()
        logger.warning("object %s of class %s is not properly connected - creating auxiliary buses."
                       " check if the auxiliary buses have been created with correct voltages" % (
                           item, pf_class))

        if pf_class == "ElmTr2":
            v.append(item.GetAttribute('t:utrn_h'))
            v.append(item.GetAttribute('t:utrn_l'))
        elif pf_class == "ElmTr3":
            v.append(item.GetAttribute('t:utrn3_h'))
            v.append(item.GetAttribute('t:utrn3_m'))
            v.append(item.GetAttribute('t:utrn3_l'))
        else:
            v = [net[table].vn_kv.at[existing_bus] for _ in buses]

        # the order of buses must be the same as the order of voltage values
        # imo this could be more robust, because we don't know in what order item.GetNode(i)
        # actually returns the values, we can only rely on PF that it always is hv, mv, lv etc.
        for b, vv in zip(buses, v):
            if b is None:
                if table == "bus":
                    aux_bus = create_bus(net, vv, type="n", name=name)
                else:
                    aux_bus = create_bus_dc(net, vv, type="n", name=name)
                new_buses.append(aux_bus)
                logger.debug("Created new bus '%s' for disconected line " % name)
            else:
                new_buses.append(b)
        return tuple(new_buses), table
    else:
        return tuple(buses), table


def import_switch(item, idx_cubicle):
    logger.debug('importing switch for %s (%d)' % (item.loc_name, idx_cubicle))
    switch_types = {"cbk": "CB", "sdc": "LBS", "swt": "LS", "dct": "DS"}
    cub = item.GetCubicle(idx_cubicle)
    if cub is None:
        return None, None, None
    switches = cub.GetContents('*.StaSwitch')
    if len(switches) > 1:
        logger.error('more then 1 switch found for %s: %s' % (item, switches))
    if len(switches) != 0:
        switch = switches[0]
        switch_in_service = not bool(switch.outserv) if switch.HasAttribute('outserv') else True
        switch_name = switch.cDisplayName
        if not switch.HasAttribute('isclosed'):
            logger.warning('switch %s does not have the attribute isclosed!!!' % switch)
        switch_is_closed = bool(switch.on_off) and bool(switch.isclosed) and switch_in_service
        switch_usage = switch_types.get(switch.aUsage, 'unknown')
        return switch_is_closed, switch_usage, switch_name
    else:
        return None, None, None


def create_connection_switches(net, item, number_switches, et, buses, elements):
    # False if open, True if closed, None if no switch
    logger.debug('creating connection switches')
    new_switch_idx = []
    new_switch_closed = []
    for i in range(number_switches):
        switch_is_closed, switch_usage, switch_name = import_switch(item, i)
        logger.debug('switch closed: %s, switch_usage: %s' % (switch_is_closed, switch_usage))
        if switch_is_closed is not None:
            cd = create_switch(net, bus=buses[i], element=elements[i], et=et,
                               closed=switch_is_closed, type=switch_usage, name=switch_name)
            net.res_switch.loc[cd, ['pf_closed', 'pf_in_service']] = switch_is_closed, True
            new_switch_idx.append(cd)
            new_switch_closed.append(switch_is_closed)
    return new_switch_idx, new_switch_closed


def get_coords_from_buses(net, from_bus, to_bus, **kwargs):
    coords: list[tuple[float, float]] = []
    from_geo: Optional[str] = None
    to_geo: Optional[str] = None
    if from_bus in net.bus.index:
        from_geo: str = net.bus.loc[from_bus, 'geo']

    if to_bus in net.bus.index:
        to_geo: str = net.bus.loc[to_bus, 'geo']

    if from_geo and to_geo:
        coords = [geojson.utils.coords(geojson.loads(from_geo)), geojson.utils.coords(geojson.loads(to_geo))]
        coords = [tuple((x, y)) for item in coords for x, y in item]
        logger.debug('got coords from buses: %s' % coords)
    else:
        logger.debug('no coords for line between buses %d and %d' % (from_bus, to_bus))
    return coords


def get_coords_from_item(item):
    # function reads geodata from item directly (for lines this is in item.GPScoords)
    coords = item.GPScoords
    try:
        # lat / lon must be switched in my example (karlsruhe). Check if this is always right
        c = tuple((x, y) for [y, x] in coords)
    except ValueError:
        try:
            c = tuple((x, y, z) for [y, x, z] in coords)
        except ValueError:
            c = []
    return c


def get_coords_from_grf_object(item):
    logger.debug('getting coords from gr_obj')
    # center_x = ga(grf_map[item], 'rCenterX')
    # center_y = ga(grf_map[item], 'rCenterY')
    # coords = [[center_x, center_y]]

    graphic_object = get_graphic_object(item)
    if graphic_object:
        coords = []
        cons = graphic_object.GetContents('*.IntGrfcon')
        cons.sort(key=lambda x: x.iDatConNr)
        for c in cons:
            con_nr = c.iDatConNr
            x_list = c.rX
            y_list = c.rY
            coords_list = list(list(t) for t in zip(x_list, y_list) if t != (-1, -1))
            if con_nr == 0:
                coords_list = coords_list[::-1]
            coords.extend(coords_list)
        if len(coords) == 0:
            coords = [[graphic_object.rCenterX, graphic_object.rCenterY]] * 2
        logger.debug('extracted line coords from graphic object: %s' % coords)
    else:
        coords = []

    return coords


def create_line(net, item, flag_graphics, create_sections, is_unbalanced):
    params = {'parallel': item.nlnum, 'name': item.loc_name}
    logger.debug('>> creating line <%s>' % params['name'])
    logger.debug('line <%s> has <%d> parallel lines' % (params['name'], params['parallel']))

    logger.debug('asked for buses')
    # here: implement situation if line not connected

    try:
        (params['bus1'], params['bus2']), bus_table = get_connection_nodes(net, item, 2)
    except IndexError:
        logger.debug("Cannot add Line '%s': not connected" % params['name'])
        return
    except:
        logger.error("Error while exporting Line '%s'" % params['name'])
        return

    ac = bus_table == "bus"
    line_table = "line" if ac else "line_dc"

    corridor = get_free_id(net[line_table])
    line_sections = item.GetContents('*.ElmLnesec')
    # geodata
    if flag_graphics == 'no geodata':
        coords = []
    elif flag_graphics == 'GPS':
        if len(item.GPScoords) > 0:
            coords = get_coords_from_item(item)
        else:
            coords = get_coords_from_buses(net, params['bus1'], params['bus2'])  # todo
    else:
        coords = get_coords_from_grf_object(item)

    if len(line_sections) == 0:
        if coords:
            params["geodata"] = coords
        logger.debug('line <%s> has no sections' % params['name'])
        lid = create_line_normal(net=net, item=item, is_unbalanced=is_unbalanced, ac=ac, **params)
        sid_list = [lid]
        logger.debug('created line <%s> with index <%d>' % (params['name'], lid))

    else:
        logger.debug('line <%s> has sections' % params['name'])
        if create_sections:
            if not ac:
                raise NotImplementedError(f"Export of lines with line sections only implemented for AC lines ({item})")
            sid_list = create_line_sections(net=net, item_list=line_sections, line=item,
                                            coords=coords, is_unbalanced=is_unbalanced, **params)
        else:
            lidx = create_line_no_sections(net, item, line_sections, params["bus1"], params["bus2"], coords,
                                           is_unbalanced, ac)
            sid_list = [lidx]
        logger.debug('created <%d> line sections for line <%s>' % (len(sid_list), params['name']))

    line_dict[item] = sid_list
    net[line_table].loc[sid_list, "line_idx"] = corridor
    net[line_table].loc[sid_list, "folder_id"] = item.fold_id.loc_name
    net[line_table].loc[sid_list, "equipment"] = item.for_name

    if ac:
        new_elements = (sid_list[0], sid_list[-1])
        new_switch_idx, new_switch_closed = create_connection_switches(net, item, 2, 'l',
                                                                       (params['bus1'], params['bus2']),
                                                                       new_elements)
        # correct in_service of lines if station switch is open
        # update_in_service_depending_station_switch(net, element_type="line",
        #                                            new_elements=new_elements,
        #                                            new_switch_idx=new_switch_idx,
        #                                            new_switch_closed=new_switch_closed)

    logger.debug('line <%s> created' % params['name'])


def point_len(
        p1: tuple[Union[float, int], Union[float, int]],
        p2: tuple[Union[float, int], Union[float, int]]) -> float:
    """
    Calculate distance between p1 and p2
    """
    x1, y1 = p1
    x2, y2 = p2
    return ((x1 - x2) ** 2 + (y1 - y2) ** 2) ** 0.5


def calc_len_coords(coords: list[tuple[Union[float, int], Union[float, int]]]) -> float:
    """
    Calculate the sum of point distances in list of coords
    """
    tot_len = 0
    for i in range(len(coords) - 1):
        tot_len += point_len(coords[i], coords[i + 1])
    return tot_len


def cut_coords_segment(p1, p2, split_len):
    # finds the point where the line segment is cut in two
    # use scale_factor before calling this
    if split_len == 0:
        logger.debug('split_len=0: return %s' % p1)
        return p1
    tot_len = point_len(p1, p2)
    if split_len == tot_len:
        logger.debug('split_len=tot_len (%.3f): return %s' % (tot_len, p2))
        return p2
    x1, y1 = p1
    x2, y2 = p2
    x_k = x2 * split_len / tot_len + x1 * (tot_len - split_len) / tot_len
    y_k = y2 * split_len / tot_len + y1 * (tot_len - split_len) / tot_len
    logger.debug('cut coords segment: p1=%s, p2=%s, split_len=%.3f, x_k = %.3f, y_k = %.3f' %
                 (p1, p2, split_len, x_k, y_k))
    return x_k, y_k


def get_section_coords(coords, sec_len, start_len, scale_factor):
    tol = 1e-6
    # get the starting point of section
    logger.debug('calculating section coords: sec_len=%.3f, start_len=%.3f, scale_factor=%.3f' %
                 (sec_len, start_len, scale_factor))
    if abs(sec_len) < tol and scale_factor == 0:
        logger.debug('cannot do anything: sec_len and scale factor are 0')
        sec_coords = [coords[0], coords[1]]
        return sec_coords
    elif scale_factor == 0:
        logger.error('scale factor==0')
        sec_coords = [coords[0], coords[1]]
        return sec_coords
    elif abs(sec_len) < tol:
        logger.debug('section length is 0')

    len_i = 0
    i = 0
    sec_coords = []
    logger.debug('len coords: %d, coords: %s' % (len(coords), coords))
    # find starting point
    for i in range(len(coords) - 1):
        len_i += point_len(coords[i], coords[i + 1])
        logger.debug('i: %d, len_i: %.3f' % (i, len_i * scale_factor))
        # catch if line has identical coords
        if not len_i:
            sec_coords = coords
            return sec_coords

        if len_i * scale_factor > start_len or abs(len_i * scale_factor - start_len) <= tol:
            logger.debug('len_i>start_len: cut coords segment')
            logger.debug('coords[i]: %s, coods[i+1]: %s' % (coords[i], coords[i + 1]))
            if start_len == 0:
                sec_coords = [[coords[i][0], coords[i][1]]]
            else:
                x_k, y_k = cut_coords_segment(coords[i], coords[i + 1],
                                              start_len / scale_factor +
                                              point_len(coords[i], coords[i + 1]) - len_i)
                sec_coords = [[x_k, y_k]]
            logger.debug('found start of the section: %s' % sec_coords)
            break
    else:
        logger.error(
            'could not find start of section: len_i = %.7f, start_len = %.7f' % (
                len_i * scale_factor, start_len))
        logger.debug('delta: %f' % (len_i * scale_factor - start_len))

    # keep adding points until encounter the end of line
    len_j = 0
    k = 0
    for j in range(i + 1, len(coords)):
        try:
            len_j += point_len(sec_coords[k], coords[j])
        except IndexError:
            logger.error(f"{j=}, {i=}, {k=}")
        if len_j <= sec_len / scale_factor:
            sec_coords.append(coords[j])
            k += 1
        else:
            # cut line between coords[i] and coords[i+1]
            x_k, y_k = cut_coords_segment(sec_coords[k], coords[j],
                                          sec_len / scale_factor +
                                          point_len(sec_coords[k], coords[j]) - len_j)
            sec_coords.append([x_k, y_k])
            break
    logger.debug('calculated sec_coords: %s' % sec_coords)
    return sec_coords


def segment_buses(net, bus1, bus2, num_sections, line_name):  # , sec_len, start_len, coords):
    """
    splits bus1, bus2 line so that it creates num_sections amount of lines.
    Yields start, end for each line segment.
    e.g. Yields bus1, a, a, bus2 for num_sections = 2.
    """
    yield bus1
    m = 1
    # if coords:
    #     if bus1 not in net.bus_geodata.index:
    #         logger.warning('bus1 not in coords, bus: %d, line: %s' % (bus1, line_name))
    #     if bus2 not in net.bus_geodata.index:
    #         logger.warning('bus2 not in coords, bus: %d, line: %s' % (bus2, line_name))
    #     x1, y1 = net.bus_geodata.loc[bus1, ['x', 'y']]
    #     x2, y2 = net.bus_geodata.loc[bus2, ['x', 'y']]
    #     # tot_len = ((x1 - x2) ** 2 + (y1 - y2) ** 2) ** 0.5
    #     tot_len = calc_len_coords(coords)
    #     scale_factor = tot_len / sum(sec_len)
    #     split_len = 0

    while m < num_sections:
        bus_name = f"{line_name} (Muff {m})"
        vn_kv = net.bus.at[bus1, "vn_kv"]
        zone = net.bus.at[bus1, "zone"]
        bus = create_bus(net, name=bus_name, type='ls', vn_kv=vn_kv, zone=zone)

        # TODO: implement coords for segmentation buses.
        #  Handle coords if line has multiple coords.
        # if coords:
        #     split_len += sec_len[m - 1] * scale_factor
        #
        #     x_k, y_k = cut_coords_segment([x1, y1], [x2, y2], split_len)
        #     net.bus_geodata.loc[k, ['x', 'y']] = x_k, y_k
        #     if x_k == 0 or y_k == 0:
        #         logger.warning('bus %d has 0 coords, bus1: %d, bus2: %d' % k, bus1, bus2)

        if "description" in net.bus:
            net.bus.at[bus, "description"] = ""
        yield bus
        yield bus
        m += 1
    else:
        yield bus2


def create_line_sections(net, item_list, line, bus1, bus2, coords, parallel, is_unbalanced, **kwargs):
    sid_list = []
    line_name = line.loc_name
    item_list.sort(key=lambda x: x.index)  # to ensure they are in correct order

    if line.HasResults(-1):  # -1 for 'c' results (whatever that is...)
        line_loading = line.GetAttribute('c:loading')
    else:
        line_loading = np.nan

    sec_len = [sec.dline for sec in item_list]
    # start_len = [sec.rellen for sec in item_list]

    buses_gen = segment_buses(net, bus1=bus1, bus2=bus2, num_sections=len(item_list),
                              line_name=line_name)

    for item in item_list:
        name = line_name
        section_name = item.loc_name
        bus1 = next(buses_gen)
        bus2 = next(buses_gen)
        sid = create_line_normal(net=net, item=item, bus1=bus1, bus2=bus2, name=name, parallel=parallel,
                                 is_unbalanced=is_unbalanced, ac=True)
        sid_list.append(sid)
        net.line.at[sid, "section"] = section_name
        net.res_line.at[sid, "pf_loading"] = line_loading

        if coords:
            try:
                scaling_factor = sum(sec_len) / calc_len_coords(coords)
                sec_coords = get_section_coords(coords, sec_len=item.dline, start_len=item.rellen,
                                                scale_factor=scaling_factor)
                net.line.loc[sid, 'geo'] = geojson.dumps(geojson.LineString(sec_coords))
                # p1 = sec_coords[0]
                # p2 = sec_coords[-1]
                net.bus.loc[bus2, ['geo']] = geojson.dumps(geojson.Point(sec_coords[-1]))
            except ZeroDivisionError:
                logger.warning("Could not generate geodata for line !!")

    return sid_list


def create_line_no_sections(net, main_item, item_list, bus1, bus2, coords, is_unbalanced, ac, **kwargs):
    if not ac:
        raise NotImplementedError("Creating DC lines with sections as DC lines without sections not implemented")

    line_name = main_item.loc_name

    sec_len = [item.dline for item in item_list]
    total_len = sum(sec_len)
    weights = [l / total_len for l in sec_len]

    df = [item.fline for item in item_list]
    parallel = [1 for item in item_list]
    max_i_ka = min([item.Inom * p * d if item.Inom != 0 else 1e-3 for item, p, d in zip(item_list, parallel, df)])
    r_ohm_per_km = sum([item.R1 for item in item_list]) / total_len
    x_ohm_per_km = sum([item.X1 for item in item_list]) / total_len
    c_nf_per_km = sum([item.C1 * 1e3 for item in item_list]) / total_len  # internal unit for C in PF is uF
    # g_us_per_km = sum([item.G1 for item in item_list]) / total_len
    r0_ohm_per_km = sum([item.R0 for item in item_list]) / total_len
    x0_ohm_per_km = sum([item.X0 for item in item_list]) / total_len
    c0_nf_per_km = sum([item.C0 * 1e3 for item in item_list]) / total_len  # internal unit for C in PF is uF
    # g0_us_per_km = sum([item.G0 for item in item_list]) / total_len
    # r_ohm_per_km = sum([item.rline / p * w for item, p, w in zip(item_list, parallel, weights)])
    # x_ohm_per_km = sum([item.xline / p * w for item, p, w in zip(item_list, parallel, weights)])
    # c_nf_per_km = sum([item.cline * item.frnom / 50 * 1e3 / p * w for item, p, w in zip(item_list, parallel, weights)])  # internal unit for C in PF is uF
    # g_us_per_km = sum([item.gline / p * w for item, p, w in zip(item_list, parallel, weights)])
    # r0_ohm_per_km = sum([item.rline0 / p * w for item, p, w in zip(item_list, parallel, weights)])
    # x0_ohm_per_km = sum([item.xline0 / p * w for item, p, w in zip(item_list, parallel, weights)])
    # c0_nf_per_km = sum([item.cline0 * item.frnom / 50 * 1e3 / p * w for item, p, w in zip(item_list, parallel, weights)])  # internal unit for C in PF is uF
    # g0_us_per_km = sum([item.gline0 / p * w for item, p, w in zip(item_list, parallel, weights)])
    # type_list = [item.cohl_ for item in item_list]

    g_us_per_km = 0.
    g0_us_per_km = 0.
    endtemp_degree = None

    # endtemp_degree = max([item.rtemp for item in item_list])
    # q_mm2 = sum([item.qurs * p * w for item, p, w in zip(item_list, parallel, weights)])
    alpha = sum([item.alpha / p * w for item, p, w in zip(item_list, parallel, weights)]) / total_len
    # alpha_final = [item.alpha / p * w for item, p, w in zip(item_list, parallel, weights)]
    # max_temperature_degree_celsius = min([item.tmax for item in item_list])
    temperature_degree_celsius = max([item.Top for item in item_list])

    lid = create_line_from_parameters(net=net, from_bus=bus1, to_bus=bus2, length_km=total_len,
                                      r_ohm_per_km=r_ohm_per_km, x_ohm_per_km=x_ohm_per_km, c_nf_per_km=c_nf_per_km,
                                      max_i_ka=max_i_ka, name=line_name, type=None, geodata=coords,
                                      g_us_per_km=g_us_per_km, alpha=alpha, parallel=main_item.nlnum,
                                      temperature_degree_celsius=temperature_degree_celsius,
                                      r0_ohm_per_km=r0_ohm_per_km, x0_ohm_per_km=x0_ohm_per_km,
                                      c0_nf_per_km=c0_nf_per_km, g0_us_per_km=g0_us_per_km,
                                      endtemp_degree=endtemp_degree)

    net.line.loc[lid, 'description'] = ' \n '.join(main_item.desc) if len(main_item.desc) > 0 else ''
    if hasattr(main_item, "cimRdfId"):
        chr_name = main_item.cimRdfId
        if chr_name is not None and len(chr_name) > 0:
            net["line"].loc[lid, 'origin_id'] = chr_name[0]

    get_pf_line_results(net, main_item, lid, is_unbalanced, ac)

    return lid


def create_line_normal(net, item, bus1, bus2, name, parallel, is_unbalanced, ac, geodata=None):
    pf_type = item.typ_id
    std_type, type_created = create_line_type(net=net, item=pf_type,
                                              cable_in_air=item.inAir if item.HasAttribute(
                                                  'inAir') else False)

    params = {
        'name': name,
        'in_service': not bool(item.outserv),
        'length_km': item.dline,
        'df': item.fline,
        'parallel': parallel,
        'alpha': pf_type.alpha if pf_type is not None else None,
        'temperature_degree_celsius': pf_type.tmax if pf_type is not None else None,
        'geodata': geodata
    }

    if std_type is not None:  # and not is_unbalanced:delete later
        params["std_type"] = std_type
        logger.debug('creating normal line with type <%s>' % std_type)
        if ac:
            lid = create_line(net, from_bus=bus1, to_bus=bus2, **params)
        else:
            lid = create_line_dc(net, from_bus_dc=bus1, to_bus_dc=bus2, **params)
    else:
        logger.debug('creating normal line <%s> from parameters' % name)
        r_ohm = item.R1

        params.update({
            'r_ohm_per_km': r_ohm / params['length_km'],
            'max_i_ka': item.Inom if item.Inom != 0 else 1e-3,
            'alpha': pf_type.alpha if pf_type is not None else None
        })
        if ac:
            x_ohm, c_nf = item.X1, item.C1
            r0_ohm, x0_ohm, c0_nf = item.R0, item.X0, item.C0

            if r_ohm == 0 and x_ohm == 0 and c_nf == 0:
                logger.error('Incomplete data for line "%s": missing type and '
                             'missing parameters R, X, C' % name)
            if r0_ohm == 0 and x0_ohm == 0 and c0_nf == 0:
                logger.error('Incomplete data for line "%s": missing type and '
                             'missing parameters R0, X0, C0' % name)

            params.update({
                'x_ohm_per_km': x_ohm / params['length_km'],
                'c_nf_per_km': c_nf / params['length_km'] * 1e3,  # internal unit for C in PF is uF
                'r0_ohm_per_km': r0_ohm / params['length_km'],
                'x0_ohm_per_km': x0_ohm / params['length_km'],
                'c0_nf_per_km': c0_nf / params['length_km'] * 1e3  # internal unit for C in PF is uF,
            })

            coupling = item.c_ptow
            if coupling is not None:
                coupling_type = coupling.GetClassName()
                if coupling_type == 'TypCabsys':
                    # line is part of "Cable System"
                    params['type'] = 'cs'
                elif coupling_type == 'ElmTow':
                    params['type'] = 'ol'
                else:
                    params['type'] = None
            else:
                params['type'] = None

            lid = create_line_from_parameters(net=net, from_bus=bus1, to_bus=bus2, **params)
        else:
            lid = create_line_dc_from_parameters(net, from_bus_dc=bus1, to_bus_dc=bus2, **params)

    net["line" if ac else "line_dc"].loc[lid, 'description'] = ' \n '.join(item.desc) if len(item.desc) > 0 else ''
    if hasattr(item, "cimRdfId"):
        chr_name = item.cimRdfId
        if chr_name is not None and len(chr_name) > 0:
            net["line" if ac else "line_dc"].loc[lid, 'origin_id'] = chr_name[0]

    get_pf_line_results(net, item, lid, is_unbalanced, ac)

    return lid


def get_pf_line_results(net, item, lid, is_unbalanced, ac):
    if is_unbalanced:
        line_type = "res_line_3ph"
        result_variables = {
            "pf_i_a_from_ka": "m:I:bus1:A",
            "pf_i_a_to_ka": "m:I:bus2:A",
            "pf_i_b_from_ka": "m:I:bus1:B",
            "pf_i_b_to_ka": "m:I:bus2:B",
            "pf_i_c_from_ka": "m:I:bus1:C",
            "pf_i_c_to_ka": "m:I:bus2:C",
            "pf_i_n_from_ka": "m:I0x3:bus1",
            "pf_i_n_to_ka": "m:I0x3:bus2",
            "pf_loading_percent": "c:loading",
        }
    elif ac:
        line_type = "res_line"
        result_variables = {"pf_loading": "c:loading"}
    else:
        line_type = "res_line_dc"
        result_variables = {"pf_loading": "c:loading"}

    for res_var_pp, res_var_pf in result_variables.items():
        res = np.nan
        if item.HasResults(-1):  # -1 for 'c' results (whatever that is...)
            res = item.GetAttribute(res_var_pf)
        net[line_type].at[lid, res_var_pp] = res


def create_line_type(net, item, cable_in_air=False):
    # return False if no line type has been created
    # return True if a new line type has been created

    if item is None:
        logger.warning('create_line_type: no item given! Be sure you can deal with None!')
        return None, False

    ac = item.systp == 0
    # pf_folder = item.fold_id.split('IntPrjfolder')[-1]
    pf_folder = item.fold_id.loc_name
    name = "%s\\%s" % (pf_folder, item.loc_name) if not cable_in_air else "%s\\%s_%s" % (
        pf_folder, item.loc_name, 'air')
    if std_type_exists(net, name, "line" if ac else "line_dc"):
        logger.debug('type <%s> exists already' % name)
        return name, False

    line_or_cable = 'cs' if item.cohl_ == 0 else 'ol'

    max_i_ka = item.sline if not cable_in_air else item.InomAir
    if ac:
        type_data = {
            "r_ohm_per_km": item.rline,
            "x_ohm_per_km": item.xline,
            "c_nf_per_km": item.cline * item.frnom / 50 * 1e3,  # internal unit for C in PF is uF
            "q_mm2": item.qurs,
            "max_i_ka": max_i_ka if max_i_ka != 0 else 1e-3,
            "endtemp_degree": item.rtemp,
            "type": line_or_cable,
            "r0_ohm_per_km": item.rline0,
            "x0_ohm_per_km": item.xline0,
            "c0_nf_per_km": item.cline0 * item.frnom / 50 * 1e3,  # internal unit for C in PF is uF
            "alpha": item.alpha
        }
        create_std_type(net, type_data, name, "line")
        logger.debug('>> created line type <%s>' % name)
    else:
        type_data = {
            "r_ohm_per_km": item.rline,
            "q_mm2": item.qurs,
            "max_i_ka": max_i_ka if max_i_ka != 0 else 1e-3,
            "type": line_or_cable,
            "alpha": item.alpha
        }
        create_std_type(net, type_data, name, "line_dc")
        logger.debug('>> created line_dc type <%s>' % name)

    return name, True


def monopolar_in_service(item):
    in_service = not bool(item.outserv)

    # False if open, True if closed, None if no switch
    switch_is_closed, _, _ = import_switch(item, 0)
    if switch_is_closed is not None:
        logger.debug('element in service: <%s>, switch is closed: <%s>' %
                     (in_service, switch_is_closed))
        # if switch is open, in_sevice becomes False
        in_service = in_service and switch_is_closed
    return in_service


def create_ext_net(net, item, pv_as_slack, is_unbalanced):
    name = item.loc_name
    logger.debug('>> creating ext_grid <%s>' % name)

    try:
        bus1, _ = get_connection_nodes(net, item, 1)
    except IndexError:
        logger.error("Cannot add Xnet '%s': not connected" % name)
        return

    logger.debug('found bus <%d> in net' % bus1)

    in_service = monopolar_in_service(item)

    # implement kW!..
    p_mw = item.pgini
    q_mvar = item.qgini
    logger.debug('p_mw = %.3f, q_mvar = %.3f' % (p_mw, q_mvar))

    # implementation for other elements that should be created as xnet
    s_max = item.snss if item.HasAttribute('snss') else item.Pmax_uc \
        if item.HasAttribute('Pmax_uc') else np.nan
    # needed change in create.py: line 570 - added sk_min_mva in list of params
    s_min = item.snssmin if item.HasAttribute('snssmin') else item.Pmin_uc \
        if item.HasAttribute('Pmin_uc') else np.nan

    rx_max = item.rntxn if item.HasAttribute('rntxn') else np.nan
    rx_min = item.rntxnmin if item.HasAttribute('rntxnmin') else np.nan

    vm_set_pu = item.usetp
    phi = item.phiini
    node_type = item.bustp if item.HasAttribute('bustp') else np.nan

    # create...
    if node_type == 'PQ':
        logger.debug('node type is "PQ", creating sgen')
        xid = create_sgen(net, bus1, p_mw=p_mw, q_mvar=q_mvar, name=name,
                          in_service=in_service)
        elm = 'sgen'
    elif node_type == 'PV' and not pv_as_slack:
        logger.debug('node type is "PV" and pv_as_slack is False, creating gen')
        xid = create_gen(net, bus1, p_mw=p_mw, vm_pu=vm_set_pu, name=name,
                         in_service=in_service)
        elm = 'gen'
    else:
        logger.debug('node type is <%s>, pv_as_slack=%s, creating ext_grid' % (node_type,
                                                                               pv_as_slack))
        xid = create_ext_grid(net, bus=bus1, name=name, vm_pu=vm_set_pu,
                              va_degree=phi, s_sc_max_mva=s_max,
                              s_sc_min_mva=s_min, rx_max=rx_max, rx_min=rx_min,
                              in_service=in_service)
        try:
            net.ext_grid.loc[xid, "r0x0_max"] = item.r0tx0
            net.ext_grid.loc[xid, "x0x_max"] = item.x0tx1
            net.ext_grid.loc[xid, "r0x0_min"] = item.r0tx0min
            net.ext_grid.loc[xid, "x0x_min"] = item.x0tx1min
        except AttributeError:
            pass
        elm = 'ext_grid'

    get_pf_ext_grid_results(net, item, xid, is_unbalanced)

    # if item.HasResults(0):  # 'm' results...
    #     # sm:r, sm:i don't work...
    #     logger.debug('<%s> has results' % name)
    #     net['res_' + elm].at[xid, "pf_p"] = item.GetAttribute('m:P:bus1')
    #     net['res_' + elm].at[xid, "pf_q"] = item.GetAttribute('m:Q:bus1')
    # else:
    #     net['res_' + elm].at[xid, "pf_p"] = np.nan
    #     net['res_' + elm].at[xid, "pf_q"] = np.nan

    # logger.debug('added pf_p and pf_q to {} {}: {}'.format(elm, xid, net['res_' + elm].loc[
    #     xid, ["pf_p", 'pf_q']].values))

    net[elm].loc[xid, 'description'] = ' \n '.join(item.desc) if len(item.desc) > 0 else ''
    add_additional_attributes(item, net, element=elm, element_id=xid, attr_list=['cpSite.loc_name'])

    return xid


def get_pf_ext_grid_results(net, item, xid, is_unbalanced):
    ext_grid_type = None
    result_variables = None
    if is_unbalanced:
        ext_grid_type = "res_ext_grid_3ph"
        result_variables = {
            "pf_p_a": "m:P:bus1:A",
            "pf_q_a": "m:Q:bus1:A",
            "pf_p_b": "m:P:bus1:B",
            "pf_q_b": "m:Q:bus1:B",
            "pf_p_c": "m:P:bus1:C",
            "pf_q_c": "m:Q:bus1:C",
        }
    else:
        ext_grid_type = "res_ext_grid"
        result_variables = {
            "pf_p": "m:P:bus1",
            "pf_q": "m:Q:bus1"
        }

    for res_var_pp, res_var_pf in result_variables.items():
        res = np.nan
        if item.HasResults(0):
            res = item.GetAttribute(res_var_pf)
        net[ext_grid_type].at[xid, res_var_pp] = res


# def extract_partial_loads_from_lv_load(net, item):
#     part_lods = item.GetContents('*.ElmLodlvp')
#     logger.debug('%s' % part_lods)
#     for elm in part_lods:
#         pass
#         # create_load(net, elm, use_nominal_power)

def map_power_var(pf_var, map_var):
    """
    Returns additional variables from pf_variable_p_xxxx
    Args:
        pf_var: pf_variable_p_xxxx
        map_var: 'q' or 's'

    Returns: pf_variable as string

    """

    vars = {
        'q': {
            'plini': 'qlini',
            'plini_a': 'qlini_a',
            'm:P:bus1': 'm:Q:bus1',
            'pgini': 'qgini',
            'pgini_a': 'qgini_a'
        },
        's': {
            'plini': 'slini',
            'plini_a': 'slini_a',
            'm:P:bus1': 'm:S:bus1',
            'pgini': 'sgini',
            'pgini_a': 'sgini_a'
        },
        'sn': {
            'plini': 'sgn',
            'plini_a': 'sgn',
            'm:P:bus1': 'sgn',
            'pgini': 'sgn',
            'pgini_a': 'sgn'
        }
    }

    return vars[map_var][pf_var]


def map_type_var(pf_load_type):
    load_type = {
        "3PH PH-E": "wye",
        "3PH-'YN'": "wye",
        "3PH-'D'": "delta"
    }
    return load_type[pf_load_type]


def map_sgen_type_var(pf_sgen_type):
    sgen_type = {
        0: "wye",
        1: "wye",
        2: "wye"
    }
    return sgen_type[pf_sgen_type]


def get_power_multiplier(item, var):
    if item.outserv:
        return 1.
    if var == "m:P:bus1" and not item.HasResults():
        return 1.
        # raise UserWarning(f"{item} does not have results - cannot get power multiplier")
    exponent = item.GetAttributeUnit(var)
    if exponent.startswith('k'):
        multiplier = 1e-3
    elif exponent.startswith('M'):
        multiplier = 1
    else:
        raise UserWarning("unknown exponent %s" % exponent)
    # print(item.loc_name, exponent, multiplier)
    return multiplier


def ask_load_params(item, pf_variable_p_loads, dict_net, variables):
    multiplier = get_power_multiplier(item, pf_variable_p_loads)
    params = ADict()
    if pf_variable_p_loads == 'm:P:bus1' and not item.HasResults(0):
        raise RuntimeError('load %s does not have results and is ignored' % item.loc_name)
    if 'p_mw' in variables:
        params.p_mw = item.GetAttribute(pf_variable_p_loads) * multiplier
    if 'q_mvar' in variables:
        params.q_mvar = item.GetAttribute(map_power_var(pf_variable_p_loads, 'q')) * multiplier
    if 'sn_mva' in variables:
        params.sn_mva = item.GetAttribute(map_power_var(pf_variable_p_loads, 's')) * multiplier

        kap = -1 if item.pf_recap == 1 else 1
        try:
            params.q_mvar = kap * np.sqrt(params.sn_mva ** 2 - params.p_mw ** 2)
        except Exception as err:
            logger.error(
                'While creating load, error occurred for calculation of q_mvar: %s, %s' %
                (params, err))
            raise err
        logger.debug('load parameters: %s' % params)

    global_scaling = dict_net['global_parameters']['global_load_scaling']
    params.scaling = global_scaling * item.scale0 \
        if pf_variable_p_loads == 'plini' else 1
    if item.HasAttribute('zonefact'):
        params.scaling *= item.zonefact

    # p_mw = p_mw, q_mvar = q_mvar, scaling = scaling

    return params


def ask_unbalanced_load_params(item, pf_variable_p_loads, dict_net, variables):
    params = ADict()
    if pf_variable_p_loads == 'm:P:bus1' and not item.HasResults(0):
        raise RuntimeError('load %s does not have results and is ignored' % item.loc_name)
    if 'p_mw' in variables:
        params.p_a_mw = item.GetAttribute(pf_variable_p_loads + "r")
        params.p_b_mw = item.GetAttribute(pf_variable_p_loads + "s")
        params.p_c_mw = item.GetAttribute(pf_variable_p_loads + "t")
    if 'q_mvar' in variables:
        params.q_a_mvar = item.GetAttribute(map_power_var(pf_variable_p_loads, 'q') + "r")
        params.q_b_mvar = item.GetAttribute(map_power_var(pf_variable_p_loads, 'q') + "s")
        params.q_c_mvar = item.GetAttribute(map_power_var(pf_variable_p_loads, 'q') + "t")
    if 'sn_mva' in variables:
        params.sn_a_mva = item.GetAttribute(map_power_var(pf_variable_p_loads, 's') + "r")
        params.sn_b_mva = item.GetAttribute(map_power_var(pf_variable_p_loads, 's') + "s")
        params.sn_c_mva = item.GetAttribute(map_power_var(pf_variable_p_loads, 's') + "t")

        kap = -1 if item.pf_recap == 1 else 1
        try:
            params.q_mvar = kap * np.sqrt(params.sn_mva ** 2 - params.p_mw ** 2)
        except Exception as err:
            logger.error(
                'While creating load, error occurred for calculation of q_mvar: %s, %s' %
                (params, err))
            raise err
        logger.debug('load parameters: %s' % params)

    global_scaling = dict_net['global_parameters']['global_load_scaling']
    params.scaling = global_scaling * item.scale0 \
        if pf_variable_p_loads == 'plini' else 1
    if item.HasAttribute('zonefact'):
        params.scaling *= item.zonefact

    return params


def find_section(load, sections):
    tot_len = 0
    for s in sections:
        tot_len += s.dline
        if tot_len >= load.lneposkm:
            break
    else:
        raise RuntimeError('could not find section for load %s' % load)
    return s


def make_split_dict(line):
    # für jede einzelne line
    sections = line.GetContents('*.ElmLnesec')
    loads = line.GetContents('*.ElmLodlvp')
    if len(loads) > 0:
        loads.sort(key=lambda x: x.lneposkm)
    else:
        return {}

    split_dict = {}
    if len(sections) > 0:
        sections.sort(key=lambda x: x.index)
        for load in loads:
            section = find_section(load, sections)
            split_dict[section] = split_dict.get(section, []).append(load)

    else:
        for load in loads:
            split_dict[line] = split_dict.get(line, []).append(load)
    return split_dict


def split_line_add_bus(net, split_dict):
    for line, loads in split_dict.items():
        # here we throw the stones
        if len(loads) == 0:
            continue
        loads = loads.sort(key=lambda x: x.lneposkm)
        lix = line_dict[line]
        coords = net.line.at[lix, 'coords']
        tot_len = calc_len_coords(coords)
        scale_factor = line.dline / tot_len

        start_len = 0
        list_coords = []
        len_sections = []
        list_bus_coords = []
        temp_len = 0
        for load in loads:
            sec_len = load.lneposkm - start_len
            temp_len += sec_len
            sec_coords = get_section_coords(coords, sec_len, start_len, scale_factor)
            list_coords.append(sec_coords)
            len_sections.append(sec_len)
            list_bus_coords.append(sec_coords[-1])
            start_len = load.lneposkm

        ## not sure if this is necessary
        # if temp_len < line.dline:
        #     # the last piece of line
        #     sec_len = line.dline - start_len
        #     sec_coords = get_section_coords(coords, sec_len, start_len, scale_factor)
        #     list_coords.append(sec_coords)
        #     len_sections.append(sec_len)

        # it's time to collect the stones
        # get bus voltage
        vn_kv = net.bus.at[net.line.at[lix, 'from_bus'], 'vn_kv']

        for i in range(len(len_sections)):
            # create bus
            name = 'Muff Partial Load'
            bus = create_bus(net, name=name, vn_kv=vn_kv, geodata=list_bus_coords[i])
            # create new line
            from_bus = net.line.at[lix, 'from_bus']
            to_bus = net.line.at[lix, 'to_bus']
            std_type = net.line.at[lix, 'std_type']
            name = net.line.at[lix, 'name']
            new_lix = create_line(net, from_bus=from_bus, to_bus=to_bus,
                                  length_km=len_sections[i],
                                  std_type=std_type, name=name)
            # change old line
            net.line.at[lix, 'to_bus'] = bus
            net.line.at[lix, 'length_km'] = net.line.at[lix, 'length_km'] - len_sections[i]
            pass


def split_line_add_bus_old(net, item, parent):
    # get position at line
    # find line section
    previous_sec_len = 0
    sections = parent.GetContents('*.ElmLnesec')
    sections.sort(key=lambda x: x.index)  # to ensure they are in correct order
    if len(sections) == 0:
        # cool! no sections - split the line
        sec = parent
        has_sections = False
        logger.debug('line has no sections')
    else:
        has_sections = True
        logger.debug('line has %d sections' % len(sections))
        for s in sections:
            logger.debug('section start: %s, load pos: %s, section end: %s' % (
                s.rellen, item.lneposkm, s.dline))
            if s.rellen <= item.lneposkm <= s.rellen + s.dline:
                sec = s
                logger.debug('found section: %s' % sec)
                break
            else:
                previous_sec_len += s.dline
        else:
            raise RuntimeError("could not find section where ElmLodlvp %s belongs" % item.loc_name)

    # found section in powerfactory
    # at this point the section can be split by other loads and its length can vary
    # now find section in pandapower net
    if has_sections:
        sid = net.line.loc[
            (net.line.name == parent.loc_name) & (net.line.section == sec.loc_name)].index
        logger.debug('index of section in net: %s' % sid)
    else:
        sid = net.line.loc[(net.line.name == parent.loc_name)].index
        logger.debug('index of line in net: %s' % sid)
    # check
    if len(sid) > 1:
        # section_idx is 0, 1, ...
        for m in range(len(sid)):
            # find the correct section for lodlvp
            temp_lines = net.line.loc[sid]
            logger.debug('temp_lines: %s' % temp_lines)
            temp_sec_len = float(temp_lines.loc[temp_lines.section_idx == m, 'length_km'])
            logger.debug('temp_sec_len of sec nr. %d: %.3f' % (m, temp_sec_len))
            if (temp_sec_len + previous_sec_len) >= item.lneposkm:
                # temp_section = temp_lines.query('section_idx == @m')
                # sid = temp_lines[temp_lines.section_idx == m].index.values[0]
                sid = sid[m]
                logger.debug('found section for creating lodlvp: %d' % sid)
                break
            else:
                previous_sec_len += temp_sec_len
        else:
            raise RuntimeError(
                "could not find line or section where ElmLodlvp %s belongs: multiple indices "
                "found in net and none of them is good" % item.loc_name)
    elif len(sid) == 0:
        raise RuntimeError(
            "could not find line or section where ElmLodlvp %s belongs: no index found in net" %
            item.loc_name)
    else:
        sid = sid.values[0]
        logger.debug('index is unique: %d' % sid)

    # new line lengths
    tot_len = net.line.at[sid, 'length_km']
    sec_len_a = item.lneposkm - previous_sec_len
    sec_len_b = tot_len - sec_len_a
    logger.debug('total length: %.3f, a: %.3f, b:%.3f' % (tot_len, sec_len_a, sec_len_b))
    if sec_len_b < 0:
        raise RuntimeError('incorrect length for section %s: %.3f' % (sec, sec_len_b))

    # get coords
    if net.line.at[sid, 'geo'].notna():
        logger.debug('line has coords')
        coords = geojson.utils.coords(geojson.loads(net.line.at[sid, 'geo']))
        logger.debug('old geodata of line %d: %s' % (sid, coords))

        # get coords for 2 split lines
        coords_len = calc_len_coords(coords)
        scale_factor = parent.dline / coords_len  # scale = real_len / coords_len
        coords_a = get_section_coords(coords, sec_len_a, 0, scale_factor)
        coords_b = get_section_coords(coords, sec_len_b, sec_len_a, scale_factor)
        logger.debug('new coords: %s; %s' % (coords_a, coords_b))

        # get bus coords
        bus_coords = tuple(coords_b[0])
        logger.debug('new bus coords: %.3f, %.3f' % bus_coords)
    else:
        logger.debug('line has no coords')
        bus_coords = None
        coords_a = None
        coords_b = None

    if sec_len_b > 0:
        # create new bus
        vn_kv = net.bus.at[net.line.at[sid, 'from_bus'], 'vn_kv']
        name = 'LodLV-%s' % item.loc_name
        bus = create_bus(net, vn_kv=vn_kv, name=name, geodata=bus_coords, type='n')
        net.bus.loc[bus, 'description'] = 'Partial load %s = %.3f kW' % (item.loc_name, item.plini)
        logger.debug('created new bus in net: %s' % net.bus.loc[bus])

        # create new line
        lid = create_line(
            net,
            from_bus=bus,
            to_bus=net.line.at[sid, 'to_bus'],
            length_km=sec_len_b,
            std_type=net.line.at[sid, 'std_type'],
            name=net.line.at[sid, 'name'],
            df=net.line.at[sid, 'df'],
            geodata=coords_b
        )
        net.line.at[lid, 'section'] = net.line.at[sid, 'section']
        if not net.line.loc[sid, 'section_idx']:
            net.line.loc[sid, 'section_idx'] = 0

        net.line.loc[lid, 'section_idx'] = net.line.at[sid, 'section_idx'] + 1

        logger.debug('old line: %s' % net.line.loc[sid])
        logger.debug('new line: %s' % net.line.loc[lid])

        net.line.at[sid, 'to_bus'] = bus
        net.line.at[sid, 'length_km'] = sec_len_a
        net.line.at[sid, 'geo'] = geojson.dumps(geojson.LineString(coords_a))
        logger.debug('changed: %s' % net.line.loc[sid])
    else:
        # no new bus/line are created: take the to_bus
        bus = net.line.at[sid, 'to_bus']
    return bus


def create_load(net, item, pf_variable_p_loads, dict_net, is_unbalanced):
    # params collects the input parameters for the create function
    params = ADict()
    bus_is_known = False
    params.name = item.loc_name
    load_class = item.GetClassName()
    logger.debug('>> creating load <%s.%s>' % (params.name, load_class))

    is_unbalanced = item.i_sym

    ask = ask_unbalanced_load_params if is_unbalanced else ask_load_params

    if load_class == 'ElmLodlv':
        # if bool(item.GetAttribute('e:cHasPartLod')):
        #     logger.info('ElmLodlv %s has partial loads - skip' % item.loc_name)
        #     part_lods = item.GetContents('*.ElmLodlvp')
        #     logger.debug('%s' % part_lods)
        #     return
        # else:
        #     params.update(ask(item, pf_variable_p_loads, 'p_mw', 'sn_mva'))
        try:
            params.update(ask(item, pf_variable_p_loads, dict_net=dict_net,
                              variables=('p_mw', 'sn_mva')))
        except Exception as err:
            logger.error("m:P:bus1 and m:Q:bus1 should be used with ElmLodlv")
            logger.error('While creating load %s, error occurred for '
                         'calculation of q_mvar: %s, %s' % (item, params, err))
            raise err

    elif load_class == 'ElmLodmv':
        params.update(ask(item, pf_variable_p_loads=pf_variable_p_loads,
                          dict_net=dict_net, variables=('p_mw', 'sn_mva')))

    elif load_class == 'ElmLod':
        params.update(ask(item, pf_variable_p_loads=pf_variable_p_loads,
                          dict_net=dict_net, variables=('p_mw', 'q_mvar')))
        load_type = item.typ_id
        if load_type is None:
            params["const_z_percent"] = 100
        else:
            if (load_type.kpu != load_type.kqu or load_type.kpu0 != load_type.kqu0 or load_type.aP != load_type.aQ or
                    load_type.bP != load_type.bQ or load_type.cP != load_type.cQ):
                logger.warning(f"Load {item.loc_name} ({load_class}) has unsupported voltage dependency configuration!"
                               f"Only the P parameters will be used to specify the voltage dependency of this load")
                # todo implement load voltage dependency in this case using CharacteristicControl
            i = 0
            z = 0
            for cc, ee in zip(("aP", "bP", "cP"), ("kpu0", "kpu1", "kpu")):
                c = load_type.GetAttribute(cc)
                e = load_type.GetAttribute(ee)
                if e == 1:
                    i += 100 * c
                elif e == 2:
                    z += 100 * c
            params["const_i_percent"] = i
            params["const_z_percent"] = z

    ### for now - don't import ElmLodlvp
    elif load_class == 'ElmLodlvp':
        parent = item.fold_id
        parent_class = parent.GetClassName()
        logger.debug('parent class name of ElmLodlvp: %s' % parent_class)
        if parent_class == 'ElmLodlv':
            raise NotImplementedError('ElmLodlvp as not part of ElmLne not implemented')
        elif parent_class == 'ElmLne':
            logger.debug('creating load that is part of line %s' % parent)
            params.update(ask(item, pf_variable_p_loads=pf_variable_p_loads,
                              dict_net=dict_net, variables=('p_mw', 'sn_mva')))
            params.name += '(%s)' % parent.loc_name
            split_dict = make_split_dict(parent)
            # todo remake this
            params.bus = split_line_add_bus(net, split_dict)
            bus_is_known = True
            logger.debug('created bus <%d> in net and changed lines' % params.bus)
        else:
            raise NotImplementedError('ElmLodlvp as part of %s not implemented' % parent)

    else:
        logger.warning(
            'item <%s> not imported - <%s> not implemented yet!' % (item.loc_name, load_class))
        raise RuntimeError('Load <%s> of type <%s> not implemented!' % (item.loc_name, load_class))

    # implement negative load as sgen:
    # if p_mw < 0:
    #     create_sgen_load(net=net, item=item)
    #     return

    if not bus_is_known:
        try:
            params.bus, _ = get_connection_nodes(net, item, 1)
            logger.debug('found bus <%d> in net' % params.bus)
        except IndexError:
            logger.error("Cannot add Load '%s': not connected" % params.name)
            return

    params.in_service = not bool(item.outserv)

    if load_class != 'ElmLodlvp':
        params.in_service = monopolar_in_service(item)

    logger.debug('parameters: %s' % params)

    if is_unbalanced:
        pf_load_type = item.phtech
        params.type = map_type_var(pf_load_type)
    # create...
    try:
        # net, bus, p_mw, q_mvar=0, sn_mva=np.nan, name=None, scaling=1., index=None,
        # in_service=True, type=None
        if is_unbalanced:
            ld = create_asymmetric_load(net, **params)
        else:
            ld = create_load(net, **params)
        logger.debug('created load with index <%d>' % ld)
    except Exception as err:
        logger.error('While creating %s.%s, error occured: %s' % (params.name, load_class, err))
        raise err

    load_type = None

    if is_unbalanced:
        load_type = "asymmetric_load"
    else:
        load_type = "load"

    net[load_type].loc[ld, 'description'] = ' \n '.join(item.desc) if len(item.desc) > 0 else ''
    attr_list = ["sernum", "chr_name", 'cpSite.loc_name']
    if load_class == 'ElmLodlv':
        attr_list.extend(['pnight', 'cNrCust', 'cPrCust', 'UtilFactor', 'cSmax', 'cSav', 'ccosphi'])
    add_additional_attributes(item, net, load_type, ld, attr_dict={"for_name": "equipment"}, attr_list=attr_list)
    get_pf_load_results(net, item, ld, is_unbalanced)
    #    if not is_unbalanced:
    #        if item.HasResults(0):  # 'm' results...
    #            logger.debug('<%s> has results' % params.name)
    #            net["res_load"].at[ld, "pf_p"] = item.GetAttribute('m:P:bus1')
    #            net["res_load"].at[ld, "pf_q"] = item.GetAttribute('m:Q:bus1')
    #        else:
    #            net["res_load"].at[ld, "pf_p"] = np.nan
    #            net["res_load"].at[ld, "pf_q"] = np.nan

    logger.debug('created load <%s> at index <%d>' % (params.name, ld))


def get_pf_load_results(net, item, ld, is_unbalanced):
    load_type = None
    result_variables = None
    if is_unbalanced:
        load_type = "res_asymmetric_load_3ph"
        result_variables = {
            "pf_p_a": "m:P:bus1:A",
            "pf_p_b": "m:P:bus1:B",
            "pf_p_c": "m:P:bus1:C",
            "pf_q_a": "m:Q:bus1:A",
            "pf_q_b": "m:Q:bus1:B",
            "pf_q_c": "m:Q:bus1:C",
        }
    else:
        load_type = "res_load"
        result_variables = {
            "pf_p": "m:P:bus1",
            "pf_q": "m:Q:bus1"
        }

    for res_var_pp, res_var_pf in result_variables.items():
        res = np.nan
        if item.HasResults(0):
            res = item.GetAttribute(res_var_pf) * get_power_multiplier(item, res_var_pf)
        net[load_type].at[ld, res_var_pp] = res


def ask_gen_params(item, pf_variable_p_gen, *vars):
    multiplier = get_power_multiplier(item, pf_variable_p_gen)
    params = ADict()
    if pf_variable_p_gen == 'm:P:bus1' and not item.HasResults(0):
        raise RuntimeError('generator %s does not have results and is ignored' % item.loc_name)
    if 'p_mw' in vars:
        params.p_mw = item.GetAttribute(pf_variable_p_gen) * multiplier
    if 'q_mvar' in vars:
        params.q_mvar = item.GetAttribute(map_power_var(pf_variable_p_gen, 'q')) * multiplier
    if 'sn_mva' in vars:
        params.sn_mva = item.GetAttribute(map_power_var(pf_variable_p_gen, 'sn')) * multiplier

    params.scaling = item.scale0 if pf_variable_p_gen == 'pgini' else 1
    # p_mw = p_mw, q_mvar = q_mvar, scaling = scaling

    return params


def ask_unbalanced_sgen_params(item, pf_variable_p_sgen, *vars):
    params = ADict()
    if pf_variable_p_sgen == 'm:P:bus1' and not item.HasResults(0):
        raise RuntimeError('sgen %s does not have results and is ignored' % item.loc_name)

    technology = item.phtech
    if technology in [0, 1]:  # (0-1: 3PH)
        if 'p_mw' in vars:
            params.p_a_mw = item.GetAttribute(pf_variable_p_sgen) / 3
            params.p_b_mw = item.GetAttribute(pf_variable_p_sgen) / 3
            params.p_c_mw = item.GetAttribute(pf_variable_p_sgen) / 3
        if 'q_mvar' in vars:
            params.q_a_mvar = item.GetAttribute(map_power_var(pf_variable_p_sgen, 'q')) / 3
            params.q_b_mvar = item.GetAttribute(map_power_var(pf_variable_p_sgen, 'q')) / 3
            params.q_c_mvar = item.GetAttribute(map_power_var(pf_variable_p_sgen, 'q')) / 3
    elif technology in [2, 3, 4]:  # (2-4: 1PH)
        if 'p_mw' in vars:
            params.p_a_mw = item.GetAttribute(pf_variable_p_sgen)
            params.p_b_mw = 0
            params.p_c_mw = 0
        if 'q_mvar' in vars:
            params.q_a_mvar = item.GetAttribute(map_power_var(pf_variable_p_sgen, 'q'))
            params.q_b_mvar = 0
            params.q_c_mvar = 0

    if 'sn_mva' in vars:
        params.sn_mva = item.GetAttribute(map_power_var(pf_variable_p_sgen, 's'))

    params.scaling = item.scale0 if pf_variable_p_sgen == 'pgini' else 1
    return params


def create_sgen_genstat(net, item, pv_as_slack, pf_variable_p_gen, dict_net, is_unbalanced, export_ctrl):
    params = ADict()
    categories = {"wgen": "WKA", "pv": "PV", "reng": "REN", "stg": "SGEN"}
    params.name = item.loc_name
    logger.debug('>> creating genstat <%s>' % params)

    av_mode = item.av_mode
    is_reference_machine = bool(item.ip_ctrl)

    ask = ask_unbalanced_sgen_params if is_unbalanced else ask_gen_params

    if is_reference_machine or (av_mode == 'constv' and pv_as_slack):
        logger.info('Genstat <%s> to be imported as external grid' % params.name)
        logger.debug('genstat parameters: %s' % params)
        sg = create_ext_net(net, item=item, pv_as_slack=pv_as_slack, is_unbalanced=is_unbalanced)
        element = 'ext_grid'
    else:
        try:
            params.bus, _ = get_connection_nodes(net, item, 1)
        except:
            logger.error("Cannot add Sgen '%s': not connected" % params.name)
            return

        params.update(ask(item, pf_variable_p_gen, 'p_mw', 'q_mvar', 'sn_mva'))
        logger.debug(f'genstat parameters: {params}')

        params.in_service = monopolar_in_service(item)

        # category (wind, PV, etc):
        if item.GetClassName() == 'ElmPvsys':
            cat = 'PV'
        else:
            try:
                cat = categories[item.aCategory]
            except KeyError:
                cat = None
                logger.debug('sgen <%s> with category <%s> imported as <%s>' %
                             (params.name, item.aCategory, cat))
        # parallel units:
        ngnum = item.ngnum
        logger.debug('%d parallel generators of type %s' % (ngnum, cat))

        for param in params.keys():
            if any(param.startswith(prefix) for prefix in ["p_", "q_", "sn_"]):
                params[param] *= ngnum
        #        params.p_mw *= ngnum
        #        params.q_mvar *= ngnum
        #        params.sn_mva *= ngnum
        if is_unbalanced:
            pf_sgen_type = item.phtech
            params.type = map_sgen_type_var(pf_sgen_type)
        else:
            params.type = cat

        # create...
        pstac = item.c_pstac  # "None" if station controller is not available
        if pstac is not None and not pstac.outserv and export_ctrl:
            #if pstac.i_droop:
            #    av_mode = 'constq'
            #else:
            if pstac.i_ctrl == 0:
                av_mode = 'constv'
            elif pstac.i_ctrl == 1:
                av_mode = 'constq'
            elif pstac.i_ctrl == 2:
                av_mode = 'cosphi'
                logger.error('Error! av_mode cosphi not implemented')
                return
            elif pstac.i_ctrl == 3:
                av_mode = 'tanphi'
                logger.error('Error! av_mode tanphi not implemented')
                return
            else:
                logger.error('Error! av_mode undefined')
                return
        if av_mode == 'constv':
            logger.debug('av_mode: %s - creating as gen' % av_mode)
            params.vm_pu = item.usetp
            del params['q_mvar']

            # add reactive and active power limits
            params.min_q_mvar = item.cQ_min
            params.max_q_mvar = item.cQ_max
            params.min_p_mw = item.Pmin_uc
            params.max_p_mw = item.Pmax_uc

            sg = create_gen(net, **params)
            element = 'gen'
        else:
            if is_unbalanced:
                sg = create_asymmetric_sgen(net, **params)
                element = "asymmetric_sgen"
            else:
                # add reactive and active power limits
                params.min_q_mvar = item.cQ_min
                params.max_q_mvar = item.cQ_max
                params.min_p_mw = item.Pmin_uc
                params.max_p_mw = item.Pmax_uc

                sg = create_sgen(net, **params)
                element = 'sgen'
    logger.debug('created sgen at index <%d>' % sg)

    net[element].at[sg, 'description'] = ' \n '.join(item.desc) if len(item.desc) > 0 else ''
    add_additional_attributes(item, net, element, sg, attr_dict={"for_name": "equipment"},
                              attr_list=["sernum", "chr_name", "cpSite.loc_name"])
    net[element].at[sg, 'scaling'] = dict_net['global_parameters']['global_generation_scaling'] * item.scale0
    get_pf_sgen_results(net, item, sg, is_unbalanced, element=element)

    logger.debug('created genstat <%s> as element <%s> at index <%d>' % (params.name, element, sg))

    ###########################


#    if is_unbalanced:
#        pf_sgen_type = item.phtech
#        params.type = map_type_var(pf_sgen_type)
#    # create...
#    try:
#        # net, bus, p_mw, q_mvar=0, sn_mva=np.nan, name=None, scaling=1., index=None,
#        # in_service=True, type=None
#        if is_unbalanced:
#            sg = create_asymmetric_sgen(net, **params)
#            logger.info("CREATING UNBALANCED SGEN")
#        else:
#            logger.info("CREATING BALANCED SGEN")
#            sg = create_sgen_genstat(net, **params)
#        logger.debug('created sgen with index <%d>' % sg)
#    except Exception as err:
#        logger.error('While creating %s.%s, error occured: %s' % (params.name, sgen_class, err))
#        raise err
#
#    sgen_type = None
#
#    if is_unbalanced:
#        sgen_type = "asymmetric_sgen"
#    else:
#        sgen_type = "sgen"
#
#    net[sgen_type].loc[sg, 'description'] = ' \n '.join(item.desc) if len(item.desc) > 0 else ''
#    attr_list = ["sernum", "for_name", "chr_name", 'cpSite.loc_name']
#    if sgen_class == 'ElmGenstat':
#        attr_list.extend(['pnight', 'cNrCust', 'cPrCust', 'UtilFactor', 'cSmax', 'cSav', 'ccosphi'])
#    add_additional_attributes(item, net, sgen_type, sg, attr_list=attr_list)
#    get_pf_sgen_results(net, item, sg, is_unbalanced)
#
#
#    logger.debug('created sgen <%s> at index <%d>' % (params.name, sg))

def get_pf_sgen_results(net, item, sg, is_unbalanced, element='sgen'):
    result_variables = None

    if is_unbalanced:
        technology = item.phtech
        sgen_type = "res_asymmetric_sgen_3ph"

        if technology in [0, 1]:
            result_variables = {
                "pf_p_a": "m:P:bus1:A",
                "pf_p_b": "m:P:bus1:B",
                "pf_p_c": "m:P:bus1:C",
                "pf_q_a": "m:Q:bus1:A",
                "pf_q_b": "m:Q:bus1:B",
                "pf_q_c": "m:Q:bus1:C",
            }
        elif technology in [2, 3, 4]:
            result_variables = {
                "pf_p_a": "m:P:bus1:A",
                "pf_p_b": None,
                "pf_p_c": None,
                "pf_q_a": "m:Q:bus1:A",
                "pf_q_b": None,
                "pf_q_c": None,
            }
    else:
        sgen_type = "res_%s" % element
        result_variables = {
            "pf_p": "m:P:bus1",
            "pf_q": "m:Q:bus1"
        }

    for res_var_pp, res_var_pf in result_variables.items():
        res = np.nan
        if item.HasResults(0):
            if res_var_pf is not None:
                res = item.GetAttribute(res_var_pf) * get_power_multiplier(item, res_var_pf)
            else:
                res = np.nan
        net[sgen_type].at[sg, res_var_pp] = res


def create_sgen_neg_load(net, item, pf_variable_p_loads, dict_net):
    raise UserWarning('not used')
    params = ADict()
    #    categories = {"wgen": "WKA", "pv": "PV", "reng": "REN", "stg": "SGEN"}
    # let the category be PV:
    params.type = None
    params.name = item.loc_name
    logger.debug('>> implementing negative load <%s> as sgen' % params.name)
    try:
        params.bus, _ = get_connection_nodes(net, item, 1)
    except IndexError:
        logger.error("Cannot add Sgen '%s': not connected" % params.name)
        return

    params.update(ask_load_params(item, pf_variable_p_loads=pf_variable_p_loads,
                                  dict_net=dict_net, variables=('p_mw', 'q_mvar')))
    # rated S:
    params.sn_mva = math.sqrt(params.p_mw ** 2 + params.q_mvar ** 2)

    logger.debug('negative load parameters: %s' % params)

    params.in_service = monopolar_in_service(item)

    # create...
    sg = create_sgen(net, **params)

    net.sgen.loc[sg, 'description'] = ' \n '.join(item.desc) if len(item.desc) > 0 else ''
    add_additional_attributes(item, net, "sgen", sg, attr_dict={"for_name": "equipment"},
                              attr_list=["sernum", "chr_name", "cpSite.loc_name"])

    if item.HasResults(0):  # 'm' results...
        logger.debug('<%s> has results' % params.name)
        net.res_sgen.at[sg, "pf_p"] = -item.GetAttribute('m:P:bus1')
        net.res_sgen.at[sg, "pf_q"] = -item.GetAttribute('m:Q:bus1')
    else:
        net.res_sgen.at[sg, "pf_p"] = np.nan
        net.res_sgen.at[sg, "pf_q"] = np.nan

    logger.debug('created load <%s> as sgen at index <%d>' % (params.name, sg))


def create_sgen_sym(net, item, pv_as_slack, pf_variable_p_gen, dict_net, export_ctrl):
    categories = {"wgen": "WKA", "pv": "PV", "reng": "REN", "stg": "SGEN"}
    name = item.loc_name
    sid = None
    element = None
    logger.debug('>> creating synchronous machine <%s>' % name)
    av_mode = item.av_mode
    is_reference_machine = bool(item.ip_ctrl)
    is_motor = bool(item.i_mot)
    global_scaling = dict_net['global_parameters']['global_motor_scaling'] if is_motor else \
        dict_net['global_parameters']['global_generation_scaling']
    multiplier = get_power_multiplier(item, pf_variable_p_gen)

    if is_reference_machine or (av_mode == 'constv' and pv_as_slack):
        logger.info('synchronous machine <%s> to be imported as external grid' % name)
        logger.debug('ref. machine: %d, av_mode: %s, pv as slack: %s' %
                     (is_reference_machine, av_mode, pv_as_slack))
        sid = create_ext_net(net, item=item, pv_as_slack=pv_as_slack, is_unbalanced=False)
        net.ext_grid.loc[sid, 'p_disp_mw'] = -item.pgini * multiplier
        net.ext_grid.loc[sid, 'q_disp_mvar'] = -item.qgini * multiplier
        logger.debug('created ext net with sid <%d>', sid)
        element = 'ext_grid'
    else:
        try:
            bus1, _ = get_connection_nodes(net, item, 1)
        except IndexError:
            logger.error("Cannot add Sgen '%s': not connected" % name)
            return

        logger.debug('sgen <%s> is a %s' % (name, {True: 'motor', False: 'generator'}[is_motor]))

        in_service = monopolar_in_service(item)

        # category (wind, PV, etc):
        try:
            cat = categories[item.aCategory]
        except KeyError:
            cat = 'SGEN'
            logger.debug('sgen <%s> with category <%s> imported as <%s>' %
                         (name, item.aCategory, cat))

        # parallel units:
        ngnum = item.ngnum
        logger.debug('%d parallel generators' % ngnum)

        p_mw = ngnum * item.pgini * multiplier

        pstac = item.c_pstac
        # "None" if station controller is not available
        if pstac is not None and not pstac.outserv and export_ctrl:
            #if pstac.i_droop and i_ctrl == 0:
            #    av_mode = 'constq'
            #else:
            i_ctrl = pstac.i_ctrl
            if i_ctrl == 0:
                av_mode = 'constv'
            elif i_ctrl == 1:
                av_mode = 'constq'
            elif i_ctrl == 2:
                av_mode = 'cosphi'
                logger.error('Error! avmode cosphi not implemented')
                return
            elif i_ctrl == 3:
                av_mode = 'tanphi'
                logger.error('Error! avmode tanphi not implemented')
                return

        logger.debug('av_mode: %s' % av_mode)
        if av_mode == 'constv':
            logger.debug('creating sym %s as gen' % name)
            vm_pu = item.usetp
            if item.iqtype == 1:
                type = item.typ_id
                sid = create_gen(net, bus=bus1, p_mw=p_mw, vm_pu=vm_pu,
                                 min_q_mvar=type.Q_min, max_q_mvar=type.Q_max,
                                 min_p_mw=item.Pmin_uc, max_p_mw=item.Pmax_uc,
                                 name=name, type=cat, in_service=in_service, scaling=global_scaling)
            else:
                sid = create_gen(net, bus=bus1, p_mw=p_mw, vm_pu=vm_pu,
                                 min_q_mvar=item.cQ_min, max_q_mvar=item.cQ_max,
                                 min_p_mw=item.Pmin_uc, max_p_mw=item.Pmax_uc,
                                 name=name, type=cat, in_service=in_service, scaling=global_scaling)
            element = 'gen'
        elif av_mode == 'constq':
            q_mvar = ngnum * item.qgini * multiplier
            if item.iqtype == 1:
                type = item.typ_id
                sid = create_sgen(net, bus=bus1, p_mw=p_mw, q_mvar=q_mvar,
                                  min_q_mvar=type.Q_min, max_q_mvar=type.Q_max,
                                  min_p_mw=item.Pmin_uc, max_p_mw=item.Pmax_uc,
                                  name=name, type=cat, in_service=in_service, scaling=global_scaling)
            else:
                sid = create_sgen(net, bus=bus1, p_mw=p_mw, q_mvar=q_mvar,
                                  min_q_mvar=item.cQ_min, max_q_mvar=item.cQ_max,
                                  min_p_mw=item.Pmin_uc, max_p_mw=item.Pmax_uc,
                                  name=name, type=cat, in_service=in_service, scaling=global_scaling)

            element = 'sgen'

        if sid is None or element is None:
            logger.error('Error! Sgen not created')
        logger.debug('sym <%s>: p_mw = %.3f' % (name, p_mw))
        logger.debug('created sgen at index <%s>' % sid)

    net[element].loc[sid, 'description'] = ' \n '.join(item.desc) if len(item.desc) > 0 else ''
    add_additional_attributes(item, net, element, sid, attr_dict={"for_name": "equipment"},
                              attr_list=["sernum", "chr_name", "cpSite.loc_name"])

    if item.HasResults(0):  # 'm' results...
        logger.debug('<%s> has results' % name)
        net['res_' + element].at[sid, "pf_p"] = item.GetAttribute('m:P:bus1') * multiplier
        net['res_' + element].at[sid, "pf_q"] = item.GetAttribute('m:Q:bus1') * multiplier
    else:
        net['res_' + element].at[sid, "pf_p"] = np.nan
        net['res_' + element].at[sid, "pf_q"] = np.nan

    logger.debug('created genstat <%s> at index <%d>' % (name, sid))


def create_sgen_asm(net, item, pf_variable_p_gen, dict_net):
    is_motor = bool(item.i_mot)
    global_scaling = dict_net['global_parameters']['global_motor_scaling'] if is_motor else \
        dict_net['global_parameters']['global_generation_scaling']

    multiplier = get_power_multiplier(item, pf_variable_p_gen)
    p_res = item.GetAttribute('pgini') * multiplier
    q_res = item.GetAttribute('qgini') * multiplier
    if item.HasResults(0):
        q_res = item.GetAttribute('m:Q:bus1') / global_scaling * multiplier
    else:
        logger.warning('reactive power for asynchronous generator is not exported properly '
                       '(advanced modelling of asynchronous generators not implemented)')

    logger.debug('p_res: %.3f, q_res: %.3f' % (p_res, q_res))

    in_service = monopolar_in_service(item)

    logger.debug('in_service: %s' % in_service)

    try:
        bus, _ = get_connection_nodes(net, item, 1)
    except IndexError:
        logger.error("Cannot add Sgen asm '%s': not connected" % item.loc_name)
        return

    params = {
        'name': item.loc_name,
        'bus': bus,
        'p_mw': item.pgini * multiplier,
        'q_mvar': item.qgini * multiplier if item.bustp == 'PQ' else q_res,
        'in_service': in_service,
        'scaling': global_scaling
    }

    logger.debug('params: %s' % params)

    sid = create_sgen(net, **params)

    net.sgen.loc[sid, 'description'] = ' \n '.join(item.desc) if len(item.desc) > 0 else ''
    add_additional_attributes(item, net, "sgen", sid, attr_dict={"for_name": "equipment", "cimRdfId": "origin_id"},
                              attr_list=["sernum", "chr_name", "cpSite.loc_name"])

    if item.HasResults(0):
        net.res_sgen.at[sid, 'pf_p'] = item.GetAttribute('m:P:bus1') * multiplier
        net.res_sgen.at[sid, 'pf_q'] = item.GetAttribute('m:Q:bus1') * multiplier
    else:
        net.res_sgen.at[sid, 'pf_p'] = np.nan
        net.res_sgen.at[sid, 'pf_q'] = np.nan


def create_trafo_type(net, item):
    # return False if no line type has been created
    # return True if a new line type has been created

    logger.debug('>> creating trafo type')
    if item is None:
        logger.error('no item given!')
        return None, False

    pf_folder = item.fold_id.loc_name
    name = "%s\\%s" % (pf_folder, item.loc_name)
    if std_type_exists(net, name):
        logger.debug('trafo type <%s> already exists' % name)
        return name, False

    type_data = {
        "sn_mva": item.strn,
        "vn_hv_kv": item.utrn_h,
        "vn_lv_kv": item.utrn_l,
        "vk_percent": item.uktr,
        "vkr_percent": item.uktrr,
        "pfe_kw": item.pfe,
        "i0_percent": item.curmg,
        "shift_degree": item.nt2ag * 30,
        "vector_group": item.vecgrp[:-1],
        "vk0_percent": item.uk0tr,
        "vkr0_percent": item.ur0tr,
        "mag0_percent": item.zx0hl_n,
        "mag0_rx": item.rtox0_n,
        "si0_hv_partial": item.zx0hl_h,
        "tap_side": ['hv', 'lv', 'ext'][item.tap_side],  # 'ext' not implemented
    }

    type_data.update({"tap_changer_type": "None"})
    type_data.update({"tap2_changer_type": "None"})

    if item.itapch:
        logger.debug('trafo <%s> has tap changer' % name)

        if item.tapchtype == 0:
            tap_changer_type = "Ratio"
        elif item.tapchtype == 1:
            tap_changer_type = "Symmetrical"
        elif item.tapchtype == 2:
            tap_changer_type = "Ideal"

        type_data.update({
            # see if it is an ideal phase shifter or a complex phase shifter
            # checking tap_step_percent because a nonzero value for ideal phase shifter can be stored in the object
            "tap_step_percent": item.dutap if item.tapchtype != 1 else 0,
            "tap_step_degree": item.dphitap if item.tapchtype == 1 else item.phitr,
            "tap_changer_type": tap_changer_type,
            "tap_max": item.ntpmx,
            "tap_min": item.ntpmn,
            "tap_neutral": item.nntap0
        })
        if item.tapchtype == 2:
            logger.warning("trafo %s has symmetrical tap changer (tap changer at both hv and "
                           "lv side) - not implemented, importing as asymmetrical tap changer at "
                           "side %s. Results will differ." % (item.loc_name, type_data['tap_side']))

    # In PowerFactory, if the first tap changer is absent, the second is also, even if the check was there
    if item.itapch and item.itapch2:
        logger.debug('trafo <%s> has tap2 changer' % name)
        type_data.update({
            "tap2_side": ['hv', 'lv', 'ext'][item.tap_side2],  # 'ext' not implemented
            # see if it is an ideal phase shifter or a complex phase shifter
            # checking tap_step_percent because a nonzero value for ideal phase shifter can be stored in the object
            "tap2_step_percent": item.dutap2 if item.tapchtype2 != 1 else 0,
            "tap2_step_degree": item.dphitap2 if item.tapchtype2 == 1 else item.phitr2,
            "tap2_changer_type":  item.tapchtype2,
            "tap2_max": item.ntpmx2,
            "tap2_min": item.ntpmn2,
            "tap2_neutral": item.nntap02
        })
        if item.tapchtype2 == 2:
            logger.warning("trafo %s has symmetrical tap2 changer (tap2 changer at both hv and "
                           "lv side) - not implemented, importing as asymmetrical tap2 changer at "
                           "side %s. Results will differ." % (item.loc_name, type_data['tap2_side']))

    if 'tap_side' in type_data.keys() and (type_data.get('tap_side') == 'ext' or type_data.get('tap_side') == 'ext'):
        logger.warning('controlled node of trafo "EXT" not implemented (type <%s>)' % name)
    create_std_type(net, type_data, name, "trafo")
    logger.debug('created trafo type <%s> with params: %s' % (name, type_data))
    return name, True


def create_trafo(net, item, export_controller=True, tap_opt="nntap", is_unbalanced=False, hunting_limit=None):
    name = item.loc_name  # type: str
    logger.debug('>> creating trafo <%s>' % name)
    in_service = not bool(item.outserv)  # type: bool

    # figure out the connection terminals
    try:
        (bus1, bus2), _ = get_connection_nodes(net, item, 2)  # type: int
    except IndexError:
        logger.error("Cannot add Trafo '%s': not connected" % name)
        return

    propagate_bus_coords(net, bus1, bus2)

    if not net.bus.vn_kv[bus1] >= net.bus.vn_kv[bus2]:
        logger.error('trafo <%s>: violated condition of HV >= LV!' % name)
    # assert net.bus.vn_kv[bus1] >= net.bus.vn_kv[bus2]

    # figure out trafo type
    pf_type = item.typ_id
    if pf_type is None:
        logger.error('cannot create transformer <%s>: missing type' % name)
        return
    std_type, type_created = create_trafo_type(net=net, item=pf_type)

    # figure out current tap position
    tap_pos = np.nan
    if pf_type.itapch:
        if tap_opt == "nntap":
            tap_pos = item.GetAttribute("nntap")
            logger.debug("got tap %f from nntap" % tap_pos)

        elif tap_opt == "c:nntap":
            tap_pos = item.GetAttribute("c:nntap")
            logger.debug("got tap %f from c:nntap" % tap_pos)
        else:
            raise ValueError('could not read current tap position: tap_opt = %s' % tap_opt)

    tap_pos2 = np.nan
    # In PowerFactory, if the first tap changer is absent, the second is also, even if the check was there
    if pf_type.itapch and pf_type.itapch2:
        if tap_opt == "nntap":
            tap_pos2 = item.GetAttribute("nntap2")
        elif tap_opt == "c:nntap":
            tap_pos2 = item.GetAttribute("c:nntap2")

    if std_type is not None:
        use_tap_table = item.GetAttribute("iTaps")
        if use_tap_table == 1:
            if "trafo_characteristic_table" not in net:
                net["trafo_characteristic_table"] = pd.DataFrame(
                    columns=['id_characteristic', 'step', 'voltage_ratio', 'angle_deg', 'vk_percent', 'vkr_percent',
                             'vk_hv_percent', 'vkr_hv_percent', 'vk_mv_percent', 'vkr_mv_percent', 'vk_lv_percent',
                             'vkr_lv_percent'])

            last_index = net["trafo_characteristic_table"]['id_characteristic'].max() if not net[
                "trafo_characteristic_table"].empty else -1
            new_id_characteristic_table = last_index + 1
            tap_min = pf_type.ntpmn
            tap_max = pf_type.ntpmx
            tap_side = pf_type.tap_side
            meas_side = item.GetAttribute("iMeasLoc")  # 0: meas-side == tap_side

            steps = list(range(tap_min, tap_max + 1))

            new_tap_table = pd.DataFrame(item.GetAttribute("mTaps"),
                                         columns=['voltage_ratio', 'angle_deg', 'vk_percent', 'vkr_percent',
                                                  'ignore'])
            new_tap_table = new_tap_table.drop(columns='ignore')
            if meas_side == 0:
                if tap_side == 0:
                    new_tap_table["voltage_ratio"] = new_tap_table["voltage_ratio"] / pf_type.utrn_h
                else:
                    new_tap_table["voltage_ratio"] = new_tap_table["voltage_ratio"] / pf_type.utrn_l
            elif meas_side == 1:
                new_tap_table["angle_deg"] = -new_tap_table["angle_deg"]
                if tap_side == 0:
                    new_tap_table["voltage_ratio"] = pf_type.utrn_l / new_tap_table["voltage_ratio"]
                else:
                    new_tap_table["voltage_ratio"] = pf_type.utrn_h / new_tap_table["voltage_ratio"]
            else:
                raise ValueError("Measurement location for tap table not given.")

            new_tap_table["vkr_percent"] = new_tap_table["vkr_percent"] / pf_type.strn / 1000 * 100
            # * 1000 / 100 for conversion from MVA to kVA and from decimal to %

            if len(new_tap_table) == len(steps):
                new_tap_table['step'] = steps[:len(new_tap_table)]
            else:
                raise ValueError("The number of steps differs from the number of rows in new_tap_table.")
            new_tap_table['id_characteristic'] = new_id_characteristic_table

            missing_columns = set(net["trafo_characteristic_table"].columns) - set(new_tap_table.columns)
            for col in missing_columns:
                new_tap_table[col] = np.nan

            net["trafo_characteristic_table"] = pd.concat([net["trafo_characteristic_table"], new_tap_table],
                                                          ignore_index=True)

            if pf_type.tapchtype == 0:
                tap_changer_type = "Ratio"
            elif pf_type.tapchtype == 1:
                tap_changer_type = "Symmetrical"
            elif pf_type.tapchtype == 2:
                tap_changer_type = "Ideal"
            else:
                tap_changer_type = "None"

            tap_dependency_table = True
            id_characteristic_table = new_id_characteristic_table
        else:
            id_characteristic_table = None
            tap_dependency_table = False
            tap_changer_type = None

        tid = create_transformer(net, hv_bus=bus1, lv_bus=bus2, name=name,
                                    std_type=std_type, tap_pos=tap_pos,
                                    tap_dependency_table=tap_dependency_table,
                                    tap_changer_type=tap_changer_type,
                                    id_characteristic_table=id_characteristic_table,
                                    in_service=in_service, parallel=item.ntnum, df=item.ratfac, tap2_pos=tap_pos2,
                                    leakage_resistance_ratio_hv=pf_type.itrdr, leakage_reactance_ratio_hv=pf_type.itrdl)
        trafo_dict[item] = tid
        logger.debug('created trafo at index <%d>' % tid)
    else:
        logger.info("Create Trafo 3ph")
        use_tap_table = item.GetAttribute("iTaps")
        if use_tap_table == 1:
            if "trafo_characteristic_table" not in net:
                net["trafo_characteristic_table"] = pd.DataFrame(
                    columns=['id_characteristic', 'step', 'voltage_ratio', 'angle_deg', 'vk_percent', 'vkr_percent',
                             'vk_hv_percent', 'vkr_hv_percent', 'vk_mv_percent', 'vkr_mv_percent', 'vk_lv_percent',
                             'vkr_lv_percent'])

            last_index = net["trafo_characteristic_table"]['id_characteristic'].max() if not net[
                "trafo_characteristic_table"].empty else -1
            new_id_characteristic_table = last_index + 1
            tap_min = pf_type.ntpmn
            tap_max = pf_type.ntpmx
            tap_side = item.GetAttribute("tap_side")
            meas_side = item.GetAttribute("iMeasLoc")

            steps = list(range(tap_min, tap_max + 1))

            new_tap_table = pd.DataFrame(item.GetAttribute("mTaps"),
                                         columns=['voltage_ratio', 'angle_deg', 'vk_percent', 'vkr_percent',
                                                  'ignore'])
            new_tap_table = new_tap_table.drop(columns='ignore')

            if meas_side == 0:
                if tap_side == 0:
                    new_tap_table["voltage_ratio"] = new_tap_table["voltage_ratio"] / pf_type.utrn_h
                else:
                    new_tap_table["voltage_ratio"] = new_tap_table["voltage_ratio"] / pf_type.utrn_l
            elif meas_side == 1:
                new_tap_table["angle_deg"] = -new_tap_table["angle_deg"]
                if tap_side == 0:
                    new_tap_table["voltage_ratio"] = pf_type.utrn_l / new_tap_table["voltage_ratio"]
                else:
                    new_tap_table["voltage_ratio"] = pf_type.utrn_h / new_tap_table["voltage_ratio"]
            else:
                raise ValueError("Measurement location for tap table not given.")

            new_tap_table["vkr_percent"] = new_tap_table["vkr_percent"] / pf_type.strn / 1000 * 100
            # * 1000 / 100 for conversion from MVA to kVA and from decimal to %

            if len(new_tap_table) == len(steps):
                new_tap_table['step'] = steps[:len(new_tap_table)]
            else:
                raise ValueError("The number of steps differs from the number of rows in new_tap_table.")
            new_tap_table['id_characteristic'] = new_id_characteristic_table

            missing_columns = set(net["trafo_characteristic_table"].columns) - set(new_tap_table.columns)
            for col in missing_columns:
                new_tap_table[col] = np.nan

            net["trafo_characteristic_table"] = pd.concat([net["trafo_characteristic_table"], new_tap_table],
                                                          ignore_index=True)

            if pf_type.tapchtype == 0:
                tap_changer_type = "Ratio"
            elif pf_type.tapchtype == 1:
                tap_changer_type = "Symmetrical"
            elif pf_type.tapchtype == 2:
                tap_changer_type = "Ideal"
            else:
                tap_changer_type = "None"

            tap_dependency_table = True
            id_characteristic_table = new_id_characteristic_table
        else:
            id_characteristic_table = None
            tap_dependency_table = False
            tap_changer_type = None

        tid = create_transformer_from_parameters(
            net,
            hv_bus=bus1,
            lv_bus=bus2,
            name=name,
            tap_pos=tap_pos,
            tap_side=tap_side,
            tap_changer_type=tap_changer_type,
            id_characteristic_table=id_characteristic_table,
            tap_dependency_table=tap_dependency_table,
            in_service=in_service,
            parallel=item.ntnum,
            df=item.ratfac,
            sn_mva=pf_type.strn,
            vn_hv_kv=pf_type.utrn_h,
            vn_lv_kv=pf_type.utrn_l,
            vk_percent=pf_type.uktr,
            vkr_percent=pf_type.uktrr,
            pfe_kw=pf_type.pfe,
            i0_percent=pf_type.curmg,
            vector_group=pf_type.vecgrp[:-1],
            vk0_percent=pf_type.uk0tr,
            vkr0_percent=pf_type.ur0tr,
            mag0_percent=pf_type.zx0hl_n,
            mag0_rx=pf_type.rtox0_n,
            si0_hv_partial=pf_type.zx0hl_h,
            shift_degree=pf_type.nt2ag * 30,
            tap2_pos=tap_pos2
        )
        trafo_dict[item] = tid

    # add value for voltage setpoint
    net.trafo.loc[tid, 'tap_set_vm_pu'] = item.usetp

    net.trafo.loc[tid, 'description'] = ' \n '.join(item.desc) if len(item.desc) > 0 else ''

    get_pf_trafo_results(net, item, tid, is_unbalanced)

    # adding switches
    # False if open, True if closed, None if no switch
    new_elements = (tid, tid)
    new_switch_idx, new_switch_closed = create_connection_switches(net, item, 2, 't', (bus1, bus2),
                                                                   new_elements)
    # correct in_service of trafo if station switch is open
    # update_in_service_depending_station_switch(net, element_type="trafo",
    #                                            new_elements=new_elements,
    #                                            new_switch_idx=new_switch_idx,
    #                                            new_switch_closed=new_switch_closed)

    # adding tap changer
    if (export_controller and pf_type.itapch and item.HasAttribute('ntrcn') and
            item.HasAttribute('i_cont') and item.ntrcn == 1):
        if item.t2ldc == 0:
            logger.debug('tap controller of trafo <%s> at hv' % name)
            side = 'hv'
        else:
            logger.debug('tap controller of trafo <%s> at lv' % name)
            side = 'lv'
        if item.i_cont == 1:
            vm_set_pu = item.usetp
            logger.debug('trafo <%s> has continuous tap controller with vm_set_pu = %.3f, side = %s' %
                         (name, vm_set_pu, side))
            try:
                ContinuousTapControl(net, tid, side=side, vm_set_pu=vm_set_pu)
            except BaseException as err:
                logger.error('error while creating continuous tap controller at trafo <%s>' % name)
                logger.error('Error: %s' % err)
            else:
                logger.debug('created discrete tap controller at trafo <%s>' % name)
        else:
            vm_lower_pu = item.usp_low
            vm_upper_pu = item.usp_up
            logger.debug('trafo <%s> has discrete tap controller with '
                         'u_low = %.3f, u_up = %.3f, side = %s' % (name, vm_lower_pu, vm_upper_pu, side))
            try:
                DiscreteTapControl(net, tid, side=side, vm_lower_pu=vm_lower_pu, vm_upper_pu=vm_upper_pu,
                                   hunting_limit=hunting_limit)
            except BaseException as err:
                logger.error('error while creating discrete tap controller at trafo <%s>' % name)
                logger.error('Error: %s' % err)
            else:
                logger.debug('created discrete tap controller at trafo <%s>' % name)
    else:
        logger.debug('trafo <%s> has no tap controller' % name)

    add_additional_attributes(item, net, element='trafo', element_id=tid,
                              attr_dict={'e:cpSite.loc_name': 'site', 'for_name': 'equipment', "cimRdfId": "origin_id"})
    # if pf_type.itapzdep:
    #     x_points = (net.trafo.at[tid, "tap_min"], net.trafo.at[tid, "tap_neutral"], net.trafo.at[tid, "tap_max"])
    #     vk_min, vk_neutral, vk_max = pf_type.uktmn, net.trafo.at[tid, "vk_percent"], pf_type.uktmx
    #     vkr_min, vkr_neutral, vkr_max = pf_type.ukrtmn, net.trafo.at[tid, "vkr_percent"], pf_type.ukrtmx
    #     # todo
    #     # vk0_min, vk0_max = pf_type.uk0tmn, pf_type.uk0tmx
    #     # vkr0_min, vkr0_max = pf_type.uk0rtmn, pf_type.uk0rtmx
    #     create_trafo_characteristics(net, trafotable="trafo", trafo_index=tid, variable="vk_percent",
    #                                  x_points=x_points, y_points=(vk_min, vk_neutral, vk_max))
    #     create_trafo_characteristics(net, trafotable="trafo", trafo_index=tid, variable="vkr_percent",
    #                                  x_points=x_points, y_points=(vkr_min, vkr_neutral, vkr_max))


def get_pf_trafo_results(net, item, tid, is_unbalanced):
    trafo_type = None
    result_variables = None
    if is_unbalanced:
        trafo_type = "res_trafo_3ph"
        result_variables = {
            "pf_i_a_hv_ka": "m:I:bushv:A",
            "pf_i_a_lv_ka": "m:I:buslv:A",
            "pf_i_b_hv_ka": "m:I:bushv:B",
            "pf_i_b_lv_ka": "m:I:buslv:B",
            "pf_i_c_hv_ka": "m:I:bushv:C",
            "pf_i_c_lv_ka": "m:I:buslv:C",
            "pf_i_n_hv_ka": "m:I0x3:bushv",
            "pf_i_n_lv_ka": "m:I0x3:buslv",
            "pf_loading_percent": "c:loading",
        }
    else:
        trafo_type = "res_trafo"
        result_variables = {
            "pf_loading": "c:loading"
        }

    for res_var_pp, res_var_pf in result_variables.items():
        res = np.nan
        if item.HasResults(-1):  # -1 for 'c' results (whatever that is...)
            res = item.GetAttribute(res_var_pf)
        net[trafo_type].at[tid, res_var_pp] = res


def create_trafo3w(net, item, tap_opt='nntap'):
    # not tested properly yet...
    logger.debug('importing 3W-trafo <%s>' % item.loc_name)
    pf_type = item.typ_id

    try:
        (bus1, bus2, bus3), _ = get_connection_nodes(net, item, 3)
    except IndexError:
        logger.error("Cannot add Trafo3W '%s': not connected" % item.loc_name)
        return

    logger.debug('%s; %s; %s' % (bus1, bus2, bus3))
    if not (net.bus.vn_kv.at[bus1] >= net.bus.vn_kv.at[bus2] >= net.bus.vn_kv.at[bus3]):
        logger.error('trafo <%s>: violated condition of HV > LV!' % item.loc_name)
    # assert net.bus.vn_kv[bus1] > net.bus.vn_kv[bus2] >= net.bus.vn_kv[bus3]
    else:
        logger.debug('bus voltages OK')
    params = {
        'name': item.loc_name,
        'hv_bus': bus1,
        'mv_bus': bus2,
        'lv_bus': bus3,
        'sn_hv_mva': pf_type.strn3_h,
        'sn_mv_mva': pf_type.strn3_m,
        'sn_lv_mva': pf_type.strn3_l,
        'vn_hv_kv': pf_type.utrn3_h,
        'vn_mv_kv': pf_type.utrn3_m,
        'vn_lv_kv': pf_type.utrn3_l,
        'vk_hv_percent': pf_type.uktr3_h,
        'vk_mv_percent': pf_type.uktr3_m,
        'vk_lv_percent': pf_type.uktr3_l,
        'vkr_hv_percent': pf_type.uktrr3_h,
        'vkr_mv_percent': pf_type.uktrr3_m,
        'vkr_lv_percent': pf_type.uktrr3_l,

        'vk0_hv_percent': pf_type.uk0hm,
        'vk0_mv_percent': pf_type.uk0ml,
        'vk0_lv_percent': pf_type.uk0hl,
        'vkr0_hv_percent': pf_type.ur0hm,
        'vkr0_mv_percent': pf_type.ur0ml,
        'vkr0_lv_percent': pf_type.ur0hl,
        'vector_group': re.sub(r"\d+", '', pf_type.vecgrp),

        'pfe_kw': pf_type.pfe,
        'i0_percent': pf_type.curm3,
        'shift_mv_degree': -(pf_type.nt3ag_h - pf_type.nt3ag_m) * 30,
        'shift_lv_degree': -(pf_type.nt3ag_h - pf_type.nt3ag_l) * 30,
        'tap_at_star_point': pf_type.itapos == 0,
        'in_service': not bool(item.outserv),
        'parallel': item.nt3nm,
    }

    if item.nt3nm != 1:
        logger.warning("trafo3w %s has parallel=%d, this is not implemented. "
                       "Calculation results will be incorrect." % (item.loc_name, item.nt3nm))


    use_tap_table = item.GetAttribute("iTaps")
    if use_tap_table == 1:
        if "trafo_characteristic_table" not in net:
            net["trafo_characteristic_table"] = pd.DataFrame(
                columns=['id_characteristic', 'step', 'voltage_ratio', 'angle_deg', 'vk_percent', 'vkr_percent',
                         'vk_hv_percent', 'vkr_hv_percent', 'vk_mv_percent', 'vkr_mv_percent', 'vk_lv_percent',
                         'vkr_lv_percent'])

        last_index = net["trafo_characteristic_table"]['id_characteristic'].max() if not net[
            "trafo_characteristic_table"].empty else -1
        new_id_characteristic_table = last_index + 1

        new_tap_table = pd.DataFrame(item.GetAttribute("mTaps"),
                                     columns=['voltage_ratio', 'angle_deg', 'vk_hv_percent', 'vk_mv_percent',
                                              'vk_lv_percent', 'vkr_hv_percent', 'vkr_mv_percent', 'vkr_lv_percent'])

        if pf_type.itapzdep:
            table_side = pf_type.itapzside
        else:
            table_side = item.GetAttribute("iMeasTap")
        meas_side = item.GetAttribute("iMeasLoc")

        if table_side == 0:
            tap_min = pf_type.n3tmn_h
            tap_max = pf_type.n3tmx_h
            if meas_side == 0:
                new_tap_table["voltage_ratio"] = new_tap_table["voltage_ratio"] / pf_type.utrn3_h
            elif meas_side == 1:
                new_tap_table["voltage_ratio"] = new_tap_table["voltage_ratio"] / pf_type.utrn3_m
            elif meas_side == 2:
                new_tap_table["voltage_ratio"] = new_tap_table["voltage_ratio"] / pf_type.utrn3_l
        elif table_side == 1:
            tap_min = pf_type.n3tmn_m
            tap_max = pf_type.n3tmx_m
            if meas_side == 0:
                new_tap_table["voltage_ratio"] = new_tap_table["voltage_ratio"] / pf_type.utrn3_h
            elif meas_side == 1:
                new_tap_table["voltage_ratio"] = new_tap_table["voltage_ratio"] / pf_type.utrn3_m
            elif meas_side == 2:
                new_tap_table["voltage_ratio"] = new_tap_table["voltage_ratio"] / pf_type.utrn3_l
        elif table_side == 2:
            tap_min = pf_type.n3tmn_l
            tap_max = pf_type.n3tmx_l
            if meas_side == 0:
                new_tap_table["voltage_ratio"] = new_tap_table["voltage_ratio"] / pf_type.utrn3_h
            elif meas_side == 1:
                new_tap_table["voltage_ratio"] = new_tap_table["voltage_ratio"] / pf_type.utrn3_m
            elif meas_side == 2:
                new_tap_table["voltage_ratio"] = new_tap_table["voltage_ratio"] / pf_type.utrn3_l

        strn3_h = pf_type.strn3_h
        strn3_m = pf_type.strn3_m
        strn3_l = pf_type.strn3_l
        new_tap_table["vkr_hv_percent"] = new_tap_table["vkr_hv_percent"] / (
                np.min([float(strn3_h), float(strn3_m)]) * 1000) * 100
        new_tap_table["vkr_mv_percent"] = new_tap_table["vkr_mv_percent"] / (
                    np.min([float(strn3_m), float(strn3_l)]) * 1000) * 100
        new_tap_table["vkr_lv_percent"] = new_tap_table["vkr_lv_percent"] / (
                    np.min([float(strn3_h), float(strn3_l)]) * 1000) * 100

        steps = list(range(tap_min, tap_max + 1))

        if len(new_tap_table) == len(steps):
            new_tap_table['step'] = steps[:len(new_tap_table)]
        else:
            raise ValueError("The number of steps differs from the number of rows in new_tap_table.")
        new_tap_table['id_characteristic'] = new_id_characteristic_table

        missing_columns = set(net["trafo_characteristic_table"].columns) - set(new_tap_table.columns)
        for col in missing_columns:
            new_tap_table[col] = np.nan

        net["trafo_characteristic_table"] = pd.concat([net["trafo_characteristic_table"], new_tap_table],
                                                      ignore_index=True)

        params['tap_dependency_table'] = True
        params['id_characteristic_table'] = new_id_characteristic_table
    else:
        params['tap_dependency_table'] = False

    if item.HasAttribute('t:du3tp_h'):
        steps = [pf_type.du3tp_h, pf_type.du3tp_m, pf_type.du3tp_l]
        if(use_tap_table):
            side = np.array([table_side])
        else:
            side = np.nonzero(steps)[0]

        if len(side) > 1:
            logger.warning("pandapower currently doesn't support 3w transformer with"
                           "multiple tap changers")
        elif len(side) == 1:
            ts = ["h", "m", "l"][side[0]]
            # figure out current tap position
            if tap_opt == "nntap":
                tap_pos = item.GetAttribute('n3tap_' + ts)
                logger.debug("got tap %f from n3tap" % tap_pos)

            elif tap_opt == "c:nntap":
                tap_pos = item.GetAttribute("c:n3tap_" + ts)
                logger.debug("got tap %f from c:n3tap" % tap_pos)
            else:
                raise ValueError('could not read current tap position: tap_opt = %s' % tap_opt)

            tap_step_percent = item.GetAttribute('t:du3tp_' + ts)
            tap_step_degree = item.GetAttribute('t:ph3tr_' + ts)

            if (tap_step_degree is None or tap_step_degree == 0) and (tap_step_percent is None or tap_step_percent == 0):
                tap_changer_type = "None"
            # ratio/asymmetrical phase shifters
            elif (tap_step_degree != 90 and tap_step_percent is not None and tap_step_percent != 0):
                tap_changer_type = "Ratio"
            # symmetrical phase shifters
            elif (tap_step_degree == 90 and tap_step_percent is not None and tap_step_percent != 0):
                tap_changer_type = "Symmetrical"
            # ideal phase shifters
            elif (tap_step_degree is not None and tap_step_degree != 0 and (tap_step_percent is None or tap_step_percent == 0)):
                tap_changer_type = "Ideal"

            params.update({
                'tap_side': ts + 'v',  # hv, mv, lv
                'tap_changer_type': tap_changer_type,
                'tap_step_percent': item.GetAttribute('t:du3tp_' + ts),
                'tap_step_degree': item.GetAttribute('t:ph3tr_' + ts),
                'tap_min': item.GetAttribute('t:n3tmn_' + ts),
                'tap_max': item.GetAttribute('t:n3tmx_' + ts),
                'tap_neutral': item.GetAttribute('t:n3tp0_' + ts),
                'tap_pos': tap_pos
            })

    logger.debug('collected params: %s' % params)
    logger.debug('creating trafo3w from parameters')
    tid = create_transformer3w_from_parameters(net, **params)  # type:int

    # adding switches
    # False if open, True if closed, None if no switch
    new_elements = (tid, tid, tid)
    new_switch_idx, new_switch_closed = create_connection_switches(net, item, 3, 't3',
                                                                   (bus1, bus2, bus3), new_elements)

    # correct in_service of trafo3w if station switch is open
    # update_in_service_depending_station_switch(net, element_type="trafo3w",
    #                                            new_elements=new_elements,
    #                                            new_switch_idx=new_switch_idx,
    #                                            new_switch_closed=new_switch_closed)

    logger.debug('successfully created trafo3w from parameters: %d' % tid)
    # testen
    # net.trafo3w.loc[tid, 'tap_step_degree'] = item.GetAttribute('t:ph3tr_h')

    # adding switches
    # False if open, True if closed, None if no switch
    # Switches for Trafos-3W are not implemented in the load flow!
    # create_connection_switches(net, item, 3, 't3', (bus1, bus2, bus3), (tid, tid, tid))
    # logger.debug('created connection switches for trafo 3w successfully')
    add_additional_attributes(item, net, element='trafo3w', element_id=tid,
                              attr_dict={'cpSite.loc_name': 'site', 'for_name': 'equipment',
                                         'typ_id.loc_name': 'std_type', 'usetp': 'vm_set_pu',
                                         "cimRdfId": "origin_id"})

    # assign loading from power factory results
    if item.HasResults(-1):  # -1 for 'c' results (whatever that is...)
        logger.debug('trafo3w <%s> has results' % item.loc_name)
        loading = item.GetAttribute('c:loading')
        net.res_trafo3w.at[tid, "pf_loading"] = loading
    else:
        net.res_trafo3w.at[tid, "pf_loading"] = np.nan

    # TODO Implement the tap changer controller for 3-winding transformer

    # TODO Implement extracting trafo_characteristic_table if pf_type.itapzdep is true
    #  and no trafo_characteristic_table available
    # if pf_type.itapzdep:
    #    x_points = (net.trafo3w.at[tid, "tap_min"], net.trafo3w.at[tid, "tap_neutral"], net.trafo3w.at[tid, "tap_max"])
    #    for side in ("hv", "mv", "lv"):
    #        vk_min = pf_type.GetAttribute(f"uktr3mn_{side[0]}")
    #        vk_neutral = net.trafo3w.at[tid, f"vk_{side}_percent"]
    #        vk_max = pf_type.GetAttribute(f"uktr3mx_{side[0]}")
    #        vkr_min = pf_type.GetAttribute(f"uktrr3mn_{side[0]}")
    #        vkr_neutral = net.trafo3w.at[tid, f"vkr_{side}_percent"]
    #        vkr_max = pf_type.GetAttribute(f"uktrr3mx_{side[0]}")
    #        # todo zero-sequence parameters (must be implemented in build_branch first)
    #       create_trafo_characteristics(net, trafotable="trafo3w", trafo_index=tid,
    #                                                variable=f"vk_{side}_percent", x_points=x_points,
    #                                                y_points=(vk_min, vk_neutral, vk_max))
    #       create_trafo_characteristics(net, trafotable="trafo3w", trafo_index=tid,
    #                                                variable=f"vkr_{side}_percent", x_points=x_points,
    #                                                y_points=(vkr_min, vkr_neutral, vkr_max))


def propagate_bus_coords(net, bus1, bus2):
    pass
    # if bus1 in net.bus_geodata.index and bus2 not in net.bus_geodata.index:
    #     net.bus_geodata.loc[bus2, ['x', 'y']] = net.bus_geodata.loc[bus1, ['x', 'y']]
    # elif bus2 in net.bus_geodata.index and bus1 not in net.bus_geodata.index:
    #     net.bus_geodata.loc[bus1, ['x', 'y']] = net.bus_geodata.loc[bus2, ['x', 'y']]


def create_coup(net, item, is_fuse=False):
    switch_types = {"cbk": "CB", "sdc": "LBS", "swt": "LS", "dct": "DS"}
    name = item.loc_name
    logger.debug('>> creating coup <%s>' % name)

    try:
        (bus1, bus2), _ = get_connection_nodes(net, item, 2)
    except IndexError:
        logger.error("Cannot add Coup '%s': not connected" % name)
        return

    propagate_bus_coords(net, bus1, bus2)
    if not item.HasAttribute('isclosed') and not is_fuse:
        logger.error('switch %s does not have the attribute isclosed!' % item)
    switch_is_closed = bool(item.on_off) \
                       and (bool(item.isclosed) if item.HasAttribute('isclosed') else True)
    in_service = not bool(item.outserv) if item.HasAttribute('outserv') else True
    switch_is_closed = switch_is_closed and in_service
    switch_usage = switch_types.get(item.aUsage, 'unknown')

    cd = create_switch(net, name=name, bus=bus1, element=bus2, et='b',
                       closed=switch_is_closed,
                       type=switch_usage)
    switch_dict[item] = cd

    add_additional_attributes(item, net, element='switch', element_id=cd,
                              attr_list=['cpSite.loc_name'], attr_dict={"cimRdfId": "origin_id"})

    logger.debug('created switch at index <%d>, closed = %s, usage = %s' %
                 (cd, switch_is_closed, switch_usage))

    net.res_switch.loc[cd, ['pf_closed', 'pf_in_service']] = bool(item.on_off) and (
        bool(item.isclosed) if item.HasAttribute('isclosed') else True), in_service


# # false approach, completely irrelevant
# def create_switch(net, item):
#     switch_types = {"cbk": "CB", "sdc": "LBS", "swt": "LS", "dct": "DS"}
#     name = item.GetAttribute('loc_name')
#     logger.debug('>> creating switch <%s>' % name)
#
#     pf_bus1 = item.GetNode(0)
#     pf_bus2 = item.GetNode(1)
#
#     # here: implement situation if line not connected
#     if pf_bus1 is None or pf_bus2 is None:
#         logger.error("Cannot add Switch '%s': not connected" % name)
#         return
#
#     bus1 = find_bus_index_in_net(pf_bus1, net)
#     bus2 = find_bus_index_in_net(pf_bus2, net)
#     logger.debug('switch %s connects buses <%d> and <%d>' % (name, bus1, bus2))
#
#     switch_is_closed = bool(item.GetAttribute('on_off'))
#     switch_usage = switch_types[item.GetAttribute('aUsage')]
#
#     cd = create_switch(net, name=name, bus=bus1, element=bus2, et='b',
# closed=switch_is_closed, type=switch_usage)
#     logger.debug('created switch at index <%d>, closed = %s, usage = %s' % (cd,
# switch_is_closed, switch_usage))


def create_shunt(net, item):
    try:
        bus = get_connection_nodes(net, item, 1)
    except IndexError:
        logger.error("Cannot add Shunt '%s': not connected" % item.loc_name)
        return

    use_tap_table = item.GetAttribute("iTaps")
    if use_tap_table == 1:
        if "shunt_characteristic_table" not in net:
            net["shunt_characteristic_table"] = pd.DataFrame(
                columns=['id_characteristic', 'step', 'q_mvar', 'p_mw'])

        last_index = net["shunt_characteristic_table"]['id_characteristic'].max() if not net[
            "shunt_characteristic_table"].empty else -1

        id_characteristic_table = last_index + 1

        new_tap_table = pd.DataFrame(item.GetAttribute("mTaps"), columns=['q_mvar', 'p_mw'])

        steps = list(range(0, item.GetAttribute("ncapx") + 1))
        if len(new_tap_table) == len(steps):
            new_tap_table['step'] = steps[:len(new_tap_table)]
        else:
            raise ValueError("The number of steps differs from the number of rows in new_tap_table.")

        # pf table for p_mw contains quality factor only, p_mw must be calculated by dividing q_mvar by quality factor
        new_tap_table["p_mw"] = np.where(new_tap_table["p_mw"] == 0, 0, new_tap_table["q_mvar"] / new_tap_table["p_mw"])
        new_tap_table['id_characteristic'] = id_characteristic_table

        net["shunt_characteristic_table"] = pd.concat([net["shunt_characteristic_table"], new_tap_table],
                                                      ignore_index=True)
    else:
        use_tap_table = 0
        id_characteristic_table = None
    def calc_p_mw_and_q_mvar(r: float, x: float) -> tuple[float, float]:
        if r == 0 and x == 0:
            return 0, 0
        divisor: float = (r ** 2 + x ** 2)
        return (item.ushnm ** 2 * r) / divisor * multiplier, (item.ushnm ** 2 * x) / divisor * multiplier

    multiplier = get_power_multiplier(item, 'Qact')
    bus, _ = get_connection_nodes(net, item, 1)
    params = {
        'name': item.loc_name,
        'bus': bus,
        'in_service': monopolar_in_service(item),
        'vn_kv': item.ushnm,
        'q_mvar': item.Qact * multiplier,
        'step': item.ncapa,
        'max_step': item.ncapx,
        'step_dependency_table': use_tap_table == 1,
        'id_characteristic_table': id_characteristic_table
    }
    r_val: float = .0
    x_val: float = .0
    if item.shtype == 0:
        # Shunt is a R-L-C element
        r_val = item.rrea
        x_val = -1e6 / item.bcap + item.xrea
    elif item.shtype == 1:
        # Shunt is an R-L element
        r_val = item.rrea
        x_val = item.xrea
    elif item.shtype == 2:
        # Shunt is a capacitor bank
        b = item.bcap * 1e-6
        g = item.gparac * 1e-6

        r_val = g / (g ** 2 + b ** 2)
        x_val = -b / (g ** 2 + b ** 2)
    elif item.shtype == 3:
        # Shunt is a R-L-C, Rp element
        rp = item.rpara
        rs = item.rrea
        xl = item.xrea
        bc = -item.bcap * 1e-6

        r_val = rp * (rp * rs + rs ** 2 + xl ** 2) / ((rp + rs) ** 2 + xl ** 2)
        x_val = 1 / bc + (xl * rp ** 2) / ((rp + rs) ** 2 + xl ** 2)
    elif item.shtype == 4:
        # Shunt is a R-L-C1-C2, Rp element
        rp = item.rpara
        rs = item.rrea
        xl = item.xrea
        b1 = 2 * np.pi * 50 * item.c1 * 1e-6
        b2 = 2 * np.pi * 50 * item.c2 * 1e-6

        z = rp * (rs + 1j * (xl - 1 / b1)) / (rp + rs + 1j * (xl - 1 / b1)) - 1j / b2
        r_val = np.real(z)
        x_val = np.imag(z)

    if 0 <= item.shtype <= 4:
        p_mw, params['q_mvar'] = calc_p_mw_and_q_mvar(r_val, x_val)
        sid = create_shunt(net, p_mw=p_mw, **params)

        add_additional_attributes(
            item,
            net,
            element='shunt',
            element_id=sid,
            attr_list=['cpSite.loc_name'],
            attr_dict={"cimRdfId": "origin_id"}
        )
    else:
        raise AttributeError(f"Shunt type {item.shtype} not valid: {item}")

    if item.HasResults(0):
        net.res_shunt.loc[sid, 'pf_p'] = item.GetAttribute('m:P:bus1') * multiplier
        net.res_shunt.loc[sid, 'pf_q'] = item.GetAttribute('m:Q:bus1') * multiplier
    else:
        net.res_shunt.loc[sid, 'pf_p'] = np.nan
        net.res_shunt.loc[sid, 'pf_q'] = np.nan


def _add_shunt_to_impedance_bus(net, item, bus):
    create_shunt(net, bus, -item.bi_pu * net.sn_mva, p_mw=-item.gi_pu * net.sn_mva)


def create_zpu(net, item):
    try:
        (bus1, bus2), _ = get_connection_nodes(net, item, 2)
    except IndexError:
        logger.error("Cannot add ZPU '%s': not connected" % item.loc_name)
        return
    logger.debug('bus1 = %d, bus2 = %d' % (bus1, bus2))

    # net, from_bus, to_bus, r_pu, x_pu, sn_Mva, name=None, in_service=True, index=None
    params = {
        'name': item.loc_name,
        # 'from_bus': bus1,
        # 'to_bus': bus2,
        'rft_pu': item.r_pu,
        'xft_pu': item.x_pu,
        'rtf_pu': item.r_pu_ji,
        'xtf_pu': item.x_pu_ji,
        'rft0_pu': item.r0_pu,
        'xft0_pu': item.x0_pu,
        'rtf0_pu': item.r0_pu_ji,
        'xtf0_pu': item.x0_pu_ji,
        'gf_pu': item.gi_pu,
        'bf_pu': item.bi_pu,
        'gt_pu': item.gj_pu,
        'bt_pu': item.bj_pu,
        'gf0_pu': item.gi0_pu,
        'bf0_pu': item.bi0_pu,
        'gt0_pu': item.gj0_pu,
        'bt0_pu': item.bj0_pu,
        'sn_mva': item.Sn,
        'in_service': not bool(item.outserv)
    }

    logger.debug('params = %s' % params)

    # create auxilary buses
    aux_bus1 = create_bus(net, vn_kv=net.bus.vn_kv.at[bus1], name=net.bus.name.at[bus1] + '_aux',
                          type="b", zone=net.bus.zone.at[bus1], in_service=True)
    net.bus.loc[aux_bus1, 'geo'] = net.bus.geo.at[bus1]
    params['from_bus'] = aux_bus1
    aux_bus2 = create_bus(net, vn_kv=net.bus.vn_kv.at[bus2], name=net.bus.name.at[bus2] + '_aux',
                          type="b", zone=net.bus.zone.at[bus2], in_service=True)
    net.bus.loc[aux_bus2, 'geo'] = net.bus.geo.at[bus2]
    params['to_bus'] = aux_bus2

    xid = create_impedance(net, **params)
    add_additional_attributes(item, net, element='impedance', element_id=xid, attr_list=["cpSite.loc_name"],
                              attr_dict={"cimRdfId": "origin_id"})

    # consider and create station switches
    new_elements = (aux_bus1, aux_bus2)
    new_switch_idx, new_switch_closed = create_connection_switches(net, item, 2, 'b', (bus1, bus2),
                                                                   new_elements)

    if len(new_switch_idx) == 0:
        net.impedance.loc[xid, 'from_bus'] = bus1
        net.impedance.loc[xid, 'to_bus'] = bus2
        # drop auxilary buses, not needed
        drop_buses(net, buses=[aux_bus1, aux_bus2])
    elif len(new_switch_idx) == 1:
        sw_bus = net.switch.loc[new_switch_idx[0], 'bus']
        if sw_bus == bus1:
            net.impedance.loc[xid, 'to_bus'] = bus2
            # drop one auxilary bus, where no switch exists, not needed
            drop_buses(net, buses=[aux_bus2])
        elif sw_bus == bus2:
            net.impedance.loc[xid, 'from_bus'] = bus1
            # drop one auxilary bus, where no switch exists, not needed
            drop_buses(net, buses=[aux_bus1])

    # correct in_service of series reactor if station switch is open
    # update_in_service_depending_station_switch(net, element_type="impedance",
    #                                            new_elements=new_elements,
    #                                            new_switch_idx=new_switch_idx,
    #                                            new_switch_closed=new_switch_closed)

    logger.debug('created ZPU %s as impedance at index %d' % (net.impedance.at[xid, 'name'], xid))


def create_vac(net, item):
    """
    not tested yet

    """
    try:
        bus, _ = get_connection_nodes(net, item, 1)
    except IndexError:
        logger.error("Cannot add VAC '%s': not connected" % item.loc_name)
        return

    in_service = monopolar_in_service(item)
    params = {
        'name': item.loc_name,
        'bus': bus,
        'ps_mw': item.Pload - item.Pgen,
        'qs_mvar': item.Qload - item.Qgen,
        'pz_mw': item.Pzload,
        'qz_mvar': item.Qzload,
        'in_service': in_service
    }

    if item.itype == 3:
        # extended ward
        params.update({
            'r_ohm': item.Rext,
            'x_ohm': item.Xext,
            'vm_pu': item.usetp
        })

        if params['x_ohm'] == 0:
            params['x_ohm'] = 1e-6
            logger.warning("Element %s has x_ohm == 0, setting to 1e-6. Check impedance of the "
                           "created xward" % item.loc_name)

        xid = create_xward(net, **params)
        elm = 'xward'

    elif item.itype == 2:
        # ward
        xid = create_ward(net, **params)
        elm = 'ward'

    elif item.itype == 0:
        # voltage source
        params.update({
            'vm_pu': item.usetp,
            'va_degree': item.phisetp,
        })
        xid = create_ext_grid(net, **params)
        elm = 'ext_grid'
    else:
        raise NotImplementedError(
            'Could not import %s: element type <%d> for AC Voltage Source not implemented' % (
                params['name'], item.itype))

    if item.HasResults(0):  # -1 for 'c' results (whatever that is...)
        net['res_%s' % elm].at[xid, "pf_p"] = -item.GetAttribute('m:P:bus1')
        net['res_%s' % elm].at[xid, "pf_q"] = -item.GetAttribute('m:Q:bus1')
    else:
        net['res_%s' % elm].at[xid, "pf_p"] = np.nan
        net['res_%s' % elm].at[xid, "pf_q"] = np.nan

    add_additional_attributes(item, net, element=elm, element_id=xid, attr_list=["cpSite.loc_name"],
                              attr_dict={"cimRdfId": "origin_id"})

    logger.debug('added pf_p and pf_q to {} {}: {}'.format(elm, xid, net['res_' + elm].loc[
        xid, ["pf_p", 'pf_q']].values))


def update_in_service_depending_station_switch(net, element_type, new_elements, new_switch_idx, new_switch_closed):
    ### fcn is not used!
    if len(new_switch_idx) != 0:
        for i in range(len(new_switch_idx)):
            if new_switch_closed[i] == 0:
                if net[element_type].loc[new_elements[i], 'in_service'] == False:
                    continue
                else:
                    net[element_type].loc[new_elements[i], 'in_service'] = False
                    logger.debug('element of element_type %s with index %d is set\
                                 out of service because station switch is open ' %
                                 (net[element_type].at[new_elements[i], 'name'], new_elements[i]))
    else:
        pass


def create_sind(net, item):
    # series reactor is modelled as per-unit impedance, values in Ohm are calculated into values in
    # per unit at creation
    try:
        (bus1, bus2), _ = get_connection_nodes(net, item, 2)
    except IndexError:
        logger.error("Cannot add Sind '%s': not connected" % item.loc_name)
        return

    # create auxilary buses
    aux_bus1 = create_bus(net, vn_kv=net.bus.vn_kv.at[bus1], name=net.bus.name.at[bus1] + '_aux',
                          type="b", zone=net.bus.zone.at[bus1], in_service=True)
    net.bus.loc[aux_bus1, 'geo'] = net.bus.geo.at[bus1]
    aux_bus2 = create_bus(net, vn_kv=net.bus.vn_kv.at[bus2], name=net.bus.name.at[bus2] + '_aux',
                          type="b", zone=net.bus.zone.at[bus2], in_service=True)
    net.bus.loc[aux_bus2, 'geo'] = net.bus.geo.at[bus2]

    sind = create_series_reactor_as_impedance(net, from_bus=aux_bus1, to_bus=aux_bus2,
                                              r_ohm=item.rrea, x_ohm=item.xrea, sn_mva=item.Sn,
                                              name=item.loc_name,
                                              in_service=not bool(item.outserv))

    # consider and create station switches
    new_elements = (aux_bus1, aux_bus2)
    new_switch_idx, new_switch_closed = create_connection_switches(net, item, 2, 'b', (bus1, bus2),
                                                                   new_elements)

    if len(new_switch_idx) == 0:
        net.impedance.loc[sind, 'from_bus'] = bus1
        net.impedance.loc[sind, 'to_bus'] = bus2
        # drop auxilary buses, not needed
        drop_buses(net, buses=[aux_bus1, aux_bus2])
    elif len(new_switch_idx) == 1:
        sw_bus = net.switch.loc[new_switch_idx[0], 'bus']
        if sw_bus == bus1:
            net.impedance.loc[sind, 'to_bus'] = bus2
            # drop one auxilary bus, where no switch exists, not needed
            drop_buses(net, buses=[aux_bus2])
        elif sw_bus == bus2:
            net.impedance.loc[sind, 'from_bus'] = bus1
            # drop one auxilary bus, where no switch exists, not needed
            drop_buses(net, buses=[aux_bus1])

    # correct in_service of series reactor if station switch is open
    # update_in_service_depending_station_switch(net, element_type="impedance",
    #                                            new_elements=new_elements,
    #                                            new_switch_idx=new_switch_idx,
    #                                            new_switch_closed=new_switch_closed)

    logger.debug('created series reactor %s as per unit impedance at index %d' %
                 (net.impedance.at[sind, 'name'], sind))


def create_scap(net, item):
    # series capacitor is modelled as per-unit impedance, values in Ohm are calculated into values in
    # per unit at creation
    try:
        (bus1, bus2), _ = get_connection_nodes(net, item, 2)
    except IndexError:
        logger.error("Cannot add Scap '%s': not connected" % item.loc_name)
        return

    if (item.gcap == 0) and (item.bcap == 0):
        logger.info('not creating series capacitor for %s' % item.loc_name)
    else:
        r_ohm = item.gcap / (item.gcap ** 2 + item.bcap ** 2)
        x_ohm = -item.bcap / (item.gcap ** 2 + item.bcap ** 2)

        # create auxilary buses
        aux_bus1 = create_bus(net, vn_kv=net.bus.vn_kv.at[bus1], name=net.bus.name.at[bus1] + '_aux',
                              type="b", zone=net.bus.zone.at[bus1], in_service=True)
        net.bus.loc[aux_bus1, 'geo'] = net.bus.geo.at[bus1]
        aux_bus2 = create_bus(net, vn_kv=net.bus.vn_kv.at[bus2], name=net.bus.name.at[bus2] + '_aux',
                              type="b", zone=net.bus.zone.at[bus2], in_service=True)
        net.bus.loc[aux_bus2, 'geo'] = net.bus.geo.at[bus2]

        scap = create_series_reactor_as_impedance(net, from_bus=aux_bus1, to_bus=aux_bus2, r_ohm=r_ohm,
                                                  x_ohm=x_ohm, sn_mva=item.Sn,
                                                  name=item.loc_name,
                                                  in_service=not bool(item.outserv))

        # consider and create station switches
        new_elements = (aux_bus1, aux_bus2)
        new_switch_idx, new_switch_closed = create_connection_switches(net, item, 2, 'b', (bus1, bus2),
                                                                       new_elements)

        if len(new_switch_idx) == 0:
            net.impedance.loc[scap, 'from_bus'] = bus1
            net.impedance.loc[scap, 'to_bus'] = bus2
            # drop auxilary buses, not needed
            drop_buses(net, buses=[aux_bus1, aux_bus2])
        elif len(new_switch_idx) == 1:
            sw_bus = net.switch.loc[new_switch_idx[0], 'bus']
            if sw_bus == bus1:
                net.impedance.loc[scap, 'to_bus'] = bus2
                # drop one auxilary bus, where no switch exists, not needed
                drop_buses(net, buses=[aux_bus2])
            elif sw_bus == bus2:
                net.impedance.loc[scap, 'from_bus'] = bus1
                # drop one auxilary bus, where no switch exists, not needed
                drop_buses(net, buses=[aux_bus1])

        # correct in_service of series capacitor if station switch is open
        # update_in_service_depending_station_switch(net, element_type="impedance",
        #                                            new_elements=new_elements,
        #                                            new_switch_idx=new_switch_idx,
        #                                            new_switch_closed=new_switch_closed)

        logger.debug('created series capacitor %s as per unit impedance at index %d' %
                     (net.impedance.at[scap, 'name'], scap))


def create_svc(net, item, pv_as_slack, pf_variable_p_gen, dict_net):
    # SVC is voltage controlled and therefore modelled the same way as a voltage controlled synchron machine (gen)
    # TODO: at least implement a uncontrolled svc as synchron machine with const. Q
    # TODO: transfer item entries for usage of pp.create_svc, x_l_ohm, x_cvar_ohm,
    #       thyristor_firing_angle must be computed
    name = item.loc_name
    sid = None
    element = None
    logger.debug('>> creating synchronous machine <%s>' % name)

    try:
        bus1 = get_connection_nodes(net, item, 1)
    except IndexError:
        logger.error("Cannot add SVC '%s': not connected" % name)
        return

    if item.i_ctrl == 1:  # 0: no control, 1: voltage control, 2: reactive power control
        logger.debug('creating SVC %s as gen' % name)
        vm_pu = item.usetp
        in_service = monopolar_in_service(item)
        svc = create_gen(net, bus=bus1, p_mw=0, vm_pu=vm_pu,
                         name=name, type="SVC", in_service=in_service)
        element = 'gen'

        if svc is None or element is None:
            logger.error('Error! SVC not created')
        logger.debug('created svc at index <%s>' % svc)

        net[element].loc[svc, 'description'] = ' \n '.join(item.desc) if len(item.desc) > 0 else ''
        add_additional_attributes(item, net, element, svc, attr_dict={"for_name": "equipment"},
                                  attr_list=["sernum", "chr_name", "cpSite.loc_name"])

        if item.HasResults(0):  # 'm' results...
            logger.debug('<%s> has results' % name)
            net['res_' + element].at[svc, "pf_p"] = item.GetAttribute('m:P:bus1')  #* multiplier
            net['res_' + element].at[svc, "pf_q"] = item.GetAttribute('m:Q:bus1')  #* multiplier
        else:
            net['res_' + element].at[svc, "pf_p"] = np.nan
            net['res_' + element].at[svc, "pf_q"] = np.nan
    else:
        logger.info('not creating SVC for %s' % item.loc_name)


def _get_vsc_control_modes(item, mono=True):
    if mono:
        scaling = 1
        dc_bus_str = "busdc"
    else:
        scaling = 0.5
        dc_bus_str = "busdp"  # also busdm is possible for the second dc node but we consider them the same

    c_m = item.i_acdc

    if c_m not in [0, 3, 4, 5, 6]:
        raise NotImplementedError(f"control mode for vscmono"
                                  f" {item.loc_name} not implemented: {c_m}")

    if item.HasResults(0):
        p_set_dc = -item.GetAttribute(f"m:P:{dc_bus_str}")
        q_set_ac = -item.GetAttribute("m:Q:busac") * scaling
    else:
        p_set_dc = -item.psetp * scaling  # does not work - in PowerFactory, the P set-point relates to AC side
        q_set_ac = -item.qsetp * scaling

    control_mode_ac, control_mode_dc, control_value_ac, control_value_dc = {
        0: ("slack", "p_mw", item.usetp, 0.),  # Vac-phi
        1: ("", "vm_pu", None, None),  # Vdc-phi
        2: ("", "", None, None),  # PWM-phi
        3: ("q_mvar", "vm_pu", q_set_ac, item.usetpdc),  # Vdc-Q
        4: ("vm_pu", "p_mw", item.usetp, p_set_dc),  # P-Vac
        5: ("q_mvar", "p_mw", q_set_ac, p_set_dc),  # P-Q
        6: ("vm_pu", "vm_pu", item.usetp, item.usetpdc),  # Vdc-Vac
        7: ("", "", None, None),  # P-cos(phi)
        8: (""        "", None, None)  # Vdc-cos(phi)
    }[c_m]
    return control_mode_ac, control_mode_dc, control_value_ac, control_value_dc


def create_vscmono(net, item):
    (bus, bus_dc), _ = get_connection_nodes(net, item, 2)

    sn_mva = item.Snom
    v_ac = item.Unom
    p_cu_kw = item.Pcu
    vk = item.uk / 100  # in ratio, not in %

    z_vsc_base_ohm = np.square(v_ac) / sn_mva
    r_pu = p_cu_kw / (1e3 * sn_mva)
    x_pu = np.sqrt(np.square(vk) - np.square(r_pu))
    r_ohm = r_pu * z_vsc_base_ohm
    x_ohm = x_pu * z_vsc_base_ohm

    logger.debug(f"VSCmono: {item.loc_name=}, {sn_mva=}, {v_ac=}, {p_cu_kw=}, {vk=}, {r_ohm=}, {x_ohm=}")

    control_mode_ac, control_mode_dc, control_value_ac, control_value_dc = _get_vsc_control_modes(item)

    params = {
        "name": item.loc_name,
        "in_service": not item.outserv,
        "controllable": True,
        "bus": bus,
        "bus_dc": bus_dc,
        "r_ohm": r_ohm,
        "x_ohm": x_ohm,
        "r_dc_ohm": item.resLossFactor,
        "pl_dc_mw": 1e-3 * item.Pnold,
        "control_mode_ac": control_mode_ac,
        "control_mode_dc": control_mode_dc,
        "control_value_ac": control_value_ac,
        "control_value_dc": control_value_dc
    }

    if params["r_dc_ohm"] == 0:
        logger.warning(
            f"VSCmono element {params['name']} has no DC resistive loss factor - power flow will not converge!"
        )

    vid = create_vsc(net, **params)
    logger.debug(f'created VSC {vid} for vscmono {item.loc_name}')

    result_variables = {"pf_p_mw": "m:P:busac",
                        "pf_q_mvar": "m:Q:busac",
                        "pf_p_dc_mw": "m:P:busdc"}

    for res_var_pp, res_var_pf in result_variables.items():
        res = np.nan
        if item.HasResults(0):
            res = item.GetAttribute(res_var_pf)
        net.res_vsc.at[vid, res_var_pp] = -res


def create_vsc(net, item):
    (bus, bus_dc_p, bus_dc_n), _ = get_connection_nodes(net, item, 3)

    sn_mva = item.Snom / 2
    v_ac = item.Unom
    p_cu_kw = item.Pcu / 2
    vk = item.uk / 100  # in ratio, not in %

    z_vsc_base_ohm = np.square(v_ac) / sn_mva
    r_pu = p_cu_kw / (1e3 * sn_mva)
    x_pu = np.sqrt(np.square(vk) - np.square(r_pu))
    r_ohm = r_pu * z_vsc_base_ohm
    x_ohm = x_pu * z_vsc_base_ohm

    logger.debug(f"VSC: {item.loc_name=}, {sn_mva=}, {v_ac=}, {p_cu_kw=}, {vk=}, {r_ohm=}, {x_ohm=}")

    control_mode_ac, control_mode_dc, control_value_ac, control_value_dc = _get_vsc_control_modes(item, mono=False)

    params = {
        "name": item.loc_name,
        "in_service": not item.outserv,
        "controllable": True,
        "r_ohm": r_ohm,
        "x_ohm": x_ohm,
        "r_dc_ohm": item.resLossFactor / 2,
        "pl_dc_mw": 1e-3 * item.Pnold / 2,
        "control_mode_ac": control_mode_ac,
        "control_mode_dc": control_mode_dc,
        "control_value_ac": control_value_ac,
        "control_value_dc": control_value_dc
    }

    if params["r_dc_ohm"] == 0:
        logger.warning(f"VSC element {params['name']} has no DC resistive loss factor - power flow will not converge!")

    vid_1 = create_vsc(net, bus=bus, bus_dc=bus_dc_n, **params)
    vid_2 = create_vsc(net, bus=bus, bus_dc=bus_dc_p, **params)
    logger.debug(f'created two vsc mono {vid_1}, {vid_2} for vsc {item.loc_name}')

    result_variables = {"pf_p_mw": "m:P:busac",
                        "pf_q_mvar": "m:Q:busac"}

    if item.HasResults(0):
        for res_var_pp, res_var_pf in result_variables.items():
            res = item.GetAttribute(res_var_pf)
            net.res_vsc.at[vid_1, res_var_pp] = -res / 2
            net.res_vsc.at[vid_2, res_var_pp] = -res / 2
        net.res_vsc.at[vid_1, "pf_p_dc_mw"] = -item.GetAttribute("m:P:busdm")
        net.res_vsc.at[vid_2, "pf_p_dc_mw"] = -item.GetAttribute("m:P:busdp")
    else:
        net.res_vsc.loc[vid_1, ["pf_p_mw", "pf_q_mvar", "pf_p_dc_mw"]] = np.nan
        net.res_vsc.loc[vid_2, ["pf_p_mw", "pf_q_mvar", "pf_p_dc_mw"]] = np.nan


def create_stactrl(net, item):
    stactrl_in_service = True
    if item.outserv:
        logger.info(f"Station controller {item.loc_name} is out of service")
        return

    machines = [m for m in item.psym if m is not None]
    if len(machines) == 0 or np.all([s is None for s in machines]):
        logger.error(f"No machines controlled by station controller {item.loc_name} - skipping")
        return

    # find gen_element_index using name:
    if np.any(net.sgen.name.duplicated()):
        duplicated_sgen_names = True
        # raise UserWarning("error while creating station controller: sgen names must be unique")
    else:
        duplicated_sgen_names = False

    gen_types = []
    for s in machines:
        if s.ip_ctrl == 1:
            gt = "other"
        elif not hasattr(s, 'av_mode'):
            gt = "other"
        elif s.av_mode == "constq":
            gt = "sgen"
        elif s.av_mode == "constv":
            gt = "gen"
        else:
            gt = "other"
        gen_types.append(gt)

    if "other" in gen_types or len(np.unique(gen_types)) > 1:
        logger.error(f"Generator type not supported {gen_types} for {item.loc_name}")
        return

    control_mode = item.i_ctrl

    # Overwrite gen_type if local control differs from station controller type
    if control_mode is not None:
        #if item.i_droop:
        #    for i in range(len(gen_types)):
        #        gen_types[i] = "sgen"
        #else:
        if control_mode == 0:
            for i in range(len(gen_types)):
                gen_types[i] = "gen"
        elif control_mode == 1:
            for i in range(len(gen_types)):
                gen_types[i] = "sgen"
        else:
            print("station control type not supported!")

    gen_element = gen_types[0]
    gen_element_index = []

    if duplicated_sgen_names == False:
        for s in machines:
            gen_element_index.append(net[gen_element].loc[net[gen_element].name == s.loc_name].index.values[0])
    else:
        # check if gen_element has set controller
        for s in machines:
            gen_element_index_try = net[gen_element].loc[net[gen_element].name == s.loc_name].index.values
            if len(gen_element_index_try) == 1:
                gen_element_index.append(gen_element_index_try[0])
            else:
                gen_element_index_try_again = net[gen_element].loc[(net[gen_element].name == s.loc_name) & (
                            net[gen_element].sta_ctrl == s.c_pstac.loc_name)].index.values
                if len(gen_element_index_try_again) > 1:
                    raise UserWarning(
                        "error while creating station controller: sgen and controler names must be unique")
                else:
                    gen_element_index.append(gen_element_index_try_again[0])

    if len(gen_element_index) != len(machines):
        raise UserWarning("station controller: could not properly identify the machines")

    gen_element_in_service = [net[gen_element].loc[net[gen_element].name == s.loc_name].in_service for s in machines]

    i = 0
    distribution = []
    for m in item.psym:
        if m is not None and isinstance(item.cvqq, list):
            distribution.append(item.cvqq[i] / 100)
        elif m is not None and not isinstance(item.cvqq, list):
            distribution.append(item.cvqq / 100)
        i = i + 1

    if item.imode > 2:
        raise NotImplementedError(f"{item}: reactive power distribution {item.imode=} not implemented")

    phase = item.i_phase
    if phase != 0:
        raise NotImplementedError(f"{item}: phase {item.i_phase=} not implemented")

    # Controlled Node: User selection vs Automatic selection  # User selection
    if item.selBus != 0:
        raise NotImplementedError(f"{item}: controlled node selection {item.selBus=} not implemented")

    variable = None
    res_element_table = None
    res_element_index = None
    if control_mode == 1 or item.i_droop:
        q_control_cubicle = item.p_cub if control_mode == 1 else item.pQmeas  # Feld
        if q_control_cubicle is None:
            logger.info(f"Input Element of Controller {item.loc_name} is missing, skipping")
            return

        q_control_element = []
        q_control_side = []
        element_class = []
        res_element_index = []
        variable = []
        if q_control_cubicle.GetClassName() == "StaCubic":
            q_control_element.append(q_control_cubicle.obj_id)
            q_control_side.append(q_control_cubicle.obj_bus)  # 0=from, 1=to
            element_class.append(q_control_element[0].GetClassName())
        elif q_control_cubicle.GetClassName() == "ElmBoundary":
            for cubicles in q_control_cubicle.cubicles:
                q_control_element.append(cubicles.obj_id)
                q_control_side.append(cubicles.obj_bus)  # 0=from, 1=to
                element_class.append(q_control_element[0].GetClassName())
        else:
            print("Not implemented class for q_control_cubicle!")
        if element_class[0] == "ElmLne":
            res_element_table = "res_line"
            for i in range(len(q_control_element)):
                line_sections = line_dict[q_control_element[i]]
                if q_control_side[i] == 0:
                    res_element_index.append(line_sections[0])
                    variable.append("q_from_mvar")
                else:
                    res_element_index.append(line_sections[-1])
                    variable.append("q_to_mvar")
        elif element_class[0] == "ElmTr2":
            res_element_table = "res_trafo"
            for element in q_control_element:
                res_element_index.append(trafo_dict[element])
                variable = "q_hv_mvar" if q_control_side == 0 else "q_lv_mvar"
        elif element_class[0] == "ElmCoup":
            res_element_table = "res_switch"
            for element in q_control_element:
                res_element_index.append(switch_dict[element])
                net.switch.at[res_element_index[-1], "z_ohm"] = 1e-3
                variable = "q_from_mvar" if q_control_side == 0 else "q_to_mvar"
        else:
            logger.error(
                f"{item}: only line, trafo element and switch flows can be controlled, {element_class[0]=}")
            return
    elif control_mode == 0:
        res_element_table = "res_bus"

    input_busses = []
    output_busses = []
    if res_element_table == "res_line":
        for index in res_element_index:
            input_busses.append(net.line.at[index, 'to_bus'])
    elif res_element_table == "res_trafo":
        for index in res_element_index:
            input_busses.append(net.trafo.at[index, 'hv_bus'])
    elif res_element_table == "res_switch":
        for index in res_element_index:
            input_busses.append(net.switch.at[index, 'bus'])
    if gen_element == "gen":
        for index in gen_element_index:
            output_busses.append(net.gen.at[index, 'bus'])
    elif gen_element == "sgen":
        for index in gen_element_index:
            output_busses.append(net.sgen.at[index, 'bus'])

    top = create_nxgraph(net, respect_switches=True, include_lines=True, include_trafos=True,
                         include_impedances=True, nogobuses=None, notravbuses=None, multi=True,
                         calc_branch_impedances=False, branch_impedance_unit='ohm')
    has_path = False
    for n in range(len(input_busses)):
        for m in range(len(output_busses)):
            has_path = has_path or nx.has_path(top, input_busses[n], output_busses[m])
    if not has_path and not control_mode == 0 and not item.i_droop:
        return

    if control_mode == 0:  # VOLTAGE CONTROL
        # controlled_node = item.rembar
        controlled_node = item.cpCtrlNode
        bus = bus_dict[controlled_node]  # controlled node

        if item.uset_mode == 0:  # Station controller
            v_setpoint_pu = item.usetp
        else:
            v_setpoint_pu = controlled_node.vtarget  # Bus target voltage

        if item.i_droop:  # Enable Droop
<<<<<<< HEAD
            bsc = pp.control.BinarySearchControl(net, ctrl_in_service=stactrl_in_service,
                                                 output_element=gen_element, output_variable="vm_pu",
                                                 output_element_index=gen_element_index,
                                                 output_element_in_service=gen_element_in_service,
                                                 output_values_distribution=distribution,
                                                 input_element=res_element_table, input_variable=variable,
                                                 input_element_index=res_element_index,
                                                 set_point=v_setpoint_pu, voltage_ctrl=True, bus_idx=bus, tol=1e-3)
            pp.control.DroopControl(net, q_droop_mvar=item.Srated * 100 / item.ddroop, bus_idx=bus,
                                    vm_set_pu=v_setpoint_pu, controller_idx=bsc.index, voltage_ctrl=True)
        else:
            pp.control.BinarySearchControl(net, ctrl_in_service=stactrl_in_service,
                                           output_element=gen_element, output_variable="vm_pu",
                                           output_element_index=gen_element_index,
                                           output_element_in_service=gen_element_in_service, input_element="res_bus",
                                           output_values_distribution=distribution, damping_factor=0.9,
                                           input_variable="vm_pu", input_element_index=bus,
                                           set_point=v_setpoint_pu, voltage_ctrl=True, tol=1e-6)
=======
            bsc = BinarySearchControl(net, ctrl_in_service=stactrl_in_service,
                                      output_element=gen_element, output_variable="q_mvar",
                                      output_element_index=gen_element_index,
                                      output_element_in_service=gen_element_in_service,
                                      output_values_distribution=distribution,
                                      input_element=res_element_table, input_variable=variable,
                                      input_element_index=res_element_index,
                                      set_point=v_setpoint_pu, voltage_ctrl=True, bus_idx=bus, tol=1e-3)
            DroopControl(net, q_droop_mvar=item.Srated * 100 / item.ddroop, bus_idx=bus,
                         vm_set_pu=v_setpoint_pu, controller_idx=bsc.index, voltage_ctrl=True)
        else:
            BinarySearchControl(net, ctrl_in_service=stactrl_in_service,
                                output_element=gen_element, output_variable="q_mvar",
                                output_element_index=gen_element_index,
                                output_element_in_service=gen_element_in_service, input_element="res_bus",
                                output_values_distribution=distribution, damping_factor=0.9,
                                input_variable="vm_pu", input_element_index=bus,
                                set_point=v_setpoint_pu, voltage_ctrl=True, tol=1e-6)
>>>>>>> bbed4e83
    elif control_mode == 1:  # Q Control mode
        if item.iQorient != 0:
            if not stactrl_in_service:
                return
            raise NotImplementedError(f"{item}: Q orientation '-' not supported")
        # q_control_mode = item.qu_char  # 0: "Const Q", 1: "Q(V) Characteristic", 2: "Q(P) Characteristic"
        # q_control_terminal = q_control_cubicle.cterm  # terminal of the cubicle
        if item.qu_char == 0:
            BinarySearchControl(
                net, ctrl_in_service=stactrl_in_service,
                output_element=gen_element,
                output_variable="q_mvar",
                output_element_index=gen_element_index,
                output_element_in_service=gen_element_in_service,
                input_element=res_element_table,
                output_values_distribution=distribution,
                damping_factor=0.9,
                input_variable=variable,
                input_element_index=res_element_index,
                set_point=item.qsetp,
                voltage_ctrl=False, tol=1e-6
            )
        elif item.qu_char == 1:
            controlled_node = item.refbar
            bus = bus_dict[controlled_node]  # controlled node
            bsc = BinarySearchControl(
                net, ctrl_in_service=stactrl_in_service,
                output_element=gen_element,
                output_variable="q_mvar",
                output_element_index=gen_element_index,
                output_element_in_service=gen_element_in_service,
                input_element=res_element_table,
                output_values_distribution=distribution,
                damping_factor=0.9,
                input_variable=variable,
                input_element_index=res_element_index,
                set_point=item.qsetp,
                voltage_ctrl=False,
                bus_idx=bus,
                tol=1e-6
            )
            DroopControl(
                net,
                q_droop_mvar=item.Srated * 100 / item.ddroop,
                bus_idx=bus,
                vm_set_pu=item.udeadbup,
                vm_set_ub=item.udeadbup,
                vm_set_lb=item.udeadblow,
                controller_idx=bsc.index,
                voltage_ctrl=False
            )
        else:
            raise NotImplementedError
    else:
        raise NotImplementedError(f"{item}: control mode {item.i_ctrl=} not implemented")


def split_line_at_length(net, line, length_pos):
    bus1, bus2 = net.line.loc[line, ['from_bus', 'to_bus']]
    if length_pos == net.line.at[line, 'length_km']:
        bus = bus2
    elif length_pos == 0:
        bus = bus1
    else:
        bus_name = "%s (Muff %u)" % (net.line.at[line, 'name'], length_pos)
        vn_kv = net.bus.at[bus1, "vn_kv"]
        zone = net.bus.at[bus1, "zone"]

        bus = create_bus(net, name=bus_name, type='ls', vn_kv=vn_kv, zone=zone)

        net.line.at[line, 'to_bus'] = bus
        old_length = net.line.at[line, 'length_km']
        new_length = old_length - length_pos
        net.line.at[line, 'length_km'] = length_pos
        std_type = net.line.at[line, 'std_type']
        name = net.line.at[line, 'name']

        new_line = create_line(
            net,
            from_bus=bus,
            to_bus=bus2,
            length_km=new_length,
            std_type=std_type,
            name=name,
            df=net.line.at[line, 'df'],
            parallel=net.line.at[line, 'parallel'],
            in_service=net.line.at[line, 'in_service']
        )

        if 'max_loading_percent' in net.line.columns:
            net.line.loc[new_line, 'max_loading_percent'] = net.line.at[line, 'max_loading_percent']

        if net.line.loc[line, 'geo'].notna():
            coords = geojson.utils.coords(geojson.loads(net.line.loc[line, 'geo']))

            scaling_factor = old_length / calc_len_coords(coords)
            sec_coords_a = get_section_coords(coords, sec_len=length_pos, start_len=0., scale_factor=scaling_factor)
            sec_coords_b = get_section_coords(
                coords, sec_len=new_length, start_len=length_pos, scale_factor=scaling_factor
            )

            net.line.loc[line, 'geo'] = geojson.dumps(geojson.LineString(sec_coords_a))
            net.line.loc[new_line, 'geo'] = geojson.dumps(geojson.LineString(sec_coords_b))

            net.bus.loc[bus, ['geo']] = geojson.Point(sec_coords_b[0])

    return bus


def get_lodlvp_length_pos(line_item, lod_item):
    sections = line_item.GetContents('*.ElmLnesec')
    if len(sections) > 0:
        sections.sort(lambda x: x.index)
        sections_end = [s.rellen + s.dline for s in sections]
    else:
        sections_end = [line_item.dline]

    loads = line_item.GetContents('*.ElmLodlvp')
    if len(loads) > 0:
        loads.sort(lambda x: x.rellen)
        loads_start = [load.rellen for load in loads]
    else:
        loads_start = [0]

    pos_sec_idx = bisect.bisect(sections_end, lod_item.rellen)
    pos_load_idx = bisect.bisect(loads_start, lod_item.rellen)

    pos = max(sections_end[pos_sec_idx - 1], loads_start[pos_load_idx - 1])

    return lod_item.rellen - pos


def get_next_line(net, line):
    name = net.line.at[line, 'name']
    to_bus = net.line.at[line, 'to_bus']
    next_line = net.line.loc[(net.line.name == name) & (net.line.from_bus == to_bus)].index

    return next_line


# def get_section_for_lodlvp(net, line_item, lod_item):
#     linepos = lod_item.rellen
#
#     cum_len = 0
#     while cum_len < linepos:
#         line =


# for ElmLodlvp - splits line at the partial load, creates new bus, sets up coordinates
def split_line(net, line_idx, pos_at_line, line_item):
    tol = 1e-6
    line_length = net.line.at[line_idx, 'length_km']
    logger.debug("line length: %.3f" % line_length)
    if pos_at_line < tol:
        bus_i = net.line.at[line_idx, 'from_bus']
        logger.debug('bus_i: %s' % bus_i)
        net.bus.at[bus_i, 'type'] = 'n'
        return bus_i
    elif abs(pos_at_line - line_length) < tol:
        bus_j = net.line.at[line_idx, 'to_bus']
        logger.debug('bus_j: %s' % bus_j)
        net.bus.at[bus_j, 'type'] = 'n'
        return bus_j
    elif (pos_at_line - line_length) > tol:
        raise ValueError(
            'Position at line is higher than the line length itself!\
             Line length: %.7f, position at line: %.7f (line: \n%s)' % (
                # line_length, pos_at_line, line_item.loc_name))
                line_length, pos_at_line, net.line.loc[line_dict[line_item]]))
    else:
        logger.debug('getting split position')
        name = net.line.at[line_idx, 'name']
        bus_i = net.line.at[line_idx, 'from_bus']
        bus_j = net.line.at[line_idx, 'to_bus']
        u = net.bus.at[bus_i, 'vn_kv']

        new_bus = create_bus(net, name="Partial Load", vn_kv=u, type='n')
        logger.debug("created new split bus %s" % new_bus)

        line_type = net.line.at[line_idx, 'std_type']
        len_a = pos_at_line
        len_b = line_length - pos_at_line

        net.line.at[line_idx, 'length_km'] = len_a

        # connect the existing line to the new bus
        net.line.at[line_idx, 'to_bus'] = new_bus

        new_line = create_line(net, new_bus, bus_j, len_b, line_type, name=name)
        # change the connection of the bus-line switch to the new line
        sw = net.switch.query("et=='l' & bus==@bus_j & element==@line_idx").index
        if len(sw) > 0:
            if len(sw) > 1:
                raise RuntimeError(
                    'found too many switches to fix for line %s: \n%s' % (
                        line_item, net.switch.loc[sw]))
            net.switch.loc[sw, 'element'] = new_line

        line_dict[line_item].append(new_line)

        net.line.at[new_line, 'section'] = "%s_1" % net.line.at[line_idx, 'section']
        net.line.at[new_line, 'order'] = net.line.at[line_idx, 'order'] + 1
        net.res_line.at[new_line, 'pf_loading'] = net.res_line.at[line_idx, 'pf_loading']

        if line_idx in net.line.index:
            logger.debug('setting new coords')
            set_new_coords(net, new_bus, line_idx, new_line, line_length, pos_at_line)

        return new_bus


def calc_segment_length(x1, y1, x2, y2):
    delta_x = float(x2) - float(x1)
    delta_y = float(y2) - float(y1)
    return (delta_x ** 2 + delta_y ** 2) ** 0.5


def get_scale_factor(length_line, coords):
    if any(coords) is np.nan:
        return np.nan
    temp_len = 0
    num_coords = len(coords)
    for i in range(num_coords - 1):
        x1 = float(coords[i][0])
        y1 = float(coords[i][1])

        x2 = float(coords[i + 1][0])
        y2 = float(coords[i + 1][1])
        temp_len += calc_segment_length(x1, y1, x2, y2)
    return temp_len / length_line if length_line != 0 else 0


def break_coords_sections(coords, section_length, scale_factor_length):
    section_length *= scale_factor_length
    # breaks coordinates into 2 parts (chops the line section away)
    if any(coords) is np.nan:
        return [[np.nan, np.nan]], [[np.nan, np.nan]]

    num_coords = len(coords)
    if num_coords < 2:
        return [[np.nan, np.nan]], [[np.nan, np.nan]]
    # define scale

    sum_len, delta_len, x1, y1, x2, y2 = tuple([0] * 6)
    i = 0
    for i in range(num_coords - 1):
        x1 = float(coords[i][0])
        y1 = float(coords[i][1])

        x2 = float(coords[i + 1][0])
        y2 = float(coords[i + 1][1])

        delta_len = calc_segment_length(x1, y1, x2, y2)
        sum_len += delta_len
        if sum_len >= section_length:
            break

    a = section_length - (sum_len - delta_len)
    b = sum_len - section_length
    x0 = a * x2 / delta_len + b * x1 / delta_len
    y0 = a * y2 / delta_len + b * y1 / delta_len

    section_coords = coords[0:i + 1] + [[x0, y0]]
    new_coords = [[x0, y0]] + coords[(i + 1)::]
    return section_coords, new_coords


# set up new coordinates for line sections that are split by the new bus of the ElmLodlvp
def set_new_coords(net, bus_id, line_idx, new_line_idx, line_length, pos_at_line):
    line_coords = net.line.at[line_idx, 'geo']
    logger.debug('got coords for line %s' % line_idx)

    scale_factor_length = get_scale_factor(line_length, line_coords)
    section_coords, new_coords = break_coords_sections(line_coords, pos_at_line,
                                                       scale_factor_length)

    logger.debug('calculated new coords: %s, %s ' % (section_coords, new_coords))

    net.line.at[line_idx, 'geo'] = geojson.dumps(geojson.LineString(section_coords))
    net.line.at[new_line_idx, 'geo'] = geojson.dumps(geojson.LineString(new_coords))

    net.bus.at[bus_id, 'geo'] = geojson.dumps(geojson.Point(new_coords[0]))


# gather info about ElmLodlvp in a dict
def get_lvp_for_lines(dict_net):
    logger.debug(dict_net['lvp_params'])

    def calc_p_q(lvp, lvp_params):
        lvp_type = lvp.typ_id

        # if lvp_type is not None:
        #     cos_fix = lvp.coslini_a
        #
        #     s_var = lvp.cSav
        #     cos_var = lvp.ccosphi
        # else:
        #     cos_fix = lvp_params['cosfix']
        #
        #     s_var = lvp.cSav
        #     cos_var = lvp_params['cosvar']

        # s_fix = lvp_params['Sfix'] * lvp.NrCust + lvp.slini_a

        # p_fix = s_fix * cos_fix
        # q_fix = s_fix * np.sin(np.arccos(cos_fix))
        #
        # p_var = s_var * cos_var
        # q_var = s_var * np.sin(np.arccos(cos_var))

        if lvp_type is not None:
            s_fix_global = 0
            cos_fix_global = lvp.coslini_a
        else:
            s_fix_global = lvp_params['Sfix'] * lvp.NrCust
            cos_fix_global = lvp_params['cosfix']

        s_fix_local = lvp.slini_a
        cos_fix_local = lvp.coslini_a

        s_var_local = lvp.cSav
        cos_var_local = lvp.ccosphi

        p_fix = s_fix_local * cos_fix_local + s_fix_global * cos_fix_global
        q_fix = s_fix_local * np.sin(np.arccos(cos_fix_local)) + s_fix_global * np.sin(
            np.arccos(cos_fix_global))

        p_var = s_var_local * cos_var_local
        q_var = s_var_local * np.sin(np.arccos(cos_var_local))

        scale_p_night = lvp_params['scPnight'] / 100
        p_night = lvp.pnight_a * scale_p_night

        # logger.debug(
        #     f"load: {lvp.loc_name}, s_fix: {s_fix}, cos_fix: {cos_fix}, s_var: {s_var}, cos_var: {cos_var}, "
        #     f"p_night: {p_night}, scale_p_night: {scale_p_night}")

        p = p_fix + p_var + p_night
        q = q_fix + q_var

        return p, q

    line_items = dict_net['ElmLne']
    # choose ElmLodlvp that are part of lines
    lvp_items = [lvp for lvp in dict_net['ElmLodlvp'] if lvp.fold_id.GetClassName() == 'ElmLne']
    logger.debug(lvp_items)

    lvp_dict = {}
    for line in line_items:
        temp_loads = [lvp for lvp in lvp_items if lvp.fold_id == line]
        logger.debug('line: %s , loads: %s' % (line, temp_loads))

        if len(temp_loads) == 0:
            continue

        # {'line': [(load.ElmLodlvp, position_at_line, (p_mw, q_mvar))]}
        lvp_dict[line] = [(lvp, lvp.lneposkm, calc_p_q(lvp, dict_net['lvp_params']))
                          for lvp in temp_loads]

        lvp_dict[line].sort(key=lambda tup: tup[1])
    return lvp_dict


# find position of ElmLodlvp at the section
def get_pos_at_sec(net, lvp_dict, line_item, load_item):
    val = lvp_dict[line_item]
    pos_at_line = 0

    for load_item_for, pos_at_line_for, _ in val:
        if load_item_for == load_item:
            pos_at_line = pos_at_line_for
            break

    # line_sections = net.line[net.line.name == line_item.loc_name].sort_values(by='order')
    line_sections = net.line.loc[line_dict[line_item]].sort_values(by='order')
    logger.debug('line sections:\n%s' % line_sections)

    tot_length = 0
    sec_length = 0
    section = 1

    for section in line_sections.index:
        sec_length = line_sections.at[section, 'length_km']
        tot_length += sec_length
        logger.debug(
            "section: %s, sec_length: %s, tot_length: %s" % (section, sec_length, tot_length))
        if tot_length >= pos_at_line:
            break
    else:
        logger.warning(
            'possibly wrong section found: %s of %s for %s (tot_length=%s, pas_at_line=%s)' % (
                section, line_item, load_item, tot_length, pos_at_line))

    # section_name = line_sections[(line_sections.index == section)]['Name'].values[0]
    pos_at_sec = sec_length + pos_at_line - tot_length

    return section, pos_at_sec


# write order of sections
def write_line_order(net):
    net.line['order'] = ''
    line_names = net.line.name.unique()

    for n in line_names:
        k = 1000
        for i, row in net.line[net.line.name == n].iterrows():
            net.line.at[i, 'order'] = k
            k += 1000


# split all lines and create loads in place of ElmLodlvp
def split_all_lines(net, lvp_dict):
    write_line_order(net)
    # for idx in net.line.index:
    for line_item, val in lvp_dict.items():
        logger.debug(line_item)
        # for load_idx, pos_at_line, _, _ in val:
        #     section, pos_at_sec = get_pos_at_sec(net, net_dgs, lvp_dict, line, load_idx)
        #     pas[load_idx] = {'section':section, 'pos': pos_at_sec}
        # print('line: %s, val: %s' % (line, val))
        # val = [(92, 1, 0.025, 0.1), (91, 2, 0.031, 0.2), (90, 2, 0.032, 0.3)]
        for load_item, pos_at_line, (p, q) in val:
            logger.debug(load_item)
            # calculate at once and then read from dict - not good approach! don't do it
            # section, pos_at_sec = get_pos_at_sec(net, net_dgs, lvp_dict, line, load_idx)
            # section = pas[load_idx]['section']
            # pos_at_sec = pas[load_idx]['pos']
            section, pos_at_sec = get_pos_at_sec(net, lvp_dict, line_item, load_item)
            logger.debug("section: %s, pos_at_sec: %s" % (section, pos_at_sec))
            logger.debug("%s" % net.line.at[section, 'in_service'])
            if not net.line.at[section, 'in_service']:
                print('line %s skipped because it is not in service' % net.line.at[section, 'name'])
                continue
            new_bus = split_line(net, section, pos_at_sec, line_item=line_item)
            logger.debug("new_bus: %s" % new_bus)
            net.bus.at[new_bus, 'description'] = 'Partial Line LV-Load %.2f kW' % p

            if p >= 0 or True:
                # TODO: set const_i_percent to 100 after the pandapower bug is fixed
                new_load = create_load(net, new_bus, name=load_item.loc_name, p_mw=p, q_mvar=q,
                                       const_i_percent=0)
                logger.debug('created load %s' % new_load)
                net.res_load.at[new_load, 'pf_p'] = p
                net.res_load.at[new_load, 'pf_q'] = q
            else:
                # const I is not implemented for sgen
                new_load = create_sgen(net, new_bus, name=load_item.loc_name, p_mw=p, q_mvar=q)
                logger.debug('created sgen %s' % new_load)
                net.res_sgen.at[new_load, 'pf_p'] = p
                net.res_sgen.at[new_load, 'pf_q'] = q


def remove_folder_of_std_types(net):
    """
    Removes the folder name from all standard types that do not have duplicates, or where
    duplicates have the same parameters
    """
    for element in ["line", "trafo", "trafo3w"]:
        std_types = available_std_types(net, element=element).index
        reduced_std_types = {name.split("\\")[-1] for name in std_types}
        for std_type in reduced_std_types:
            all_types = [st for st in std_types if st.split('\\')[-1] == std_type]
            if len(all_types) > 1:
                types_equal = [
                    load_std_type(net, type1, element) == load_std_type(net, type2, element)
                    for type1, type2 in combinations(all_types, 2)]
                if not all(types_equal):
                    continue
            for st in all_types:
                net.std_types[element][std_type] = net.std_types[element].pop(st)
                net[element].std_type = net[element].std_type.replace(st, std_type)<|MERGE_RESOLUTION|>--- conflicted
+++ resolved
@@ -1982,24 +1982,24 @@
         # create...
         pstac = item.c_pstac  # "None" if station controller is not available
         if pstac is not None and not pstac.outserv and export_ctrl:
-            #if pstac.i_droop:
-            #    av_mode = 'constq'
-            #else:
-            if pstac.i_ctrl == 0:
-                av_mode = 'constv'
-            elif pstac.i_ctrl == 1:
+            if pstac.i_droop:
                 av_mode = 'constq'
-            elif pstac.i_ctrl == 2:
-                av_mode = 'cosphi'
-                logger.error('Error! av_mode cosphi not implemented')
-                return
-            elif pstac.i_ctrl == 3:
-                av_mode = 'tanphi'
-                logger.error('Error! av_mode tanphi not implemented')
-                return
             else:
-                logger.error('Error! av_mode undefined')
-                return
+                if pstac.i_ctrl == 0:
+                    av_mode = 'constq'
+                elif pstac.i_ctrl == 1:
+                    av_mode = 'constq'
+                elif pstac.i_ctrl == 2:
+                    av_mode = 'cosphi'
+                    logger.error('Error! av_mode cosphi not implemented')
+                    return
+                elif pstac.i_ctrl == 3:
+                    av_mode = 'tanphi'
+                    logger.error('Error! av_mode tanphi not implemented')
+                    return
+                else:
+                    logger.error('Error! av_mode undefined')
+                    return
         if av_mode == 'constv':
             logger.debug('av_mode: %s - creating as gen' % av_mode)
             params.vm_pu = item.usetp
@@ -2207,22 +2207,22 @@
         pstac = item.c_pstac
         # "None" if station controller is not available
         if pstac is not None and not pstac.outserv and export_ctrl:
-            #if pstac.i_droop and i_ctrl == 0:
-            #    av_mode = 'constq'
-            #else:
-            i_ctrl = pstac.i_ctrl
-            if i_ctrl == 0:
-                av_mode = 'constv'
-            elif i_ctrl == 1:
+            if pstac.i_droop:
                 av_mode = 'constq'
-            elif i_ctrl == 2:
-                av_mode = 'cosphi'
-                logger.error('Error! avmode cosphi not implemented')
-                return
-            elif i_ctrl == 3:
-                av_mode = 'tanphi'
-                logger.error('Error! avmode tanphi not implemented')
-                return
+            else:
+                i_ctrl = pstac.i_ctrl
+                if i_ctrl == 0:
+                    av_mode = 'constq'
+                elif i_ctrl == 1:
+                    av_mode = 'constq'
+                elif i_ctrl == 2:
+                    av_mode = 'cosphi'
+                    logger.error('Error! avmode cosphi not implemented')
+                    return
+                elif i_ctrl == 3:
+                    av_mode = 'tanphi'
+                    logger.error('Error! avmode tanphi not implemented')
+                    return
 
         logger.debug('av_mode: %s' % av_mode)
         if av_mode == 'constv':
@@ -3675,18 +3675,18 @@
 
     # Overwrite gen_type if local control differs from station controller type
     if control_mode is not None:
-        #if item.i_droop:
-        #    for i in range(len(gen_types)):
-        #        gen_types[i] = "sgen"
-        #else:
-        if control_mode == 0:
-            for i in range(len(gen_types)):
-                gen_types[i] = "gen"
-        elif control_mode == 1:
+        if item.i_droop:
             for i in range(len(gen_types)):
                 gen_types[i] = "sgen"
         else:
-            print("station control type not supported!")
+            if control_mode == 0:
+                for i in range(len(gen_types)):
+                    gen_types[i] = "sgen"
+            elif control_mode == 1:
+                for i in range(len(gen_types)):
+                    gen_types[i] = "sgen"
+            else:
+                print("station control type not supported!")
 
     gen_element = gen_types[0]
     gen_element_index = []
@@ -3826,9 +3826,8 @@
             v_setpoint_pu = controlled_node.vtarget  # Bus target voltage
 
         if item.i_droop:  # Enable Droop
-<<<<<<< HEAD
             bsc = pp.control.BinarySearchControl(net, ctrl_in_service=stactrl_in_service,
-                                                 output_element=gen_element, output_variable="vm_pu",
+                                                 output_element=gen_element, output_variable="q_mvar",
                                                  output_element_index=gen_element_index,
                                                  output_element_in_service=gen_element_in_service,
                                                  output_values_distribution=distribution,
@@ -3839,32 +3838,12 @@
                                     vm_set_pu=v_setpoint_pu, controller_idx=bsc.index, voltage_ctrl=True)
         else:
             pp.control.BinarySearchControl(net, ctrl_in_service=stactrl_in_service,
-                                           output_element=gen_element, output_variable="vm_pu",
+                                           output_element=gen_element, output_variable="q_mvar",
                                            output_element_index=gen_element_index,
                                            output_element_in_service=gen_element_in_service, input_element="res_bus",
                                            output_values_distribution=distribution, damping_factor=0.9,
                                            input_variable="vm_pu", input_element_index=bus,
                                            set_point=v_setpoint_pu, voltage_ctrl=True, tol=1e-6)
-=======
-            bsc = BinarySearchControl(net, ctrl_in_service=stactrl_in_service,
-                                      output_element=gen_element, output_variable="q_mvar",
-                                      output_element_index=gen_element_index,
-                                      output_element_in_service=gen_element_in_service,
-                                      output_values_distribution=distribution,
-                                      input_element=res_element_table, input_variable=variable,
-                                      input_element_index=res_element_index,
-                                      set_point=v_setpoint_pu, voltage_ctrl=True, bus_idx=bus, tol=1e-3)
-            DroopControl(net, q_droop_mvar=item.Srated * 100 / item.ddroop, bus_idx=bus,
-                         vm_set_pu=v_setpoint_pu, controller_idx=bsc.index, voltage_ctrl=True)
-        else:
-            BinarySearchControl(net, ctrl_in_service=stactrl_in_service,
-                                output_element=gen_element, output_variable="q_mvar",
-                                output_element_index=gen_element_index,
-                                output_element_in_service=gen_element_in_service, input_element="res_bus",
-                                output_values_distribution=distribution, damping_factor=0.9,
-                                input_variable="vm_pu", input_element_index=bus,
-                                set_point=v_setpoint_pu, voltage_ctrl=True, tol=1e-6)
->>>>>>> bbed4e83
     elif control_mode == 1:  # Q Control mode
         if item.iQorient != 0:
             if not stactrl_in_service:
