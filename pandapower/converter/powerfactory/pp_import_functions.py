import bisect
import math
import numbers
import re
from itertools import combinations
from typing import Literal, Optional, Union

import geojson
import networkx as nx
import numpy as np
from pandas import DataFrame

from pandapower.auxiliary import ADict, get_free_id
from pandapower.control import ContinuousTapControl, DiscreteTapControl, _create_trafo_characteristics, \
    BinarySearchControl, DroopControl, VDroopControl_local

from pandapower.create import create_empty_network, create_bus, create_bus_dc, create_load, create_switch, \
    create_shunt, create_line, create_line_from_parameters, create_line_dc, create_sgen, create_gen, create_ext_grid, \
    create_asymmetric_sgen, create_line_dc_from_parameters, create_asymmetric_load, create_transformer, \
    create_transformer_from_parameters, create_transformer3w_from_parameters, create_impedance, create_xward, \
    create_ward, create_series_reactor_as_impedance
from pandapower.results import reset_results
from pandapower.run import set_user_pf_options
from pandapower.std_types import add_zero_impedance_parameters, std_type_exists, create_std_type, available_std_types, \
    load_std_type
from pandapower.toolbox.grid_modification import set_isolated_areas_out_of_service, drop_inactive_elements, drop_buses
from pandapower.topology import create_nxgraph, calc_distance_to_bus
from pandapower.control.util.auxiliary import create_q_capability_characteristics_object
from pandapower.control.util.characteristic import SplineCharacteristic

import logging

logger = logging.getLogger(__name__)

# Define global variables
line_dict = {}
trafo_dict = {}
trafo3w_dict = {}
switch_dict = {}
bus_dict = {}
grf_map = {}

# import network to pandapower:
import pandas as pd


def from_pf(
        dict_net,
        pv_as_slack=True,
        pf_variable_p_loads='plini',
        pf_variable_p_gen='pgini',
        flag_graphics: Literal["GPS", "no geodata"] = 'GPS',
        tap_opt="nntap",
        export_controller=True,
        handle_us: Literal["Deactivate", "Drop", "Nothing"] = "Deactivate",
        max_iter=None,
        is_unbalanced=False,
        create_sections=True
):
    global line_dict, trafo_dict, trafo3w_dict, impedance_dict, switch_dict, bus_dict, grf_map
    line_dict = {}
    trafo_dict = {}
    trafo3w_dict = {}
    impedance_dict = {}
    switch_dict = {}
    logger.debug("__name__: %s" % __name__)
    logger.debug('started from_pf')
    logger.info(logger.__dict__)

    flag_graphics = flag_graphics if flag_graphics in ['GPS', 'no geodata'] else 'graphic objects'

    logger.debug('collecting grid')
    grid_name = dict_net['ElmNet'].loc_name
    base_sn_mva = dict_net['global_parameters']['base_sn_mva']
    net = create_empty_network(grid_name, sn_mva=base_sn_mva)

    reset_results(net, mode="pf_3ph")
    if max_iter is not None:
        set_user_pf_options(net, max_iteration=max_iter)
    logger.info('creating grid %s' % grid_name)
    if 'res_switch' not in net.keys():
        net['res_switch'] = DataFrame(columns=['pf_closed', 'pf_in_service'], dtype='bool')

    logger.debug('creating buses')
    # create buses:
    bus_dict = {}
    grf_map = dict_net.get('graphics', {})
    logger.debug('the graphic mapping is: %s' % grf_map)

    # ist leider notwendig
    n = 0
    for n, bus in enumerate(dict_net['ElmTerm'], 1):
        create_pp_bus(net=net, item=bus, flag_graphics=flag_graphics, is_unbalanced=is_unbalanced)
    if n > 0: logger.info('imported %d buses' % n)

    logger.debug('creating external grids')
    # create external networks:
    n = 0
    for n, ext_net in enumerate(dict_net['ElmXnet'], 1):
        create_ext_net(net=net, item=ext_net, pv_as_slack=pv_as_slack, is_unbalanced=is_unbalanced)
    if n > 0: logger.info('imported %d external grids' % n)

    logger.debug('creating loads')
    # create loads:
    n = 0
    for n, load in enumerate(dict_net['ElmLod'], 1):
        try:
            create_pp_load(net=net, item=load, pf_variable_p_loads=pf_variable_p_loads,
                           dict_net=dict_net, is_unbalanced=is_unbalanced)
        except RuntimeError as err:
            logger.debug('load failed at import and was not imported: %s' % err)
    if n > 0: logger.info('imported %d loads' % n)

    logger.debug('creating lv loads')
    # create loads:
    n = 0
    for n, load in enumerate(dict_net['ElmLodlv'], 1):
        try:
            create_pp_load(net=net, item=load, pf_variable_p_loads=pf_variable_p_loads,
                           dict_net=dict_net, is_unbalanced=is_unbalanced)
        except RuntimeError as err:
            logger.warning('load failed at import and was not imported: %s' % err)
    if n > 0: logger.info('imported %d lv loads' % n)

    logger.debug('creating mv loads')
    # create loads:
    n = 0
    for n, load in enumerate(dict_net['ElmLodmv'], 1):
        try:
            create_pp_load(net=net, item=load, pf_variable_p_loads=pf_variable_p_loads,
                           dict_net=dict_net, is_unbalanced=is_unbalanced)
        except RuntimeError as err:
            logger.error('load failed at import and was not imported: %s' % err)
    if n > 0: logger.info('imported %d mv loads' % n)

    #    logger.debug('sum loads: %.3f' % sum(net.load.loc[net.load.in_service, 'p_mw']))

    logger.debug('creating static generators')
    # create static generators:
    n = 0
    for n, gen in enumerate(dict_net['ElmGenstat'], 1):
        try:
            create_sgen_genstat(net=net, item=gen, pv_as_slack=pv_as_slack,
                                pf_variable_p_gen=pf_variable_p_gen, dict_net=dict_net, is_unbalanced=is_unbalanced,
                                export_ctrl=export_controller)
        except RuntimeError as err:
            logger.debug('sgen failed at import and was not imported: %s' % err)
    if n > 0: logger.info('imported %d static generators' % n)

    logger.debug('creating pv generators as static generators')

    # create pv generators:
    n = 0
    for n, pv in enumerate(dict_net['ElmPvsys'], 1):
        create_sgen_genstat(net=net, item=pv, pv_as_slack=pv_as_slack,
                            pf_variable_p_gen=pf_variable_p_gen, dict_net=dict_net, is_unbalanced=is_unbalanced,
                            export_ctrl=export_controller)
    if n > 0: logger.info('imported %d pv generators' % n)

    logger.debug('creating asynchronous machines')
    # create asynchronous machines:
    n = 0
    for n, asm in enumerate(dict_net['ElmAsm'], n):
        create_sgen_asm(net=net, item=asm, pf_variable_p_gen=pf_variable_p_gen, dict_net=dict_net)
    if n > 0: logger.info('imported %d asynchronous machines' % n)

    logger.debug('creating synchronous machines')
    # create synchronous machines:
    n = 0
    for n, gen in enumerate(dict_net['ElmSym'], n):
        create_sgen_sym(net=net, item=gen, pv_as_slack=pv_as_slack,
                        pf_variable_p_gen=pf_variable_p_gen, dict_net=dict_net, export_ctrl=export_controller)
    if n > 0: logger.info('imported %d synchronous machines' % n)

    logger.debug('creating transformers')

    # create trafos:
    n = 0
    for n, trafo in enumerate(dict_net['ElmTr2'], 1):
        create_trafo(net=net, item=trafo, export_controller=export_controller, tap_opt=tap_opt,
                     is_unbalanced=is_unbalanced, hunting_limit=dict_net["lvp_params"]["hunting_limit"])
    if n > 0: logger.info('imported %d trafos' % n)

    logger.debug('creating 3W-transformers')
    # create 3w-trafos:
    n = 0
    for n, trafo in enumerate(dict_net['ElmTr3'], 1):
        create_trafo3w(net=net, item=trafo, tap_opt=tap_opt)
    if n > 0:
        logger.info('imported %d 3w-trafos' % n)
        set_user_pf_options(net, trafo3w_losses='star')

    logger.debug('creating switches (couplings)')
    # create switches (ElmCoup):
    n = 0
    for n, coup in enumerate(dict_net['ElmCoup'], 1):
        create_coup(net=net, item=coup)
    if n > 0: logger.info('imported %d coups' % n)

    logger.debug('creating fuses (as couplings)')
    # create fuses (RelFuse):
    n = 0
    for n, fuse in enumerate(dict_net['RelFuse'], 1):
        create_coup(net=net, item=fuse, is_fuse=True)
    if n > 0: logger.info('imported %d fuses' % n)

    logger.debug('creating shunts')
    # create shunts (ElmShnt):
    n = 0
    for n, shunt in enumerate(dict_net['ElmShnt'], 1):
        create_pp_shunt(net=net, item=shunt)
    if n > 0: logger.info('imported %d shunts' % n)

    logger.debug('creating impedances')
    # create zpu (ElmZpu):
    n = 0
    for n, zpu in enumerate(dict_net['ElmZpu'], 1):
        create_zpu(net=net, item=zpu)
    if n > 0: logger.info('imported %d impedances' % n)

    logger.debug('creating series inductivity as impedance')
    # create series inductivity as impedance (ElmSind):
    n = 0
    for n, sind in enumerate(dict_net['ElmSind'], 1):
        create_sind(net=net, item=sind)
    if n > 0: logger.info('imported %d SIND' % n)

    logger.debug('creating series capacity as impedance')
    # create series capacity as impedance (ElmScap):
    n = 0
    for n, scap in enumerate(dict_net['ElmScap'], 1):
        create_scap(net=net, item=scap)
    if n > 0: logger.info('imported %d SCAP' % n)

    logger.debug('creating static var compensator')
    # create static var compensator (SVC) with control same as voltage controlled synchron machine (ElmSvs):
    n = 0
    for n, svc in enumerate(dict_net['ElmSvs'], 1):
        create_svc(net=net, item=svc, pv_as_slack=pv_as_slack,
                   pf_variable_p_gen=pf_variable_p_gen, dict_net=dict_net)
    if n > 0: logger.info('imported %d SVC' % n)

    # create vac (ElmVac):
    n = 0
    for n, vac in enumerate(dict_net['ElmVac'], 1):
        create_vac(net=net, item=vac)
    if n > 0: logger.info('imported %d VAC' % n)

    # create vac (ElmVsc):
    n = 0
    for n, vscmono in enumerate(dict_net['ElmVscmono'], 1):
        create_vscmono(net=net, item=vscmono)
    if n > 0: logger.info('imported %d VSC (mono)' % n)

    # create vac (ElmVsc):
    n = 0
    for n, vsc in enumerate(dict_net['ElmVsc'], 1):
        create_vsc(net=net, item=vsc)
    if n > 0: logger.info('imported %d VSC' % n)

    # logger.debug('creating switches')
    # # create switches (StaSwitch):
    # n = 0
    # for switch in dict_net['StaSwitch']:
    #     create_switch(net=net, item=switch)
    #     n += 1
    # logger.info('imported %d switches' % n)

    for idx, row in net.trafo.iterrows():
        propagate_bus_coords(net, row.lv_bus, row.hv_bus)

    for idx, row in net.switch[net.switch.et == 'b'].iterrows():
        propagate_bus_coords(net, row.bus, row.element)

    # we do lines last because of propagation of coordinates
    logger.debug('creating lines')
    # create lines:
    n = 0
    for n, line in enumerate(dict_net['ElmLne'], 0):
        create_pp_line(net=net, item=line, flag_graphics=flag_graphics, create_sections=create_sections,
                       is_unbalanced=is_unbalanced)
    logger.info('imported %d lines' % (len(net.line.line_idx.unique())) if len(net.line) else 0)
    net.line['section_idx'] = 0
    if dict_net['global_parameters']["iopt_tem"] == 1:
        set_user_pf_options(net, consider_line_temperature=True)
    if dict_net['global_parameters']["global_load_voltage_dependency"] == 1:
        set_user_pf_options(net, voltage_depend_loads=True)
    else:
        set_user_pf_options(net, voltage_depend_loads=False)
        
    if len(dict_net['ElmLodlvp']) > 0:
        
        # ElmLodlvp within line
        # here we split lines and import the partial LV loads that are part of lines 
        lvp_lne_dict = get_lvp_for_lines(dict_net)
        logger.debug(lvp_lne_dict)
        split_all_lines(net, lvp_lne_dict)
        if len(lvp_lne_dict) > 0: logger.info('imported %d partial loads on line, seperated line' % len(lvp_lne_dict))
        
        # ElmLodLvp within load (ElmLodlv)
        lvp_lod_items = [lvp for lvp in dict_net['ElmLodlvp'] if lvp.fold_id.GetClassName() == 'ElmLodlv']
        logger.debug('creating lv partial loads')
        # create loads:
        n = 0
        for n, load in enumerate(lvp_lod_items, 1):
            try:
                create_pp_load(net=net, item=load, pf_variable_p_loads=pf_variable_p_loads,
                               dict_net=dict_net, is_unbalanced=is_unbalanced)
            except RuntimeError as err:
                logger.warning('load failed at import and was not imported: %s' % err)
        if n > 0: logger.info('imported %d lv loads' % n)
        
        
    # create station controllers (ElmStactrl):
    if export_controller:
        n = 0
        for n, stactrl in enumerate(dict_net['ElmStactrl'], 1):
            create_stactrl(net=net, item=stactrl)
        if n > 0: logger.info('imported %d station controllers' % n)

    remove_folder_of_std_types(net)

    if handle_us == "Deactivate":
        logger.info('deactivating unsupplied elements')
        set_isolated_areas_out_of_service(net)
    elif handle_us == "Drop":
        logger.info('dropping inactive elements')
        drop_inactive_elements(net)
    elif handle_us != "Nothing":
        raise ValueError("handle_us should be 'Deactivate', 'Drop' or 'Nothing', "
                         "received: %s" % handle_us)

    if is_unbalanced:
        add_zero_impedance_parameters(net)

    # --------- create reactive power capability characteristics ---------
    if 'q_capability_curve_table' in net and not net['q_capability_curve_table'].empty:
        logger.info('Create q_capability_characteristics_object')
        create_q_capability_characteristics_object(net)

    logger.info('imported net')
    return net


def get_graphic_object(item):
    try:
        graphic_object = grf_map[item]
    except KeyError as err:
        logger.warning('graphic object missing for element %s: %s' % (item, err))
        return None
    else:
        return graphic_object


def add_additional_attributes(item, net, element, element_id, attr_list=None, attr_dict=None):
    """
    Adds additonal atributes from powerfactory such as sernum or for_name

    @param item: powerfactory item
    @param net: pp net
    @param element: pp element namme (str). e.g. bus, load, sgen
    @param element_id: element index in pp net
    @param attr_list: list of attribtues to add. e.g. ["sernum", "for_name"]
    @param attr_dict: names of an attribute in powerfactory and in pandapower
    @return:
    """
    if attr_dict is None:
        attr_dict = {k: k for k in attr_list}

    if attr_list is not None:
        for attr_l in attr_list:
            if attr_l in attr_dict:
                continue
            else:
                attr_dict[attr_l] = attr_l

    for attr in attr_dict.keys():
        if '.' in attr:
            # go in the object chain of a.b.c.d until finally get the chr_name
            obj = item
            for a in attr.split('.'):
                if hasattr(obj, 'HasAttribute') and obj.HasAttribute(a):
                    obj = obj.GetAttribute(a)
            if obj is not None and isinstance(obj, str):
                net[element].loc[element_id, attr_dict[attr]] = obj

        elif item.HasAttribute(attr):
            chr_name = item.GetAttribute(attr)
            if chr_name is not None:
                if isinstance(chr_name, (str, numbers.Number)):
                    net[element].loc[element_id, attr_dict[attr]] = chr_name
                elif isinstance(chr_name, list):
                    if len(chr_name) > 1:
                        raise NotImplementedError(f"attribute {attr} is a list with more than 1 items - not supported.")
                    elif len(chr_name) == 0:
                        continue
                    net[element].loc[element_id, attr_dict[attr]] = chr_name[0]


def create_pp_bus(net, item, flag_graphics, is_unbalanced):
    # add geo data
    if flag_graphics == 'GPS':
        x = item.GetAttribute('e:GPSlon')
        y = item.GetAttribute('e:GPSlat')
    elif flag_graphics == 'graphic objects':
        graphic_object = get_graphic_object(item)
        if graphic_object:
            x = graphic_object.GetAttribute('rCenterX')
            y = graphic_object.GetAttribute('rCenterY')
            # add gr coord data
        else:
            x, y = 0, 0
    else:
        x, y = 0, 0

    # Commented out because geojson is set up to do the precision handling
    # # only values > 0+-1e-3 are entered into the bus.geo
    # if x > 1e-3 or y > 1e-3:
    #     geodata = (x, y)
    # else:
    #     geodata = None

    usage = ["b", "m", "n"]
    params = {
        'name': item.loc_name,
        'vn_kv': item.uknom,
        'in_service': not bool(item.outserv),
        'type': usage[item.iUsage],
        'geodata': (x, y),
    }

    system_type = {0: "ac", 1: "dc", 2: "ac/bi"}[item.systype]

    try:
        params['zone'] = item.Grid.loc_name.split('.ElmNet')[0]
    except AttributeError:
        params['zone'] = item.cpGrid.loc_name.split('.ElmNet')[0]

    logger.debug(f">> creating {system_type} bus <{params['name']}>")

    if system_type == "ac":
        bid = create_bus(net, **params)
        table = "bus"
    elif system_type == "dc":
        bid = create_bus_dc(net, **params)
        table = "bus_dc"
    else:
        raise NotImplementedError(f"Only buses with system type AC or DC are supported, "
                                  f"but f{item.loc_name} has system type {system_type}")
    # add the bus to the bus dictionary
    bus_dict[item] = bid

    get_pf_bus_results(net, item, bid, is_unbalanced, system_type)
    try:
        get_pf_bus_sc_results(net, item, bid)
    except AttributeError:
        logger.info("No short circuit calculations.")

    substat_descr = ''
    if item.HasAttribute('cpSubstat'):
        substat = item.cpSubstat
        if substat is not None:
            logger.debug('adding substat %s to descr of bus %s (#%d)' %
                         (substat, params['name'], bid))
            substat_descr = substat.loc_name
        else:
            logger.debug("bus has no substat description")
    else:
        logger.debug('bus %s is not part of any substation' %
                     params['name'])

    if len(item.desc) > 0:
        descr = ' \n '.join(item.desc)
    elif item.fold_id:
        descr = item.fold_id.loc_name
    else:
        descr = ''

    logger.debug('adding descr <%s> to bus' % descr)

    net[table].at[bid, "description"] = descr
    net[table].at[bid, "substat"] = substat_descr
    net[table].at[bid, "folder_id"] = item.fold_id.loc_name

    attr_dict = {"for_name": "equipment", "cimRdfId": "origin_id", "cpSite.loc_name": "site"}
    add_additional_attributes(item, net, table, bid, attr_dict=attr_dict,
                              attr_list=["sernum", "chr_name"])


def get_pf_bus_results(net, item, bid, is_unbalanced, system_type):
    if is_unbalanced:
        bus_type = "res_bus_3ph"
        result_variables = {
            "pf_vm_a_pu": "m:u:A",
            "pf_va_a_degree": "m:phiu:A",
            "pf_vm_b_pu": "m:u:B",
            "pf_va_b_degree": "m:phiu:B",
            "pf_vm_c_pu": "m:u:C",
            "pf_va_c_degree": "m:phiu:C",
        }
    elif system_type == "ac":
        bus_type = "res_bus"
        result_variables = {
            "pf_vm_pu": "m:u",
            "pf_va_degree": "m:phiu"
        }
    else:
        bus_type = "res_bus_dc"
        result_variables = {"pf_vm_pu": "m:u"}

    for res_var_pp, res_var_pf in result_variables.items():
        res = np.nan
        if item.HasResults(0):
            res = item.GetAttribute(res_var_pf)
        # dc bus voltage can be negative:
        net[bus_type].at[bid, res_var_pp] = np.abs(res) if "vm_pu" in res_var_pp else res


# # This one deletes all the results :(
# # Don't use it
# def find_bus_index_in_net(item, net=None):
#     foreign_key = int(item.GetAttribute('for_name'))
#     return foreign_key


# Is unfortunately not that safe :(
# Don't use it
# def find_bus_index_in_net(item, net):
#     usage = ["b", "m", "n"]
#     # to be sure that the bus is the correct one
#     name = item.GetAttribute('loc_name')
#     bus_type = usage[item.GetAttribute('iUsage')]
#     logger.debug('looking for bus <%s> in net' % name)
#
#     if item.HasAttribute('cpSubstat'):
#         substat = item.GetAttribute('cpSubstat')
#         if substat is not None:
#             descr = substat.GetAttribute('loc_name')
#             logger.debug('bus <%s> has substat, descr is <%s>' % (name, descr))
#         else:
#             # omg so ugly :(
#             descr = item.GetAttribute('desc')
#             descr = descr[0] if len(descr) > 0 else ""
#             logger.debug('substat is none, descr of bus <%s> is <%s>' % (name, descr))
#     else:
#         descr = item.GetAttribute('desc')
#         descr = descr[0] if len(descr) > 0 else ""
#         logger.debug('no attribute "substat", descr of bus <%s> is <%s>' % (name, descr))
#
#     try:
#         zone = item.GetAttribute('Grid')
#         zone_name = zone.GetAttribute('loc_name').split('.ElmNet')[0]
#         logger.debug('zone "Grid" found: <%s>' % zone_name)
#     except:
#         zone = item.GetAttribute('cpGrid')
#         zone_name = zone.GetAttribute('loc_name').split('.ElmNet')[0]
#         logger.debug('zone "cpGrid" found: <%s>' % zone_name)
#
#     temp_df_a = net.bus[net.bus.zone == zone_name]
#     temp_df_b = temp_df_a[temp_df_a.type == bus_type]
#     temp_df_c = temp_df_b[temp_df_a.description == descr]
#     bus_index = temp_df_c[temp_df_b.name == name].index.values[0]
#     logger.debug('bus index in net of bus <%s> is <%d>' % (name, bus_index))
#
#     return bus_index


def get_connection_nodes(net, item, num_nodes):
    buses = []
    table = "bus"
    for i in range(num_nodes):
        try:
            pf_bus = item.GetNode(i)
        except Exception as err:
            logger.error('GetNode failed for %s' % item)
            logger.error(err)
            pf_bus = None
        if pf_bus is None:
            if num_nodes == 1:
                logger.error(f"{item} has no connection node")
                raise IndexError
            buses.append(None)
        else:
            if pf_bus.systype == 1:
                table = "bus_dc"
            logger.debug("got bus %s" % pf_bus.loc_name)
            pp_bus = bus_dict[pf_bus]
            if num_nodes == 1:
                return pp_bus, table
            buses.append(pp_bus)

    if all([b is None for b in buses]):
        logger.error("Element %s is Disconnected: buses are %s" %
                     (item.loc_name, buses))
        raise IndexError
    elif None in buses:
        logger.debug('exising buses: %s' % buses)
        existing_bus = (set(buses) - {None}).pop()
        name = net[table].at[existing_bus, "name"] + "_aux"
        new_buses = []
        # determine the voltage needed
        # check if trafo
        v = []
        pf_class = item.GetClassName()
        logger.warning("object %s of class %s is not properly connected - creating auxiliary buses."
                       " check if the auxiliary buses have been created with correct voltages" % (
                           item, pf_class))

        if pf_class == "ElmTr2":
            v.append(item.GetAttribute('t:utrn_h'))
            v.append(item.GetAttribute('t:utrn_l'))
        elif pf_class == "ElmTr3":
            v.append(item.GetAttribute('t:utrn3_h'))
            v.append(item.GetAttribute('t:utrn3_m'))
            v.append(item.GetAttribute('t:utrn3_l'))
        else:
            v = [net[table].vn_kv.at[existing_bus] for _ in buses]

        # the order of buses must be the same as the order of voltage values
        # imo this could be more robust, because we don't know in what order item.GetNode(i)
        # actually returns the values, we can only rely on PF that it always is hv, mv, lv etc.
        for b, vv in zip(buses, v):
            if b is None:
                if table == "bus":
                    aux_bus = create_bus(net, vv, type="n", name=name)
                else:
                    aux_bus = create_bus_dc(net, vv, type="n", name=name)
                new_buses.append(aux_bus)
                logger.debug("Created new bus '%s' for disconected line " % name)
            else:
                new_buses.append(b)
        return tuple(new_buses), table
    else:
        return tuple(buses), table


def import_switch(item, idx_cubicle):
    logger.debug('importing switch for %s (%d)' % (item.loc_name, idx_cubicle))
    switch_types = {"cbk": "CB", "sdc": "LBS", "swt": "LS", "dct": "DS"}
    cub = item.GetCubicle(idx_cubicle)
    if cub is None:
        return None, None, None
    switches = cub.GetContents('*.StaSwitch')
    if len(switches) > 1:
        logger.error('more then 1 switch found for %s: %s' % (item, switches))
    if len(switches) != 0:
        switch = switches[0]
        switch_in_service = not bool(switch.outserv) if switch.HasAttribute('outserv') else True
        switch_name = switch.cDisplayName
        if not switch.HasAttribute('isclosed'):
            logger.warning('switch %s does not have the attribute isclosed!!!' % switch)
        switch_is_closed = bool(switch.on_off) and bool(switch.isclosed) and switch_in_service
        switch_usage = switch_types.get(switch.aUsage, 'unknown')
        return switch_is_closed, switch_usage, switch_name
    else:
        return None, None, None


def create_connection_switches(net, item, number_switches, et, buses, elements):
    # False if open, True if closed, None if no switch
    logger.debug('creating connection switches')
    new_switch_idx = []
    new_switch_closed = []
    for i in range(number_switches):
        switch_is_closed, switch_usage, switch_name = import_switch(item, i)
        logger.debug('switch closed: %s, switch_usage: %s' % (switch_is_closed, switch_usage))
        if switch_is_closed is not None:
            cd = create_switch(net, bus=buses[i], element=elements[i], et=et,
                               closed=switch_is_closed, type=switch_usage, name=switch_name)
            net.res_switch.loc[cd, ['pf_closed', 'pf_in_service']] = switch_is_closed, True
            new_switch_idx.append(cd)
            new_switch_closed.append(switch_is_closed)
    return new_switch_idx, new_switch_closed


def get_coords_from_buses(net, from_bus, to_bus, **kwargs):
    coords: list[tuple[float, float]] = []
    from_geo: Optional[str] = None
    to_geo: Optional[str] = None
    if from_bus in net.bus.index:
        from_geo: str = net.bus.loc[from_bus, 'geo']

    if to_bus in net.bus.index:
        to_geo: str = net.bus.loc[to_bus, 'geo']

    if from_geo and to_geo:
        coords = [geojson.utils.coords(geojson.loads(from_geo)), geojson.utils.coords(geojson.loads(to_geo))]
        coords = [tuple((x, y)) for item in coords for x, y in item]
        logger.debug('got coords from buses: %s' % coords)
    else:
        logger.debug('no coords for line between buses %d and %d' % (from_bus, to_bus))
    return coords


def get_coords_from_item(item):
    # function reads geodata from item directly (for lines this is in item.GPScoords)
    coords = item.GPScoords
    try:
        # lat / lon must be switched in my example (karlsruhe). Check if this is always right
        c = tuple((x, y) for [y, x] in coords)
    except ValueError:
        try:
            c = tuple((x, y, z) for [y, x, z] in coords)
        except ValueError:
            c = []
    return c


def get_coords_from_grf_object(item):
    logger.debug('getting coords from gr_obj')
    # center_x = ga(grf_map[item], 'rCenterX')
    # center_y = ga(grf_map[item], 'rCenterY')
    # coords = [[center_x, center_y]]

    graphic_object = get_graphic_object(item)
    if graphic_object:
        coords = []
        cons = graphic_object.GetContents('*.IntGrfcon')
        cons.sort(key=lambda x: x.iDatConNr)
        for c in cons:
            con_nr = c.iDatConNr
            x_list = c.rX
            y_list = c.rY
            coords_list = list(list(t) for t in zip(x_list, y_list) if t != (-1, -1))
            if con_nr == 0:
                coords_list = coords_list[::-1]
            coords.extend(coords_list)
        if len(coords) == 0:
            coords = [[graphic_object.rCenterX, graphic_object.rCenterY]] * 2
        logger.debug('extracted line coords from graphic object: %s' % coords)
    else:
        coords = []

    return coords


def create_pp_line(net, item, flag_graphics, create_sections, is_unbalanced):
    params = {'parallel': item.nlnum, 'name': item.loc_name}
    logger.debug('>> creating line <%s>' % params['name'])
    logger.debug('line <%s> has <%d> parallel lines' % (params['name'], params['parallel']))

    logger.debug('asked for buses')
    # here: implement situation if line not connected

    try:
        (params['bus1'], params['bus2']), bus_table = get_connection_nodes(net, item, 2)
    except IndexError:
        logger.debug("Cannot add Line '%s': not connected" % params['name'])
        return
    except:
        logger.error("Error while exporting Line '%s'" % params['name'])
        return

    ac = bus_table == "bus"
    line_table = "line" if ac else "line_dc"

    corridor = get_free_id(net[line_table])
    line_sections = item.GetContents('*.ElmLnesec')
    # geodata
    if flag_graphics == 'no geodata':
        coords = []
    elif flag_graphics == 'GPS':
        if len(item.GPScoords) > 0:
            coords = get_coords_from_item(item)
        else:
            coords = get_coords_from_buses(net, params['bus1'], params['bus2'])  # todo
    else:
        coords = get_coords_from_grf_object(item)

    if len(line_sections) == 0:
        if coords:
            params["geodata"] = coords
        logger.debug('line <%s> has no sections' % params['name'])
        lid = create_line_normal(net=net, item=item, is_unbalanced=is_unbalanced, ac=ac, **params)
        sid_list = [lid]
        logger.debug('created line <%s> with index <%d>' % (params['name'], lid))

    else:
        logger.debug('line <%s> has sections' % params['name'])
        if create_sections:
            if not ac:
                raise NotImplementedError(f"Export of lines with line sections only implemented for AC lines ({item})")
            sid_list = create_line_sections(net=net, item_list=line_sections, line=item,
                                            coords=coords, is_unbalanced=is_unbalanced, **params)
        else:
            lidx = create_line_no_sections(net, item, line_sections, params["bus1"], params["bus2"], coords,
                                           is_unbalanced, ac)
            sid_list = [lidx]
        logger.debug('created <%d> line sections for line <%s>' % (len(sid_list), params['name']))

    line_dict[item] = sid_list
    net[line_table].loc[sid_list, "line_idx"] = corridor
    net[line_table].loc[sid_list, "folder_id"] = item.fold_id.loc_name
    net[line_table].loc[sid_list, "equipment"] = item.for_name

    if ac:
        new_elements = (sid_list[0], sid_list[-1])
        new_switch_idx, new_switch_closed = create_connection_switches(net, item, 2, 'l',
                                                                       (params['bus1'], params['bus2']),
                                                                       new_elements)
        # correct in_service of lines if station switch is open
        # update_in_service_depending_station_switch(net, element_type="line",
        #                                            new_elements=new_elements,
        #                                            new_switch_idx=new_switch_idx,
        #                                            new_switch_closed=new_switch_closed)

    logger.debug('line <%s> created' % params['name'])


def point_len(
        p1: tuple[Union[float, int], Union[float, int]],
        p2: tuple[Union[float, int], Union[float, int]]) -> float:
    """
    Calculate distance between p1 and p2
    """
    x1, y1 = p1
    x2, y2 = p2
    return ((x1 - x2) ** 2 + (y1 - y2) ** 2) ** 0.5


def calc_len_coords(coords: list[tuple[Union[float, int], Union[float, int]]]) -> float:
    """
    Calculate the sum of point distances in list of coords
    """
    tot_len = 0
    for i in range(len(coords) - 1):
        tot_len += point_len(coords[i], coords[i + 1])
    return tot_len


def cut_coords_segment(p1, p2, split_len):
    # finds the point where the line segment is cut in two
    # use scale_factor before calling this
    if split_len == 0:
        logger.debug('split_len=0: return %s' % p1)
        return p1
    tot_len = point_len(p1, p2)
    if split_len == tot_len:
        logger.debug('split_len=tot_len (%.3f): return %s' % (tot_len, p2))
        return p2
    x1, y1 = p1
    x2, y2 = p2
    x_k = x2 * split_len / tot_len + x1 * (tot_len - split_len) / tot_len
    y_k = y2 * split_len / tot_len + y1 * (tot_len - split_len) / tot_len
    logger.debug('cut coords segment: p1=%s, p2=%s, split_len=%.3f, x_k = %.3f, y_k = %.3f' %
                 (p1, p2, split_len, x_k, y_k))
    return x_k, y_k


def get_section_coords(coords, sec_len, start_len, scale_factor):
    tol = 1e-6
    # get the starting point of section
    logger.debug('calculating section coords: sec_len=%.3f, start_len=%.3f, scale_factor=%.3f' %
                 (sec_len, start_len, scale_factor))
    if abs(sec_len) < tol and scale_factor == 0:
        logger.debug('cannot do anything: sec_len and scale factor are 0')
        sec_coords = [coords[0], coords[1]]
        return sec_coords
    elif scale_factor == 0:
        logger.error('scale factor==0')
        sec_coords = [coords[0], coords[1]]
        return sec_coords
    elif abs(sec_len) < tol:
        logger.debug('section length is 0')

    len_i = 0
    i = 0
    sec_coords = []
    logger.debug('len coords: %d, coords: %s' % (len(coords), coords))
    # find starting point
    for i in range(len(coords) - 1):
        len_i += point_len(coords[i], coords[i + 1])
        logger.debug('i: %d, len_i: %.3f' % (i, len_i * scale_factor))
        # catch if line has identical coords
        if not len_i:
            sec_coords = coords
            return sec_coords

        if len_i * scale_factor > start_len or abs(len_i * scale_factor - start_len) <= tol:
            logger.debug('len_i>start_len: cut coords segment')
            logger.debug('coords[i]: %s, coods[i+1]: %s' % (coords[i], coords[i + 1]))
            if start_len == 0:
                sec_coords = [[coords[i][0], coords[i][1]]]
            else:
                x_k, y_k = cut_coords_segment(coords[i], coords[i + 1],
                                              start_len / scale_factor +
                                              point_len(coords[i], coords[i + 1]) - len_i)
                sec_coords = [[x_k, y_k]]
            logger.debug('found start of the section: %s' % sec_coords)
            break
    else:
        logger.error(
            'could not find start of section: len_i = %.7f, start_len = %.7f' % (
                len_i * scale_factor, start_len))
        logger.debug('delta: %f' % (len_i * scale_factor - start_len))

    # keep adding points until encounter the end of line
    len_j = 0
    k = 0
    for j in range(i + 1, len(coords)):
        try:
            len_j += point_len(sec_coords[k], coords[j])
        except IndexError:
            logger.error(f"{j=}, {i=}, {k=}")
        if len_j <= sec_len / scale_factor:
            sec_coords.append(coords[j])
            k += 1
        else:
            # cut line between coords[i] and coords[i+1]
            x_k, y_k = cut_coords_segment(sec_coords[k], coords[j],
                                          sec_len / scale_factor +
                                          point_len(sec_coords[k], coords[j]) - len_j)
            sec_coords.append([x_k, y_k])
            break
    logger.debug('calculated sec_coords: %s' % sec_coords)
    return sec_coords


def segment_buses(net, bus1, bus2, num_sections, line_name):  # , sec_len, start_len, coords):
    """
    splits bus1, bus2 line so that it creates num_sections amount of lines.
    Yields start, end for each line segment.
    e.g. Yields bus1, a, a, bus2 for num_sections = 2.
    """
    yield bus1
    m = 1
    # if coords:
    #     if bus1 not in net.bus_geodata.index:
    #         logger.warning('bus1 not in coords, bus: %d, line: %s' % (bus1, line_name))
    #     if bus2 not in net.bus_geodata.index:
    #         logger.warning('bus2 not in coords, bus: %d, line: %s' % (bus2, line_name))
    #     x1, y1 = net.bus_geodata.loc[bus1, ['x', 'y']]
    #     x2, y2 = net.bus_geodata.loc[bus2, ['x', 'y']]
    #     # tot_len = ((x1 - x2) ** 2 + (y1 - y2) ** 2) ** 0.5
    #     tot_len = calc_len_coords(coords)
    #     scale_factor = tot_len / sum(sec_len)
    #     split_len = 0

    while m < num_sections:
        bus_name = f"{line_name} (Muff {m})"
        vn_kv = net.bus.at[bus1, "vn_kv"]
        zone = net.bus.at[bus1, "zone"]
        bus = create_bus(net, name=bus_name, type='ls', vn_kv=vn_kv, zone=zone)

        # TODO: implement coords for segmentation buses.
        #  Handle coords if line has multiple coords.
        # if coords:
        #     split_len += sec_len[m - 1] * scale_factor
        #
        #     x_k, y_k = cut_coords_segment([x1, y1], [x2, y2], split_len)
        #     net.bus_geodata.loc[k, ['x', 'y']] = x_k, y_k
        #     if x_k == 0 or y_k == 0:
        #         logger.warning('bus %d has 0 coords, bus1: %d, bus2: %d' % k, bus1, bus2)

        if "description" in net.bus:
            net.bus.at[bus, "description"] = ""
        yield bus
        yield bus
        m += 1
    else:
        yield bus2


def create_line_sections(net, item_list, line, bus1, bus2, coords, parallel, is_unbalanced, **kwargs):
    sid_list = []
    line_name = line.loc_name
    item_list.sort(key=lambda x: x.index)  # to ensure they are in correct order

    if line.HasResults(-1):  # -1 for 'c' results (whatever that is...)
        line_loading = line.GetAttribute('c:loading')
    else:
        line_loading = np.nan

    sec_len = [sec.dline for sec in item_list]
    # start_len = [sec.rellen for sec in item_list]

    buses_gen = segment_buses(net, bus1=bus1, bus2=bus2, num_sections=len(item_list),
                              line_name=line_name)

    for item in item_list:
        name = line_name
        section_name = item.loc_name
        bus1 = next(buses_gen)
        bus2 = next(buses_gen)
        sid = create_line_normal(net=net, item=item, bus1=bus1, bus2=bus2, name=name, parallel=parallel,
                                 is_unbalanced=is_unbalanced, ac=True)
        sid_list.append(sid)
        net.line.at[sid, "section"] = section_name
        net.res_line.at[sid, "pf_loading"] = line_loading

        if coords:
            try:
                scaling_factor = sum(sec_len) / calc_len_coords(coords)
                sec_coords = get_section_coords(coords, sec_len=item.dline, start_len=item.rellen,
                                                scale_factor=scaling_factor)
                net.line.loc[sid, 'geo'] = geojson.dumps(geojson.LineString(sec_coords))
                # p1 = sec_coords[0]
                # p2 = sec_coords[-1]
                net.bus.loc[bus2, ['geo']] = geojson.dumps(geojson.Point(sec_coords[-1]))
            except ZeroDivisionError:
                logger.warning("Could not generate geodata for line sections!")

    return sid_list


def create_line_no_sections(net, main_item, item_list, bus1, bus2, coords, is_unbalanced, ac, **kwargs):
    if not ac:
        raise NotImplementedError("Creating DC lines with sections as DC lines without sections not implemented")

    line_name = main_item.loc_name

    sec_len = [item.dline for item in item_list]
    total_len = sum(sec_len)
    weights = [l / total_len for l in sec_len]

    df = [item.fline for item in item_list]
    parallel = [1 for item in item_list]
    max_i_ka = min([item.Inom * p * d if item.Inom != 0 else 1e-3 for item, p, d in zip(item_list, parallel, df)])
    r_ohm_per_km = sum([item.R1 for item in item_list]) / total_len
    x_ohm_per_km = sum([item.X1 for item in item_list]) / total_len
    c_nf_per_km = sum([item.C1 * 1e3 for item in item_list]) / total_len  # internal unit for C in PF is uF
    # g_us_per_km = sum([item.G1 for item in item_list]) / total_len
    r0_ohm_per_km = sum([item.R0 for item in item_list]) / total_len
    x0_ohm_per_km = sum([item.X0 for item in item_list]) / total_len
    c0_nf_per_km = sum([item.C0 * 1e3 for item in item_list]) / total_len  # internal unit for C in PF is uF
    # g0_us_per_km = sum([item.G0 for item in item_list]) / total_len
    # r_ohm_per_km = sum([item.rline / p * w for item, p, w in zip(item_list, parallel, weights)])
    # x_ohm_per_km = sum([item.xline / p * w for item, p, w in zip(item_list, parallel, weights)])
    # c_nf_per_km = sum([item.cline * item.frnom / 50 * 1e3 / p * w for item, p, w in zip(item_list, parallel, weights)])  # internal unit for C in PF is uF
    # g_us_per_km = sum([item.gline / p * w for item, p, w in zip(item_list, parallel, weights)])
    # r0_ohm_per_km = sum([item.rline0 / p * w for item, p, w in zip(item_list, parallel, weights)])
    # x0_ohm_per_km = sum([item.xline0 / p * w for item, p, w in zip(item_list, parallel, weights)])
    # c0_nf_per_km = sum([item.cline0 * item.frnom / 50 * 1e3 / p * w for item, p, w in zip(item_list, parallel, weights)])  # internal unit for C in PF is uF
    # g0_us_per_km = sum([item.gline0 / p * w for item, p, w in zip(item_list, parallel, weights)])
    # type_list = [item.cohl_ for item in item_list]

    g_us_per_km = 0.
    g0_us_per_km = 0.
    endtemp_degree = None

    # endtemp_degree = max([item.rtemp for item in item_list])
    # q_mm2 = sum([item.qurs * p * w for item, p, w in zip(item_list, parallel, weights)])
    alpha = sum([item.alpha / p * w for item, p, w in zip(item_list, parallel, weights)]) / total_len
    # alpha_final = [item.alpha / p * w for item, p, w in zip(item_list, parallel, weights)]
    # max_temperature_degree_celsius = min([item.tmax for item in item_list])
    temperature_degree_celsius = max([item.Top for item in item_list])

    lid = create_line_from_parameters(net=net, from_bus=bus1, to_bus=bus2, length_km=total_len,
                                      r_ohm_per_km=r_ohm_per_km, x_ohm_per_km=x_ohm_per_km, c_nf_per_km=c_nf_per_km,
                                      max_i_ka=max_i_ka, name=line_name, type=None, geodata=coords,
                                      g_us_per_km=g_us_per_km, alpha=alpha, parallel=main_item.nlnum,
                                      temperature_degree_celsius=temperature_degree_celsius,
                                      r0_ohm_per_km=r0_ohm_per_km, x0_ohm_per_km=x0_ohm_per_km,
                                      c0_nf_per_km=c0_nf_per_km, g0_us_per_km=g0_us_per_km,
                                      endtemp_degree=endtemp_degree)

    net.line.loc[lid, 'description'] = ' \n '.join(main_item.desc) if len(main_item.desc) > 0 else ''
    if hasattr(main_item, "cimRdfId"):
        chr_name = main_item.cimRdfId
        if chr_name is not None and len(chr_name) > 0:
            net["line"].loc[lid, 'origin_id'] = chr_name[0]

    get_pf_line_results(net, main_item, lid, is_unbalanced, ac)

    return lid


def create_line_normal(net, item, bus1, bus2, name, parallel, is_unbalanced, ac, geodata=None):
    pf_type = item.typ_id
    std_type, type_created = create_line_type(net=net, item=pf_type,
                                              cable_in_air=item.inAir if item.HasAttribute(
                                                  'inAir') else False)

    params = {
        'name': name,
        'in_service': not bool(item.outserv),
        'length_km': item.dline,
        'df': item.fline,
        'parallel': parallel,
        'alpha': pf_type.alpha if pf_type is not None else None,
        'temperature_degree_celsius': item.Top,
        'geodata': geodata
    }

    if std_type is not None:  # and not is_unbalanced:delete later
        params["std_type"] = std_type
        logger.debug('creating normal line with type <%s>' % std_type)
        if ac:
            lid = create_line(net, from_bus=bus1, to_bus=bus2, **params)
            net.line.loc[lid, "endtemp_degree"] = pf_type.rtemp
        else:
            lid = create_line_dc(net, from_bus_dc=bus1, to_bus_dc=bus2, **params)
            net.line_dc.loc[lid, "endtemp_degree"] = pf_type.rtemp
    else:
        logger.debug('creating normal line <%s> from parameters' % name)
        r_ohm = item.R1

        params.update({
            'r_ohm_per_km': r_ohm / params['length_km'],
            'max_i_ka': item.Inom if item.Inom != 0 else 1e-3,
            'alpha': pf_type.alpha if pf_type is not None else None
        })
        if ac:
            x_ohm, c_nf = item.X1, item.C1
            r0_ohm, x0_ohm, c0_nf = item.R0, item.X0, item.C0

            if r_ohm == 0 and x_ohm == 0 and c_nf == 0:
                logger.error('Incomplete data for line "%s": missing type and '
                             'missing parameters R, X, C' % name)
            if r0_ohm == 0 and x0_ohm == 0 and c0_nf == 0:
                logger.error('Incomplete data for line "%s": missing type and '
                             'missing parameters R0, X0, C0' % name)

            params.update({
                'x_ohm_per_km': x_ohm / params['length_km'],
                'c_nf_per_km': c_nf / params['length_km'] * 1e3,  # internal unit for C in PF is uF
                'r0_ohm_per_km': r0_ohm / params['length_km'],
                'x0_ohm_per_km': x0_ohm / params['length_km'],
                'c0_nf_per_km': c0_nf / params['length_km'] * 1e3  # internal unit for C in PF is uF,
            })

            coupling = item.c_ptow
            if coupling is not None:
                coupling_type = coupling.GetClassName()
                if coupling_type == 'TypCabsys':
                    # line is part of "Cable System"
                    params['type'] = 'cs'
                elif coupling_type == 'ElmTow':
                    params['type'] = 'ol'
                else:
                    params['type'] = None
            else:
                params['type'] = None

            lid = create_line_from_parameters(net=net, from_bus=bus1, to_bus=bus2, **params)
        else:
            lid = create_line_dc_from_parameters(net, from_bus_dc=bus1, to_bus_dc=bus2, **params)

    net["line" if ac else "line_dc"].loc[lid, 'description'] = ' \n '.join(item.desc) if len(item.desc) > 0 else ''
    if hasattr(item, "cimRdfId"):
        chr_name = item.cimRdfId
        if chr_name is not None and len(chr_name) > 0:
            net["line" if ac else "line_dc"].loc[lid, 'origin_id'] = chr_name[0]

    get_pf_line_results(net, item, lid, is_unbalanced, ac)

    return lid


def get_pf_line_results(net, item, lid, is_unbalanced, ac):
    if is_unbalanced:
        line_type = "res_line_3ph"
        result_variables = {
            "pf_i_a_from_ka": "m:I:bus1:A",
            "pf_i_a_to_ka": "m:I:bus2:A",
            "pf_i_b_from_ka": "m:I:bus1:B",
            "pf_i_b_to_ka": "m:I:bus2:B",
            "pf_i_c_from_ka": "m:I:bus1:C",
            "pf_i_c_to_ka": "m:I:bus2:C",
            "pf_i_n_from_ka": "m:I0x3:bus1",
            "pf_i_n_to_ka": "m:I0x3:bus2",
            "pf_loading_percent": "c:loading",
        }
    elif ac:
        line_type = "res_line"
        result_variables = {"pf_loading": "c:loading"}
    else:
        line_type = "res_line_dc"
        result_variables = {"pf_loading": "c:loading"}

    for res_var_pp, res_var_pf in result_variables.items():
        res = np.nan
        if item.HasResults(-1):  # -1 for 'c' results (whatever that is...)
            res = item.GetAttribute(res_var_pf)
        net[line_type].at[lid, res_var_pp] = res


def create_line_type(net, item, cable_in_air=False):
    # return False if no line type has been created
    # return True if a new line type has been created

    if item is None:
        logger.warning('create_line_type: no item given! Be sure you can deal with None!')
        return None, False

    ac = item.systp == 0
    # pf_folder = item.fold_id.split('IntPrjfolder')[-1]
    pf_folder = item.fold_id.loc_name
    name = "%s\\%s" % (pf_folder, item.loc_name) if not cable_in_air else "%s\\%s_%s" % (
        pf_folder, item.loc_name, 'air')
    if std_type_exists(net, name, "line" if ac else "line_dc"):
        logger.debug('type <%s> exists already' % name)
        return name, False

    line_or_cable = 'cs' if item.cohl_ == 0 else 'ol'

    max_i_ka = item.sline if not cable_in_air else item.InomAir
    if ac:
        type_data = {
            "r_ohm_per_km": item.rline,
            "x_ohm_per_km": item.xline,
            "c_nf_per_km": item.cline * item.frnom / 50 * 1e3,  # internal unit for C in PF is uF
            "q_mm2": item.qurs,
            "max_i_ka": max_i_ka if max_i_ka != 0 else 1e-3,
            "endtemp_degree": item.rtemp,
            "type": line_or_cable,
            "r0_ohm_per_km": item.rline0,
            "x0_ohm_per_km": item.xline0,
            "c0_nf_per_km": item.cline0 * item.frnom / 50 * 1e3,  # internal unit for C in PF is uF
            "alpha": item.alpha
        }
        create_std_type(net, type_data, name, "line")
        logger.debug('>> created line type <%s>' % name)
    else:
        type_data = {
            "r_ohm_per_km": item.rline,
            "q_mm2": item.qurs,
            "max_i_ka": max_i_ka if max_i_ka != 0 else 1e-3,
            "type": line_or_cable,
            "alpha": item.alpha
        }
        create_std_type(net, type_data, name, "line_dc")
        logger.debug('>> created line_dc type <%s>' % name)

    return name, True


def monopolar_in_service(item):
    in_service = not bool(item.outserv)

    # False if open, True if closed, None if no switch
    switch_is_closed, _, _ = import_switch(item, 0)
    if switch_is_closed is not None:
        logger.debug('element in service: <%s>, switch is closed: <%s>' %
                     (in_service, switch_is_closed))
        # if switch is open, in_sevice becomes False
        in_service = in_service and switch_is_closed
    return in_service


def create_ext_net(net, item, pv_as_slack, is_unbalanced):
    name = item.loc_name
    logger.debug('>> creating ext_grid <%s>' % name)

    try:
        bus1, _ = get_connection_nodes(net, item, 1)
    except IndexError:
        logger.error("Cannot add Xnet '%s': not connected" % name)
        return

    logger.debug('found bus <%d> in net' % bus1)

    in_service = monopolar_in_service(item)

    # implement kW!..
    p_mw = item.pgini
    q_mvar = item.qgini
    logger.debug('p_mw = %.3f, q_mvar = %.3f' % (p_mw, q_mvar))

    # implementation for other elements that should be created as xnet
    s_max = item.snss if item.HasAttribute('snss') else item.Pmax_uc \
        if item.HasAttribute('Pmax_uc') else np.nan
    # needed change in create.py: line 570 - added sk_min_mva in list of params
    s_min = item.snssmin if item.HasAttribute('snssmin') else item.Pmin_uc \
        if item.HasAttribute('Pmin_uc') else np.nan

    rx_max = item.rntxn if item.HasAttribute('rntxn') else np.nan
    rx_min = item.rntxnmin if item.HasAttribute('rntxnmin') else np.nan

    vm_set_pu = item.usetp
    phi = item.phiini
    node_type = item.bustp if item.HasAttribute('bustp') else np.nan

    # create...
    if node_type == 'PQ':
        logger.debug('node type is "PQ", creating sgen')
        xid = create_sgen(net, bus1, p_mw=p_mw, q_mvar=q_mvar, name=name,
                          in_service=in_service)
        elm = 'sgen'
    elif node_type == 'PV' and not pv_as_slack:
        logger.debug('node type is "PV" and pv_as_slack is False, creating gen')
        xid = create_gen(net, bus1, p_mw=p_mw, vm_pu=vm_set_pu, name=name,
                         in_service=in_service)
        elm = 'gen'
    else:
        logger.debug('node type is <%s>, pv_as_slack=%s, creating ext_grid' % (node_type,
                                                                               pv_as_slack))
        xid = create_ext_grid(net, bus=bus1, name=name, vm_pu=vm_set_pu,
                              va_degree=phi, s_sc_max_mva=s_max,
                              s_sc_min_mva=s_min, rx_max=rx_max, rx_min=rx_min,
                              in_service=in_service)
        try:
            net.ext_grid.loc[xid, "r0x0_max"] = item.r0tx0
            net.ext_grid.loc[xid, "x0x_max"] = item.x0tx1
            net.ext_grid.loc[xid, "r0x0_min"] = item.r0tx0min
            net.ext_grid.loc[xid, "x0x_min"] = item.x0tx1min
        except AttributeError:
            pass
        elm = 'ext_grid'

    get_pf_ext_grid_results(net, item, xid, is_unbalanced)

    # if item.HasResults(0):  # 'm' results...
    #     # sm:r, sm:i don't work...
    #     logger.debug('<%s> has results' % name)
    #     net['res_' + elm].at[xid, "pf_p"] = item.GetAttribute('m:P:bus1')
    #     net['res_' + elm].at[xid, "pf_q"] = item.GetAttribute('m:Q:bus1')
    # else:
    #     net['res_' + elm].at[xid, "pf_p"] = np.nan
    #     net['res_' + elm].at[xid, "pf_q"] = np.nan

    # logger.debug('added pf_p and pf_q to {} {}: {}'.format(elm, xid, net['res_' + elm].loc[
    #     xid, ["pf_p", 'pf_q']].values))

    net[elm].loc[xid, 'description'] = ' \n '.join(item.desc) if len(item.desc) > 0 else ''

    add_additional_attributes(item, net, element=elm, element_id=xid,
                              attr_dict={"for_name": "equipment", "cimRdfId": "origin_id", "cpSite.loc_name": "site"})

    if item.pQlimType:
        id = create_q_capability_curve(net, item.pQlimType)
        net[elm].loc[xid, 'id_q_capability_characteristic'] = id
        net[elm].loc[xid, 'reactive_capability_curve'] = True
        net[elm].loc[xid, 'curve_style'] = 'straightLineYValues'

    return xid


def get_pf_ext_grid_results(net, item, xid, is_unbalanced):
    ext_grid_type = None
    result_variables = None
    if is_unbalanced:
        ext_grid_type = "res_ext_grid_3ph"
        result_variables = {
            "pf_p_a": "m:P:bus1:A",
            "pf_q_a": "m:Q:bus1:A",
            "pf_p_b": "m:P:bus1:B",
            "pf_q_b": "m:Q:bus1:B",
            "pf_p_c": "m:P:bus1:C",
            "pf_q_c": "m:Q:bus1:C",
        }
    else:
        ext_grid_type = "res_ext_grid"
        result_variables = {
            "pf_p": "m:P:bus1",
            "pf_q": "m:Q:bus1"
        }

    for res_var_pp, res_var_pf in result_variables.items():
        res = np.nan
        if item.HasResults(0):
            res = item.GetAttribute(res_var_pf)
        net[ext_grid_type].at[xid, res_var_pp] = res


def map_power_var(pf_var, map_var):
    """
    Returns additional variables from pf_variable_p_xxxx
    Args:
        pf_var: pf_variable_p_xxxx
        map_var: 'q' or 's'

    Returns: pf_variable as string

    """

    vars = {
        'q': {
            'plini': 'qlini',
            'plini_a': 'qlini_a',
            'm:P:bus1': 'm:Q:bus1',
            'pgini': 'qgini',
            'pgini_a': 'qgini_a'
        },
        's': {
            'plini': 'slini',
            'plini_a': 'slini_a',
            'm:P:bus1': 'm:S:bus1',
            'pgini': 'sgini',
            'pgini_a': 'sgini_a'
        },
        'sn': {
            'plini': 'sgn',
            'plini_a': 'sgn',
            'm:P:bus1': 'sgn',
            'pgini': 'sgn',
            'pgini_a': 'sgn'
        }
    }

    return vars[map_var][pf_var]


def map_type_var(pf_load_type):
    load_type = {
        "3PH PH-E": "wye",
        "3PH-'YN'": "wye",
        "3PH-'D'": "delta"
    }
    return load_type[pf_load_type]


def map_sgen_type_var(pf_sgen_type):
    sgen_type = {
        0: "wye",
        1: "wye",
        2: "wye"
    }
    return sgen_type[pf_sgen_type]


def get_power_multiplier(item, var):
    if item.outserv:
        return 1.
    if var == "m:P:bus1" and not item.HasResults():
        return 1.
        # raise UserWarning(f"{item} does not have results - cannot get power multiplier")
    exponent = item.GetAttributeUnit(var)
    if exponent.startswith('k'):
        multiplier = 1e-3
    elif exponent.startswith('M'):
        multiplier = 1
    else:
        raise UserWarning("unknown exponent %s" % exponent)
    # print(item.loc_name, exponent, multiplier)
    return multiplier


def ask_load_params(item, pf_variable_p_loads, dict_net, variables):
    multiplier = get_power_multiplier(item, pf_variable_p_loads)
    params = ADict()
    if pf_variable_p_loads == 'm:P:bus1' and not item.HasResults(0):
        raise RuntimeError('load %s does not have results and is ignored' % item.loc_name)
    if 'p_mw' in variables:
        params.p_mw = item.GetAttribute(pf_variable_p_loads) * multiplier
    if 'q_mvar' in variables:
        params.q_mvar = item.GetAttribute(map_power_var(pf_variable_p_loads, 'q')) * multiplier
    if 'sn_mva' in variables:
        params.sn_mva = item.GetAttribute(map_power_var(pf_variable_p_loads, 's')) * multiplier

        kap = -1 if item.pf_recap == 1 else 1
        try:
            params.q_mvar = kap * np.sqrt(params.sn_mva ** 2 - params.p_mw ** 2)
        except Exception as err:
            logger.error(
                'While creating load, error occurred for calculation of q_mvar: %s, %s' %
                (params, err))
            raise err
        logger.debug('load parameters: %s' % params)

    global_scaling = dict_net['global_parameters']['global_load_scaling']
    if item.GetClassName()== "ElmLodlvp":
        scale = 1 # Elmlodlvp no scale0, scaling set on 1
    else:
        scale = item.scale0
    params.scaling = global_scaling * scale \
        if pf_variable_p_loads == 'plini' else 1
    if item.HasAttribute('zonefact'):
        params.scaling *= item.zonefact

    # p_mw = p_mw, q_mvar = q_mvar, scaling = scaling

    return params


def ask_unbalanced_load_params(item, pf_variable_p_loads, dict_net, variables):
    params = ADict()
    if pf_variable_p_loads == 'm:P:bus1' and not item.HasResults(0):
        raise RuntimeError('load %s does not have results and is ignored' % item.loc_name)
    if 'p_mw' in variables:
        params.p_a_mw = item.GetAttribute(pf_variable_p_loads + "r")
        params.p_b_mw = item.GetAttribute(pf_variable_p_loads + "s")
        params.p_c_mw = item.GetAttribute(pf_variable_p_loads + "t")
    if 'q_mvar' in variables:
        params.q_a_mvar = item.GetAttribute(map_power_var(pf_variable_p_loads, 'q') + "r")
        params.q_b_mvar = item.GetAttribute(map_power_var(pf_variable_p_loads, 'q') + "s")
        params.q_c_mvar = item.GetAttribute(map_power_var(pf_variable_p_loads, 'q') + "t")
    if 'sn_mva' in variables:
        params.sn_a_mva = item.GetAttribute(map_power_var(pf_variable_p_loads, 's') + "r")
        params.sn_b_mva = item.GetAttribute(map_power_var(pf_variable_p_loads, 's') + "s")
        params.sn_c_mva = item.GetAttribute(map_power_var(pf_variable_p_loads, 's') + "t")

        kap = -1 if item.pf_recap == 1 else 1
        try:
            params.q_mvar = kap * np.sqrt(params.sn_mva ** 2 - params.p_mw ** 2)
        except Exception as err:
            logger.error(
                'While creating load, error occurred for calculation of q_mvar: %s, %s' %
                (params, err))
            raise err
        logger.debug('load parameters: %s' % params)

    global_scaling = dict_net['global_parameters']['global_load_scaling']
    params.scaling = global_scaling * item.scale0 \
        if pf_variable_p_loads == 'plini' else 1
    if item.HasAttribute('zonefact'):
        params.scaling *= item.zonefact

    return params


def find_section(load, sections):
    tot_len = 0
    for s in sections:
        tot_len += s.dline
        if tot_len >= load.lneposkm:
            break
    else:
        raise RuntimeError('could not find section for load %s' % load)
    return s


def make_split_dict(line):
    # für jede einzelne line
    sections = line.GetContents('*.ElmLnesec')
    loads = line.GetContents('*.ElmLodlvp')
    if len(loads) > 0:
        loads.sort(key=lambda x: x.lneposkm)
    else:
        return {}

    split_dict = {}
    if len(sections) > 0:
        sections.sort(key=lambda x: x.index)
        for load in loads:
            section = find_section(load, sections)
            split_dict[section] = split_dict.get(section, []).append(load)

    else:
        for load in loads:
            split_dict[line] = split_dict.get(line, []).append(load)
    return split_dict


def split_line_add_bus(net, split_dict):
    for line, loads in split_dict.items():
        # here we throw the stones
        if len(loads) == 0:
            continue
        loads = loads.sort(key=lambda x: x.lneposkm)
        lix = line_dict[line]
        coords = net.line.at[lix, 'coords']
        tot_len = calc_len_coords(coords)
        scale_factor = line.dline / tot_len

        start_len = 0
        list_coords = []
        len_sections = []
        list_bus_coords = []
        temp_len = 0
        for load in loads:
            sec_len = load.lneposkm - start_len
            temp_len += sec_len
            sec_coords = get_section_coords(coords, sec_len, start_len, scale_factor)
            list_coords.append(sec_coords)
            len_sections.append(sec_len)
            list_bus_coords.append(sec_coords[-1])
            start_len = load.lneposkm

        ## not sure if this is necessary
        # if temp_len < line.dline:
        #     # the last piece of line
        #     sec_len = line.dline - start_len
        #     sec_coords = get_section_coords(coords, sec_len, start_len, scale_factor)
        #     list_coords.append(sec_coords)
        #     len_sections.append(sec_len)

        # it's time to collect the stones
        # get bus voltage
        vn_kv = net.bus.at[net.line.at[lix, 'from_bus'], 'vn_kv']

        for i in range(len(len_sections)):
            # create bus
            name = 'Muff Partial Load'
            bus = create_bus(net, name=name, vn_kv=vn_kv, geodata=list_bus_coords[i])
            # create new line
            from_bus = net.line.at[lix, 'from_bus']
            to_bus = net.line.at[lix, 'to_bus']
            std_type = net.line.at[lix, 'std_type']
            name = net.line.at[lix, 'name']
            new_lix = create_line(net, from_bus=from_bus, to_bus=to_bus,
                                  length_km=len_sections[i],
                                  std_type=std_type, name=name)
            # change old line
            net.line.at[lix, 'to_bus'] = bus
            net.line.at[lix, 'length_km'] = net.line.at[lix, 'length_km'] - len_sections[i]
            pass


def split_line_add_bus_old(net, item, parent):
    # get position at line
    # find line section
    previous_sec_len = 0
    sections = parent.GetContents('*.ElmLnesec')
    sections.sort(key=lambda x: x.index)  # to ensure they are in correct order
    if len(sections) == 0:
        # cool! no sections - split the line
        sec = parent
        has_sections = False
        logger.debug('line has no sections')
    else:
        has_sections = True
        logger.debug('line has %d sections' % len(sections))
        for s in sections:
            logger.debug('section start: %s, load pos: %s, section end: %s' % (
                s.rellen, item.lneposkm, s.dline))
            if s.rellen <= item.lneposkm <= s.rellen + s.dline:
                sec = s
                logger.debug('found section: %s' % sec)
                break
            else:
                previous_sec_len += s.dline
        else:
            raise RuntimeError("could not find section where ElmLodlvp %s belongs" % item.loc_name)

    # found section in powerfactory
    # at this point the section can be split by other loads and its length can vary
    # now find section in pandapower net
    if has_sections:
        sid = net.line.loc[
            (net.line.name == parent.loc_name) & (net.line.section == sec.loc_name)].index
        logger.debug('index of section in net: %s' % sid)
    else:
        sid = net.line.loc[(net.line.name == parent.loc_name)].index
        logger.debug('index of line in net: %s' % sid)
    # check
    if len(sid) > 1:
        # section_idx is 0, 1, ...
        for m in range(len(sid)):
            # find the correct section for lodlvp
            temp_lines = net.line.loc[sid]
            logger.debug('temp_lines: %s' % temp_lines)
            temp_sec_len = float(temp_lines.loc[temp_lines.section_idx == m, 'length_km'])
            logger.debug('temp_sec_len of sec nr. %d: %.3f' % (m, temp_sec_len))
            if (temp_sec_len + previous_sec_len) >= item.lneposkm:
                # temp_section = temp_lines.query('section_idx == @m')
                # sid = temp_lines[temp_lines.section_idx == m].index.values[0]
                sid = sid[m]
                logger.debug('found section for creating lodlvp: %d' % sid)
                break
            else:
                previous_sec_len += temp_sec_len
        else:
            raise RuntimeError(
                "could not find line or section where ElmLodlvp %s belongs: multiple indices "
                "found in net and none of them is good" % item.loc_name)
    elif len(sid) == 0:
        raise RuntimeError(
            "could not find line or section where ElmLodlvp %s belongs: no index found in net" %
            item.loc_name)
    else:
        sid = sid.values[0]
        logger.debug('index is unique: %d' % sid)

    # new line lengths
    tot_len = net.line.at[sid, 'length_km']
    sec_len_a = item.lneposkm - previous_sec_len
    sec_len_b = tot_len - sec_len_a
    logger.debug('total length: %.3f, a: %.3f, b:%.3f' % (tot_len, sec_len_a, sec_len_b))
    if sec_len_b < 0:
        raise RuntimeError('incorrect length for section %s: %.3f' % (sec, sec_len_b))

    # get coords
    if net.line.at[sid, 'geo'].notna():
        logger.debug('line has coords')
        coords = geojson.utils.coords(geojson.loads(net.line.at[sid, 'geo']))
        logger.debug('old geodata of line %d: %s' % (sid, coords))

        # get coords for 2 split lines
        coords_len = calc_len_coords(coords)
        scale_factor = parent.dline / coords_len  # scale = real_len / coords_len
        coords_a = get_section_coords(coords, sec_len_a, 0, scale_factor)
        coords_b = get_section_coords(coords, sec_len_b, sec_len_a, scale_factor)
        logger.debug('new coords: %s; %s' % (coords_a, coords_b))

        # get bus coords
        bus_coords = tuple(coords_b[0])
        logger.debug('new bus coords: %.3f, %.3f' % bus_coords)
    else:
        logger.debug('line has no coords')
        bus_coords = None
        coords_a = None
        coords_b = None

    if sec_len_b > 0:
        # create new bus
        vn_kv = net.bus.at[net.line.at[sid, 'from_bus'], 'vn_kv']
        name = 'LodLV-%s' % item.loc_name
        bus = create_bus(net, vn_kv=vn_kv, name=name, geodata=bus_coords, type='n')
        net.bus.loc[bus, 'description'] = 'Partial load %s = %.3f kW' % (item.loc_name, item.plini)
        logger.debug('created new bus in net: %s' % net.bus.loc[bus])

        # create new line
        lid = create_line(
            net,
            from_bus=bus,
            to_bus=net.line.at[sid, 'to_bus'],
            length_km=sec_len_b,
            std_type=net.line.at[sid, 'std_type'],
            name=net.line.at[sid, 'name'],
            df=net.line.at[sid, 'df'],
            geodata=coords_b
        )
        net.line.at[lid, 'section'] = net.line.at[sid, 'section']
        if not net.line.loc[sid, 'section_idx']:
            net.line.loc[sid, 'section_idx'] = 0

        net.line.loc[lid, 'section_idx'] = net.line.at[sid, 'section_idx'] + 1

        logger.debug('old line: %s' % net.line.loc[sid])
        logger.debug('new line: %s' % net.line.loc[lid])

        net.line.at[sid, 'to_bus'] = bus
        net.line.at[sid, 'length_km'] = sec_len_a
        net.line.at[sid, 'geo'] = geojson.dumps(geojson.LineString(coords_a))
        logger.debug('changed: %s' % net.line.loc[sid])
    else:
        # no new bus/line are created: take the to_bus
        bus = net.line.at[sid, 'to_bus']
    return bus


def create_pp_load(net, item, pf_variable_p_loads, dict_net, is_unbalanced):
    # params collects the input parameters for the create function
    params = ADict()
    bus_is_known = False
    params.name = item.loc_name
    load_class = item.GetClassName()
    logger.debug('>> creating load <%s.%s>' % (params.name, load_class))

    is_unbalanced = item.i_sym

    ask = ask_unbalanced_load_params if is_unbalanced else ask_load_params

    if load_class == 'ElmLodlv':
        try:
            params.update(ask(item, pf_variable_p_loads, dict_net=dict_net,
                              variables=('p_mw', 'sn_mva'))) # 'chr_name'
            if bool(item.GetAttribute('e:cHasPartLod')): #item.HasAttribute('e:cHasPartLod'):
                params['partial_loads_included']=True
            else: 
                params['partial_loads_included']=False
                
        except Exception as err:
            logger.error("m:P:bus1 and m:Q:bus1 should be used with ElmLodlv")
            logger.error('While creating load %s, error occurred for '
                         'calculation of q_mvar: %s, %s' % (item, params, err))
            raise err

    elif load_class == 'ElmLodmv':
        params.update(ask(item, pf_variable_p_loads=pf_variable_p_loads,
                          dict_net=dict_net, variables=('p_mw', 'sn_mva')))

    elif load_class == 'ElmLod':
        params.update(ask(item, pf_variable_p_loads=pf_variable_p_loads,
                          dict_net=dict_net, variables=('p_mw', 'q_mvar')))
        load_type = item.typ_id
        if load_type is None:
            params["const_z_p_percent"] = 100
        else:
            used_e_p = set()
            used_e_q = set()
            for cc_p, ee_p, cc_q, ee_q in zip(("aP", "bP", "cP"), ("kpu0", "kpu1", "kpu"),
                                              ("aQ", "bQ", "cQ"), ("kqu0", "kqu1", "kqu")):

                c_p = load_type.GetAttribute(cc_p)
                e_p = load_type.GetAttribute(ee_p)
                c_q = load_type.GetAttribute(cc_q)
                e_q = load_type.GetAttribute(ee_q)

                if c_p:  # check whether c_p is 0 or not
                    if e_p not in {0, 1, 2} or e_p in used_e_p:
                        raise UserWarning(
                            f"Load {item.loc_name} ({load_class}) unsupported voltage dependency configuration")
                    used_e_p.add(e_p)

                if c_q:
                    if e_q not in {0, 1, 2} or e_q in used_e_q:
                        raise UserWarning(
                            f"Load {item.loc_name} ({load_class}) unsupported voltage dependency configuration")
                    used_e_q.add(e_q)

            i_p = 0
            z_p = 0
            i_q = 0
            z_q = 0
            for cc_p, ee_p, cc_q, ee_q in zip(("aP", "bP", "cP"), ("kpu0", "kpu1", "kpu"),
                                              ("aQ", "bQ", "cQ"), ("kqu0", "kqu1", "kqu")):

                c_p = load_type.GetAttribute(cc_p)
                e_p = load_type.GetAttribute(ee_p)
                if e_p == 1:
                    i_p += 100 * c_p
                elif e_p == 2:
                    z_p += 100 * c_p

                c_q = load_type.GetAttribute(cc_q)
                e_q = load_type.GetAttribute(ee_q)
                if e_q == 1:
                    i_q += 100 * c_q
                elif e_q == 2:
                    z_q += 100 * c_q

            params["const_i_p_percent"] = i_p
            params["const_z_p_percent"] = z_p
            params["const_i_q_percent"] = i_q
            params["const_z_q_percent"] = z_q

    ### added
    elif load_class == 'ElmLodlvp':
        params.update(ask(item, pf_variable_p_loads, dict_net=dict_net,
                                      variables=('p_mw','sn_mva')))
        parent = item.GetParent()
        parent_class = parent.GetClassName()
        logger.debug('parent class name of ElmLodlvp: %s' % parent_class)
        if parent_class == 'ElmLodlv':
            # set parent load out of service
            net.load.loc[net.load.name==parent.loc_name, 'in_service'] = False
            params['parent_load_index'] = net.load.loc[net.load.name == parent.loc_name].index.tolist()[0]
            bus_is_known = True
            params['bus'] = net.load.loc[net.load.name==parent.loc_name, 'bus'].values[0]
        
            # check for night storange heater
            if item.pnight!=0:
                if item.plini==0:
                    # there is a extra Elmlodlvp only containing the night storage heater
                    scale_p_night = dict_net['lvp_params']['scPnight'] / 100
                    params['p_mw'] = item.pnight*scale_p_night / 1000 # is given in kW, we need MW
                else: 
                    logger.warning(
                        'item <%s> has a night storange heater integrated and a load '
                        '- not implemented yet!' % (item.loc_name))
                              
        # elif parent_class == 'ElmLne':
        #     logger.debug('creating load that is part of line %s' % parent)
        #     params.update(ask(item, pf_variable_p_loads=pf_variable_p_loads,
        #                       dict_net=dict_net, variables=('p_mw', 'sn_mva')))
        #     params.name += '(%s)' % parent.loc_name
        #     split_dict = make_split_dict(parent)
        #     # todo remake this
        #     params.bus = split_line_add_bus(net, split_dict)
        #     bus_is_known = True
        #     logger.debug('created bus <%d> in net and changed lines' % params.bus)
        else:
            raise NotImplementedError('ElmLodlvp as part of %s not implemented' % parent)

    else:
        logger.warning(
            'item <%s> not imported - <%s> not implemented yet!' % (item.loc_name, load_class))
        raise RuntimeError('Load <%s> of type <%s> not implemented!' % (item.loc_name, load_class))

    # implement negative load as sgen:
    # if p_mw < 0:
    #     create_sgen_load(net=net, item=item)
    #     return

    if not bus_is_known:
        try:
            params.bus, _ = get_connection_nodes(net, item, 1)
            logger.debug('found bus <%d> in net' % params.bus)
        except IndexError:
            logger.error("Cannot add Load '%s': not connected" % params.name)
            return

    params.in_service = not bool(item.outserv)

    if load_class != 'ElmLodlvp':
        params.in_service = monopolar_in_service(item)

    logger.debug('parameters: %s' % params)

    if is_unbalanced:
        pf_load_type = item.phtech
        params.type = map_type_var(pf_load_type)
    # create...
    try:
        # net, bus, p_mw, q_mvar=0, sn_mva=np.nan, name=None, scaling=1., index=None,
        # in_service=True, type=None
        if is_unbalanced:
            ld = create_asymmetric_load(net, **params)
        else:
            ld = create_load(net, **params)
        logger.debug('created load with index <%d>' % ld)
    except Exception as err:
        logger.error('While creating %s.%s, error occured: %s' % (params.name, load_class, err))
        raise err

    load_type = None

    if is_unbalanced:
        load_type = "asymmetric_load"
    else:
        load_type = "load"

    net[load_type].loc[ld, 'description'] = ' \n '.join(item.desc) if len(item.desc) > 0 else ''
    attr_list = ["sernum", "chr_name"]
    attr_dict = {"for_name": "equipment", "cimRdfId": "origin_id", 'cpSite.loc_name': 'site'}
    if load_class == 'ElmLodlv' or load_class == 'ElmLodlvp':
        attr_list.extend(['pnight', 'cNrCust', 'cPrCust', 'UtilFactor', 'cSmax', 'cSav', 'ccosphi'])
        attr_dict['cpGrid.loc_name'] = 'grid'
    add_additional_attributes(item, net, load_type, ld, attr_dict=attr_dict, attr_list=attr_list)

    get_pf_load_results(net, item, ld, is_unbalanced)
    #    if not is_unbalanced:
    #        if item.HasResults(0):  # 'm' results...
    #            logger.debug('<%s> has results' % params.name)
    #            net["res_load"].at[ld, "pf_p"] = item.GetAttribute('m:P:bus1')
    #            net["res_load"].at[ld, "pf_q"] = item.GetAttribute('m:Q:bus1')
    #        else:
    #            net["res_load"].at[ld, "pf_p"] = np.nan
    #            net["res_load"].at[ld, "pf_q"] = np.nan

    logger.debug('created load <%s> at index <%d>' % (params.name, ld))


def get_pf_load_results(net, item, ld, is_unbalanced):
    load_type = None
    result_variables = None
    if is_unbalanced:
        load_type = "res_asymmetric_load_3ph"
        result_variables = {
            "pf_p_a": "m:P:bus1:A",
            "pf_p_b": "m:P:bus1:B",
            "pf_p_c": "m:P:bus1:C",
            "pf_q_a": "m:Q:bus1:A",
            "pf_q_b": "m:Q:bus1:B",
            "pf_q_c": "m:Q:bus1:C",
        }
    else:
        load_type = "res_load"
        result_variables = {
            "pf_p": "m:P:bus1",
            "pf_q": "m:Q:bus1"
        }

    for res_var_pp, res_var_pf in result_variables.items():
        res = np.nan
        if item.HasResults(0):
            res = item.GetAttribute(res_var_pf) * get_power_multiplier(item, res_var_pf)
        net[load_type].at[ld, res_var_pp] = res


def ask_gen_params(item, pf_variable_p_gen, *vars):
    multiplier = get_power_multiplier(item, pf_variable_p_gen)
    params = ADict()
    if pf_variable_p_gen == 'm:P:bus1' and not item.HasResults(0):
        raise RuntimeError('generator %s does not have results and is ignored' % item.loc_name)
    if 'p_mw' in vars:
        params.p_mw = item.GetAttribute(pf_variable_p_gen) * multiplier
    if 'q_mvar' in vars:
        params.q_mvar = item.GetAttribute(map_power_var(pf_variable_p_gen, 'q')) * multiplier
    if 'sn_mva' in vars:
        params.sn_mva = item.GetAttribute(map_power_var(pf_variable_p_gen, 'sn')) * multiplier

    params.scaling = item.scale0 if pf_variable_p_gen == 'pgini' else 1
    # p_mw = p_mw, q_mvar = q_mvar, scaling = scaling

    return params


def ask_unbalanced_sgen_params(item, pf_variable_p_sgen, *vars):
    params = ADict()
    if pf_variable_p_sgen == 'm:P:bus1' and not item.HasResults(0):
        raise RuntimeError('sgen %s does not have results and is ignored' % item.loc_name)

    technology = item.phtech
    if technology in [0, 1]:  # (0-1: 3PH)
        if 'p_mw' in vars:
            params.p_a_mw = item.GetAttribute(pf_variable_p_sgen) / 3
            params.p_b_mw = item.GetAttribute(pf_variable_p_sgen) / 3
            params.p_c_mw = item.GetAttribute(pf_variable_p_sgen) / 3
        if 'q_mvar' in vars:
            params.q_a_mvar = item.GetAttribute(map_power_var(pf_variable_p_sgen, 'q')) / 3
            params.q_b_mvar = item.GetAttribute(map_power_var(pf_variable_p_sgen, 'q')) / 3
            params.q_c_mvar = item.GetAttribute(map_power_var(pf_variable_p_sgen, 'q')) / 3
    elif technology in [2, 3, 4]:  # (2-4: 1PH)
        if 'p_mw' in vars:
            params.p_a_mw = item.GetAttribute(pf_variable_p_sgen)
            params.p_b_mw = 0
            params.p_c_mw = 0
        if 'q_mvar' in vars:
            params.q_a_mvar = item.GetAttribute(map_power_var(pf_variable_p_sgen, 'q'))
            params.q_b_mvar = 0
            params.q_c_mvar = 0

    if 'sn_mva' in vars:
        params.sn_mva = item.GetAttribute(map_power_var(pf_variable_p_sgen, 's'))

    params.scaling = item.scale0 if pf_variable_p_sgen == 'pgini' else 1
    return params


def create_sgen_genstat(net, item, pv_as_slack, pf_variable_p_gen, dict_net, is_unbalanced, export_ctrl):
    params = ADict()
    categories = {"wgen": "WKA", "pv": "PV", "reng": "REN", "stg": "SGEN"}
    params.name = item.loc_name
    logger.debug('>> creating genstat <%s>' % params)

    av_mode = item.av_mode
    is_reference_machine = bool(item.ip_ctrl)

    ask = ask_unbalanced_sgen_params if is_unbalanced else ask_gen_params

    if is_reference_machine or (av_mode == 'constv' and pv_as_slack):
        logger.info('Genstat <%s> to be imported as external grid' % params.name)
        logger.debug('genstat parameters: %s' % params)
        sg = create_ext_net(net, item=item, pv_as_slack=pv_as_slack, is_unbalanced=is_unbalanced)
        element = 'ext_grid'
    else:
        try:
            params.bus, _ = get_connection_nodes(net, item, 1)
        except:
            logger.error("Cannot add Sgen '%s': not connected" % params.name)
            return

        params.update(ask(item, pf_variable_p_gen, 'p_mw', 'q_mvar', 'sn_mva'))
        logger.debug(f'genstat parameters: {params}')

        params.in_service = monopolar_in_service(item)

        # category (wind, PV, etc):
        if item.GetClassName() == 'ElmPvsys':
            cat = 'PV'
        else:
            try:
                cat = categories[item.aCategory]
            except KeyError:
                cat = None
                logger.debug('sgen <%s> with category <%s> imported as <%s>' %
                             (params.name, item.aCategory, cat))
        # parallel units:
        ngnum = item.ngnum
        logger.debug('%d parallel generators of type %s' % (ngnum, cat))

        for param in params.keys():
            if any(param.startswith(prefix) for prefix in ["p_", "q_", "sn_"]):
                params[param] *= ngnum
        #        params.p_mw *= ngnum
        #        params.q_mvar *= ngnum
        #        params.sn_mva *= ngnum
        if is_unbalanced:
            pf_sgen_type = item.phtech
            params.type = map_sgen_type_var(pf_sgen_type)
        else:
            params.type = cat

        # create...
        pstac = item.c_pstac  # None if station controller is not available
        if pstac is not None and not pstac.outserv and export_ctrl:
            if pstac.i_droop:
                av_mode = 'constq'
            else:
                if pstac.i_ctrl == 0:
                    av_mode = 'constq'
                elif pstac.i_ctrl == 1:
                    av_mode = 'constq'
                elif pstac.i_ctrl == 2:
                    av_mode = 'cosphi'
                    logger.error('Error! av_mode cosphi not implemented')
                    return
                elif pstac.i_ctrl == 3:
                    av_mode = 'tanphi'
                    logger.error('Error! av_mode tanphi not implemented')
                    return
                else:
                    logger.error('Error! av_mode undefined')
                    return
        if av_mode == 'constv' or av_mode == 'vdroop':
            logger.debug('av_mode: %s - creating as gen' % av_mode)
            params.vm_pu = item.usetp
            if pstac is not None and not pstac.outserv and export_ctrl:
                try:
                    params.vm_pu = item.GetAttribute('m:u:bus1')
                except AttributeError:
                    if not pstac.uset_mode:
                        params.vm_pu = pstac.usetp
                    else:
                        params.vm_pu = pstac.cpCtrlNode.vtarget  # Bus target voltage
            if av_mode == 'vdroop':
                try:
                    params.vm_pu = item.GetAttribute('m:u:bus1')
                except AttributeError:
                    pass
                controlled_node = item.bus1
                bus = bus_dict[controlled_node.cterm]
                next_index = net.gen.index[-1] + 1 if len(net.gen) > 0 else 0
                ddroop = item.ddroop + 1e-6 if item.ddroop == 0 else item.ddroop
                if not item.ddroop == 0:
                    bsc = BinarySearchControl(net, name=item.loc_name + "_ctrl", ctrl_in_service=not item.outserv,
                                              output_element="gen", output_variable="vm_pu",
                                              output_element_index=[next_index],
                                              output_element_in_service=[not item.outserv],
                                              output_values_distribution=[1],
                                              input_element="res_gen", input_variable="q_mvar",
                                              input_inverted=[False], gen_Q_response=[1],
                                              input_element_index=[next_index], set_point=item.usetp,
                                              voltage_ctrl=True, bus_idx=bus, tol=1e-5)
                    VDroopControl_local(net, name=item.loc_name + "_ctrl", q_droop_mvar=item.sgn * 100 / ddroop,
                                        q_set_mvar=item.qgini, vm_set_pu_bsc=item.usetp, bus_idx=bus,
                                        controller_idx=bsc.index)
            del params['q_mvar']

            # add reactive and active power limits
            params.min_q_mvar = item.cQ_min
            params.max_q_mvar = item.cQ_max
            params.min_p_mw = item.Pmin_uc
            params.max_p_mw = item.Pmax_uc

            sg = create_gen(net, **params)
            element = 'gen'
        else:
            if is_unbalanced:
                sg = create_asymmetric_sgen(net, **params)
                element = "asymmetric_sgen"
            else:
                if pstac is not None and not pstac.outserv and export_ctrl:
                    try:
                        params['q_mvar'] = item.GetAttribute('m:Q:bus1')
                    except AttributeError:
                        pass
                # add reactive and active power limits
                params.min_q_mvar = item.cQ_min
                params.max_q_mvar = item.cQ_max
                params.min_p_mw = item.Pmin_uc
                params.max_p_mw = item.Pmax_uc

                sg = create_sgen(net, **params)
                element = 'sgen'
    logger.debug('created sgen at index <%d>' % sg)

    net[element].at[sg, 'description'] = ' \n '.join(item.desc) if len(item.desc) > 0 else ''
    add_additional_attributes(item, net, element, sg, attr_dict={"for_name": "equipment", "cpSite.loc_name": "site"},
                              attr_list=["sernum", "chr_name"])
    net[element].at[sg, 'scaling'] = dict_net['global_parameters']['global_generation_scaling'] * item.scale0
    get_pf_sgen_results(net, item, sg, is_unbalanced, element=element)

    if item.pQlimType and element != 'ext_grid':
        id = create_q_capability_curve(net, item.pQlimType)
        net[element].loc[sg, 'id_q_capability_characteristic'] = id
        net[element].loc[sg, 'reactive_capability_curve'] = True
        net[element].loc[sg, 'curve_style'] = 'straightLineYValues'

    logger.debug('created genstat <%s> as element <%s> at index <%d>' % (params.name, element, sg))

    ###########################


#    if is_unbalanced:
#        pf_sgen_type = item.phtech
#        params.type = map_type_var(pf_sgen_type)
#    # create...
#    try:
#        # net, bus, p_mw, q_mvar=0, sn_mva=np.nan, name=None, scaling=1., index=None,
#        # in_service=True, type=None
#        if is_unbalanced:
#            sg = create_asymmetric_sgen(net, **params)
#            logger.info("CREATING UNBALANCED SGEN")
#        else:
#            logger.info("CREATING BALANCED SGEN")
#            sg = create_sgen_genstat(net, **params)
#        logger.debug('created sgen with index <%d>' % sg)
#    except Exception as err:
#        logger.error('While creating %s.%s, error occured: %s' % (params.name, sgen_class, err))
#        raise err
#
#    sgen_type = None
#
#    if is_unbalanced:
#        sgen_type = "asymmetric_sgen"
#    else:
#        sgen_type = "sgen"
#
#    net[sgen_type].loc[sg, 'description'] = ' \n '.join(item.desc) if len(item.desc) > 0 else ''
#    attr_list = ["sernum", "for_name", "chr_name", 'cpSite.loc_name']
#    if sgen_class == 'ElmGenstat':
#        attr_list.extend(['pnight', 'cNrCust', 'cPrCust', 'UtilFactor', 'cSmax', 'cSav', 'ccosphi'])
#    add_additional_attributes(item, net, sgen_type, sg, attr_list=attr_list)
#    get_pf_sgen_results(net, item, sg, is_unbalanced)
#
#
#    logger.debug('created sgen <%s> at index <%d>' % (params.name, sg))

def get_pf_sgen_results(net, item, sg, is_unbalanced, element='sgen'):
    result_variables = None

    if is_unbalanced:
        technology = item.phtech
        sgen_type = "res_asymmetric_sgen_3ph"

        if technology in [0, 1]:
            result_variables = {
                "pf_p_a": "m:P:bus1:A",
                "pf_p_b": "m:P:bus1:B",
                "pf_p_c": "m:P:bus1:C",
                "pf_q_a": "m:Q:bus1:A",
                "pf_q_b": "m:Q:bus1:B",
                "pf_q_c": "m:Q:bus1:C",
            }
        elif technology in [2, 3, 4]:
            result_variables = {
                "pf_p_a": "m:P:bus1:A",
                "pf_p_b": None,
                "pf_p_c": None,
                "pf_q_a": "m:Q:bus1:A",
                "pf_q_b": None,
                "pf_q_c": None,
            }
    else:
        sgen_type = "res_%s" % element
        result_variables = {
            "pf_p": "m:P:bus1",
            "pf_q": "m:Q:bus1"
        }

    for res_var_pp, res_var_pf in result_variables.items():
        res = np.nan
        if item.HasResults(0):
            if res_var_pf is not None:
                res = item.GetAttribute(res_var_pf) * get_power_multiplier(item, res_var_pf)
            else:
                res = np.nan
        net[sgen_type].at[sg, res_var_pp] = res


def create_sgen_neg_load(net, item, pf_variable_p_loads, dict_net):
    raise UserWarning('not used')
    params = ADict()
    #    categories = {"wgen": "WKA", "pv": "PV", "reng": "REN", "stg": "SGEN"}
    # let the category be PV:
    params.type = None
    params.name = item.loc_name
    logger.debug('>> implementing negative load <%s> as sgen' % params.name)
    try:
        params.bus, _ = get_connection_nodes(net, item, 1)
    except IndexError:
        logger.error("Cannot add Sgen '%s': not connected" % params.name)
        return

    params.update(ask_load_params(item, pf_variable_p_loads=pf_variable_p_loads,
                                  dict_net=dict_net, variables=('p_mw', 'q_mvar')))
    # rated S:
    params.sn_mva = math.sqrt(params.p_mw ** 2 + params.q_mvar ** 2)

    logger.debug('negative load parameters: %s' % params)

    params.in_service = monopolar_in_service(item)

    # create...
    sg = create_sgen(net, **params)

    net.sgen.loc[sg, 'description'] = ' \n '.join(item.desc) if len(item.desc) > 0 else ''
    add_additional_attributes(item, net, "sgen", sg, attr_dict={"for_name": "equipment", "cimRdfId": "origin_id",
                                                                "cpSite.loc_name": "site"},
                              attr_list=["sernum", "chr_name"])

    if item.HasResults(0):  # 'm' results...
        logger.debug('<%s> has results' % params.name)
        net.res_sgen.at[sg, "pf_p"] = -item.GetAttribute('m:P:bus1')
        net.res_sgen.at[sg, "pf_q"] = -item.GetAttribute('m:Q:bus1')
    else:
        net.res_sgen.at[sg, "pf_p"] = np.nan
        net.res_sgen.at[sg, "pf_q"] = np.nan

    logger.debug('created load <%s> as sgen at index <%d>' % (params.name, sg))


def create_sgen_sym(net, item, pv_as_slack, pf_variable_p_gen, dict_net, export_ctrl):
    categories = {"wgen": "WKA", "pv": "PV", "reng": "REN", "stg": "SGEN"}
    name = item.loc_name
    sid = None
    element = None
    logger.debug('>> creating synchronous machine <%s>' % name)
    av_mode = item.av_mode
    is_reference_machine = bool(item.ip_ctrl)
    is_motor = bool(item.i_mot)
    global_scaling = dict_net['global_parameters']['global_motor_scaling'] if is_motor else \
        dict_net['global_parameters']['global_generation_scaling']
    multiplier = get_power_multiplier(item, pf_variable_p_gen)

    if is_reference_machine or (av_mode == 'constv' and pv_as_slack):
        logger.info('synchronous machine <%s> to be imported as external grid' % name)
        logger.debug('ref. machine: %d, av_mode: %s, pv as slack: %s' %
                     (is_reference_machine, av_mode, pv_as_slack))
        sid = create_ext_net(net, item=item, pv_as_slack=pv_as_slack, is_unbalanced=False)
        net.ext_grid.loc[sid, 'p_disp_mw'] = -item.pgini * multiplier
        net.ext_grid.loc[sid, 'q_disp_mvar'] = -item.qgini * multiplier
        logger.debug('created ext net with sid <%d>', sid)
        element = 'ext_grid'
    else:
        try:
            bus1, _ = get_connection_nodes(net, item, 1)
        except IndexError:
            logger.error("Cannot add Sgen '%s': not connected" % name)
            return

        logger.debug('sgen <%s> is a %s' % (name, {True: 'motor', False: 'generator'}[is_motor]))

        in_service = monopolar_in_service(item)

        # category (wind, PV, etc):
        try:
            cat = categories[item.aCategory]
        except KeyError:
            cat = 'SGEN'
            logger.debug('sgen <%s> with category <%s> imported as <%s>' %
                         (name, item.aCategory, cat))

        # parallel units:
        ngnum = item.ngnum
        logger.debug('%d parallel generators' % ngnum)

        p_mw = ngnum * item.pgini * multiplier

        pstac = item.c_pstac
        # None if station controller is not available
        if pstac is not None and not pstac.outserv and export_ctrl:
            if pstac.i_droop:
                av_mode = 'constq'
            else:
                i_ctrl = pstac.i_ctrl
                if i_ctrl == 0:
                    av_mode = 'constq'
                elif i_ctrl == 1:
                    av_mode = 'constq'
                elif i_ctrl == 2:
                    av_mode = 'cosphi'
                    logger.error('Error! avmode cosphi not implemented')
                    return
                elif i_ctrl == 3:
                    av_mode = 'tanphi'
                    logger.error('Error! avmode tanphi not implemented')
                    return

        logger.debug('av_mode: %s' % av_mode)
        if av_mode == 'constv':
            logger.debug('creating sym %s as gen' % name)
            vm_pu = item.usetp
<<<<<<< HEAD
            sn_mva = item.typ_id.sgn
            vn_kv = item.typ_id.ugn
            # from p.u. to ohm
            rdss = item.typ_id.rstr * (vn_kv**2 / sn_mva)
            x0_ohm = item.typ_id.x0sy * (vn_kv**2 / sn_mva)
            x2_ohm = item.typ_id.x2sy * (vn_kv**2 / sn_mva)
            r0_ohm = item.typ_id.r0sy * (vn_kv**2 / sn_mva)
            r2_ohm = item.typ_id.r2sy * (vn_kv**2 / sn_mva)
=======
            if pstac is not None and not pstac.outserv and export_ctrl:
                try:
                    vm_pu = item.GetAttribute('m:u:bus1')
                except AttributeError:
                    if not pstac.uset_mode:
                        vm_pu = pstac.usetp
                    else:
                        vm_pu = pstac.cpCtrlNode.vtarget  # Bus target voltage
>>>>>>> 1a894912
            if item.iqtype == 1:
                type = item.typ_id
                sid = create_gen(net, bus=bus1, p_mw=p_mw, vm_pu=vm_pu,
                                 min_q_mvar=type.Q_min, max_q_mvar=type.Q_max,
                                 min_p_mw=item.Pmin_uc, max_p_mw=item.Pmax_uc,
                                 name=name, type=cat, in_service=in_service, scaling=global_scaling,
                                 xdss_pu=item.typ_id.xdss, rdss_ohm=rdss, cos_phi=item.typ_id.cosn,
                                 vn_kv=vn_kv, sn_mva=sn_mva,
                                 x0_ohm=x0_ohm, r0_ohm=r0_ohm, x2_ohm=x2_ohm, r2_ohm=r2_ohm)
            else:
                sid = create_gen(net, bus=bus1, p_mw=p_mw, vm_pu=vm_pu,
                                 min_q_mvar=item.cQ_min, max_q_mvar=item.cQ_max,
                                 min_p_mw=item.Pmin_uc, max_p_mw=item.Pmax_uc,
                                 name=name, type=cat, in_service=in_service, scaling=global_scaling,
                                 xdss_pu=item.typ_id.xdss, rdss_ohm=rdss, cos_phi=item.typ_id.cosn,
                                 vn_kv=vn_kv, sn_mva=sn_mva,
                                 x0_ohm=x0_ohm, r0_ohm=r0_ohm, x2_ohm=x2_ohm, r2_ohm=r2_ohm)
            element = 'gen'
        elif av_mode == 'constq':
            try:
                q_mvar = item.GetAttribute('m:Q:bus1') * multiplier
            except AttributeError:
                q_mvar = ngnum * item.qgini * multiplier
            if item.iqtype == 1:
                type = item.typ_id
                sid = create_sgen(net, bus=bus1, p_mw=p_mw, q_mvar=q_mvar,
                                  min_q_mvar=type.Q_min, max_q_mvar=type.Q_max,
                                  min_p_mw=item.Pmin_uc, max_p_mw=item.Pmax_uc,
                                  name=name, type=cat, in_service=in_service, scaling=global_scaling)
            else:
                sid = create_sgen(net, bus=bus1, p_mw=p_mw, q_mvar=q_mvar,
                                  min_q_mvar=item.cQ_min, max_q_mvar=item.cQ_max,
                                  min_p_mw=item.Pmin_uc, max_p_mw=item.Pmax_uc,
                                  name=name, type=cat, in_service=in_service, scaling=global_scaling)

            element = 'sgen'

        if sid is None or element is None:
            logger.error('Error! Sgen not created')
        logger.debug('sym <%s>: p_mw = %.3f' % (name, p_mw))
        logger.debug('created sgen at index <%s>' % sid)

    net[element].loc[sid, 'description'] = ' \n '.join(item.desc) if len(item.desc) > 0 else ''
    add_additional_attributes(item, net, element, sid, attr_dict={"for_name": "equipment", "cimRdfId": "origin_id",
                                                                  "cpSite.loc_name": "site"},
                              attr_list=["sernum", "chr_name"])
    if item.pQlimType and element != 'ext_grid':
        id = create_q_capability_curve(net, item.pQlimType)
        net[element].loc[sid, 'id_q_capability_characteristic'] = id
        net[element].loc[sid, 'reactive_capability_curve'] = True
        net[element].loc[sid, 'curve_style'] = 'straightLineYValues'

    if item.HasResults(0):  # 'm' results...
        logger.debug('<%s> has results' % name)
        net['res_' + element].at[sid, "pf_p"] = item.GetAttribute('m:P:bus1') * multiplier
        net['res_' + element].at[sid, "pf_q"] = item.GetAttribute('m:Q:bus1') * multiplier
    else:
        net['res_' + element].at[sid, "pf_p"] = np.nan
        net['res_' + element].at[sid, "pf_q"] = np.nan

    logger.debug('created genstat <%s> at index <%d>' % (name, sid))


def create_sgen_asm(net, item, pf_variable_p_gen, dict_net):
    is_motor = bool(item.i_mot)
    global_scaling = dict_net['global_parameters']['global_motor_scaling'] if is_motor else \
        dict_net['global_parameters']['global_generation_scaling']

    multiplier = get_power_multiplier(item, pf_variable_p_gen)
    p_res = item.GetAttribute('pgini') * multiplier
    q_res = item.GetAttribute('qgini') * multiplier
    if item.HasResults(0):
        q_res = item.GetAttribute('m:Q:bus1') / global_scaling * multiplier
    else:
        logger.warning('reactive power for asynchronous generator is not exported properly '
                       '(advanced modelling of asynchronous generators not implemented)')

    logger.debug('p_res: %.3f, q_res: %.3f' % (p_res, q_res))

    in_service = monopolar_in_service(item)

    logger.debug('in_service: %s' % in_service)

    try:
        bus, _ = get_connection_nodes(net, item, 1)
    except IndexError:
        logger.error("Cannot add Sgen asm '%s': not connected" % item.loc_name)
        return

    params = {
        'name': item.loc_name,
        'bus': bus,
        'p_mw': item.pgini * multiplier,
        'q_mvar': item.qgini * multiplier if item.bustp == 'PQ' else q_res,
        'in_service': in_service,
        'scaling': global_scaling
    }

    logger.debug('params: %s' % params)

    sid = create_sgen(net, **params)

    net.sgen.loc[sid, 'description'] = ' \n '.join(item.desc) if len(item.desc) > 0 else ''
    attr_dict = {"for_name": "equipment", "cimRdfId": "origin_id", "cpSite.loc_name": "site"}
    add_additional_attributes(item, net, "sgen", sid, attr_dict=attr_dict,
                              attr_list=["sernum", "chr_name"])

    if item.HasResults(0):
        net.res_sgen.at[sid, 'pf_p'] = item.GetAttribute('m:P:bus1') * multiplier
        net.res_sgen.at[sid, 'pf_q'] = item.GetAttribute('m:Q:bus1') * multiplier
    else:
        net.res_sgen.at[sid, 'pf_p'] = np.nan
        net.res_sgen.at[sid, 'pf_q'] = np.nan


def create_trafo_type(net, item):
    # return False if no line type has been created
    # return True if a new line type has been created

    logger.debug('>> creating trafo type')
    if item is None:
        logger.error('no item given!')
        return None, False

    pf_folder = item.fold_id.loc_name
    name = "%s\\%s" % (pf_folder, item.loc_name)
    if std_type_exists(net, name):
        logger.debug('trafo type <%s> already exists' % name)
        return name, False

    type_data = {
        "sn_mva": item.strn,
        "vn_hv_kv": item.utrn_h,
        "vn_lv_kv": item.utrn_l,
        "vk_percent": item.uktr,
        "vkr_percent": item.uktrr,
        "pfe_kw": item.pfe,
        "i0_percent": item.curmg,
        "shift_degree": item.nt2ag * 30,
        "vector_group": item.vecgrp[:-1],
        "vk0_percent": item.uk0tr,
        "vkr0_percent": item.ur0tr,
        "mag0_percent": item.zx0hl_n,
        "mag0_rx": item.rtox0_n,
        "si0_hv_partial": item.zx0hl_h,
        "tap_side": ['hv', 'lv', 'ext'][item.tap_side],  # 'ext' not implemented
    }

    type_data.update({"tap_changer_type": None})
    type_data.update({"tap2_changer_type": None})

    if item.itapch:
        logger.debug('trafo <%s> has tap changer' % name)

        if item.tapchtype == 0:
            tap_changer_type = "Ratio"
        elif item.tapchtype == 1:
            tap_changer_type = "Ideal"
        elif item.tapchtype == 2:
            tap_changer_type = "Symmetrical"

        type_data.update({
            # see if it is an ideal phase shifter or a complex phase shifter
            # checking tap_step_percent because a nonzero value for ideal phase shifter can be stored in the object
            "tap_step_percent": item.dutap if item.tapchtype != 1 else 0,
            "tap_step_degree": item.dphitap if item.tapchtype == 1 else item.phitr,
            "tap_changer_type": tap_changer_type,
            "tap_max": item.ntpmx,
            "tap_min": item.ntpmn,
            "tap_neutral": item.nntap0
        })
        if item.tapchtype == 2:
            logger.warning("trafo %s has symmetrical tap changer (tap changer at both hv and "
                           "lv side) - not implemented, importing as asymmetrical tap changer at "
                           "side %s. Results will differ." % (item.loc_name, type_data['tap_side']))

    # In PowerFactory, if the first tap changer is absent, the second is also, even if the check was there
    if item.itapch and item.itapch2:
        logger.debug('trafo <%s> has tap2 changer' % name)

        if item.tapchtype2 == 0:
            tap2_changer_type = "Ratio"
        elif item.tapchtype2 == 1:
            tap2_changer_type = "Ideal"
        elif item.tapchtype2 == 2:
            tap2_changer_type = "Symmetrical"

        type_data.update({
            "tap2_side": ['hv', 'lv', 'ext'][item.tap_side2],  # 'ext' not implemented
            # see if it is an ideal phase shifter or a complex phase shifter
            # checking tap_step_percent because a nonzero value for ideal phase shifter can be stored in the object
            "tap2_step_percent": item.dutap2 if item.tapchtype2 != 1 else 0,
            "tap2_step_degree": item.dphitap2 if item.tapchtype2 == 1 else item.phitr2,
            "tap2_changer_type": tap2_changer_type,
            "tap2_max": item.ntpmx2,
            "tap2_min": item.ntpmn2,
            "tap2_neutral": item.nntap02
        })
        if item.tapchtype2 == 2:
            logger.warning("trafo %s has symmetrical tap2 changer (tap2 changer at both hv and "
                           "lv side) - not implemented, importing as asymmetrical tap2 changer at "
                           "side %s. Results will differ." % (item.loc_name, type_data['tap2_side']))

    if 'tap_side' in type_data.keys() and (type_data.get('tap_side') == 'ext' or type_data.get('tap_side') == 'ext'):
        logger.warning('controlled node of trafo "EXT" not implemented (type <%s>)' % name)
    create_std_type(net, type_data, name, "trafo")
    logger.debug('created trafo type <%s> with params: %s' % (name, type_data))
    return name, True


def create_trafo(net, item, export_controller=True, tap_opt="nntap", is_unbalanced=False, hunting_limit=None):
    name = item.loc_name  # type: str
    logger.debug('>> creating trafo <%s>' % name)
    in_service = not bool(item.outserv)  # type: bool

    # figure out the connection terminals
    try:
        (bus1, bus2), _ = get_connection_nodes(net, item, 2)  # type: int
    except IndexError:
        logger.error("Cannot add Trafo '%s': not connected" % name)
        return

    propagate_bus_coords(net, bus1, bus2)

    if not net.bus.vn_kv[bus1] >= net.bus.vn_kv[bus2]:
        logger.error('trafo <%s>: violated condition of HV >= LV!' % name)
    # assert net.bus.vn_kv[bus1] >= net.bus.vn_kv[bus2]

    # figure out trafo type
    pf_type = item.typ_id
    if pf_type is None:
        logger.error('cannot create transformer <%s>: missing type' % name)
        return
    std_type, type_created = create_trafo_type(net=net, item=pf_type)

    # figure out current tap position
    tap_pos = np.nan
    if pf_type.itapch:
        if tap_opt == "nntap":
            tap_pos = item.GetAttribute("nntap")
            logger.debug("got tap %f from nntap" % tap_pos)

        elif tap_opt == "c:nntap":
            tap_pos = item.GetAttribute("c:nntap")
            logger.debug("got tap %f from c:nntap" % tap_pos)
        else:
            raise ValueError('could not read current tap position: tap_opt = %s' % tap_opt)

    tap_pos2 = np.nan
    # In PowerFactory, if the first tap changer is absent, the second is also, even if the check was there
    if pf_type.itapch and pf_type.itapch2:
        if tap_opt == "nntap":
            tap_pos2 = item.GetAttribute("nntap2")
        elif tap_opt == "c:nntap":
            tap_pos2 = item.GetAttribute("c:nntap2")

    use_tap_table = item.GetAttribute("iTaps")

    # Creating trafo characteristics table for tap dependence impedance
    if "trafo_characteristic_table" not in net:
        net["trafo_characteristic_table"] = pd.DataFrame(
            columns=['id_characteristic', 'step', 'voltage_ratio', 'angle_deg', 'vk_percent', 'vkr_percent',
                     'vk_hv_percent', 'vkr_hv_percent', 'vk_mv_percent', 'vkr_mv_percent', 'vk_lv_percent',
                     'vkr_lv_percent', 'vector_group'])

    if std_type is not None:
        if use_tap_table == 1:
            id_characteristic_table, tap_changer_type, tap_dependency_table, tap_side = \
                (create_trafo_characteristics_from_measurement_protocol(item, net, pf_type))
        else:
            id_characteristic_table = None
            tap_dependency_table = False
            tap_changer_type = None

        tid = create_transformer(net, hv_bus=bus1, lv_bus=bus2, name=name,
<<<<<<< HEAD
                                    std_type=std_type, tap_pos=tap_pos,
                                    tap_dependency_table=tap_dependency_table,
                                    tap_changer_type=tap_changer_type,
                                    id_characteristic_table=id_characteristic_table,
                                    in_service=in_service, parallel=item.ntnum, df=item.ratfac, tap2_pos=tap_pos2,
                                    leakage_resistance_ratio_hv=pf_type.itrdr, leakage_reactance_ratio_hv=pf_type.itrdl)
        net.trafo.loc[tid, 'vector_group'] = pf_type.vecgrp[:-1]
=======
                                 std_type=std_type, tap_pos=tap_pos,
                                 tap_dependency_table=tap_dependency_table,
                                 tap_changer_type=tap_changer_type,
                                 id_characteristic_table=id_characteristic_table,
                                 in_service=in_service, parallel=item.ntnum, df=item.ratfac, tap2_pos=tap_pos2,
                                 leakage_resistance_ratio_hv=pf_type.itrdr, leakage_reactance_ratio_hv=pf_type.itrdl)
>>>>>>> 1a894912
        trafo_dict[item] = tid
        logger.debug('created trafo at index <%d>' % tid)
    else:
        logger.info("Create Trafo 3ph")
        if use_tap_table == 1:

            id_characteristic_table, tap_changer_type, tap_dependency_table, tap_side = \
                (create_trafo_characteristics_from_measurement_protocol(item, net, pf_type))
        else:
            id_characteristic_table = None
            tap_dependency_table = False
            tap_changer_type = None

        tid = create_transformer_from_parameters(
            net,
            hv_bus=bus1,
            lv_bus=bus2,
            name=name,
            tap_pos=tap_pos,
            tap_side=tap_side,
            tap_changer_type=tap_changer_type,
            id_characteristic_table=id_characteristic_table,
            tap_dependency_table=tap_dependency_table,
            in_service=in_service,
            parallel=item.ntnum,
            df=item.ratfac,
            sn_mva=pf_type.strn,
            vn_hv_kv=pf_type.utrn_h,
            vn_lv_kv=pf_type.utrn_l,
            vk_percent=pf_type.uktr,
            vkr_percent=pf_type.uktrr,
            pfe_kw=pf_type.pfe,
            i0_percent=pf_type.curmg,
            vector_group=pf_type.vecgrp[:-1],
            vk0_percent=pf_type.uk0tr,
            vkr0_percent=pf_type.ur0tr,
            mag0_percent=pf_type.zx0hl_n,
            mag0_rx=pf_type.rtox0_n,
            si0_hv_partial=pf_type.zx0hl_h,
            shift_degree=pf_type.nt2ag * 30,
            tap2_pos=tap_pos2
        )
        trafo_dict[item] = tid

    # add value for voltage setpoint
    net.trafo.loc[tid, 'tap_set_vm_pu'] = item.usetp

    net.trafo.loc[tid, 'description'] = ' \n '.join(item.desc) if len(item.desc) > 0 else ''

    get_pf_trafo_results(net, item, tid, is_unbalanced)

    # adding switches
    # False if open, True if closed, None if no switch
    new_elements = (tid, tid)
    new_switch_idx, new_switch_closed = create_connection_switches(net, item, 2, 't', (bus1, bus2),
                                                                   new_elements)
    # correct in_service of trafo if station switch is open
    # update_in_service_depending_station_switch(net, element_type="trafo",
    #                                            new_elements=new_elements,
    #                                            new_switch_idx=new_switch_idx,
    #                                            new_switch_closed=new_switch_closed)

    # adding tap changer
    if (export_controller and pf_type.itapch and item.HasAttribute('ntrcn') and
            item.HasAttribute('i_cont') and item.ntrcn == 1):
        if item.t2ldc == 0:
            logger.debug('tap controller of trafo <%s> at hv' % name)
            side = 'hv'
        else:
            logger.debug('tap controller of trafo <%s> at lv' % name)
            side = 'lv'
        if item.i_cont == 1:
            vm_set_pu = item.usetp
            logger.debug('trafo <%s> has continuous tap controller with vm_set_pu = %.3f, side = %s' %
                         (name, vm_set_pu, side))
            try:
                ContinuousTapControl(net, tid, side=side, vm_set_pu=vm_set_pu)
            except BaseException as err:
                logger.error('error while creating continuous tap controller at trafo <%s>' % name)
                logger.error('Error: %s' % err)
            else:
                logger.debug('created discrete tap controller at trafo <%s>' % name)
        else:
            vm_lower_pu = item.usp_low
            vm_upper_pu = item.usp_up
            logger.debug('trafo <%s> has discrete tap controller with '
                         'u_low = %.3f, u_up = %.3f, side = %s' % (name, vm_lower_pu, vm_upper_pu, side))
            try:
                DiscreteTapControl(net, tid, side=side, vm_lower_pu=vm_lower_pu, vm_upper_pu=vm_upper_pu,
                                   hunting_limit=hunting_limit)
            except BaseException as err:
                logger.error('error while creating discrete tap controller at trafo <%s>' % name)
                logger.error('Error: %s' % err)
            else:
                logger.debug('created discrete tap controller at trafo <%s>' % name)
    else:
        logger.debug('trafo <%s> has no tap controller' % name)

    add_additional_attributes(item, net, element='trafo', element_id=tid,
                              attr_dict={'e:cpSite.loc_name': 'site', 'for_name': 'equipment', "cimRdfId": "origin_id"})

    if pf_type.itapch and pf_type.itapzdep and not use_tap_table:
        add_tap_dependent_impedance_for_trafo(item, net, pf_type, tid)

    #     # todo
    #     # vk0_min, vk0_max = pf_type.uk0tmn, pf_type.uk0tmx
    #     # vkr0_min, vkr0_max = pf_type.uk0rtmn, pf_type.uk0rtmx
    #     create_trafo_characteristics(net, trafotable="trafo", trafo_index=tid, variable="vk_percent",
    #                                  x_points=x_points, y_points=(vk_min, vk_neutral, vk_max))
    #     create_trafo_characteristics(net, trafotable="trafo", trafo_index=tid, variable="vkr_percent",
    #                                  x_points=x_points, y_points=(vkr_min, vkr_neutral, vkr_max))


def add_tap_dependent_impedance_for_trafo(item, net, pf_type, tid):
    # Creating trafo characteristics table for tap dependence impedance for 2 winding transformer
    tap_neutral = net.trafo.at[tid, "tap_neutral"]
    x_points = (net.trafo.at[tid, "tap_min"], tap_neutral, net.trafo.at[tid, "tap_max"])

    vk_values = [pf_type.uktmn, net.trafo.at[tid, "vk_percent"], pf_type.uktmx]
    vkr_values = [pf_type.ukrtmn, net.trafo.at[tid, "vkr_percent"], pf_type.ukrtmx]

    # Create Spline characteristics
    steps = np.arange(x_points[0], x_points[2] + 1, 1).astype(int)

    # Determine vk and vkr points
    vk_points = SplineCharacteristic(net, x_points, vk_values, table="temporary_characteristics")(steps)
    vkr_points = SplineCharacteristic(net, x_points, vkr_values, table="temporary_characteristics")(steps)
    tap_diff = steps - tap_neutral

    # Calculate angle and voltage ratio for each step
    cos = lambda x: np.cos(np.deg2rad(x))
    sin = lambda x: np.sin(np.deg2rad(x))
    arctan = lambda x: np.rad2deg(np.arctan(x))
    direction = -1 if pf_type.tap_side else 1
    tap_step_percent = pf_type.dutap if pf_type.tapchtype != 1 else 0,
    tap_step_degree = pf_type.dphitap if pf_type.tapchtype == 1 else pf_type.phitr
    index = int(net.trafo_characteristic_table.iat[-1, 0] + 1) if not net['trafo_characteristic_table'].empty else int(
        0)

    if pf_type.tapchtype == 1:  # if tapchanger is Ideal
        angle_deg = tap_diff * tap_step_degree * direction
        voltage_ratio = 1
    else:
        tap_steps = tap_step_percent * tap_diff / 100
        u1 = pf_type.utrn_l if pf_type.tap_side else pf_type.utrn_h
        du = u1 * tap_steps
        voltage_ratio = np.sqrt((u1 + du * cos(tap_step_degree)) ** 2 + (du * sin(tap_step_degree)) ** 2) / u1
        angle_deg = (arctan(direction * du * sin(tap_step_degree) / (u1 + du * cos(tap_step_degree))))
    angle_deg[angle_deg == -0] = 0.0

    # Add data to trafo characteristics table
    new_tap_table = pd.DataFrame({
        'id_characteristic': index,
        'step': steps,
        'voltage_ratio': voltage_ratio,
        'angle_deg': angle_deg,
        'vk_percent': vk_points,
        'vkr_percent': vkr_points, 'vk_hv_percent': np.nan, 'vkr_hv_percent': np.nan, 'vk_mv_percent': np.nan,
        'vkr_mv_percent': np.nan, 'vk_lv_percent': np.nan, 'vkr_lv_percent': np.nan
    })

    # Append new tap characteristics to the network table
    net["trafo_characteristic_table"] = pd.concat([net["trafo_characteristic_table"], new_tap_table],
                                                  ignore_index=True)

    # Update transformer attributes
    net.trafo.loc[tid, ['tap_dependency_table', 'id_characteristic_table', 'tap_changer_type']] = [True, index,
                                                                                                   'Tabular']
    del net['temporary_characteristics']


def create_trafo_characteristics_from_measurement_protocol(item, net, pf_type):
    last_index = net["trafo_characteristic_table"]['id_characteristic'].max() if not net[
        "trafo_characteristic_table"].empty else -1
    new_id_characteristic_table = last_index + 1
    tap_min = pf_type.ntpmn
    tap_max = pf_type.ntpmx
    tap_side = pf_type.tap_side
    meas_side = item.GetAttribute("iMeasLoc")  # 0: meas-side == tap_side
    steps = list(range(tap_min, tap_max + 1))
    new_tap_table = pd.DataFrame(item.GetAttribute("mTaps"),
                                 columns=['voltage_ratio', 'angle_deg', 'vk_percent', 'vkr_percent',
                                          'ignore'])
    new_tap_table = new_tap_table.drop(columns='ignore')
    if meas_side == 0:
        if tap_side == 0:
            new_tap_table["voltage_ratio"] = new_tap_table["voltage_ratio"] / pf_type.utrn_h
        else:
            new_tap_table["voltage_ratio"] = new_tap_table["voltage_ratio"] / pf_type.utrn_l
    elif meas_side == 1:
        new_tap_table["angle_deg"] = -new_tap_table["angle_deg"]
        if tap_side == 0:
            new_tap_table["voltage_ratio"] = pf_type.utrn_l / new_tap_table["voltage_ratio"]
        else:
            new_tap_table["voltage_ratio"] = pf_type.utrn_h / new_tap_table["voltage_ratio"]
    else:
        raise ValueError("Measurement location for tap table not given.")
    new_tap_table["vkr_percent"] = new_tap_table["vkr_percent"] / pf_type.strn / 1000 * 100
    # * 1000 / 100 for conversion from MVA to kVA and from decimal to %
    if len(new_tap_table) == len(steps):
        new_tap_table['step'] = steps[:len(new_tap_table)]
    else:
        raise ValueError("The number of steps differs from the number of rows in new_tap_table.")
    new_tap_table['id_characteristic'] = new_id_characteristic_table
    missing_columns = set(net["trafo_characteristic_table"].columns) - set(new_tap_table.columns)
    for col in missing_columns:
        new_tap_table[col] = np.nan
    net["trafo_characteristic_table"] = pd.concat([net["trafo_characteristic_table"], new_tap_table],
                                                  ignore_index=True)
    if pf_type.tapchtype == 0:
        tap_changer_type = "Ratio"
    elif pf_type.tapchtype == 1:
        tap_changer_type = "Ideal"
    elif pf_type.tapchtype == 2:
        tap_changer_type = "Symmetrical"
    else:
        tap_changer_type = None
    tap_dependency_table = True
    id_characteristic_table = new_id_characteristic_table
    return id_characteristic_table, tap_changer_type, tap_dependency_table, tap_side


def get_pf_trafo_results(net, item, tid, is_unbalanced):
    trafo_type = None
    result_variables = None
    if is_unbalanced:
        trafo_type = "res_trafo_3ph"
        result_variables = {
            "pf_i_a_hv_ka": "m:I:bushv:A",
            "pf_i_a_lv_ka": "m:I:buslv:A",
            "pf_i_b_hv_ka": "m:I:bushv:B",
            "pf_i_b_lv_ka": "m:I:buslv:B",
            "pf_i_c_hv_ka": "m:I:bushv:C",
            "pf_i_c_lv_ka": "m:I:buslv:C",
            "pf_i_n_hv_ka": "m:I0x3:bushv",
            "pf_i_n_lv_ka": "m:I0x3:buslv",
            "pf_loading_percent": "c:loading",
        }
    else:
        trafo_type = "res_trafo"
        result_variables = {
            "pf_loading": "c:loading"
        }

    for res_var_pp, res_var_pf in result_variables.items():
        res = np.nan
        if item.HasResults(-1):  # -1 for 'c' results (whatever that is...)
            res = item.GetAttribute(res_var_pf)
        net[trafo_type].at[tid, res_var_pp] = res


def create_trafo3w(net, item, tap_opt='nntap'):
    # not tested properly yet...
    logger.debug('importing 3W-trafo <%s>' % item.loc_name)
    pf_type = item.typ_id

    try:
        (bus1, bus2, bus3), _ = get_connection_nodes(net, item, 3)
    except IndexError:
        logger.error("Cannot add Trafo3W '%s': not connected" % item.loc_name)
        return

    logger.debug('%s; %s; %s' % (bus1, bus2, bus3))
    if not (net.bus.vn_kv.at[bus1] >= net.bus.vn_kv.at[bus2] >= net.bus.vn_kv.at[bus3]):
        logger.error('trafo <%s>: violated condition of HV > LV!' % item.loc_name)
    # assert net.bus.vn_kv[bus1] > net.bus.vn_kv[bus2] >= net.bus.vn_kv[bus3]
    else:
        logger.debug('bus voltages OK')
    params = {
        'name': item.loc_name,
        'hv_bus': bus1,
        'mv_bus': bus2,
        'lv_bus': bus3,
        'sn_hv_mva': pf_type.strn3_h,
        'sn_mv_mva': pf_type.strn3_m,
        'sn_lv_mva': pf_type.strn3_l,
        'vn_hv_kv': pf_type.utrn3_h,
        'vn_mv_kv': pf_type.utrn3_m,
        'vn_lv_kv': pf_type.utrn3_l,
        'vk_hv_percent': pf_type.uktr3_h,
        'vk_mv_percent': pf_type.uktr3_m,
        'vk_lv_percent': pf_type.uktr3_l,
        'vkr_hv_percent': pf_type.uktrr3_h,
        'vkr_mv_percent': pf_type.uktrr3_m,
        'vkr_lv_percent': pf_type.uktrr3_l,

        'vk0_hv_percent': pf_type.uk0hm,
        'vk0_mv_percent': pf_type.uk0ml,
        'vk0_lv_percent': pf_type.uk0hl,
        'vkr0_hv_percent': pf_type.ur0hm,
        'vkr0_mv_percent': pf_type.ur0ml,
        'vkr0_lv_percent': pf_type.ur0hl,
        'vector_group': re.sub(r"\d+", '', pf_type.vecgrp),

        'pfe_kw': pf_type.pfe,
        'i0_percent': pf_type.curm3,
        'shift_mv_degree': -(pf_type.nt3ag_h - pf_type.nt3ag_m) * 30,
        'shift_lv_degree': -(pf_type.nt3ag_h - pf_type.nt3ag_l) * 30,
        'tap_at_star_point': pf_type.itapos == 0,
        'in_service': not bool(item.outserv),
        'parallel': item.nt3nm,
    }

    if item.nt3nm != 1:
        logger.warning("trafo3w %s has parallel=%d, this is not implemented. "
                       "Calculation results will be incorrect." % (item.loc_name, item.nt3nm))

    # Creating trafo characteristics table for tap dependence impedance
    if "trafo_characteristic_table" not in net:
        net["trafo_characteristic_table"] = pd.DataFrame(
            columns=['id_characteristic', 'step', 'voltage_ratio', 'angle_deg', 'vk_percent', 'vkr_percent',
                     'vk_hv_percent', 'vkr_hv_percent', 'vk_mv_percent', 'vkr_mv_percent', 'vk_lv_percent',
                     'vkr_lv_percent'])

    use_tap_table = item.GetAttribute("iTaps")
    if use_tap_table == 1:
        if "trafo_characteristic_table" not in net:
            net["trafo_characteristic_table"] = pd.DataFrame(
                columns=['id_characteristic', 'step', 'voltage_ratio', 'angle_deg', 'vk_percent', 'vkr_percent',
                         'vk_hv_percent', 'vkr_hv_percent', 'vk_mv_percent', 'vkr_mv_percent', 'vk_lv_percent',
                         'vkr_lv_percent'])

        last_index = net["trafo_characteristic_table"]['id_characteristic'].max() if not net[
            "trafo_characteristic_table"].empty else -1
        new_id_characteristic_table = last_index + 1

        measurement_report = item.GetAttribute("mTaps")
        columns = ['voltage_ratio', 'angle_deg', 'vk_hv_percent', 'vk_mv_percent',
                   'vk_lv_percent', 'vkr_hv_percent', 'vkr_mv_percent', 'vkr_lv_percent']
        if len(measurement_report[0]) == len(columns):
            new_tap_table = pd.DataFrame(measurement_report, columns=columns)
        else:
            # for now, ignore "Zusätzliche Bemessungsleistung Faktor" and zero sequence components
            new_tap_table = pd.DataFrame(measurement_report)
            new_tap_table = new_tap_table.iloc[:, :len(columns)]
            new_tap_table.columns = columns

        if pf_type.itapzdep:
            table_side = pf_type.itapzside
        else:
            table_side = item.GetAttribute("iMeasTap")
        meas_side = item.GetAttribute("iMeasLoc")

        if table_side == 0:
            tap_min = pf_type.n3tmn_h
            tap_max = pf_type.n3tmx_h
            if meas_side == 0:
                new_tap_table["voltage_ratio"] = new_tap_table["voltage_ratio"] / pf_type.utrn3_h
            elif meas_side == 1:
                new_tap_table["voltage_ratio"] = new_tap_table["voltage_ratio"] / pf_type.utrn3_m
            elif meas_side == 2:
                new_tap_table["voltage_ratio"] = new_tap_table["voltage_ratio"] / pf_type.utrn3_l
        elif table_side == 1:
            tap_min = pf_type.n3tmn_m
            tap_max = pf_type.n3tmx_m
            if meas_side == 0:
                new_tap_table["voltage_ratio"] = new_tap_table["voltage_ratio"] / pf_type.utrn3_h
            elif meas_side == 1:
                new_tap_table["voltage_ratio"] = new_tap_table["voltage_ratio"] / pf_type.utrn3_m
            elif meas_side == 2:
                new_tap_table["voltage_ratio"] = new_tap_table["voltage_ratio"] / pf_type.utrn3_l
        elif table_side == 2:
            tap_min = pf_type.n3tmn_l
            tap_max = pf_type.n3tmx_l
            if meas_side == 0:
                new_tap_table["voltage_ratio"] = new_tap_table["voltage_ratio"] / pf_type.utrn3_h
            elif meas_side == 1:
                new_tap_table["voltage_ratio"] = new_tap_table["voltage_ratio"] / pf_type.utrn3_m
            elif meas_side == 2:
                new_tap_table["voltage_ratio"] = new_tap_table["voltage_ratio"] / pf_type.utrn3_l

        strn3_h = pf_type.strn3_h
        strn3_m = pf_type.strn3_m
        strn3_l = pf_type.strn3_l
        new_tap_table["vkr_hv_percent"] = new_tap_table["vkr_hv_percent"] / (
                np.min([float(strn3_h), float(strn3_m)]) * 1000) * 100
        new_tap_table["vkr_mv_percent"] = new_tap_table["vkr_mv_percent"] / (
                np.min([float(strn3_m), float(strn3_l)]) * 1000) * 100
        new_tap_table["vkr_lv_percent"] = new_tap_table["vkr_lv_percent"] / (
                np.min([float(strn3_h), float(strn3_l)]) * 1000) * 100

        steps = list(range(tap_min, tap_max + 1))

        if len(new_tap_table) == len(steps):
            new_tap_table['step'] = steps[:len(new_tap_table)]
        else:
            raise ValueError("The number of steps differs from the number of rows in new_tap_table.")
        new_tap_table['id_characteristic'] = new_id_characteristic_table

        missing_columns = set(net["trafo_characteristic_table"].columns) - set(new_tap_table.columns)
        for col in missing_columns:
            new_tap_table[col] = np.nan

        net["trafo_characteristic_table"] = pd.concat([net["trafo_characteristic_table"], new_tap_table],
                                                      ignore_index=True)

        params['tap_dependency_table'] = True
        params['id_characteristic_table'] = new_id_characteristic_table
    else:
        params['tap_dependency_table'] = False

    if item.HasAttribute('t:du3tp_h'):
        steps = [pf_type.du3tp_h, pf_type.du3tp_m, pf_type.du3tp_l]
        if (use_tap_table):
            side = np.array([table_side])
        else:
            side = np.nonzero(steps)[0]

        if len(side) > 1:
            logger.warning("pandapower currently doesn't support 3w transformer with"
                           "multiple tap changers")
        elif len(side) == 1:
            ts = ["h", "m", "l"][side[0]]
            # figure out current tap position
            if tap_opt == "nntap":
                tap_pos = item.GetAttribute('n3tap_' + ts)
                logger.debug("got tap %f from n3tap" % tap_pos)

            elif tap_opt == "c:nntap":
                tap_pos = item.GetAttribute("c:n3tap_" + ts)
                logger.debug("got tap %f from c:n3tap" % tap_pos)
            else:
                raise ValueError('could not read current tap position: tap_opt = %s' % tap_opt)

            tap_step_percent = item.GetAttribute('t:du3tp_' + ts)
            tap_step_degree = item.GetAttribute('t:ph3tr_' + ts)

            if (tap_step_degree is None or tap_step_degree == 0) and (
                    tap_step_percent is None or tap_step_percent == 0):
                if not params["tap_dependency_table"]:
                    tap_changer_type = None
                else:
                    tap_changer_type = "Tabular"
            # ratio/asymmetrical phase shifters
            elif (tap_step_degree != 90 and tap_step_percent is not None and tap_step_percent != 0):
                tap_changer_type = "Ratio"
            # symmetrical phase shifters
            elif (tap_step_degree == 90 and tap_step_percent is not None and tap_step_percent != 0):
                tap_changer_type = "Symmetrical"
            # ideal phase shifters
            elif (tap_step_degree is not None and tap_step_degree != 0 and (
                    tap_step_percent is None or tap_step_percent == 0)):
                tap_changer_type = "Ideal"

            params.update({
                'tap_side': ts + 'v',  # hv, mv, lv
                'tap_changer_type': tap_changer_type,
                'tap_step_percent': item.GetAttribute('t:du3tp_' + ts),
                'tap_step_degree': item.GetAttribute('t:ph3tr_' + ts),
                'tap_min': item.GetAttribute('t:n3tmn_' + ts),
                'tap_max': item.GetAttribute('t:n3tmx_' + ts),
                'tap_neutral': item.GetAttribute('t:n3tp0_' + ts),
                'tap_pos': tap_pos
            })

    logger.debug('collected params: %s' % params)
    logger.debug('creating trafo3w from parameters')
    tid = create_transformer3w_from_parameters(net, **params)  # type:int
    trafo3w_dict[item] = tid

    # adding switches
    # False if open, True if closed, None if no switch
    new_elements = (tid, tid, tid)
    new_switch_idx, new_switch_closed = create_connection_switches(net, item, 3, 't3',
                                                                   (bus1, bus2, bus3), new_elements)

    # correct in_service of trafo3w if station switch is open
    # update_in_service_depending_station_switch(net, element_type="trafo3w",
    #                                            new_elements=new_elements,
    #                                            new_switch_idx=new_switch_idx,
    #                                            new_switch_closed=new_switch_closed)

    logger.debug('successfully created trafo3w from parameters: %d' % tid)
    # testen
    # net.trafo3w.loc[tid, 'tap_step_degree'] = item.GetAttribute('t:ph3tr_h')

    # adding switches
    # False if open, True if closed, None if no switch
    # Switches for Trafos-3W are not implemented in the load flow!
    # create_connection_switches(net, item, 3, 't3', (bus1, bus2, bus3), (tid, tid, tid))
    # logger.debug('created connection switches for trafo 3w successfully')
    add_additional_attributes(item, net, element='trafo3w', element_id=tid,
                              attr_dict={'cpSite.loc_name': 'site', 'for_name': 'equipment',
                                         'typ_id.loc_name': 'std_type', 'usetp': 'vm_set_pu',
                                         "cimRdfId": "origin_id"})

    # assign loading from power factory results
    if item.HasResults(-1):  # -1 for 'c' results (whatever that is...)
        logger.debug('trafo3w <%s> has results' % item.loc_name)
        loading = item.GetAttribute('c:loading')
        net.res_trafo3w.at[tid, "pf_loading"] = loading
    else:
        net.res_trafo3w.at[tid, "pf_loading"] = np.nan

    # TODO Implement the tap changer controller for 3-winding transformer
    if pf_type.itapzdep and not use_tap_table:
        add_tap_dependant_impedance_for_trafo3W(net, pf_type, tid)

    # TODO right now Pandapower only supports one tapchanger
    #        # todo zero-sequence parameters (must be implemented in build_branch first)
    #       create_trafo_characteristics(net, trafotable="trafo3w", trafo_index=tid,
    #                                                variable=f"vk_{side}_percent", x_points=x_points,
    #                                                y_points=(vk_min, vk_neutral, vk_max))
    #       create_trafo_characteristics(net, trafotable="trafo3w", trafo_index=tid,
    #                                                variable=f"vkr_{side}_percent", x_points=x_points,
    #                                                y_points=(vkr_min, vkr_neutral, vkr_max))


def add_tap_dependant_impedance_for_trafo3W(net, pf_type, tid):
    # Mapping for tp_side values to eliminate redundant conditions
    tp_map = {
        0: ("h", pf_type.utrn3_h, pf_type.du3tp_h, pf_type.ph3tr_h, pf_type.n3tp0_h, pf_type.n3tmn_h, pf_type.n3tmx_h),
        1: ("m", pf_type.utrn3_m, pf_type.du3tp_m, pf_type.ph3tr_m, pf_type.n3tp0_m, pf_type.n3tmn_m, pf_type.n3tmx_m),
        2: ("l", pf_type.utrn3_l, pf_type.du3tp_l, pf_type.ph3tr_l, pf_type.n3tp0_l, pf_type.n3tmn_l, pf_type.n3tmx_l)
    }
    # Extract values based on tp_side
    side, vn, tap_step_percent, tap_step_degree, tap_neutral, tap_min, tap_max = tp_map.get(pf_type.itapzside,
                                                                                            tp_map[2])
    x_points = (tap_min, tap_neutral, tap_max)

    steps = np.arange(tap_min, tap_max + 1, 1).astype(int)
    tap_diff = steps - tap_neutral

    index = int(net.trafo_characteristic_table.iat[-1, 0] + 1) if not net['trafo_characteristic_table'].empty else 0

    cos = lambda x: np.cos(np.deg2rad(x))
    sin = lambda x: np.sin(np.deg2rad(x))
    arctan = lambda x: np.rad2deg(np.arctan(x))
    direction = -1 if pf_type.itapzside else 1

    # Calculate voltage ratio and phase shift for each tap
    tap_steps = tap_step_percent * tap_diff / 100
    du = vn * tap_steps
    voltage_ratio = np.sqrt((vn + du * cos(tap_step_degree)) ** 2 + (du * sin(tap_step_degree)) ** 2) / vn
    angle_deg = (arctan(direction * du * sin(tap_step_degree) / (vn + du * cos(tap_step_degree))))
    angle_deg[angle_deg == -0] = 0.0

    # Compute vk and vkr points for each side efficiently
    vk_vkr_data = {}

    for side in ("h", "m", "l"):
        vk_points = SplineCharacteristic(net, x_points, [
            pf_type.GetAttribute(f"uktr3mn_{side}"),
            pf_type.GetAttribute(f"uktr3_{side}"),
            pf_type.GetAttribute(f"uktr3mx_{side}")
        ], table="temporary_characteristics")(steps)

        vkr_points = SplineCharacteristic(net, x_points, [
            pf_type.GetAttribute(f"uktrr3mn_{side}"),
            pf_type.GetAttribute(f"uktrr3_{side}"),
            pf_type.GetAttribute(f"uktrr3mx_{side}")
        ], table="temporary_characteristics")(steps)

        vk_vkr_data[f"vk_{side}v_percent"] = vk_points
        vk_vkr_data[f"vkr_{side}v_percent"] = vkr_points

    # Create DataFrame in one efficient step
    new_tap_table = pd.DataFrame({
        'id_characteristic': index,
        'step': steps,
        'voltage_ratio': voltage_ratio,
        'angle_deg': angle_deg,
        'vk_percent': np.nan,
        'vkr_percent': np.nan,
        **vk_vkr_data
    })

    net["trafo_characteristic_table"] = pd.concat([net["trafo_characteristic_table"], new_tap_table],
                                                  ignore_index=True)

    # Update transformer attributes efficiently
    net.trafo3w.loc[tid, ["tap_dependency_table", "id_characteristic_table", "tap_changer_type"]] = [True, index,
                                                                                                     "Tabular"]
    del net['temporary_characteristics']


def propagate_bus_coords(net, bus1, bus2):
    pass
    # if bus1 in net.bus_geodata.index and bus2 not in net.bus_geodata.index:
    #     net.bus_geodata.loc[bus2, ['x', 'y']] = net.bus_geodata.loc[bus1, ['x', 'y']]
    # elif bus2 in net.bus_geodata.index and bus1 not in net.bus_geodata.index:
    #     net.bus_geodata.loc[bus1, ['x', 'y']] = net.bus_geodata.loc[bus2, ['x', 'y']]


def create_coup(net, item, is_fuse=False):
    switch_types = {"cbk": "CB", "sdc": "LBS", "swt": "LS", "dct": "DS"}
    name = item.loc_name
    logger.debug('>> creating coup <%s>' % name)

    try:
        (bus1, bus2), _ = get_connection_nodes(net, item, 2)
    except IndexError:
        logger.error("Cannot add Coup '%s': not connected" % name)
        return

    propagate_bus_coords(net, bus1, bus2)
    if not item.HasAttribute('isclosed') and not is_fuse:
        logger.error('switch %s does not have the attribute isclosed!' % item)
    switch_is_closed = bool(item.on_off) \
                       and (bool(item.isclosed) if item.HasAttribute('isclosed') else True)
    in_service = not bool(item.outserv) if item.HasAttribute('outserv') else True
    switch_is_closed = switch_is_closed and in_service
    switch_usage = switch_types.get(item.aUsage, 'unknown')

    cd = create_switch(net, name=name, bus=bus1, element=bus2, et='b',
                       closed=switch_is_closed,
                       type=switch_usage)
    switch_dict[item] = cd

    add_additional_attributes(item, net, element='switch', element_id=cd,
                              attr_dict={"for_name": "equipment", "cimRdfId": "origin_id", "cpSite.loc_name": "site"})

    logger.debug('created switch at index <%d>, closed = %s, usage = %s' %
                 (cd, switch_is_closed, switch_usage))

    net.res_switch.loc[cd, ['pf_closed', 'pf_in_service']] = bool(item.on_off) and (
        bool(item.isclosed) if item.HasAttribute('isclosed') else True), in_service


# # false approach, completely irrelevant
# def create_switch(net, item):
#     switch_types = {"cbk": "CB", "sdc": "LBS", "swt": "LS", "dct": "DS"}
#     name = item.GetAttribute('loc_name')
#     logger.debug('>> creating switch <%s>' % name)
#
#     pf_bus1 = item.GetNode(0)
#     pf_bus2 = item.GetNode(1)
#
#     # here: implement situation if line not connected
#     if pf_bus1 is None or pf_bus2 is None:
#         logger.error("Cannot add Switch '%s': not connected" % name)
#         return
#
#     bus1 = find_bus_index_in_net(pf_bus1, net)
#     bus2 = find_bus_index_in_net(pf_bus2, net)
#     logger.debug('switch %s connects buses <%d> and <%d>' % (name, bus1, bus2))
#
#     switch_is_closed = bool(item.GetAttribute('on_off'))
#     switch_usage = switch_types[item.GetAttribute('aUsage')]
#
#     cd = create_switch(net, name=name, bus=bus1, element=bus2, et='b',
# closed=switch_is_closed, type=switch_usage)
#     logger.debug('created switch at index <%d>, closed = %s, usage = %s' % (cd,
# switch_is_closed, switch_usage))


def create_pp_shunt(net, item):
    try:
        bus = get_connection_nodes(net, item, 1)
    except IndexError:
        logger.error("Cannot add Shunt '%s': not connected" % item.loc_name)
        return

    use_tap_table = item.GetAttribute("iTaps")
    if use_tap_table == 1:
        if "shunt_characteristic_table" not in net:
            net["shunt_characteristic_table"] = pd.DataFrame(
                columns=['id_characteristic', 'step', 'q_mvar', 'p_mw'])

        last_index = net["shunt_characteristic_table"]['id_characteristic'].max() if not net[
            "shunt_characteristic_table"].empty else -1

        id_characteristic_table = last_index + 1

        new_tap_table = pd.DataFrame(item.GetAttribute("mTaps"), columns=['q_mvar', 'p_mw'])

        steps = list(range(0, item.GetAttribute("ncapx") + 1))
        if len(new_tap_table) == len(steps):
            new_tap_table['step'] = steps[:len(new_tap_table)]
        else:
            raise ValueError("The number of steps differs from the number of rows in new_tap_table.")

        # pf table for p_mw contains quality factor only, p_mw must be calculated by dividing q_mvar by quality factor
        new_tap_table["p_mw"] = np.where(new_tap_table["p_mw"] == 0, 0, new_tap_table["q_mvar"] / new_tap_table["p_mw"])
        new_tap_table['id_characteristic'] = id_characteristic_table

        net["shunt_characteristic_table"] = pd.concat([net["shunt_characteristic_table"], new_tap_table],
                                                      ignore_index=True)
    else:
        use_tap_table = 0
        id_characteristic_table = None

    def calc_p_mw_and_q_mvar(r: float, x: float) -> tuple[float, float]:
        if r == 0 and x == 0:
            return 0, 0
        divisor: float = (r ** 2 + x ** 2)
        return (item.ushnm ** 2 * r) / divisor * multiplier, (item.ushnm ** 2 * x) / divisor * multiplier

    multiplier = get_power_multiplier(item, 'Qact')
    bus, _ = get_connection_nodes(net, item, 1)
    params = {
        'name': item.loc_name,
        'bus': bus,
        'in_service': monopolar_in_service(item),
        'vn_kv': item.ushnm,
        'q_mvar': item.Qact * multiplier,
        'step': item.ncapa,
        'max_step': item.ncapx,
        'step_dependency_table': use_tap_table == 1,
        'id_characteristic_table': id_characteristic_table
    }
    r_val: float = .0
    x_val: float = .0
    if item.shtype == 0:
        # Shunt is a R-L-C element
        r_val = item.rrea
        x_val = -1e6 / item.bcap + item.xrea
    elif item.shtype == 1:
        # Shunt is an R-L element
        r_val = item.rrea
        x_val = item.xrea
    elif item.shtype == 2:
        # Shunt is a capacitor bank
        b = item.bcap * 1e-6
        g = item.gparac * 1e-6

        r_val = g / (g ** 2 + b ** 2)
        x_val = -b / (g ** 2 + b ** 2)
    elif item.shtype == 3:
        # Shunt is a R-L-C, Rp element
        rp = item.rpara
        rs = item.rrea
        xl = item.xrea
        bc = -item.bcap * 1e-6

        r_val = rp * (rp * rs + rs ** 2 + xl ** 2) / ((rp + rs) ** 2 + xl ** 2)
        x_val = 1 / bc + (xl * rp ** 2) / ((rp + rs) ** 2 + xl ** 2)
    elif item.shtype == 4:
        # Shunt is a R-L-C1-C2, Rp element
        rp = item.rpara
        rs = item.rrea
        xl = item.xrea
        b1 = 2 * np.pi * 50 * item.c1 * 1e-6
        b2 = 2 * np.pi * 50 * item.c2 * 1e-6

        z = rp * (rs + 1j * (xl - 1 / b1)) / (rp + rs + 1j * (xl - 1 / b1)) - 1j / b2
        r_val = np.real(z)
        x_val = np.imag(z)

    if 0 <= item.shtype <= 4:
        if not use_tap_table:
            p_mw, params['q_mvar'] = calc_p_mw_and_q_mvar(r_val, x_val)
        else:
            p_mw = new_tap_table.loc[new_tap_table['step'] == item.ncapa, "p_mw"].values[0] / item.ncapa
            params["q_mvar"] = new_tap_table.loc[new_tap_table['step'] == item.ncapa, "q_mvar"].values[0] / item.ncapa
        sid = create_shunt(net, p_mw=p_mw, **params)

        add_additional_attributes(
            item,
            net,
            element='shunt',
            element_id=sid,
            attr_dict={'for_name': 'equipment', "cimRdfId": "origin_id", "cpSite.loc_name": "site"}
        )
    else:
        raise AttributeError(f"Shunt type {item.shtype} not valid: {item}")

    if item.HasResults(0):
        net.res_shunt.loc[sid, 'pf_p'] = item.GetAttribute('m:P:bus1') * multiplier
        net.res_shunt.loc[sid, 'pf_q'] = item.GetAttribute('m:Q:bus1') * multiplier
    else:
        net.res_shunt.loc[sid, 'pf_p'] = np.nan
        net.res_shunt.loc[sid, 'pf_q'] = np.nan


def _add_shunt_to_impedance_bus(net, item, bus):
    create_shunt(net, bus, -item.bi_pu * net.sn_mva, p_mw=-item.gi_pu * net.sn_mva)


def create_zpu(net, item):
    try:
        (bus1, bus2), _ = get_connection_nodes(net, item, 2)
    except IndexError:
        logger.error("Cannot add ZPU '%s': not connected" % item.loc_name)
        return
    logger.debug('bus1 = %d, bus2 = %d' % (bus1, bus2))

    # net, from_bus, to_bus, r_pu, x_pu, sn_Mva, name=None, in_service=True, index=None
    params = {
        'name': item.loc_name,
        # 'from_bus': bus1,
        # 'to_bus': bus2,
        'rft_pu': item.r_pu,
        'xft_pu': item.x_pu,
        'rtf_pu': item.r_pu_ji,
        'xtf_pu': item.x_pu_ji,
        'rft0_pu': item.r0_pu,
        'xft0_pu': item.x0_pu,
        'rtf0_pu': item.r0_pu_ji,
        'xtf0_pu': item.x0_pu_ji,
        'gf_pu': item.gi_pu,
        'bf_pu': item.bi_pu,
        'gt_pu': item.gj_pu,
        'bt_pu': item.bj_pu,
        'gf0_pu': item.gi0_pu,
        'bf0_pu': item.bi0_pu,
        'gt0_pu': item.gj0_pu,
        'bt0_pu': item.bj0_pu,
        'sn_mva': item.Sn,
        'in_service': not bool(item.outserv)
    }

    logger.debug('params = %s' % params)

    # create auxilary buses
    aux_bus1 = create_bus(net, vn_kv=net.bus.vn_kv.at[bus1], name=net.bus.name.at[bus1] + '_aux',
                          type="b", zone=net.bus.zone.at[bus1], in_service=True)
    net.bus.loc[aux_bus1, 'geo'] = net.bus.geo.at[bus1]
    params['from_bus'] = aux_bus1
    aux_bus2 = create_bus(net, vn_kv=net.bus.vn_kv.at[bus2], name=net.bus.name.at[bus2] + '_aux',
                          type="b", zone=net.bus.zone.at[bus2], in_service=True)
    net.bus.loc[aux_bus2, 'geo'] = net.bus.geo.at[bus2]
    params['to_bus'] = aux_bus2

    xid = create_impedance(net, **params)
    add_additional_attributes(item, net, element='impedance', element_id=xid,
                              attr_dict={'for_name': 'equipment', "cimRdfId": "origin_id", "cpSite.loc_name": "site"})

    impedance_dict[item] = xid
    # consider and create station switches
    new_elements = (aux_bus1, aux_bus2)
    new_switch_idx, new_switch_closed = create_connection_switches(net, item, 2, 'b', (bus1, bus2),
                                                                   new_elements)

    if len(new_switch_idx) == 0:
        net.impedance.loc[xid, 'from_bus'] = bus1
        net.impedance.loc[xid, 'to_bus'] = bus2
        # drop auxilary buses, not needed
        drop_buses(net, buses=[aux_bus1, aux_bus2])
    elif len(new_switch_idx) == 1:
        sw_bus = net.switch.loc[new_switch_idx[0], 'bus']
        if sw_bus == bus1:
            net.impedance.loc[xid, 'to_bus'] = bus2
            # drop one auxilary bus, where no switch exists, not needed
            drop_buses(net, buses=[aux_bus2])
        elif sw_bus == bus2:
            net.impedance.loc[xid, 'from_bus'] = bus1
            # drop one auxilary bus, where no switch exists, not needed
            drop_buses(net, buses=[aux_bus1])

    # correct in_service of series reactor if station switch is open
    # update_in_service_depending_station_switch(net, element_type="impedance",
    #                                            new_elements=new_elements,
    #                                            new_switch_idx=new_switch_idx,
    #                                            new_switch_closed=new_switch_closed)

    logger.debug('created ZPU %s as impedance at index %d' % (net.impedance.at[xid, 'name'], xid))


def create_vac(net, item):
    """
    not tested yet

    """
    try:
        bus, _ = get_connection_nodes(net, item, 1)
    except IndexError:
        logger.error("Cannot add VAC '%s': not connected" % item.loc_name)
        return

    in_service = monopolar_in_service(item)
    params = {
        'name': item.loc_name,
        'bus': bus,
        'ps_mw': item.Pload - item.Pgen,
        'qs_mvar': item.Qload - item.Qgen,
        'pz_mw': item.Pzload,
        'qz_mvar': item.Qzload,
        'in_service': in_service
    }

    if item.itype == 3:
        # extended ward
        params.update({
            'r_ohm': item.Rext,
            'x_ohm': item.Xext,
            'vm_pu': item.usetp
        })

        if params['x_ohm'] == 0:
            params['x_ohm'] = 1e-6
            logger.warning("Element %s has x_ohm == 0, setting to 1e-6. Check impedance of the "
                           "created xward" % item.loc_name)

        xid = create_xward(net, **params)
        elm = 'xward'

    elif item.itype == 2:
        # ward
        xid = create_ward(net, **params)
        elm = 'ward'

    elif item.itype == 0:
        # voltage source
        params.update({
            'vm_pu': item.usetp,
            'va_degree': item.phisetp,
        })
        xid = create_ext_grid(net, **params)
        elm = 'ext_grid'
    else:
        raise NotImplementedError(
            'Could not import %s: element type <%d> for AC Voltage Source not implemented' % (
                params['name'], item.itype))

    if item.HasResults(0):  # -1 for 'c' results (whatever that is...)
        net['res_%s' % elm].at[xid, "pf_p"] = -item.GetAttribute('m:P:bus1')
        net['res_%s' % elm].at[xid, "pf_q"] = -item.GetAttribute('m:Q:bus1')
    else:
        net['res_%s' % elm].at[xid, "pf_p"] = np.nan
        net['res_%s' % elm].at[xid, "pf_q"] = np.nan

    add_additional_attributes(item, net, element=elm, element_id=xid,
                              attr_dict={'for_name': 'equipment', "cimRdfId": "origin_id", "cpSite.loc_name": "site"})

    logger.debug('added pf_p and pf_q to {} {}: {}'.format(elm, xid, net['res_' + elm].loc[
        xid, ["pf_p", 'pf_q']].values))


def update_in_service_depending_station_switch(net, element_type, new_elements, new_switch_idx, new_switch_closed):
    ### fcn is not used!
    if len(new_switch_idx) != 0:
        for i in range(len(new_switch_idx)):
            if new_switch_closed[i] == 0:
                if net[element_type].loc[new_elements[i], 'in_service'] == False:
                    continue
                else:
                    net[element_type].loc[new_elements[i], 'in_service'] = False
                    logger.debug('element of element_type %s with index %d is set\
                                 out of service because station switch is open ' %
                                 (net[element_type].at[new_elements[i], 'name'], new_elements[i]))
    else:
        pass


def create_sind(net, item):
    # series reactor is modelled as per-unit impedance, values in Ohm are calculated into values in
    # per unit at creation
    try:
        (bus1, bus2), _ = get_connection_nodes(net, item, 2)
    except IndexError:
        logger.error("Cannot add Sind '%s': not connected" % item.loc_name)
        return

    # create auxilary buses
    aux_bus1 = create_bus(net, vn_kv=net.bus.vn_kv.at[bus1], name=net.bus.name.at[bus1] + '_aux',
                          type="b", zone=net.bus.zone.at[bus1], in_service=True)
    net.bus.loc[aux_bus1, 'geo'] = net.bus.geo.at[bus1]
    aux_bus2 = create_bus(net, vn_kv=net.bus.vn_kv.at[bus2], name=net.bus.name.at[bus2] + '_aux',
                          type="b", zone=net.bus.zone.at[bus2], in_service=True)
    net.bus.loc[aux_bus2, 'geo'] = net.bus.geo.at[bus2]

    sind = create_series_reactor_as_impedance(net, from_bus=aux_bus1, to_bus=aux_bus2,
                                              r_ohm=item.rrea, x_ohm=item.xrea, sn_mva=item.Sn,
                                              name=item.loc_name,
                                              in_service=not bool(item.outserv))

    # consider and create station switches
    new_elements = (aux_bus1, aux_bus2)
    new_switch_idx, new_switch_closed = create_connection_switches(net, item, 2, 'b', (bus1, bus2),
                                                                   new_elements)

    if len(new_switch_idx) == 0:
        net.impedance.loc[sind, 'from_bus'] = bus1
        net.impedance.loc[sind, 'to_bus'] = bus2
        # drop auxilary buses, not needed
        drop_buses(net, buses=[aux_bus1, aux_bus2])
    elif len(new_switch_idx) == 1:
        sw_bus = net.switch.loc[new_switch_idx[0], 'bus']
        if sw_bus == bus1:
            net.impedance.loc[sind, 'to_bus'] = bus2
            # drop one auxilary bus, where no switch exists, not needed
            drop_buses(net, buses=[aux_bus2])
        elif sw_bus == bus2:
            net.impedance.loc[sind, 'from_bus'] = bus1
            # drop one auxilary bus, where no switch exists, not needed
            drop_buses(net, buses=[aux_bus1])

    # correct in_service of series reactor if station switch is open
    # update_in_service_depending_station_switch(net, element_type="impedance",
    #                                            new_elements=new_elements,
    #                                            new_switch_idx=new_switch_idx,
    #                                            new_switch_closed=new_switch_closed)

    logger.debug('created series reactor %s as per unit impedance at index %d' %
                 (net.impedance.at[sind, 'name'], sind))


def create_scap(net, item):
    # series capacitor is modelled as per-unit impedance, values in Ohm are calculated into values in
    # per unit at creation
    try:
        (bus1, bus2), _ = get_connection_nodes(net, item, 2)
    except IndexError:
        logger.error("Cannot add Scap '%s': not connected" % item.loc_name)
        return

    if (item.gcap == 0) and (item.bcap == 0):
        logger.info('not creating series capacitor for %s' % item.loc_name)
    else:
        r_ohm = item.gcap / (item.gcap ** 2 + item.bcap ** 2)
        x_ohm = -item.bcap / (item.gcap ** 2 + item.bcap ** 2)

        # create auxilary buses
        aux_bus1 = create_bus(net, vn_kv=net.bus.vn_kv.at[bus1], name=net.bus.name.at[bus1] + '_aux',
                              type="b", zone=net.bus.zone.at[bus1], in_service=True)
        net.bus.loc[aux_bus1, 'geo'] = net.bus.geo.at[bus1]
        aux_bus2 = create_bus(net, vn_kv=net.bus.vn_kv.at[bus2], name=net.bus.name.at[bus2] + '_aux',
                              type="b", zone=net.bus.zone.at[bus2], in_service=True)
        net.bus.loc[aux_bus2, 'geo'] = net.bus.geo.at[bus2]

        scap = create_series_reactor_as_impedance(net, from_bus=aux_bus1, to_bus=aux_bus2, r_ohm=r_ohm,
                                                  x_ohm=x_ohm, sn_mva=item.Sn,
                                                  name=item.loc_name,
                                                  in_service=not bool(item.outserv))

        # consider and create station switches
        new_elements = (aux_bus1, aux_bus2)
        new_switch_idx, new_switch_closed = create_connection_switches(net, item, 2, 'b', (bus1, bus2),
                                                                       new_elements)

        if len(new_switch_idx) == 0:
            net.impedance.loc[scap, 'from_bus'] = bus1
            net.impedance.loc[scap, 'to_bus'] = bus2
            # drop auxilary buses, not needed
            drop_buses(net, buses=[aux_bus1, aux_bus2])
        elif len(new_switch_idx) == 1:
            sw_bus = net.switch.loc[new_switch_idx[0], 'bus']
            if sw_bus == bus1:
                net.impedance.loc[scap, 'to_bus'] = bus2
                # drop one auxilary bus, where no switch exists, not needed
                drop_buses(net, buses=[aux_bus2])
            elif sw_bus == bus2:
                net.impedance.loc[scap, 'from_bus'] = bus1
                # drop one auxilary bus, where no switch exists, not needed
                drop_buses(net, buses=[aux_bus1])

        # correct in_service of series capacitor if station switch is open
        # update_in_service_depending_station_switch(net, element_type="impedance",
        #                                            new_elements=new_elements,
        #                                            new_switch_idx=new_switch_idx,
        #                                            new_switch_closed=new_switch_closed)

        logger.debug('created series capacitor %s as per unit impedance at index %d' %
                     (net.impedance.at[scap, 'name'], scap))


def create_svc(net, item, pv_as_slack, pf_variable_p_gen, dict_net):
    # SVC is voltage controlled and therefore modelled the same way as a voltage controlled synchron machine (gen)
    # TODO: at least implement a uncontrolled svc as synchron machine with const. Q
    # TODO: transfer item entries for usage of pp.create_svc, x_l_ohm, x_cvar_ohm,
    #       thyristor_firing_angle must be computed
    name = item.loc_name
    sid = None
    element = None
    logger.debug('>> creating synchronous machine <%s>' % name)

    try:
        bus1, _ = get_connection_nodes(net, item, 1)
    except IndexError:
        logger.error("Cannot add SVC '%s': not connected" % name)
        return

    if item.i_ctrl == 1:  # 0: no control, 1: voltage control, 2: reactive power control
        logger.debug('creating SVC %s as gen' % name)
        vm_pu = item.usetp
        in_service = monopolar_in_service(item)
        svc = create_gen(net, bus=bus1, p_mw=0, vm_pu=vm_pu,
                         name=name, type="SVC", in_service=in_service)
        element = 'gen'

        if svc is None or element is None:
            logger.error('Error! SVC not created')
        logger.debug('created svc at index <%s>' % svc)

        net[element].loc[svc, 'description'] = ' \n '.join(item.desc) if len(item.desc) > 0 else ''
        add_additional_attributes(item, net, element, svc, attr_dict={"for_name": "equipment",
                                                                      "cimRdfId": "origin_id",
                                                                      "cpSite.loc_name": "site"},
                                  attr_list=["sernum", "chr_name"])

        if item.HasResults(0):  # 'm' results...
            logger.debug('<%s> has results' % name)
            net['res_' + element].at[svc, "pf_p"] = item.GetAttribute('m:P:bus1')  # * multiplier
            net['res_' + element].at[svc, "pf_q"] = item.GetAttribute('m:Q:bus1')  # * multiplier
        else:
            net['res_' + element].at[svc, "pf_p"] = np.nan
            net['res_' + element].at[svc, "pf_q"] = np.nan
    else:
        logger.info('not creating SVC for %s' % item.loc_name)


def _get_vsc_control_modes(item, mono=True):
    if mono:
        scaling = 1
        dc_bus_str = "busdc"
    else:
        scaling = 0.5
        dc_bus_str = "busdp"  # also busdm is possible for the second dc node but we consider them the same

    c_m = item.i_acdc

    if c_m not in [0, 3, 4, 5, 6]:
        raise NotImplementedError(f"control mode for vscmono"
                                  f" {item.loc_name} not implemented: {c_m}")

    if item.HasResults(0):
        p_set_dc = -item.GetAttribute(f"m:P:{dc_bus_str}")
        q_set_ac = -item.GetAttribute("m:Q:busac") * scaling
    else:
        p_set_dc = -item.psetp * scaling  # does not work - in PowerFactory, the P set-point relates to AC side
        q_set_ac = -item.qsetp * scaling

    control_mode_ac, control_mode_dc, control_value_ac, control_value_dc = {
        0: ("slack", "p_mw", item.usetp, 0.),  # Vac-phi
        1: ("", "vm_pu", None, None),  # Vdc-phi
        2: ("", "", None, None),  # PWM-phi
        3: ("q_mvar", "vm_pu", q_set_ac, item.usetpdc),  # Vdc-Q
        4: ("vm_pu", "p_mw", item.usetp, p_set_dc),  # P-Vac
        5: ("q_mvar", "p_mw", q_set_ac, p_set_dc),  # P-Q
        6: ("vm_pu", "vm_pu", item.usetp, item.usetpdc),  # Vdc-Vac
        7: ("", "", None, None),  # P-cos(phi)
        8: (""        "", None, None)  # Vdc-cos(phi)
    }[c_m]
    return control_mode_ac, control_mode_dc, control_value_ac, control_value_dc


def create_vscmono(net, item):
    (bus, bus_dc), _ = get_connection_nodes(net, item, 2)

    sn_mva = item.Snom
    v_ac = item.Unom
    p_cu_kw = item.Pcu
    vk = item.uk / 100  # in ratio, not in %

    z_vsc_base_ohm = np.square(v_ac) / sn_mva
    r_pu = p_cu_kw / (1e3 * sn_mva)
    x_pu = np.sqrt(np.square(vk) - np.square(r_pu))
    r_ohm = r_pu * z_vsc_base_ohm
    x_ohm = x_pu * z_vsc_base_ohm

    logger.debug(f"VSCmono: {item.loc_name=}, {sn_mva=}, {v_ac=}, {p_cu_kw=}, {vk=}, {r_ohm=}, {x_ohm=}")

    control_mode_ac, control_mode_dc, control_value_ac, control_value_dc = _get_vsc_control_modes(item)

    params = {
        "name": item.loc_name,
        "in_service": not item.outserv,
        "controllable": True,
        "bus": bus,
        "bus_dc": bus_dc,
        "r_ohm": r_ohm,
        "x_ohm": x_ohm,
        "r_dc_ohm": item.resLossFactor,
        "pl_dc_mw": 1e-3 * item.Pnold,
        "control_mode_ac": control_mode_ac,
        "control_mode_dc": control_mode_dc,
        "control_value_ac": control_value_ac,
        "control_value_dc": control_value_dc
    }

    if params["r_dc_ohm"] == 0:
        logger.warning(
            f"VSCmono element {params['name']} has no DC resistive loss factor - power flow will not converge!"
        )

    vid = create_vsc(net, **params)
    logger.debug(f'created VSC {vid} for vscmono {item.loc_name}')

    result_variables = {"pf_p_mw": "m:P:busac",
                        "pf_q_mvar": "m:Q:busac",
                        "pf_p_dc_mw": "m:P:busdc"}

    for res_var_pp, res_var_pf in result_variables.items():
        res = np.nan
        if item.HasResults(0):
            res = item.GetAttribute(res_var_pf)
        net.res_vsc.at[vid, res_var_pp] = -res


def create_vsc(net, item):
    (bus, bus_dc_p, bus_dc_n), _ = get_connection_nodes(net, item, 3)

    sn_mva = item.Snom / 2
    v_ac = item.Unom
    p_cu_kw = item.Pcu / 2
    vk = item.uk / 100  # in ratio, not in %

    z_vsc_base_ohm = np.square(v_ac) / sn_mva
    r_pu = p_cu_kw / (1e3 * sn_mva)
    x_pu = np.sqrt(np.square(vk) - np.square(r_pu))
    r_ohm = r_pu * z_vsc_base_ohm
    x_ohm = x_pu * z_vsc_base_ohm

    logger.debug(f"VSC: {item.loc_name=}, {sn_mva=}, {v_ac=}, {p_cu_kw=}, {vk=}, {r_ohm=}, {x_ohm=}")

    control_mode_ac, control_mode_dc, control_value_ac, control_value_dc = _get_vsc_control_modes(item, mono=False)

    params = {
        "name": item.loc_name,
        "in_service": not item.outserv,
        "controllable": True,
        "r_ohm": r_ohm,
        "x_ohm": x_ohm,
        "r_dc_ohm": item.resLossFactor / 2,
        "pl_dc_mw": 1e-3 * item.Pnold / 2,
        "control_mode_ac": control_mode_ac,
        "control_mode_dc": control_mode_dc,
        "control_value_ac": control_value_ac,
        "control_value_dc": control_value_dc
    }

    if params["r_dc_ohm"] == 0:
        logger.warning(f"VSC element {params['name']} has no DC resistive loss factor - power flow will not converge!")

    vid_1 = create_vsc(net, bus=bus, bus_dc=bus_dc_n, **params)
    vid_2 = create_vsc(net, bus=bus, bus_dc=bus_dc_p, **params)
    logger.debug(f'created two vsc mono {vid_1}, {vid_2} for vsc {item.loc_name}')

    result_variables = {"pf_p_mw": "m:P:busac",
                        "pf_q_mvar": "m:Q:busac"}

    if item.HasResults(0):
        for res_var_pp, res_var_pf in result_variables.items():
            res = item.GetAttribute(res_var_pf)
            net.res_vsc.at[vid_1, res_var_pp] = -res / 2
            net.res_vsc.at[vid_2, res_var_pp] = -res / 2
        net.res_vsc.at[vid_1, "pf_p_dc_mw"] = -item.GetAttribute("m:P:busdm")
        net.res_vsc.at[vid_2, "pf_p_dc_mw"] = -item.GetAttribute("m:P:busdp")
    else:
        net.res_vsc.loc[vid_1, ["pf_p_mw", "pf_q_mvar", "pf_p_dc_mw"]] = np.nan
        net.res_vsc.loc[vid_2, ["pf_p_mw", "pf_q_mvar", "pf_p_dc_mw"]] = np.nan


def create_stactrl(net, item):
    stactrl_in_service = True
    if item.outserv:
        logger.info(f"Station controller {item.loc_name} is out of service")
        return

    machines = [m for m in item.psym if m is not None]
    if len(machines) == 0 or np.all([s is None for s in machines]):
        logger.error(f"No machines controlled by station controller {item.loc_name} - skipping")
        return

    # find gen_element_index using name:
    if np.any(net.sgen.name.duplicated()):
        duplicated_sgen_names = True
        # raise UserWarning("error while creating station controller: sgen names must be unique")
    else:
        duplicated_sgen_names = False

    gen_types = []
    for s in machines:
        if s.ip_ctrl == 1:
            gt = "other"
        elif not hasattr(s, 'av_mode'):
            gt = "other"
        elif s.av_mode == "constq":
            gt = "sgen"
        elif s.av_mode == "constv":
            gt = "gen"
        else:
            gt = "other"
        gen_types.append(gt)

    if "other" in gen_types or len(np.unique(gen_types)) > 1:
        logger.error(f"Generator type not supported {gen_types} for {item.loc_name}")
        return

    input_inverted = []
    gen_Q_response = []
    control_mode = item.i_ctrl

    # Overwrite gen_type if local control differs from station controller type
    if control_mode is not None:
        if item.i_droop:
            for i in range(len(gen_types)):
                gen_types[i] = "sgen"
        else:
            if control_mode == 0:
                for i in range(len(gen_types)):
                    gen_types[i] = "sgen"
            elif control_mode == 1:
                for i in range(len(gen_types)):
                    gen_types[i] = "sgen"
            else:
                print("station control type not supported!")

    gen_element = gen_types[0]
    gen_element_index = []

    if duplicated_sgen_names == False:
        for s in machines:
            gen_element_index.append(net[gen_element].loc[net[gen_element].name == s.loc_name].index.values[0])
    else:
        # check if gen_element has set controller
        for s in machines:
            gen_element_index_try = net[gen_element].loc[net[gen_element].name == s.loc_name].index.values
            if len(gen_element_index_try) == 1:
                gen_element_index.append(gen_element_index_try[0])
            else:
                gen_element_index_try_again = net[gen_element].loc[(net[gen_element].name == s.loc_name) & (
                        net[gen_element].sta_ctrl == s.c_pstac.loc_name)].index.values
                if len(gen_element_index_try_again) > 1:
                    raise UserWarning(
                        "error while creating station controller: sgen and controller names must be unique")
                else:
                    gen_element_index.append(gen_element_index_try_again[0])

    if len(gen_element_index) != len(machines):
        raise UserWarning("station controller: could not properly identify the machines")

    gen_element_in_service = [net[gen_element].loc[net[gen_element].name == s.loc_name].in_service for s in machines]

    i = 0
    distribution = []
    for m in item.psym:
        if m is not None and isinstance(item.cvqq, list):
            distribution.append(item.cvqq[i] / 100)
        elif m is not None and not isinstance(item.cvqq, list):
            distribution.append(item.cvqq / 100)
        i = i + 1

    if item.imode > 2:
        raise NotImplementedError(f"{item}: reactive power distribution {item.imode=} not implemented")

    phase = item.i_phase
    if phase != 0:
        raise NotImplementedError(f"{item}: phase {item.i_phase=} not implemented")

    # Controlled Node: User selection vs Automatic selection  # User selection
    if item.selBus != 0:
        raise NotImplementedError(f"{item}: controlled node selection {item.selBus=} not implemented")

    variable = None
    res_element_table = None
    res_element_index = None
    # Create nx graph for further usage
    # top is needed to check connectivity between inpout and output elements, therefore respect switches
    # top_all is the full topology to identify the sign of measurements, that is why respect_switches = False
    top = create_nxgraph(net, respect_switches=True, include_lines=True, include_trafos=True,
                         include_impedances=True, nogobuses=None, notravbuses=None, multi=True,
                         calc_branch_impedances=False, branch_impedance_unit='ohm')
    top_all = create_nxgraph(net, respect_switches=False, include_lines=True, include_trafos=True,
                             include_impedances=True, nogobuses=None, notravbuses=None, multi=True,
                             calc_branch_impedances=False, branch_impedance_unit='ohm')
    if control_mode == 1 or item.i_droop:
        q_control_cubicle = item.p_cub if control_mode == 1 else item.pQmeas  # Feld
        if q_control_cubicle is None:
            logger.info(f"Input Element of Controller {item.loc_name} is missing, skipping")
            return
        q_control_element = []
        q_control_side = []
        element_class = []
        res_element_index = []
        variable = []
        input_inverted = []
        if q_control_cubicle.GetClassName() == "StaCubic":
            q_control_element.append(q_control_cubicle.obj_id)
            q_control_side.append(q_control_cubicle.obj_bus)  # 0=from, 1=to // trafo3w 0=HV, 1 = MV, 2=LV
            element_class.append(q_control_element[0].GetClassName())
        elif q_control_cubicle.GetClassName() == "ElmBoundary":
            for cubicles in q_control_cubicle.cubicles:
                q_control_element.append(cubicles.obj_id)
                q_control_side.append(cubicles.obj_bus)  # 0=from, 1=to
                element_class.append(q_control_element[0].GetClassName())
        else:
            print("Not implemented class for q_control_cubicle!")

        if element_class[0] == "ElmLne":
            res_element_table = "res_line"
            for i in range(len(q_control_element)):
                line_sections = line_dict[q_control_element[i]]
                if q_control_side[i] == 0:
                    res_element_index.append(line_sections[0])
                    variable.append("q_from_mvar")
                    gen_dist_from_bus = nx.shortest_path_length(top_all,
                                                                get_element_bus(net, gen_element, gen_element_index[0]),
                                                                net.line.loc[res_element_index[-1]].from_bus)
                    gen_dist_to_bus = nx.shortest_path_length(top_all,
                                                              get_element_bus(net, gen_element, gen_element_index[0]),
                                                              net.line.loc[res_element_index[-1]].to_bus)
                    if gen_dist_from_bus > gen_dist_to_bus:
                        gen_Q_response.append(-1)
                    else:
                        gen_Q_response.append(1)
                else:
                    res_element_index.append(line_sections[-1])
                    variable.append("q_to_mvar")
                    gen_dist_from_bus = nx.shortest_path_length(top_all,
                                                                get_element_bus(net, gen_element, gen_element_index[0]),
                                                                net.line.loc[res_element_index[-1]].from_bus)
                    gen_dist_to_bus = nx.shortest_path_length(top_all,
                                                              get_element_bus(net, gen_element, gen_element_index[0]),
                                                              net.line.loc[res_element_index[-1]].to_bus)
                    if gen_dist_from_bus < gen_dist_to_bus:
                        gen_Q_response.append(-1)
                    else:
                        gen_Q_response.append(1)
        elif element_class[0] == "ElmTr2":
            res_element_table = "res_trafo"
            for element in q_control_element:
                res_element_index.append(trafo_dict[element])
                gen_dist_lv_bus = nx.shortest_path_length(top_all,
                                                          get_element_bus(net, gen_element, gen_element_index[0]),
                                                          net.trafo.loc[res_element_index[-1]].lv_bus)
                gen_dist_hv_bus = nx.shortest_path_length(top_all,
                                                          get_element_bus(net, gen_element, gen_element_index[0]),
                                                          net.trafo.loc[res_element_index[-1]].hv_bus)
                if q_control_side[0] == 0:
                    variable.append("q_hv_mvar")
                    if gen_dist_lv_bus > gen_dist_hv_bus:
                        gen_Q_response.append(-1)
                    else:
                        gen_Q_response.append(1)
                else:
                    variable.append("q_lv_mvar")
                    if gen_dist_lv_bus < gen_dist_hv_bus:
                        gen_Q_response.append(-1)
                    else:
                        gen_Q_response.append(1)
        elif element_class[0] == "ElmTr3":
            res_element_table = "res_trafo3w"
            for element in q_control_element:
                res_element_index.append(trafo3w_dict[element])
                gen_dist_t3w_lv_bus = nx.shortest_path_length(top_all,
                                                              get_element_bus(net, gen_element, gen_element_index[0]),
                                                              net.trafo3w.loc[res_element_index[-1]].lv_bus)
                gen_dist_t3w_mv_bus = nx.shortest_path_length(top_all,
                                                              get_element_bus(net, gen_element, gen_element_index[0]),
                                                              net.trafo3w.loc[res_element_index[-1]].mv_bus)
                gen_dist_t3w_hv_bus = nx.shortest_path_length(top_all,
                                                              get_element_bus(net, gen_element, gen_element_index[0]),
                                                              net.trafo3w.loc[res_element_index[-1]].hv_bus)
                if q_control_side[0] == 0:
                    variable.append("q_hv_mvar")
                    if min(gen_dist_t3w_lv_bus, gen_dist_t3w_mv_bus, gen_dist_t3w_hv_bus) != gen_dist_t3w_hv_bus:
                        gen_Q_response.append(-1)
                    else:
                        gen_Q_response.append(1)
                elif q_control_side[0] == 1:
                    variable.append("q_mv_mvar")
                    if min(gen_dist_t3w_lv_bus, gen_dist_t3w_mv_bus, gen_dist_t3w_hv_bus) != gen_dist_t3w_mv_bus:
                        gen_Q_response.append(-1)
                    else:
                        gen_Q_response.append(1)
                elif q_control_side[0] == 2:
                    variable.append("q_lv_mvar")
                    if min(gen_dist_t3w_lv_bus, gen_dist_t3w_mv_bus, gen_dist_t3w_hv_bus) != gen_dist_t3w_lv_bus:
                        gen_Q_response.append(-1)
                    else:
                        gen_Q_response.append(1)
        elif element_class[0] == "ElmZpu":
            res_element_table = "res_impedance"
            for element in q_control_element:
                variable.append("q_from_mvar" if q_control_side[0] == 0 else "q_to_mvar")
                if q_control_side[i] == 0:
                    res_element_index.append(impedance_dict[element])
                    variable.append("q_from_mvar")
                    gen_dist_from_bus = nx.shortest_path_length(top_all,
                                                                get_element_bus(net, gen_element, gen_element_index[0]),
                                                                net.line.loc[res_element_index[-1]].from_bus)
                    gen_dist_to_bus = nx.shortest_path_length(top_all,
                                                              get_element_bus(net, gen_element, gen_element_index[0]),
                                                              net.line.loc[res_element_index[-1]].to_bus)
                    if gen_dist_from_bus > gen_dist_to_bus:
                        gen_Q_response.append(-1)
                    else:
                        gen_Q_response.append(1)
                else:
                    res_element_index.append(impedance_dict[element])
                    variable.append("q_to_mvar")
                    gen_dist_from_bus = nx.shortest_path_length(top_all,
                                                                get_element_bus(net, gen_element, gen_element_index[0]),
                                                                net.line.loc[res_element_index[-1]].from_bus)
                    gen_dist_to_bus = nx.shortest_path_length(top_all,
                                                              get_element_bus(net, gen_element, gen_element_index[0]),
                                                              net.line.loc[res_element_index[-1]].to_bus)
                    if gen_dist_from_bus < gen_dist_to_bus:
                        gen_Q_response.append(-1)
                    else:
                        gen_Q_response.append(1)

        elif element_class[0] == "ElmCoup":
            for element in q_control_element:
                if q_control_side[0] == 0:
                    gen_dist_bus = nx.shortest_path_length(top_all,
                                                           get_element_bus(net, gen_element, gen_element_index[0]),
                                                           net.switch.loc[switch_dict[element], "bus"])
                    gen_dist_element = nx.shortest_path_length(top_all,
                                                               get_element_bus(net, gen_element, gen_element_index[0]),
                                                               net.switch.loc[switch_dict[element], "element"])
                    if gen_dist_bus > gen_dist_element:
                        gen_Q_response.append(-1)
                    else:
                        gen_Q_response.append(1)
                else:
                    gen_dist_bus = nx.shortest_path_length(top_all,
                                                           get_element_bus(net, gen_element, gen_element_index[0]),
                                                           net.switch.loc[switch_dict[element], "bus"])
                    gen_dist_element = nx.shortest_path_length(top_all,
                                                               get_element_bus(net, gen_element, gen_element_index[0]),
                                                               net.switch.loc[switch_dict[element], "element"])
                    if gen_dist_bus < gen_dist_element:
                        gen_Q_response.append(-1)
                    else:
                        gen_Q_response.append(1)

                res = GetBranchElementFromSwitch(net, q_control_element, top)
                if not res[switch_dict[element]] is None:
                    element_type, element_index, connection_side, direction = (
                        res[switch_dict[element]].get("element_type"),
                        res[switch_dict[element]].get("element_index"),
                        res[switch_dict[element]].get("connection_side"),
                        res[switch_dict[element]].get("direction")
                    )
                else:
                    element_type = None
                if element_type == "trafo":
                    res_element_table = "res_trafo"
                    res_element_index.append(element_index)
                    # invert if control_side and actual_side are same
                    # q_control_side: 0 = terminal side, 1 = element side (measurment side)
                    # direction: 0 = dir1 (direction is terminal side of switch), 1 = dir2 (direction is element side of switch)
                    input_inverted.append(direction == q_control_side[0])
                    variable.append({
                                        "hv_bus": "q_hv_mvar",
                                        "lv_bus": "q_lv_mvar"
                                    }[connection_side])
                elif element_type == "trafo3w":
                    res_element_table = "res_trafo3w"
                    res_element_index.append(element_index)
                    # invert if control_side and actual_side are same
                    # q_control_side: 0 = terminal side, 1 = element side
                    # direction: 0 = dir1 (terminal side of switch), 1 = dir2 (element side of switch)
                    input_inverted.append(direction == q_control_side[0])
                    variable.append({
                                        "hv_bus": "q_hv_mvar",
                                        "mv_bus": "q_mv_mvar",
                                        "lv_bus": "q_lv_mvar"
                                    }[connection_side])
                elif element_type == "line":
                    res_element_table = "res_line"
                    res_element_index.append(element_index)
                    # invert if control_side and actual_side are same
                    # q_control_side: 0 = from side, 1 = to side
                    # direction: 0 = dir1 (terminal side of switch), 1 = dir2 (element side of switch)
                    input_inverted.append(direction == q_control_side[0])
                    variable.append("q_from_mvar" if connection_side == "from_bus" else "q_to_mvar")
                elif element_type == "impedance":
                    res_element_table = "res_impedance"
                    res_element_index.append(element_index)
                    # invert if control_side and actual_side are same
                    # q_control_side: 0 = from side, 1 = to side
                    # direction: 0 = dir1 (terminal side of switch), 1 = dir2 (element side of switch)
                    input_inverted.append(direction == q_control_side[0])
                    variable.append("q_from_mvar" if connection_side == "from_bus" else "q_to_mvar")
                else:
                    logger.info(
                        f"{item}: Station Controller with switch measurement that cannot be relocated, adding switch with "
                        f"small impedance")

                    res_element_index.append(switch_dict[element])
                    net.switch.at[res_element_index[-1], "z_ohm"] = 1e-3
                    variable.append("q_from_mvar" if q_control_side[0] == 0 else "q_to_mvar")
                    res_element_table = "res_switch"
        else:
            logger.error(
                f"{item}: only line, impedance, trafo 2W/3W element and switch flows can be controlled, {element_class[0]=}")
            return
    elif control_mode == 0:
        res_element_table = "res_bus"
    input_busses = []
    output_busses = []
    if res_element_table == "res_line":
        for index in res_element_index:
            input_busses.append(net.line.at[index, 'to_bus'])
    elif res_element_table == "res_trafo":
        for index in res_element_index:
            input_busses.append(net.trafo.at[index, 'hv_bus'])
    elif res_element_table == "res_trafo3w":
        for index in res_element_index:
            input_busses.append(net.trafo3w.at[index, 'hv_bus'])
    elif res_element_table == "res_impedance":
        for index in res_element_index:
            input_busses.append(net.impedance.at[index, 'to_bus'])
    elif res_element_table == "res_switch":
        for index in res_element_index:
            input_busses.append(net.switch.at[index, 'bus'])
    if gen_element == "gen":
        for index in gen_element_index:
            output_busses.append(net.gen.at[index, 'bus'])
    elif gen_element == "sgen":
        for index in gen_element_index:
            output_busses.append(net.sgen.at[index, 'bus'])

    has_path = False
    for n in range(len(input_busses)):
        for m in range(len(output_busses)):
            has_path = has_path or nx.has_path(top, input_busses[n], output_busses[m])
    if not has_path and not control_mode == 0 and not item.i_droop:
        return

    if control_mode == 0:  # VOLTAGE CONTROL
        # controlled_node = item.rembar
        controlled_node = item.cpCtrlNode
        bus = bus_dict[controlled_node]  # controlled node

        if item.uset_mode == 0:  # Station controller
            v_setpoint_pu = item.usetp
        else:
            v_setpoint_pu = controlled_node.vtarget  # Bus target voltage

        if item.i_droop:  # Enable Droop
            bsc = BinarySearchControl(net, name=item.loc_name, ctrl_in_service=stactrl_in_service,
                                      output_element=gen_element, output_variable="q_mvar",
                                      output_element_index=gen_element_index,
                                      output_element_in_service=gen_element_in_service,
                                      output_values_distribution=distribution,
                                      input_element=res_element_table, input_variable=variable,
                                      input_inverted=input_inverted, gen_Q_response=gen_Q_response,
                                      input_element_index=res_element_index, set_point=v_setpoint_pu,
                                      voltage_ctrl=True, bus_idx=bus, tol=1e-5)
            DroopControl(net, name=item.loc_name, q_droop_mvar=item.Srated * 100 / item.ddroop, bus_idx=bus,
                         vm_set_pu_bsc=v_setpoint_pu, controller_idx=bsc.index, voltage_ctrl=True)
        else:
            BinarySearchControl(net, name=item.loc_name, ctrl_in_service=stactrl_in_service,
                                output_element=gen_element, output_variable="q_mvar",
                                output_element_index=gen_element_index,
                                output_element_in_service=gen_element_in_service, input_element="res_bus",
                                output_values_distribution=distribution, damping_factor=0.9,
                                input_variable="vm_pu", input_inverted=input_inverted,
                                gen_Q_response=gen_Q_response, input_element_index=bus,
                                set_point=v_setpoint_pu, voltage_ctrl=True, tol=1e-6)
    elif control_mode == 1:  # Q Control mode
        if item.iQorient != 0:
            if not stactrl_in_service:
                return
            raise NotImplementedError(f"{item}: Q orientation '-' not supported")
        # q_control_mode = item.qu_char  # 0: "Const Q", 1: "Q(V) Characteristic", 2: "Q(P) Characteristic"
        # q_control_terminal = q_control_cubicle.cterm  # terminal of the cubicle
        if item.qu_char == 0:
            BinarySearchControl(
                net, name=item.loc_name,
                ctrl_in_service=stactrl_in_service,
                output_element=gen_element,
                output_variable="q_mvar",
                output_element_index=gen_element_index,
                output_element_in_service=gen_element_in_service,
                input_element=res_element_table,
                output_values_distribution=distribution,
                damping_factor=0.9,
                input_variable=variable,
                input_inverted=input_inverted,
                gen_Q_response=gen_Q_response,
                input_element_index=res_element_index,
                set_point=item.qsetp,
                voltage_ctrl=False, tol=1e-6
            )
        elif item.qu_char == 1:
            controlled_node = item.refbar
            bus = bus_dict[controlled_node]  # controlled node
            bsc = BinarySearchControl(
                net, name=item.loc_name,
                ctrl_in_service=stactrl_in_service,
                output_element=gen_element,
                output_variable="q_mvar",
                output_element_index=gen_element_index,
                output_element_in_service=gen_element_in_service,
                input_element=res_element_table,
                output_values_distribution=distribution,
                damping_factor=0.9,
                input_variable=variable,
                input_inverted=input_inverted,
                gen_Q_response=gen_Q_response,
                input_element_index=res_element_index,
                set_point=item.qsetp,
                voltage_ctrl=False,
                bus_idx=bus,
                tol=1e-6
            )
            DroopControl(
                net,
                name=item.loc_name,
                q_droop_mvar=item.Srated * 100 / item.ddroop,
                bus_idx=bus,
                vm_set_pu_bsc=None,
                vm_set_ub=item.udeadbup,
                vm_set_lb=item.udeadblow,
                q_set_mvar_bsc=item.qsetp,
                controller_idx=bsc.index,
                voltage_ctrl=False
            )
        else:
            raise NotImplementedError
    else:
        raise NotImplementedError(f"{item}: control mode {item.i_ctrl=} not implemented")


def GetBranchElementFromSwitch(net, q_control_element, graph):
    """
    Searches for the nearest branch element (line or transformer 2W/3W) for each switch
    in both directions (dir1 = from the bus to the equipment, dir2 = the other way around).

    Returns a dictionary with:
      - element_type
      - element_index
      - connection_side
      - direction: 0 = dir1, 1 = dir2

    trafo3w is treated as a regular branch (NOT a split); connection_side is the winding we hit.
    """
    result = {}

    def find_branch(graph, start_bus, blocked_bus):
        visited = set()
        queue = [start_bus]

        while queue:
            current = queue.pop(0)
            visited.add(current)

            neighbors = [n for n in graph.neighbors(current) if n != blocked_bus and n not in visited]

            # Stop if more than one neighbor and not a three winding transformer
            if 'trafo3w' in net and not net.trafo3w.empty:
                is_current_in_trafo = (
                        (net.trafo3w["hv_bus"] == current) |
                        (net.trafo3w["mv_bus"] == current) |
                        (net.trafo3w["lv_bus"] == current)
                )

                t3w_match = net.trafo3w[is_current_in_trafo]
            else:
                t3w_match = []
            valid_t3w_neighbors = False
            if len(neighbors) > 1:
                if len(t3w_match) == 1:
                    # check if all neighbors belong to three winding transformer
                    idx = t3w_match.index[0]
                    row = net.trafo3w.loc[idx]
                    t3w_buses = {row.hv_bus, row.mv_bus, row.lv_bus}
                    if set(neighbors).issubset(t3w_buses - {current}):
                        valid_t3w_neighbors = True
                        pass
                    else:
                        return None
                else:
                    return None

            if len(neighbors) == 1 or valid_t3w_neighbors:
                nb = neighbors[0]
                matches = []

                # parallel lines
                par_lines = net.line[
                    ((net.line.from_bus == current) & (net.line.to_bus == nb)) |
                    ((net.line.from_bus == nb) & (net.line.to_bus == current))
                    ]

                # parallel impedances
                par_imp = net.impedance[
                    ((net.impedance.from_bus == current) & (net.impedance.to_bus == nb)) |
                    ((net.impedance.from_bus == nb) & (net.impedance.to_bus == current))
                    ]

                # parallel trafo2w current
                par_trafos = net.trafo[
                    ((net.trafo.hv_bus == current) & (net.trafo.lv_bus == nb)) |
                    ((net.trafo.hv_bus == nb) & (net.trafo.lv_bus == current))
                    ]

                parallel_count = len(par_lines) + len(par_imp) + len(par_trafos)

                if parallel_count > 1:
                    logger.warning(
                        f"Parallel Branches between bus {current} and {nb} "
                        f"(Lines: {len(par_lines)}, Impedances: {len(par_imp)}, "
                        f"Trafos: {len(par_trafos)}) – Stopping."
                    )
                    return None

                # trafo3w match
                if len(t3w_match) == 1:
                    idx = t3w_match.index[0]
                    row = net.trafo3w.loc[idx]
                    if current == row.hv_bus:
                        connection_side = "hv_bus"
                    elif current == row.mv_bus:
                        connection_side = "mv_bus"
                    else:
                        connection_side = "lv_bus"

                    return ("trafo3w", idx, connection_side)

                # line match
                line_match = net.line[(net.line.from_bus == current) | (net.line.to_bus == current)]
                if not line_match.empty:
                    idx = line_match.index[0]
                    from_bus = net.line.at[idx, "from_bus"]
                    to_bus = net.line.at[idx, "to_bus"]
                    connection_side = "from_bus" if current == from_bus else "to_bus"
                    return ("line", idx, connection_side)

                # transformer match
                trafo_match = net.trafo[(net.trafo.hv_bus == current) | (net.trafo.lv_bus == current)]
                if not trafo_match.empty:
                    idx = trafo_match.index[0]
                    hv_bus = net.trafo.at[idx, "hv_bus"]
                    lv_bus = net.trafo.at[idx, "lv_bus"]
                    connection_side = "hv_bus" if current == hv_bus else "lv_bus"
                    return ("trafo", idx, connection_side)

                # impedance match
                impedance_match = net.impedance[(net.impedance.from_bus == current) | (net.impedance.to_bus == current)]
                if not impedance_match.empty:
                    idx = impedance_match.index[0]
                    from_bus = net.impedance.at[idx, "from_bus"]
                    to_bus = net.impedance.at[idx, "to_bus"]
                    connection_side = "from_bus" if current == from_bus else "to_bus"
                    return ("impedance", idx, connection_side)

                # Other elements, stop for now
                elements_at_bus = []
                for elm in ['load', 'sgen', 'gen', 'shunt', 'ext_grid']:
                    if elm in net:
                        df = net[elm]
                        if isinstance(df, pd.DataFrame):
                            if 'bus' in df.columns and current in df.bus.values:
                                elements_at_bus.append(elm)
                                break
                            elif 'from_bus' in df.columns or 'to_bus' in df.columns:
                                if current in df.get('from_bus', pd.Series()).values or \
                                        current in df.get('to_bus', pd.Series()).values:
                                    elements_at_bus.append(elm)
                                    break
                if elements_at_bus:
                    logger.warning(f"Bus {current} is connected with {elements_at_bus} – Stopping.")
                    return None

                queue += neighbors

        return None  # no branch found

    # Main logic
    for element in q_control_element:
        sw_idx = switch_dict[element]
        if sw_idx not in net.switch.index:
            result[sw_idx] = None
            continue

        bus = net.switch.at[sw_idx, 'bus']
        equipment = net.switch.at[sw_idx, 'element']

        dir1 = find_branch(graph, bus, equipment)
        dir2 = find_branch(graph, equipment, bus)

        if dir1:
            element_type, idx, conn = dir1
            direction = 0  # dir1
        elif dir2:
            element_type, idx, conn = dir2
            direction = 1  # dir2
        else:
            result[sw_idx] = None
            continue

        result[sw_idx] = {
            "element_type": element_type,
            "element_index": idx,
            "connection_side": conn,
            "direction": direction
        }

    return result


def split_line_at_length(net, line, length_pos):
    bus1, bus2 = net.line.loc[line, ['from_bus', 'to_bus']]
    if length_pos == net.line.at[line, 'length_km']:
        bus = bus2
    elif length_pos == 0:
        bus = bus1
    else:
        bus_name = "%s (Muff %u)" % (net.line.at[line, 'name'], length_pos)
        vn_kv = net.bus.at[bus1, "vn_kv"]
        zone = net.bus.at[bus1, "zone"]

        bus = create_bus(net, name=bus_name, type='ls', vn_kv=vn_kv, zone=zone)

        net.line.at[line, 'to_bus'] = bus
        old_length = net.line.at[line, 'length_km']
        new_length = old_length - length_pos
        net.line.at[line, 'length_km'] = length_pos
        std_type = net.line.at[line, 'std_type']
        name = net.line.at[line, 'name']

        new_line = create_line(
            net,
            from_bus=bus,
            to_bus=bus2,
            length_km=new_length,
            std_type=std_type,
            name=name,
            df=net.line.at[line, 'df'],
            parallel=net.line.at[line, 'parallel'],
            in_service=net.line.at[line, 'in_service']
        )

        if 'max_loading_percent' in net.line.columns:
            net.line.loc[new_line, 'max_loading_percent'] = net.line.at[line, 'max_loading_percent']

        if net.line.loc[line, 'geo'].notna():
            coords = geojson.utils.coords(geojson.loads(net.line.loc[line, 'geo']))

            scaling_factor = old_length / calc_len_coords(coords)
            sec_coords_a = get_section_coords(coords, sec_len=length_pos, start_len=0., scale_factor=scaling_factor)
            sec_coords_b = get_section_coords(
                coords, sec_len=new_length, start_len=length_pos, scale_factor=scaling_factor
            )

            net.line.loc[line, 'geo'] = geojson.dumps(geojson.LineString(sec_coords_a))
            net.line.loc[new_line, 'geo'] = geojson.dumps(geojson.LineString(sec_coords_b))

            net.bus.loc[bus, ['geo']] = geojson.Point(sec_coords_b[0])

    return bus


def get_lodlvp_length_pos(line_item, lod_item):
    sections = line_item.GetContents('*.ElmLnesec')
    if len(sections) > 0:
        sections.sort(lambda x: x.index)
        sections_end = [s.rellen + s.dline for s in sections]
    else:
        sections_end = [line_item.dline]

    loads = line_item.GetContents('*.ElmLodlvp')
    if len(loads) > 0:
        loads.sort(lambda x: x.rellen)
        loads_start = [load.rellen for load in loads]
    else:
        loads_start = [0]

    pos_sec_idx = bisect.bisect(sections_end, lod_item.rellen)
    pos_load_idx = bisect.bisect(loads_start, lod_item.rellen)

    pos = max(sections_end[pos_sec_idx - 1], loads_start[pos_load_idx - 1])

    return lod_item.rellen - pos


def get_next_line(net, line):
    name = net.line.at[line, 'name']
    to_bus = net.line.at[line, 'to_bus']
    next_line = net.line.loc[(net.line.name == name) & (net.line.from_bus == to_bus)].index

    return next_line


# def get_section_for_lodlvp(net, line_item, lod_item):
#     linepos = lod_item.rellen
#
#     cum_len = 0
#     while cum_len < linepos:
#         line =


# for ElmLodlvp - splits line at the partial load, creates new bus, sets up coordinates
def split_line(net, line_idx, pos_at_line, line_item):
    tol = 1e-6
    line_length = net.line.at[line_idx, 'length_km']
    logger.debug("line length: %.3f" % line_length)
    if pos_at_line < tol:
        bus_i = net.line.at[line_idx, 'from_bus']
        logger.debug('bus_i: %s' % bus_i)
        net.bus.at[bus_i, 'type'] = 'n'
        return bus_i
    elif abs(pos_at_line - line_length) < tol:
        bus_j = net.line.at[line_idx, 'to_bus']
        logger.debug('bus_j: %s' % bus_j)
        net.bus.at[bus_j, 'type'] = 'n'
        return bus_j
    elif (pos_at_line - line_length) > tol:
        raise ValueError(
            'Position at line is higher than the line length itself!\
             Line length: %.7f, position at line: %.7f (line: \n%s)' % (
                # line_length, pos_at_line, line_item.loc_name))
                line_length, pos_at_line, net.line.loc[line_dict[line_item]]))
    else:
        logger.debug('getting split position')
        name = net.line.at[line_idx, 'name']
        bus_i = net.line.at[line_idx, 'from_bus']
        bus_j = net.line.at[line_idx, 'to_bus']
        u = net.bus.at[bus_i, 'vn_kv']

        new_bus = create_bus(net, name="Partial Load", vn_kv=u, type='n')
        logger.debug("created new split bus %s" % new_bus)

        line_type = net.line.at[line_idx, 'std_type']
        len_a = pos_at_line
        len_b = line_length - pos_at_line

        net.line.at[line_idx, 'length_km'] = len_a

        # connect the existing line to the new bus
        net.line.at[line_idx, 'to_bus'] = new_bus

        new_line = create_line(net, new_bus, bus_j, len_b, line_type, name=name)
        # change the connection of the bus-line switch to the new line
        sw = net.switch.query("et=='l' & bus==@bus_j & element==@line_idx").index
        if len(sw) > 0:
            if len(sw) > 1:
                raise RuntimeError(
                    'found too many switches to fix for line %s: \n%s' % (
                        line_item, net.switch.loc[sw]))
            net.switch.loc[sw, 'element'] = new_line

        line_dict[line_item].append(new_line)

        net.line.at[new_line, 'section'] = "%s_1" % net.line.at[line_idx, 'section']
        net.line.at[new_line, 'order'] = net.line.at[line_idx, 'order'] + 1
        net.res_line.at[new_line, 'pf_loading'] = net.res_line.at[line_idx, 'pf_loading']

        if line_idx in net.line.index:
            logger.debug('setting new coords')
            set_new_coords(net, new_bus, line_idx, new_line, line_length, pos_at_line)

        return new_bus


def calc_segment_length(x1, y1, x2, y2):
    delta_x = float(x2) - float(x1)
    delta_y = float(y2) - float(y1)
    return (delta_x ** 2 + delta_y ** 2) ** 0.5


def get_scale_factor(length_line, coords):
    if np.isscalar(coords):  # single value
        if np.isnan(coords):
            return np.nan
    else:  # array or list
        if np.any(np.isnan(coords)):
            return np.nan
    temp_len = 0
    num_coords = len(coords)
    for i in range(num_coords - 1):
        x1 = float(coords[i][0])
        y1 = float(coords[i][1])

        x2 = float(coords[i + 1][0])
        y2 = float(coords[i + 1][1])
        temp_len += calc_segment_length(x1, y1, x2, y2)
    return temp_len / length_line if length_line != 0 else 0


def break_coords_sections(coords, section_length, scale_factor_length):
    section_length *= scale_factor_length
    # breaks coordinates into 2 parts (chops the line section away)
    if np.isscalar(coords):  # single value
        if np.isnan(coords):
            return [[np.nan, np.nan]], [[np.nan, np.nan]]
    else:  # array or list
        if np.any(np.isnan(coords)):
            return [[np.nan, np.nan]], [[np.nan, np.nan]]
    
    # if any(coords) is np.nan:
    #     return [[np.nan, np.nan]], [[np.nan, np.nan]]

    num_coords = len(coords)
    if num_coords < 2:
        return [[np.nan, np.nan]], [[np.nan, np.nan]]
    # define scale

    sum_len, delta_len, x1, y1, x2, y2 = tuple([0] * 6)
    i = 0
    for i in range(num_coords - 1):
        x1 = float(coords[i][0])
        y1 = float(coords[i][1])

        x2 = float(coords[i + 1][0])
        y2 = float(coords[i + 1][1])

        delta_len = calc_segment_length(x1, y1, x2, y2)
        sum_len += delta_len
        if sum_len >= section_length:
            break

    a = section_length - (sum_len - delta_len)
    b = sum_len - section_length
    x0 = a * x2 / delta_len + b * x1 / delta_len
    y0 = a * y2 / delta_len + b * y1 / delta_len

    section_coords = coords[0:i + 1] + [[x0, y0]]
    new_coords = [[x0, y0]] + coords[(i + 1)::]
    return section_coords, new_coords


# set up new coordinates for line sections that are split by the new bus of the ElmLodlvp
def set_new_coords(net, bus_id, line_idx, new_line_idx, line_length, pos_at_line):
    line_coords = net.line.at[line_idx, 'geo']
    logger.debug('got coords for line %s' % line_idx)

    scale_factor_length = get_scale_factor(line_length, line_coords)
    
    if np.isnan(scale_factor_length):
        logger.warning("Could not generate geodata for line sections (partial loads on line)!")
    else:
        section_coords, new_coords = break_coords_sections(line_coords, pos_at_line,
                                                           scale_factor_length)
    
        logger.debug('calculated new coords: %s, %s ' % (section_coords, new_coords))
    
        net.line.at[line_idx, 'geo'] = geojson.dumps(geojson.LineString(section_coords))
        net.line.at[new_line_idx, 'geo'] = geojson.dumps(geojson.LineString(new_coords))
        
        net.bus.at[bus_id, 'geo'] = geojson.dumps(geojson.Point(new_coords[0]))


# gather info about ElmLodlvp in a dict
def get_lvp_for_lines(dict_net):
    logger.debug(dict_net['lvp_params'])

    def calc_p_q(lvp, lvp_params):
        lvp_type = lvp.typ_id

        # if lvp_type is not None:
        #     cos_fix = lvp.coslini_a
        #
        #     s_var = lvp.cSav
        #     cos_var = lvp.ccosphi
        # else:
        #     cos_fix = lvp_params['cosfix']
        #
        #     s_var = lvp.cSav
        #     cos_var = lvp_params['cosvar']

        # s_fix = lvp_params['Sfix'] * lvp.NrCust + lvp.slini_a

        # p_fix = s_fix * cos_fix
        # q_fix = s_fix * np.sin(np.arccos(cos_fix))
        #
        # p_var = s_var * cos_var
        # q_var = s_var * np.sin(np.arccos(cos_var))

        if lvp_type is not None:
            s_fix_global = 0
            cos_fix_global = lvp.coslini_a
        else:
            s_fix_global = lvp_params['Sfix'] * lvp.NrCust
            cos_fix_global = lvp_params['cosfix']

        s_fix_local = lvp.slini_a
        cos_fix_local = lvp.coslini_a

        s_var_local = lvp.cSav
        cos_var_local = lvp.ccosphi

        p_fix = s_fix_local * cos_fix_local + s_fix_global * cos_fix_global
        q_fix = s_fix_local * np.sin(np.arccos(cos_fix_local)) + s_fix_global * np.sin(
            np.arccos(cos_fix_global))

        p_var = s_var_local * cos_var_local
        q_var = s_var_local * np.sin(np.arccos(cos_var_local))

        scale_p_night = lvp_params['scPnight'] / 100
        p_night = lvp.pnight_a * scale_p_night

        # logger.debug(
        #     f"load: {lvp.loc_name}, s_fix: {s_fix}, cos_fix: {cos_fix}, s_var: {s_var}, cos_var: {cos_var}, "
        #     f"p_night: {p_night}, scale_p_night: {scale_p_night}")

        p = p_fix + p_var + p_night
        q = q_fix + q_var

        return p, q

    line_items = dict_net['ElmLne']
    # choose ElmLodlvp that are part of lines
    lvp_items = [lvp for lvp in dict_net['ElmLodlvp'] if lvp.fold_id.GetClassName() == 'ElmLne']
    logger.debug(lvp_items)

    lvp_dict = {}
    for line in line_items:
        temp_loads = [lvp for lvp in lvp_items if lvp.fold_id == line]
        logger.debug('line: %s , loads: %s' % (line, temp_loads))

        if len(temp_loads) == 0:
            continue

        # {'line': [(load.ElmLodlvp, position_at_line, (p_mw, q_mvar))]}
        lvp_dict[line] = [(lvp, lvp.lneposkm, calc_p_q(lvp, dict_net['lvp_params']))
                          for lvp in temp_loads]

        lvp_dict[line].sort(key=lambda tup: tup[1])
    return lvp_dict


def get_pos_at_sec(net, lvp_dict, line_item, load_item):
    # find position of ElmLodlvp at the section
    val = lvp_dict[line_item]
    pos_at_line = 0

    for load_item_for, pos_at_line_for, _ in val:
        if load_item_for == load_item:
            pos_at_line = pos_at_line_for
            break

    # line_sections = net.line[net.line.name == line_item.loc_name].sort_values(by='order')
    line_sections = net.line.loc[line_dict[line_item]].sort_values(by='order')
    logger.debug('line sections:\n%s' % line_sections)

    tot_length = 0
    sec_length = 0
    section = 1

    for section in line_sections.index:
        sec_length = line_sections.at[section, 'length_km']
        tot_length += sec_length
        logger.debug(
            "section: %s, sec_length: %s, tot_length: %s" % (section, sec_length, tot_length))
        if tot_length >= pos_at_line:
            break
    else:
        logger.warning(
            'possibly wrong section found: %s of %s for %s (tot_length=%s, pas_at_line=%s)' % (
                section, line_item, load_item, tot_length, pos_at_line))

    # section_name = line_sections[(line_sections.index == section)]['Name'].values[0]
    pos_at_sec = sec_length + pos_at_line - tot_length

    return section, pos_at_sec


# write order of sections
def write_line_order(net):
    net.line['order'] = ''
    line_names = net.line.name.unique()

    for n in line_names:
        k = 1000
        for i, row in net.line[net.line.name == n].iterrows():
            net.line.at[i, 'order'] = k
            k += 1000


def split_all_lines(net, lvp_dict):
    # split all lines and create loads in place of ElmLodlvp
    write_line_order(net)
    # for idx in net.line.index:
    for line_item, val in lvp_dict.items():
        logger.debug(line_item)
        # for load_idx, pos_at_line, _, _ in val:
        #     section, pos_at_sec = get_pos_at_sec(net, net_dgs, lvp_dict, line, load_idx)
        #     pas[load_idx] = {'section':section, 'pos': pos_at_sec}
        # print('line: %s, val: %s' % (line, val))
        # val = [(92, 1, 0.025, 0.1), (91, 2, 0.031, 0.2), (90, 2, 0.032, 0.3)]
        for load_item, pos_at_line, (p, q) in val:
            logger.debug(load_item)
            # calculate at once and then read from dict - not good approach! don't do it
            # section, pos_at_sec = get_pos_at_sec(net, net_dgs, lvp_dict, line, load_idx)
            # section = pas[load_idx]['section']
            # pos_at_sec = pas[load_idx]['pos']
            section, pos_at_sec = get_pos_at_sec(net, lvp_dict, line_item, load_item)
            logger.debug("section: %s, pos_at_sec: %s" % (section, pos_at_sec))
            logger.debug("%s" % net.line.at[section, 'in_service'])
            if not net.line.at[section, 'in_service']:
                print('line %s skipped because it is not in service' % net.line.at[section, 'name'])
                continue
            new_bus = split_line(net, section, pos_at_sec, line_item=line_item)
            logger.debug("new_bus: %s" % new_bus)
            net.bus.at[new_bus, 'description'] = 'Partial Line LV-Load %.2f kW' % p

            if p >= 0 or True:
                new_load = create_load(net, new_bus, name=load_item.loc_name, p_mw=p, q_mvar=q,
                                       const_i_p_percent=0, const_i_q_percent=0)
                logger.debug('created load %s' % new_load)
                net.res_load.at[new_load, 'pf_p'] = p
                net.res_load.at[new_load, 'pf_q'] = q
            else:
                # const I is not implemented for sgen
                new_load = create_sgen(net, new_bus, name=load_item.loc_name, p_mw=p, q_mvar=q)
                logger.debug('created sgen %s' % new_load)
                net.res_sgen.at[new_load, 'pf_p'] = p
                net.res_sgen.at[new_load, 'pf_q'] = q


def remove_folder_of_std_types(net):
    """
    Removes the folder name from all standard types that do not have duplicates, or where
    duplicates have the same parameters
    """
    for element in ["line", "trafo", "trafo3w"]:
        std_types = available_std_types(net, element=element).index
        reduced_std_types = {name.split("\\")[-1] for name in std_types}
        for std_type in reduced_std_types:
            all_types = [st for st in std_types if st.split('\\')[-1] == std_type]
            if len(all_types) > 1:
                types_equal = [
                    load_std_type(net, type1, element) == load_std_type(net, type2, element)
                    for type1, type2 in combinations(all_types, 2)]
                if not all(types_equal):
                    continue
            for st in all_types:
                net.std_types[element][std_type] = net.std_types[element].pop(st)
                net[element].std_type = net[element].std_type.replace(st, std_type)


<<<<<<< HEAD
def get_pf_bus_sc_results(net, item, bid):
    bus_type = "res_bus_sc"

    result_variables = {
        "pf_ikss_ka": "m:Ikss",
        "pf_skss_mw": "m:Skss",
        "pf_rk_ohm": "m:R",
        "pf_xk_ohm": "m:X",
        "pf_ip_ka": "m:ip"
    }

    for res_var_pp, res_var_pf in result_variables.items():
        res = np.nan
        if item.HasResults(0):
            res = item.GetAttribute(res_var_pf)
        net[bus_type].at[bid, res_var_pp] = res


=======
>>>>>>> 1a894912
def create_q_capability_curve(net, item):
    name = item.loc_name
    # create q capability curve
    if 'q_capability_curve_table' not in net:
        net['q_capability_curve_table'] = pd.DataFrame(
            columns=['id_q_capability_curve', 'p_mw', 'q_min_mvar', 'q_max_mvar'])

    logger.debug('>> creating  reactive power capabiltiy curve<%s>' % name)
    index = net.q_capability_curve_table.iat[-1, 0] + 1 if not net['q_capability_curve_table'].empty else 0
    new_data = pd.DataFrame({
        'id_q_capability_curve': index,
        'p_mw': item.cap_P,
        'q_min_mvar': item.cap_Qmn,
        'q_max_mvar': item.cap_Qmx
    })
    net['q_capability_curve_table'] = pd.concat([net['q_capability_curve_table'], new_data], ignore_index=True)
    return index
<<<<<<< HEAD
=======


def get_element_bus(net, etype: str, eidx: int) -> int:
    """
    Returns the bus of an element defined by etype and eidx
    etype: 'gen', 'sgen', 'load', ...
    Does not work for branches (trafo, trafo3w, line, impedance ...)
    """
    df = getattr(net, etype)
    return int(df.at[eidx, "bus"])
>>>>>>> 1a894912
<|MERGE_RESOLUTION|>--- conflicted
+++ resolved
@@ -2335,7 +2335,6 @@
         if av_mode == 'constv':
             logger.debug('creating sym %s as gen' % name)
             vm_pu = item.usetp
-<<<<<<< HEAD
             sn_mva = item.typ_id.sgn
             vn_kv = item.typ_id.ugn
             # from p.u. to ohm
@@ -2344,7 +2343,6 @@
             x2_ohm = item.typ_id.x2sy * (vn_kv**2 / sn_mva)
             r0_ohm = item.typ_id.r0sy * (vn_kv**2 / sn_mva)
             r2_ohm = item.typ_id.r2sy * (vn_kv**2 / sn_mva)
-=======
             if pstac is not None and not pstac.outserv and export_ctrl:
                 try:
                     vm_pu = item.GetAttribute('m:u:bus1')
@@ -2353,7 +2351,6 @@
                         vm_pu = pstac.usetp
                     else:
                         vm_pu = pstac.cpCtrlNode.vtarget  # Bus target voltage
->>>>>>> 1a894912
             if item.iqtype == 1:
                 type = item.typ_id
                 sid = create_gen(net, bus=bus1, p_mw=p_mw, vm_pu=vm_pu,
@@ -2629,7 +2626,6 @@
             tap_changer_type = None
 
         tid = create_transformer(net, hv_bus=bus1, lv_bus=bus2, name=name,
-<<<<<<< HEAD
                                     std_type=std_type, tap_pos=tap_pos,
                                     tap_dependency_table=tap_dependency_table,
                                     tap_changer_type=tap_changer_type,
@@ -2637,14 +2633,6 @@
                                     in_service=in_service, parallel=item.ntnum, df=item.ratfac, tap2_pos=tap_pos2,
                                     leakage_resistance_ratio_hv=pf_type.itrdr, leakage_reactance_ratio_hv=pf_type.itrdl)
         net.trafo.loc[tid, 'vector_group'] = pf_type.vecgrp[:-1]
-=======
-                                 std_type=std_type, tap_pos=tap_pos,
-                                 tap_dependency_table=tap_dependency_table,
-                                 tap_changer_type=tap_changer_type,
-                                 id_characteristic_table=id_characteristic_table,
-                                 in_service=in_service, parallel=item.ntnum, df=item.ratfac, tap2_pos=tap_pos2,
-                                 leakage_resistance_ratio_hv=pf_type.itrdr, leakage_reactance_ratio_hv=pf_type.itrdl)
->>>>>>> 1a894912
         trafo_dict[item] = tid
         logger.debug('created trafo at index <%d>' % tid)
     else:
@@ -4954,7 +4942,6 @@
                 net[element].std_type = net[element].std_type.replace(st, std_type)
 
 
-<<<<<<< HEAD
 def get_pf_bus_sc_results(net, item, bid):
     bus_type = "res_bus_sc"
 
@@ -4973,8 +4960,6 @@
         net[bus_type].at[bid, res_var_pp] = res
 
 
-=======
->>>>>>> 1a894912
 def create_q_capability_curve(net, item):
     name = item.loc_name
     # create q capability curve
@@ -4992,8 +4977,6 @@
     })
     net['q_capability_curve_table'] = pd.concat([net['q_capability_curve_table'], new_data], ignore_index=True)
     return index
-<<<<<<< HEAD
-=======
 
 
 def get_element_bus(net, etype: str, eidx: int) -> int:
@@ -5004,4 +4987,3 @@
     """
     df = getattr(net, etype)
     return int(df.at[eidx, "bus"])
->>>>>>> 1a894912
