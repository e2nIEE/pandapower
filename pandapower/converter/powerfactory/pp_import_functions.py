import bisect
import math
import numbers
import re
from itertools import combinations
from typing import Literal, Optional, Union

import geojson
import networkx as nx
import numpy as np
from pandas import DataFrame

import pandapower as pp
from pandapower.results import reset_results
from pandapower.auxiliary import ADict
import pandapower.control as control

try:
    import pandaplan.core.pplog as logging
except ImportError:
    import logging

logger = logging.getLogger(__name__)

# Define global variables
line_dict = {}
trafo_dict = {}
switch_dict = {}
bus_dict = {}
grf_map = {}


# import network to pandapower:
def from_pf(
        dict_net,
        pv_as_slack=True,
        pf_variable_p_loads='plini',
        pf_variable_p_gen='pgini',
        flag_graphics: Literal["GPS", "no geodata"] = 'GPS',
        tap_opt="nntap",
        export_controller=True,
        handle_us: Literal["Deactivate", "Drop", "Nothing"] = "Deactivate",
        max_iter=None,
        is_unbalanced=False,
        create_sections=True
):
    global line_dict, trafo_dict, switch_dict, bus_dict, grf_map
    line_dict = {}
    trafo_dict = {}
    switch_dict = {}
    logger.debug("__name__: %s" % __name__)
    logger.debug('started from_pf')
    logger.info(logger.__dict__)

    flag_graphics = flag_graphics if flag_graphics in ['GPS', 'no geodata'] else 'graphic objects'

    logger.debug('collecting grid')
    grid_name = dict_net['ElmNet'].loc_name
    base_sn_mva = dict_net['global_parameters']['base_sn_mva']
    net = pp.create_empty_network(grid_name, sn_mva=base_sn_mva)

    reset_results(net, mode="pf_3ph")
    if max_iter is not None:
        pp.set_user_pf_options(net, max_iteration=max_iter)
    logger.info('creating grid %s' % grid_name)
    if 'res_switch' not in net.keys():
        net['res_switch'] = DataFrame(columns=['pf_closed', 'pf_in_service'], dtype='bool')

    logger.debug('creating buses')
    # create buses:
    bus_dict = {}
    grf_map = dict_net.get('graphics', {})
    logger.debug('the graphic mapping is: %s' % grf_map)

    # ist leider notwendig
    n = 0
    for n, bus in enumerate(dict_net['ElmTerm'], 1):
        create_bus(net=net, item=bus, flag_graphics=flag_graphics, is_unbalanced=is_unbalanced)
    if n > 0: logger.info('imported %d buses' % n)

    logger.debug('creating external grids')
    # create external networks:
    n = 0
    for n, ext_net in enumerate(dict_net['ElmXnet'], 1):
        create_ext_net(net=net, item=ext_net, pv_as_slack=pv_as_slack, is_unbalanced=is_unbalanced)
    if n > 0: logger.info('imported %d external grids' % n)

    logger.debug('creating loads')
    # create loads:
    n = 0
    for n, load in enumerate(dict_net['ElmLod'], 1):
        try:
            create_load(net=net, item=load, pf_variable_p_loads=pf_variable_p_loads,
                        dict_net=dict_net, is_unbalanced=is_unbalanced)
        except RuntimeError as err:
            logger.debug('load failed at import and was not imported: %s' % err)
    if n > 0: logger.info('imported %d loads' % n)

    logger.debug('creating lv loads')
    # create loads:
    n = 0
    for n, load in enumerate(dict_net['ElmLodlv'], 1):
        try:
            create_load(net=net, item=load, pf_variable_p_loads=pf_variable_p_loads,
                        dict_net=dict_net, is_unbalanced=is_unbalanced)
        except RuntimeError as err:
            logger.warning('load failed at import and was not imported: %s' % err)
    if n > 0: logger.info('imported %d lv loads' % n),

    logger.debug('creating mv loads')
    # create loads:
    n = 0
    for n, load in enumerate(dict_net['ElmLodmv'], 1):
        try:
            create_load(net=net, item=load, pf_variable_p_loads=pf_variable_p_loads,
                        dict_net=dict_net, is_unbalanced=is_unbalanced)
        except RuntimeError as err:
            logger.error('load failed at import and was not imported: %s' % err)
    if n > 0: logger.info('imported %d mv loads' % n)

    #    logger.debug('sum loads: %.3f' % sum(net.load.loc[net.load.in_service, 'p_mw']))

    logger.debug('creating static generators')
    # create static generators:
    n = 0
    for n, gen in enumerate(dict_net['ElmGenstat'], 1):
        try:
            create_sgen_genstat(net=net, item=gen, pv_as_slack=pv_as_slack,
                                pf_variable_p_gen=pf_variable_p_gen, dict_net=dict_net, is_unbalanced=is_unbalanced,
                                export_ctrl=export_controller)
        except RuntimeError as err:
            logger.debug('sgen failed at import and was not imported: %s' % err)
    if n > 0: logger.info('imported %d static generators' % n)

    logger.debug('creating pv generators as static generators')

    # create pv generators:
    n = 0
    for n, pv in enumerate(dict_net['ElmPvsys'], 1):
        create_sgen_genstat(net=net, item=pv, pv_as_slack=pv_as_slack,
                            pf_variable_p_gen=pf_variable_p_gen, dict_net=dict_net, is_unbalanced=is_unbalanced,
                            export_ctrl=export_controller)
    if n > 0: logger.info('imported %d pv generators' % n)

    logger.debug('creating asynchronous machines')
    # create asynchronous machines:
    n = 0
    for n, asm in enumerate(dict_net['ElmAsm'], n):
        create_sgen_asm(net=net, item=asm, pf_variable_p_gen=pf_variable_p_gen, dict_net=dict_net)
    if n > 0: logger.info('imported %d asynchronous machines' % n)

    logger.debug('creating synchronous machines')
    # create synchronous machines:
    n = 0
    for n, gen in enumerate(dict_net['ElmSym'], n):
        create_sgen_sym(net=net, item=gen, pv_as_slack=pv_as_slack,
                        pf_variable_p_gen=pf_variable_p_gen, dict_net=dict_net, export_ctrl=export_controller)
    if n > 0: logger.info('imported %d synchronous machines' % n)

    logger.debug('creating transformers')
    # create trafos:
    n = 0
    for n, trafo in enumerate(dict_net['ElmTr2'], 1):
        create_trafo(net=net, item=trafo, export_controller=export_controller, tap_opt=tap_opt,
                     is_unbalanced=is_unbalanced, hunting_limit=dict_net["lvp_params"]["hunting_limit"])
    if n > 0: logger.info('imported %d trafos' % n)

    logger.debug('creating 3W-transformers')
    # create 3w-trafos:
    n = 0
    for n, trafo in enumerate(dict_net['ElmTr3'], 1):
        create_trafo3w(net=net, item=trafo, tap_opt=tap_opt)
    if n > 0:
        logger.info('imported %d 3w-trafos' % n)
        pp.set_user_pf_options(net, trafo3w_losses='star')

    logger.debug('creating switches (couplings)')
    # create switches (ElmCoup):
    n = 0
    for n, coup in enumerate(dict_net['ElmCoup'], 1):
        create_coup(net=net, item=coup)
    if n > 0: logger.info('imported %d coups' % n)

    logger.debug('creating fuses (as couplings)')
    # create fuses (RelFuse):
    n = 0
    for n, fuse in enumerate(dict_net['RelFuse'], 1):
        create_coup(net=net, item=fuse, is_fuse=True)
    if n > 0: logger.info('imported %d fuses' % n)

    logger.debug('creating shunts')
    # create shunts (ElmShnt):
    n = 0
    for n, shunt in enumerate(dict_net['ElmShnt'], 1):
        create_shunt(net=net, item=shunt)
    if n > 0: logger.info('imported %d shunts' % n)

    logger.debug('creating impedances')
    # create zpu (ElmZpu):
    n = 0
    for n, zpu in enumerate(dict_net['ElmZpu'], 1):
        create_zpu(net=net, item=zpu)
    if n > 0: logger.info('imported %d impedances' % n)

    logger.debug('creating series inductivity as impedance')
    # create series inductivity as impedance (ElmSind):
    n = 0
    for n, sind in enumerate(dict_net['ElmSind'], 1):
        create_sind(net=net, item=sind)
    if n > 0: logger.info('imported %d SIND' % n)

    logger.debug('creating series capacity as impedance')
    # create series capacity as impedance (ElmScap):
    n = 0
    for n, scap in enumerate(dict_net['ElmScap'], 1):
        create_scap(net=net, item=scap)
    if n > 0: logger.info('imported %d SCAP' % n)

    logger.debug('creating static var compensator')
    # create static var compensator (SVC) with control same as voltage controlled synchron machine (ElmSvs):
    n = 0
    for n, svc in enumerate(dict_net['ElmSvs'], 1):
        create_svc(net=net, item=svc, pv_as_slack=pv_as_slack,
                        pf_variable_p_gen=pf_variable_p_gen, dict_net=dict_net)
    if n > 0: logger.info('imported %d SVC' % n)

    # create vac (ElmVac):
    n = 0
    for n, vac in enumerate(dict_net['ElmVac'], 1):
        create_vac(net=net, item=vac)
    if n > 0: logger.info('imported %d VAC' % n)

    # create vac (ElmVsc):
    n = 0
    for n, vscmono in enumerate(dict_net['ElmVscmono'], 1):
        create_vscmono(net=net, item=vscmono)
    if n > 0: logger.info('imported %d VSC (mono)' % n)

    # create vac (ElmVsc):
    n = 0
    for n, vsc in enumerate(dict_net['ElmVsc'], 1):
        create_vsc(net=net, item=vsc)
    if n > 0: logger.info('imported %d VSC' % n)

    # logger.debug('creating switches')
    # # create switches (StaSwitch):
    # n = 0
    # for switch in dict_net['StaSwitch']:
    #     create_switch(net=net, item=switch)
    #     n += 1
    # logger.info('imported %d switches' % n)

    for idx, row in net.trafo.iterrows():
        propagate_bus_coords(net, row.lv_bus, row.hv_bus)

    for idx, row in net.switch[net.switch.et == 'b'].iterrows():
        propagate_bus_coords(net, row.bus, row.element)

    # we do lines last because of propagation of coordinates
    logger.debug('creating lines')
    # create lines:
    n = 0
    for n, line in enumerate(dict_net['ElmLne'], 0):
        create_line(net=net, item=line, flag_graphics=flag_graphics, create_sections=create_sections,
                    is_unbalanced=is_unbalanced)
    logger.info('imported %d lines' % (len(net.line.line_idx.unique())) if len(net.line) else 0)
    net.line['section_idx'] = 0
    if dict_net['global_parameters']["iopt_tem"] == 1:
        pp.set_user_pf_options(net, consider_line_temperature=True)
    if dict_net['global_parameters']["global_load_voltage_dependency"] == 1:
        pp.set_user_pf_options(net, voltage_depend_loads=True)
    else:
        pp.set_user_pf_options(net, voltage_depend_loads=False)

    if len(dict_net['ElmLodlvp']) > 0:
        lvp_dict = get_lvp_for_lines(dict_net)
        logger.debug(lvp_dict)
        split_all_lines(net, lvp_dict)

    # create station controllers (ElmStactrl):
    if export_controller:
        n = 0
        for n, stactrl in enumerate(dict_net['ElmStactrl'], 1):
            create_stactrl(net=net, item=stactrl)
        if n > 0: logger.info('imported %d station controllers' % n)

    remove_folder_of_std_types(net)

    ### don't import the ElmLodlvp for now...
    # logger.debug('creating lv partial loads')
    # # create loads:
    # n = 0
    # for n, load in enumerate(dict_net['ElmLodlvp'], 1):
    #     create_load(net=net, item=load, pf_variable_p_loads=pf_variable_p_loads)
    # if n > 0: logger.info('imported %d lv partial loads' % n)

    # # here we import the partial LV loads that are part of lines because of line section
    # coordinates
    # logger.debug('creating lv partial loads')
    # # create loads:
    # n = 0
    # for n, load in enumerate(dict_net['ElmLodlvp'], 1):
    #     try:
    #         create_load(net=net, item=load, pf_variable_p_loads=pf_variable_p_loads)
    #     except NotImplementedError:
    #         logger.debug('load %s not imported because it is not contained in ElmLod' % load)
    # if n > 0: logger.info('imported %d lv partial loads' % n)

    # if len(dict_net['ElmLodlvp']) > 0:
    #     n = 0
    #     for line in dict_net['ElmLne']:
    #         partial_loads = line.GetContents('*.ElmLodlvp')
    #         partial_loads.sort(key=lambda x: x.lneposkm)
    #         for load in partial_loads:
    #             create_load(net=net, item=load, pf_variable_p_loads=pf_variable_p_loads)
    #             n += 1
    #     logger.info('imported %d lv partial loads' % n)

    if handle_us == "Deactivate":
        logger.info('deactivating unsupplied elements')
        pp.set_isolated_areas_out_of_service(net)
    elif handle_us == "Drop":
        logger.info('dropping inactive elements')
        pp.drop_inactive_elements(net)
    elif handle_us != "Nothing":
        raise ValueError("handle_us should be 'Deactivate', 'Drop' or 'Nothing', "
                         "received: %s" % handle_us)

    if is_unbalanced:
        pp.add_zero_impedance_parameters(net)

    logger.info('imported net')
    return net


def get_graphic_object(item):
    try:
        graphic_object = grf_map[item]
    except KeyError as err:
        logger.warning('graphic object missing for element %s: %s' % (item, err))
        return None
    else:
        return graphic_object


def add_additional_attributes(item, net, element, element_id, attr_list=None, attr_dict=None):
    """
    Adds additonal atributes from powerfactory such as sernum or for_name

    @param item: powerfactory item
    @param net: pp net
    @param element: pp element namme (str). e.g. bus, load, sgen
    @param element_id: element index in pp net
    @param attr_list: list of attribtues to add. e.g. ["sernum", "for_name"]
    @param attr_dict: names of an attribute in powerfactory and in pandapower
    @return:
    """
    if attr_dict is None:
        attr_dict = {k: k for k in attr_list}

    for attr in attr_dict.keys():
        if '.' in attr:
            # go in the object chain of a.b.c.d until finally get the chr_name
            obj = item
            for a in attr.split('.'):
                if hasattr(obj, 'HasAttribute') and obj.HasAttribute(a):
                    obj = obj.GetAttribute(a)
            if obj is not None and isinstance(obj, str):
                net[element].loc[element_id, attr_dict[attr]] = obj

        elif item.HasAttribute(attr):
            chr_name = item.GetAttribute(attr)
            if chr_name is not None:
                if isinstance(chr_name, (str, numbers.Number)):
                    net[element].loc[element_id, attr_dict[attr]] = chr_name
                elif isinstance(chr_name, list):
                    if len(chr_name) > 1:
                        raise NotImplementedError(f"attribute {attr} is a list with more than 1 items - not supported.")
                    elif len(chr_name) == 0:
                        continue
                    net[element].loc[element_id, attr_dict[attr]] = chr_name[0]


def create_bus(net, item, flag_graphics, is_unbalanced):
    # add geo data
    if flag_graphics == 'GPS':
        x = item.GetAttribute('e:GPSlon')
        y = item.GetAttribute('e:GPSlat')
    elif flag_graphics == 'graphic objects':
        graphic_object = get_graphic_object(item)
        if graphic_object:
            x = graphic_object.GetAttribute('rCenterX')
            y = graphic_object.GetAttribute('rCenterY')
            # add gr coord data
        else:
            x, y = 0, 0
    else:
        x, y = 0, 0

    # Commented out because geojson is set up to do the precision handling
    # # only values > 0+-1e-3 are entered into the bus.geo
    # if x > 1e-3 or y > 1e-3:
    #     geodata = (x, y)
    # else:
    #     geodata = None

    usage = ["b", "m", "n"]
    params = {
        'name': item.loc_name,
        'vn_kv': item.uknom,
        'in_service': not bool(item.outserv),
        'type': usage[item.iUsage],
        'geodata': (x, y),
    }

    system_type = {0: "ac", 1: "dc", 2: "ac/bi"}[item.systype]

    try:
        params['zone'] = item.Grid.loc_name.split('.ElmNet')[0]
    except AttributeError:
        params['zone'] = item.cpGrid.loc_name.split('.ElmNet')[0]

    logger.debug(f">> creating {system_type} bus <{params['name']}>")

    if system_type == "ac":
        bid = pp.create_bus(net, **params)
        table = "bus"
    elif system_type == "dc":
        bid = pp.create_bus_dc(net, **params)
        table = "bus_dc"
    else:
        raise NotImplementedError(f"Only buses with system type AC or DC are supported, "
                                  f"but f{item.loc_name} has system type {system_type}")
    # add the bus to the bus dictionary
    bus_dict[item] = bid

    get_pf_bus_results(net, item, bid, is_unbalanced, system_type)

    substat_descr = ''
    if item.HasAttribute('cpSubstat'):
        substat = item.cpSubstat
        if substat is not None:
            logger.debug('adding substat %s to descr of bus %s (#%d)' %
                         (substat, params['name'], bid))
            substat_descr = substat.loc_name
        else:
            logger.debug("bus has no substat description")
    else:
        logger.debug('bus %s is not part of any substation' %
                     params['name'])

    if len(item.desc) > 0:
        descr = ' \n '.join(item.desc)
    elif item.fold_id:
        descr = item.fold_id.loc_name
    else:
        descr = ''

    logger.debug('adding descr <%s> to bus' % descr)

    net[table].at[bid, "description"] = descr
    net[table].at[bid, "substat"] = substat_descr
    net[table].at[bid, "folder_id"] = item.fold_id.loc_name

    add_additional_attributes(item, net, table, bid, attr_dict={"for_name": "equipment", "cimRdfId": "origin_id"},
                              attr_list=["sernum", "chr_name", "cpSite.loc_name"])


def get_pf_bus_results(net, item, bid, is_unbalanced, system_type):
    if is_unbalanced:
        bus_type = "res_bus_3ph"
        result_variables = {
            "pf_vm_a_pu": "m:u:A",
            "pf_va_a_degree": "m:phiu:A",
            "pf_vm_b_pu": "m:u:B",
            "pf_va_b_degree": "m:phiu:B",
            "pf_vm_c_pu": "m:u:C",
            "pf_va_c_degree": "m:phiu:C",
        }
    elif system_type == "ac":
        bus_type = "res_bus"
        result_variables = {
            "pf_vm_pu": "m:u",
            "pf_va_degree": "m:phiu"
        }
    else:
        bus_type = "res_bus_dc"
        result_variables = {"pf_vm_pu": "m:u"}

    for res_var_pp, res_var_pf in result_variables.items():
        res = np.nan
        if item.HasResults(0):
            res = item.GetAttribute(res_var_pf)
        # dc bus voltage can be negative:
        net[bus_type].at[bid, res_var_pp] = np.abs(res) if "vm_pu" in res_var_pp else res


# # This one deletes all the results :(
# # Don't use it
# def find_bus_index_in_net(item, net=None):
#     foreign_key = int(item.GetAttribute('for_name'))
#     return foreign_key


# Is unfortunately not that safe :(
# Don't use it
# def find_bus_index_in_net(item, net):
#     usage = ["b", "m", "n"]
#     # to be sure that the bus is the correct one
#     name = item.GetAttribute('loc_name')
#     bus_type = usage[item.GetAttribute('iUsage')]
#     logger.debug('looking for bus <%s> in net' % name)
#
#     if item.HasAttribute('cpSubstat'):
#         substat = item.GetAttribute('cpSubstat')
#         if substat is not None:
#             descr = substat.GetAttribute('loc_name')
#             logger.debug('bus <%s> has substat, descr is <%s>' % (name, descr))
#         else:
#             # omg so ugly :(
#             descr = item.GetAttribute('desc')
#             descr = descr[0] if len(descr) > 0 else ""
#             logger.debug('substat is none, descr of bus <%s> is <%s>' % (name, descr))
#     else:
#         descr = item.GetAttribute('desc')
#         descr = descr[0] if len(descr) > 0 else ""
#         logger.debug('no attribute "substat", descr of bus <%s> is <%s>' % (name, descr))
#
#     try:
#         zone = item.GetAttribute('Grid')
#         zone_name = zone.GetAttribute('loc_name').split('.ElmNet')[0]
#         logger.debug('zone "Grid" found: <%s>' % zone_name)
#     except:
#         zone = item.GetAttribute('cpGrid')
#         zone_name = zone.GetAttribute('loc_name').split('.ElmNet')[0]
#         logger.debug('zone "cpGrid" found: <%s>' % zone_name)
#
#     temp_df_a = net.bus[net.bus.zone == zone_name]
#     temp_df_b = temp_df_a[temp_df_a.type == bus_type]
#     temp_df_c = temp_df_b[temp_df_a.description == descr]
#     bus_index = temp_df_c[temp_df_b.name == name].index.values[0]
#     logger.debug('bus index in net of bus <%s> is <%d>' % (name, bus_index))
#
#     return bus_index


def get_connection_nodes(net, item, num_nodes):
    buses = []
    table = "bus"
    for i in range(num_nodes):
        try:
            pf_bus = item.GetNode(i)
        except Exception as err:
            logger.error('GetNode failed for %s' % item)
            logger.error(err)
            pf_bus = None
        if pf_bus is None:
            if num_nodes == 1:
                logger.error(f"{item} has no connection node")
                raise IndexError
            buses.append(None)
        else:
            if pf_bus.systype == 1:
                table = "bus_dc"
            logger.debug("got bus %s" % pf_bus.loc_name)
            pp_bus = bus_dict[pf_bus]
            if num_nodes == 1:
                return pp_bus, table
            buses.append(pp_bus)

    if all([b is None for b in buses]):
        logger.error("Element %s is Disconnected: buses are %s" %
                     (item.loc_name, buses))
        raise IndexError
    elif None in buses:
        logger.debug('exising buses: %s' % buses)
        existing_bus = (set(buses) - {None}).pop()
        name = net[table].at[existing_bus, "name"] + "_aux"
        new_buses = []
        # determine the voltage needed
        # check if trafo
        v = []
        pf_class = item.GetClassName()
        logger.warning("object %s of class %s is not properly connected - creating auxiliary buses."
                       " check if the auxiliary buses have been created with correct voltages" % (
                           item, pf_class))

        if pf_class == "ElmTr2":
            v.append(item.GetAttribute('t:utrn_h'))
            v.append(item.GetAttribute('t:utrn_l'))
        elif pf_class == "ElmTr3":
            v.append(item.GetAttribute('t:utrn3_h'))
            v.append(item.GetAttribute('t:utrn3_m'))
            v.append(item.GetAttribute('t:utrn3_l'))
        else:
            v = [net[table].vn_kv.at[existing_bus] for _ in buses]

        # the order of buses must be the same as the order of voltage values
        # imo this could be more robust, because we don't know in what order item.GetNode(i)
        # actually returns the values, we can only rely on PF that it always is hv, mv, lv etc.
        for b, vv in zip(buses, v):
            if b is None:
                if table == "bus":
                    aux_bus = pp.create_bus(net, vv, type="n", name=name)
                else:
                    aux_bus = pp.create_bus_dc(net, vv, type="n", name=name)
                new_buses.append(aux_bus)
                logger.debug("Created new bus '%s' for disconected line " % name)
            else:
                new_buses.append(b)
        return tuple(new_buses), table
    else:
        return tuple(buses), table


def import_switch(item, idx_cubicle):
    logger.debug('importing switch for %s (%d)' % (item.loc_name, idx_cubicle))
    switch_types = {"cbk": "CB", "sdc": "LBS", "swt": "LS", "dct": "DS"}
    cub = item.GetCubicle(idx_cubicle)
    if cub is None:
        return None, None, None
    switches = cub.GetContents('*.StaSwitch')
    if len(switches) > 1:
        logger.error('more then 1 switch found for %s: %s' % (item, switches))
    if len(switches) != 0:
        switch = switches[0]
        switch_in_service = not bool(switch.outserv) if switch.HasAttribute('outserv') else True
        switch_name = switch.cDisplayName
        if not switch.HasAttribute('isclosed'):
            logger.warning('switch %s does not have the attribute isclosed!!!' % switch)
        switch_is_closed = bool(switch.on_off) and bool(switch.isclosed) and switch_in_service
        switch_usage = switch_types.get(switch.aUsage, 'unknown')
        return switch_is_closed, switch_usage, switch_name
    else:
        return None, None, None


def create_connection_switches(net, item, number_switches, et, buses, elements):
    # False if open, True if closed, None if no switch
    logger.debug('creating connection switches')
    new_switch_idx = []
    new_switch_closed = []
    for i in range(number_switches):
        switch_is_closed, switch_usage, switch_name = import_switch(item, i)
        logger.debug('switch closed: %s, switch_usage: %s' % (switch_is_closed, switch_usage))
        if switch_is_closed is not None:
            cd = pp.create_switch(net, bus=buses[i], element=elements[i], et=et,
                                  closed=switch_is_closed, type=switch_usage, name=switch_name)
            net.res_switch.loc[cd, ['pf_closed', 'pf_in_service']] = switch_is_closed, True
            new_switch_idx.append(cd)
            new_switch_closed.append(switch_is_closed)
    return new_switch_idx, new_switch_closed


def get_coords_from_buses(net, from_bus, to_bus, **kwargs):
    coords: list[tuple[float, float]] = []
    from_geo: Optional[str] = None
    to_geo: Optional[str] = None
    if from_bus in net.bus.index:
        from_geo: str = net.bus.loc[from_bus, ['geo']]

    if to_bus in net.bus.index:
        to_geo: str = net.bus.loc[to_bus, ['geo']]

    if from_geo and to_geo:
        coords = [geojson.utils.coords(geojson.loads(from_geo)), geojson.utils.coords(geojson.loads(to_geo))]
        logger.debug('got coords from buses: %s' % coords)
    else:
        logger.debug('no coords for line between buses %d and %d' % (from_bus, to_bus))
    return coords


def get_coords_from_item(item):
    # function reads geodata from item directly (for lines this is in item.GPScoords)
    coords = item.GPScoords
    try:
        # lat / lon must be switched in my example (karlsruhe). Check if this is always right
        c = tuple((x, y) for [y, x] in coords)
    except ValueError:
        try:
            c = tuple((x, y, z) for [y, x, z] in coords)
        except ValueError:
            c = []
    return c


def get_coords_from_grf_object(item):
    logger.debug('getting coords from gr_obj')
    # center_x = ga(grf_map[item], 'rCenterX')
    # center_y = ga(grf_map[item], 'rCenterY')
    # coords = [[center_x, center_y]]

    graphic_object = get_graphic_object(item)
    if graphic_object:
        coords = []
        cons = graphic_object.GetContents('*.IntGrfcon')
        cons.sort(key=lambda x: x.iDatConNr)
        for c in cons:
            con_nr = c.iDatConNr
            x_list = c.rX
            y_list = c.rY
            coords_list = list(list(t) for t in zip(x_list, y_list) if t != (-1, -1))
            if con_nr == 0:
                coords_list = coords_list[::-1]
            coords.extend(coords_list)
        if len(coords) == 0:
            coords = [[graphic_object.rCenterX, graphic_object.rCenterY]] * 2
        logger.debug('extracted line coords from graphic object: %s' % coords)
    else:
        coords = []

    return coords


def create_line(net, item, flag_graphics, create_sections, is_unbalanced):
    params = {'parallel': item.nlnum, 'name': item.loc_name}
    logger.debug('>> creating line <%s>' % params['name'])
    logger.debug('line <%s> has <%d> parallel lines' % (params['name'], params['parallel']))

    logger.debug('asked for buses')
    # here: implement situation if line not connected

    try:
        (params['bus1'], params['bus2']), bus_table = get_connection_nodes(net, item, 2)
    except IndexError:
        logger.debug("Cannot add Line '%s': not connected" % params['name'])
        return
    except:
        logger.error("Error while exporting Line '%s'" % params['name'])
        return

    ac = bus_table == "bus"
    line_table = "line" if ac else "line_dc"

    corridor = pp.create.get_free_id(net[line_table])
    line_sections = item.GetContents('*.ElmLnesec')
    # geodata
    if flag_graphics == 'no geodata':
        coords = []
    elif flag_graphics == 'GPS':
        if len(item.GPScoords) > 0:
            coords = get_coords_from_item(item)
        else:
            coords = get_coords_from_buses(net, params['bus1'], params['bus2'])  # todo
    else:
        coords = get_coords_from_grf_object(item)

    if len(line_sections) == 0:
        if coords:
            params["geodata"] = coords
        logger.debug('line <%s> has no sections' % params['name'])
        lid = create_line_normal(net=net, item=item, is_unbalanced=is_unbalanced, ac=ac, **params)
        sid_list = [lid]
        logger.debug('created line <%s> with index <%d>' % (params['name'], lid))

    else:
        logger.debug('line <%s> has sections' % params['name'])
        if create_sections:
            if not ac:
                raise NotImplementedError(f"Export of lines with line sections only implemented for AC lines ({item})")
            sid_list = create_line_sections(net=net, item_list=line_sections, line=item,
                                            coords=coords, is_unbalanced=is_unbalanced, **params)
        else:
            lidx = create_line_no_sections(net, item, line_sections, params["bus1"], params["bus2"], coords,
                                           is_unbalanced, ac)
            sid_list = [lidx]
        logger.debug('created <%d> line sections for line <%s>' % (len(sid_list), params['name']))

    line_dict[item] = sid_list
    net[line_table].loc[sid_list, "line_idx"] = corridor
    net[line_table].loc[sid_list, "folder_id"] = item.fold_id.loc_name
    net[line_table].loc[sid_list, "equipment"] = item.for_name

    if ac:
        new_elements = (sid_list[0], sid_list[-1])
        new_switch_idx, new_switch_closed = create_connection_switches(net, item, 2, 'l', (params['bus1'], params['bus2']),
                                                                       new_elements)
        # correct in_service of lines if station switch is open
        # update_in_service_depending_station_switch(net, element_type="line",
        #                                            new_elements=new_elements,
        #                                            new_switch_idx=new_switch_idx,
        #                                            new_switch_closed=new_switch_closed)

    logger.debug('line <%s> created' % params['name'])


def point_len(
        p1: tuple[Union[float, int], Union[float, int]],
        p2: tuple[Union[float, int], Union[float, int]]) -> float:
    """
    Calculate distance between p1 and p2
    """
    x1, y1 = p1
    x2, y2 = p2
    return ((x1 - x2) ** 2 + (y1 - y2) ** 2) ** 0.5


def calc_len_coords(coords: list[tuple[Union[float, int], Union[float, int]]]) -> float:
    """
    Calculate the sum of point distances in list of coords
    """
    tot_len = 0
    for i in range(len(coords) - 1):
        tot_len += point_len(coords[i], coords[i + 1])
    return tot_len


def cut_coords_segment(p1, p2, split_len):
    # finds the point where the line segment is cut in two
    # use scale_factor before calling this
    if split_len == 0:
        logger.debug('split_len=0: return %s' % p1)
        return p1
    tot_len = point_len(p1, p2)
    if split_len == tot_len:
        logger.debug('split_len=tot_len (%.3f): return %s' % (tot_len, p2))
        return p2
    x1, y1 = p1
    x2, y2 = p2
    x_k = x2 * split_len / tot_len + x1 * (tot_len - split_len) / tot_len
    y_k = y2 * split_len / tot_len + y1 * (tot_len - split_len) / tot_len
    logger.debug('cut coords segment: p1=%s, p2=%s, split_len=%.3f, x_k = %.3f, y_k = %.3f' %
                 (p1, p2, split_len, x_k, y_k))
    return x_k, y_k


def get_section_coords(coords, sec_len, start_len, scale_factor):
    tol = 1e-6
    # get the starting point of section
    logger.debug('calculating section coords: sec_len=%.3f, start_len=%.3f, scale_factor=%.3f' %
                 (sec_len, start_len, scale_factor))
    if abs(sec_len) < tol and scale_factor == 0:
        logger.debug('cannot do anything: sec_len and scale factor are 0')
        sec_coords = [coords[0], coords[1]]
        return sec_coords
    elif scale_factor == 0:
        logger.error('scale factor==0')
        sec_coords = [coords[0], coords[1]]
        return sec_coords
    elif abs(sec_len) < tol:
        logger.debug('section length is 0')

    len_i = 0
    i = 0
    sec_coords = []
    logger.debug('len coords: %d, coords: %s' % (len(coords), coords))
    # find starting point
    for i in range(len(coords) - 1):
        len_i += point_len(coords[i], coords[i + 1])
        logger.debug('i: %d, len_i: %.3f' % (i, len_i * scale_factor))
        # catch if line has identical coords
        if not len_i:
            sec_coords = coords
            return sec_coords

        if len_i * scale_factor > start_len or abs(len_i * scale_factor - start_len) <= tol:
            logger.debug('len_i>start_len: cut coords segment')
            logger.debug('coords[i]: %s, coods[i+1]: %s' % (coords[i], coords[i + 1]))
            if start_len == 0:
                sec_coords = [[coords[i][0], coords[i][1]]]
            else:
                x_k, y_k = cut_coords_segment(coords[i], coords[i + 1],
                                              start_len / scale_factor +
                                              point_len(coords[i], coords[i + 1]) - len_i)
                sec_coords = [[x_k, y_k]]
            logger.debug('found start of the section: %s' % sec_coords)
            break
    else:
        logger.error(
            'could not find start of section: len_i = %.7f, start_len = %.7f' % (
                len_i * scale_factor, start_len))
        logger.debug('delta: %f' % (len_i * scale_factor - start_len))

    # keep adding points until encounter the end of line
    len_j = 0
    k = 0
    for j in range(i + 1, len(coords)):
        try:
            len_j += point_len(sec_coords[k], coords[j])
        except IndexError:
            logger.error(f"{j=}, {i=}, {k=}")
        if len_j <= sec_len / scale_factor:
            sec_coords.append(coords[j])
            k += 1
        else:
            # cut line between coords[i] and coords[i+1]
            x_k, y_k = cut_coords_segment(sec_coords[k], coords[j],
                                          sec_len / scale_factor +
                                          point_len(sec_coords[k], coords[j]) - len_j)
            sec_coords.append([x_k, y_k])
            break
    logger.debug('calculated sec_coords: %s' % sec_coords)
    return sec_coords


def segment_buses(net, bus1, bus2, num_sections, line_name):  # , sec_len, start_len, coords):
    """
    splits bus1, bus2 line so that it creates num_sections amount of lines.
    Yields start, end for each line segment.
    e.g. Yields bus1, a, a, bus2 for num_sections = 2.
    """
    yield bus1
    m = 1
    # if coords:
    #     if bus1 not in net.bus_geodata.index:
    #         logger.warning('bus1 not in coords, bus: %d, line: %s' % (bus1, line_name))
    #     if bus2 not in net.bus_geodata.index:
    #         logger.warning('bus2 not in coords, bus: %d, line: %s' % (bus2, line_name))
    #     x1, y1 = net.bus_geodata.loc[bus1, ['x', 'y']]
    #     x2, y2 = net.bus_geodata.loc[bus2, ['x', 'y']]
    #     # tot_len = ((x1 - x2) ** 2 + (y1 - y2) ** 2) ** 0.5
    #     tot_len = calc_len_coords(coords)
    #     scale_factor = tot_len / sum(sec_len)
    #     split_len = 0

    while m < num_sections:
        bus_name = f"{line_name} (Muff {m})"
        vn_kv = net.bus.at[bus1, "vn_kv"]
        zone = net.bus.at[bus1, "zone"]
        bus = pp.create_bus(net, name=bus_name, type='ls', vn_kv=vn_kv, zone=zone)

        # TODO: implement coords for segmentation buses.
        #  Handle coords if line has multiple coords.
        # if coords:
        #     split_len += sec_len[m - 1] * scale_factor
        #
        #     x_k, y_k = cut_coords_segment([x1, y1], [x2, y2], split_len)
        #     net.bus_geodata.loc[k, ['x', 'y']] = x_k, y_k
        #     if x_k == 0 or y_k == 0:
        #         logger.warning('bus %d has 0 coords, bus1: %d, bus2: %d' % k, bus1, bus2)

        if "description" in net.bus:
            net.bus.at[bus, "description"] = ""
        yield bus
        yield bus
        m += 1
    else:
        yield bus2


def create_line_sections(net, item_list, line, bus1, bus2, coords, parallel, is_unbalanced, **kwargs):
    sid_list = []
    line_name = line.loc_name
    item_list.sort(key=lambda x: x.index)  # to ensure they are in correct order

    if line.HasResults(-1):  # -1 for 'c' results (whatever that is...)
        line_loading = line.GetAttribute('c:loading')
    else:
        line_loading = np.nan

    sec_len = [sec.dline for sec in item_list]
    # start_len = [sec.rellen for sec in item_list]

    buses_gen = segment_buses(net, bus1=bus1, bus2=bus2, num_sections=len(item_list),
                              line_name=line_name)

    for item in item_list:
        name = line_name
        section_name = item.loc_name
        bus1 = next(buses_gen)
        bus2 = next(buses_gen)
        sid = create_line_normal(net=net, item=item, bus1=bus1, bus2=bus2, name=name, parallel=parallel,
                                 is_unbalanced=is_unbalanced, ac=True)
        sid_list.append(sid)
        net.line.at[sid, "section"] = section_name
        net.res_line.at[sid, "pf_loading"] = line_loading

        if coords:
            try:
                scaling_factor = sum(sec_len) / calc_len_coords(coords)
                sec_coords = get_section_coords(coords, sec_len=item.dline, start_len=item.rellen,
                                                scale_factor=scaling_factor)
                net.line.loc[sid, 'geo'] = geojson.dumps(geojson.LineString(sec_coords))
                # p1 = sec_coords[0]
                # p2 = sec_coords[-1]
                net.bus.loc[bus2, ['geo']] = geojson.dumps(geojson.Point(sec_coords[-1]))
            except ZeroDivisionError:
                logger.warning("Could not generate geodata for line !!")

    return sid_list


def create_line_no_sections(net, main_item, item_list, bus1, bus2, coords, is_unbalanced, ac, **kwargs):
    if not ac:
        raise NotImplementedError("Creating DC lines with sections as DC lines without sections not implemented")

    line_name = main_item.loc_name

    sec_len = [item.dline for item in item_list]
    total_len = sum(sec_len)
    weights = [l / total_len for l in sec_len]

    df = [item.fline for item in item_list]
    parallel = [1 for item in item_list]
    max_i_ka = min([item.Inom * p * d if item.Inom != 0 else 1e-3 for item, p, d in zip(item_list, parallel, df)])
    r_ohm_per_km = sum([item.R1 for item in item_list]) / total_len
    x_ohm_per_km = sum([item.X1 for item in item_list]) / total_len
    c_nf_per_km = sum([item.C1 * 1e3 for item in item_list]) / total_len  # internal unit for C in PF is uF
    # g_us_per_km = sum([item.G1 for item in item_list]) / total_len
    r0_ohm_per_km = sum([item.R0 for item in item_list]) / total_len
    x0_ohm_per_km = sum([item.X0 for item in item_list]) / total_len
    c0_nf_per_km = sum([item.C0 * 1e3 for item in item_list]) / total_len  # internal unit for C in PF is uF
    # g0_us_per_km = sum([item.G0 for item in item_list]) / total_len
    # r_ohm_per_km = sum([item.rline / p * w for item, p, w in zip(item_list, parallel, weights)])
    # x_ohm_per_km = sum([item.xline / p * w for item, p, w in zip(item_list, parallel, weights)])
    # c_nf_per_km = sum([item.cline * item.frnom / 50 * 1e3 / p * w for item, p, w in zip(item_list, parallel, weights)])  # internal unit for C in PF is uF
    # g_us_per_km = sum([item.gline / p * w for item, p, w in zip(item_list, parallel, weights)])
    # r0_ohm_per_km = sum([item.rline0 / p * w for item, p, w in zip(item_list, parallel, weights)])
    # x0_ohm_per_km = sum([item.xline0 / p * w for item, p, w in zip(item_list, parallel, weights)])
    # c0_nf_per_km = sum([item.cline0 * item.frnom / 50 * 1e3 / p * w for item, p, w in zip(item_list, parallel, weights)])  # internal unit for C in PF is uF
    # g0_us_per_km = sum([item.gline0 / p * w for item, p, w in zip(item_list, parallel, weights)])
    # type_list = [item.cohl_ for item in item_list]

    g_us_per_km = 0.
    g0_us_per_km = 0.
    endtemp_degree = None

    # endtemp_degree = max([item.rtemp for item in item_list])
    # q_mm2 = sum([item.qurs * p * w for item, p, w in zip(item_list, parallel, weights)])
    alpha = sum([item.alpha / p * w for item, p, w in zip(item_list, parallel, weights)]) / total_len
    # alpha_final = [item.alpha / p * w for item, p, w in zip(item_list, parallel, weights)]
    # max_temperature_degree_celsius = min([item.tmax for item in item_list])
    temperature_degree_celsius = max([item.Top for item in item_list])

    lid = pp.create_line_from_parameters(net=net, from_bus=bus1, to_bus=bus2, length_km=total_len,
                                         r_ohm_per_km=r_ohm_per_km, x_ohm_per_km=x_ohm_per_km, c_nf_per_km=c_nf_per_km,
                                         max_i_ka=max_i_ka, name=line_name, type=None, geodata=coords,
                                         g_us_per_km=g_us_per_km, alpha=alpha, parallel=main_item.nlnum,
                                         temperature_degree_celsius=temperature_degree_celsius,
                                         r0_ohm_per_km=r0_ohm_per_km, x0_ohm_per_km=x0_ohm_per_km,
                                         c0_nf_per_km=c0_nf_per_km, g0_us_per_km=g0_us_per_km,
                                         endtemp_degree=endtemp_degree)

    net.line.loc[lid, 'description'] = ' \n '.join(main_item.desc) if len(main_item.desc) > 0 else ''
    if hasattr(main_item, "cimRdfId"):
        chr_name = main_item.cimRdfId
        if chr_name is not None and len(chr_name) > 0:
            net["line"].loc[lid, 'origin_id'] = chr_name[0]

    get_pf_line_results(net, main_item, lid, is_unbalanced, ac)

    return lid


def create_line_normal(net, item, bus1, bus2, name, parallel, is_unbalanced, ac, geodata=None):
    pf_type = item.typ_id
    std_type, type_created = create_line_type(net=net, item=pf_type,
                                              cable_in_air=item.inAir if item.HasAttribute(
                                                  'inAir') else False)

    params = {
        'name': name,
        'in_service': not bool(item.outserv),
        'length_km': item.dline,
        'df': item.fline,
        'parallel': parallel,
        'alpha': pf_type.alpha if pf_type is not None else None,
        'temperature_degree_celsius': pf_type.tmax if pf_type is not None else None,
        'geodata': geodata
    }

    if std_type is not None:  # and not is_unbalanced:delete later
        params["std_type"] = std_type
        logger.debug('creating normal line with type <%s>' % std_type)
        if ac:
            lid = pp.create_line(net, from_bus=bus1, to_bus=bus2, **params)
        else:
            lid = pp.create_line_dc(net, from_bus_dc=bus1, to_bus_dc=bus2, **params)
    else:
        logger.debug('creating normal line <%s> from parameters' % name)
        r_ohm = item.R1

        params.update({
            'r_ohm_per_km': r_ohm / params['length_km'],
            'max_i_ka': item.Inom if item.Inom != 0 else 1e-3,
            'alpha': pf_type.alpha if pf_type is not None else None
        })
        if ac:
            x_ohm, c_nf = item.X1, item.C1
            r0_ohm, x0_ohm, c0_nf = item.R0, item.X0, item.C0

            if r_ohm == 0 and x_ohm == 0 and c_nf == 0:
                logger.error('Incomplete data for line "%s": missing type and '
                             'missing parameters R, X, C' % name)
            if r0_ohm == 0 and x0_ohm == 0 and c0_nf == 0:
                logger.error('Incomplete data for line "%s": missing type and '
                             'missing parameters R0, X0, C0' % name)

            params.update({
                'x_ohm_per_km': x_ohm / params['length_km'],
                'c_nf_per_km': c_nf / params['length_km'] * 1e3,  # internal unit for C in PF is uF
                'r0_ohm_per_km': r0_ohm / params['length_km'],
                'x0_ohm_per_km': x0_ohm / params['length_km'],
                'c0_nf_per_km': c0_nf / params['length_km'] * 1e3  # internal unit for C in PF is uF,
            })

            coupling = item.c_ptow
            if coupling is not None:
                coupling_type = coupling.GetClassName()
                if coupling_type == 'TypCabsys':
                    # line is part of "Cable System"
                    params['type'] = 'cs'
                elif coupling_type == 'ElmTow':
                    params['type'] = 'ol'
                else:
                    params['type'] = None
            else:
                params['type'] = None

            lid = pp.create_line_from_parameters(net=net, from_bus=bus1, to_bus=bus2, **params)
        else:
            lid = pp.create_line_dc_from_parameters(net, from_bus_dc=bus1, to_bus_dc=bus2, **params)

    net["line" if ac else "line_dc"].loc[lid, 'description'] = ' \n '.join(item.desc) if len(item.desc) > 0 else ''
    if hasattr(item, "cimRdfId"):
        chr_name = item.cimRdfId
        if chr_name is not None and len(chr_name) > 0:
            net["line" if ac else "line_dc"].loc[lid, 'origin_id'] = chr_name[0]

    get_pf_line_results(net, item, lid, is_unbalanced, ac)

    return lid


def get_pf_line_results(net, item, lid, is_unbalanced, ac):
    if is_unbalanced:
        line_type = "res_line_3ph"
        result_variables = {
            "pf_i_a_from_ka": "m:I:bus1:A",
            "pf_i_a_to_ka": "m:I:bus2:A",
            "pf_i_b_from_ka": "m:I:bus1:B",
            "pf_i_b_to_ka": "m:I:bus2:B",
            "pf_i_c_from_ka": "m:I:bus1:C",
            "pf_i_c_to_ka": "m:I:bus2:C",
            "pf_i_n_from_ka": "m:I0x3:bus1",
            "pf_i_n_to_ka": "m:I0x3:bus2",
            "pf_loading_percent": "c:loading",
        }
    elif ac:
        line_type = "res_line"
        result_variables = {"pf_loading": "c:loading"}
    else:
        line_type = "res_line_dc"
        result_variables = {"pf_loading": "c:loading"}

    for res_var_pp, res_var_pf in result_variables.items():
        res = np.nan
        if item.HasResults(-1):  # -1 for 'c' results (whatever that is...)
            res = item.GetAttribute(res_var_pf)
        net[line_type].at[lid, res_var_pp] = res


def create_line_type(net, item, cable_in_air=False):
    # return False if no line type has been created
    # return True if a new line type has been created

    if item is None:
        logger.warning('create_line_type: no item given! Be sure you can deal with None!')
        return None, False

    ac = item.systp == 0
    # pf_folder = item.fold_id.split('IntPrjfolder')[-1]
    pf_folder = item.fold_id.loc_name
    name = "%s\\%s" % (pf_folder, item.loc_name) if not cable_in_air else "%s\\%s_%s" % (
        pf_folder, item.loc_name, 'air')
    if pp.std_type_exists(net, name, "line" if ac else "line_dc"):
        logger.debug('type <%s> exists already' % name)
        return name, False

    line_or_cable = 'cs' if item.cohl_ == 0 else 'ol'

    max_i_ka = item.sline if not cable_in_air else item.InomAir
    if ac:
        type_data = {
            "r_ohm_per_km": item.rline,
            "x_ohm_per_km": item.xline,
            "c_nf_per_km": item.cline * item.frnom / 50 * 1e3,  # internal unit for C in PF is uF
            "q_mm2": item.qurs,
            "max_i_ka": max_i_ka if max_i_ka != 0 else 1e-3,
            "endtemp_degree": item.rtemp,
            "type": line_or_cable,
            "r0_ohm_per_km": item.rline0,
            "x0_ohm_per_km": item.xline0,
            "c0_nf_per_km": item.cline0 * item.frnom / 50 * 1e3,  # internal unit for C in PF is uF
            "alpha": item.alpha
        }
        pp.create_std_type(net, type_data, name, "line")
        logger.debug('>> created line type <%s>' % name)
    else:
        type_data = {
            "r_ohm_per_km": item.rline,
            "q_mm2": item.qurs,
            "max_i_ka": max_i_ka if max_i_ka != 0 else 1e-3,
            "type": line_or_cable,
            "alpha": item.alpha
        }
        pp.create_std_type(net, type_data, name, "line_dc")
        logger.debug('>> created line_dc type <%s>' % name)

    return name, True


def monopolar_in_service(item):
    in_service = not bool(item.outserv)

    # False if open, True if closed, None if no switch
    switch_is_closed, _, _ = import_switch(item, 0)
    if switch_is_closed is not None:
        logger.debug('element in service: <%s>, switch is closed: <%s>' %
                     (in_service, switch_is_closed))
        # if switch is open, in_sevice becomes False
        in_service = in_service and switch_is_closed
    return in_service


def create_ext_net(net, item, pv_as_slack, is_unbalanced):
    name = item.loc_name
    logger.debug('>> creating ext_grid <%s>' % name)

    try:
        bus1, _ = get_connection_nodes(net, item, 1)
    except IndexError:
        logger.error("Cannot add Xnet '%s': not connected" % name)
        return

    logger.debug('found bus <%d> in net' % bus1)

    in_service = monopolar_in_service(item)

    # implement kW!..
    p_mw = item.pgini
    q_mvar = item.qgini
    logger.debug('p_mw = %.3f, q_mvar = %.3f' % (p_mw, q_mvar))

    # implementation for other elements that should be created as xnet
    s_max = item.snss if item.HasAttribute('snss') else item.Pmax_uc \
        if item.HasAttribute('Pmax_uc') else np.nan
    # needed change in create.py: line 570 - added sk_min_mva in list of params
    s_min = item.snssmin if item.HasAttribute('snssmin') else item.Pmin_uc \
        if item.HasAttribute('Pmin_uc') else np.nan

    rx_max = item.rntxn if item.HasAttribute('rntxn') else np.nan
    rx_min = item.rntxnmin if item.HasAttribute('rntxnmin') else np.nan

    vm_set_pu = item.usetp
    phi = item.phiini
    node_type = item.bustp if item.HasAttribute('bustp') else np.nan

    # create...
    if node_type == 'PQ':
        logger.debug('node type is "PQ", creating sgen')
        xid = pp.create_sgen(net, bus1, p_mw=p_mw, q_mvar=q_mvar, name=name,
                             in_service=in_service)
        elm = 'sgen'
    elif node_type == 'PV' and not pv_as_slack:
        logger.debug('node type is "PV" and pv_as_slack is False, creating gen')
        xid = pp.create_gen(net, bus1, p_mw=p_mw, vm_pu=vm_set_pu, name=name,
                            in_service=in_service)
        elm = 'gen'
    else:
        logger.debug('node type is <%s>, pv_as_slack=%s, creating ext_grid' % (node_type,
                                                                               pv_as_slack))
        xid = pp.create_ext_grid(net, bus=bus1, name=name, vm_pu=vm_set_pu,
                                 va_degree=phi, s_sc_max_mva=s_max,
                                 s_sc_min_mva=s_min, rx_max=rx_max, rx_min=rx_min,
                                 in_service=in_service)
        try:
            net.ext_grid.loc[xid, "r0x0_max"] = item.r0tx0
            net.ext_grid.loc[xid, "x0x_max"] = item.x0tx1
            net.ext_grid.loc[xid, "r0x0_min"] = item.r0tx0min
            net.ext_grid.loc[xid, "x0x_min"] = item.x0tx1min
        except AttributeError:
            pass
        elm = 'ext_grid'

    get_pf_ext_grid_results(net, item, xid, is_unbalanced)

    # if item.HasResults(0):  # 'm' results...
    #     # sm:r, sm:i don't work...
    #     logger.debug('<%s> has results' % name)
    #     net['res_' + elm].at[xid, "pf_p"] = item.GetAttribute('m:P:bus1')
    #     net['res_' + elm].at[xid, "pf_q"] = item.GetAttribute('m:Q:bus1')
    # else:
    #     net['res_' + elm].at[xid, "pf_p"] = np.nan
    #     net['res_' + elm].at[xid, "pf_q"] = np.nan

    # logger.debug('added pf_p and pf_q to {} {}: {}'.format(elm, xid, net['res_' + elm].loc[
    #     xid, ["pf_p", 'pf_q']].values))

    net[elm].loc[xid, 'description'] = ' \n '.join(item.desc) if len(item.desc) > 0 else ''
    add_additional_attributes(item, net, element=elm, element_id=xid, attr_list=['cpSite.loc_name'])

    return xid


def get_pf_ext_grid_results(net, item, xid, is_unbalanced):
    ext_grid_type = None
    result_variables = None
    if is_unbalanced:
        ext_grid_type = "res_ext_grid_3ph"
        result_variables = {
            "pf_p_a": "m:P:bus1:A",
            "pf_q_a": "m:Q:bus1:A",
            "pf_p_b": "m:P:bus1:B",
            "pf_q_b": "m:Q:bus1:B",
            "pf_p_c": "m:P:bus1:C",
            "pf_q_c": "m:Q:bus1:C",
        }
    else:
        ext_grid_type = "res_ext_grid"
        result_variables = {
            "pf_p": "m:P:bus1",
            "pf_q": "m:Q:bus1"
        }

    for res_var_pp, res_var_pf in result_variables.items():
        res = np.nan
        if item.HasResults(0):
            res = item.GetAttribute(res_var_pf)
        net[ext_grid_type].at[xid, res_var_pp] = res


# def extract_partial_loads_from_lv_load(net, item):
#     part_lods = item.GetContents('*.ElmLodlvp')
#     logger.debug('%s' % part_lods)
#     for elm in part_lods:
#         pass
#         # create_load(net, elm, use_nominal_power)

def map_power_var(pf_var, map_var):
    """
    Returns additional variables from pf_variable_p_xxxx
    Args:
        pf_var: pf_variable_p_xxxx
        map_var: 'q' or 's'

    Returns: pf_variable as string

    """

    vars = {
        'q': {
            'plini': 'qlini',
            'plini_a': 'qlini_a',
            'm:P:bus1': 'm:Q:bus1',
            'pgini': 'qgini',
            'pgini_a': 'qgini_a'
        },
        's': {
            'plini': 'slini',
            'plini_a': 'slini_a',
            'm:P:bus1': 'm:S:bus1',
            'pgini': 'sgini',
            'pgini_a': 'sgini_a'
        },
        'sn': {
            'plini': 'sgn',
            'plini_a': 'sgn',
            'm:P:bus1': 'sgn',
            'pgini': 'sgn',
            'pgini_a': 'sgn'
        }
    }

    return vars[map_var][pf_var]


def map_type_var(pf_load_type):
    load_type = {
        "3PH PH-E": "wye",
        "3PH-'YN'": "wye",
        "3PH-'D'": "delta"
    }
    return load_type[pf_load_type]


def map_sgen_type_var(pf_sgen_type):
    sgen_type = {
        0: "wye",
        1: "wye",
        2: "wye"
    }
    return sgen_type[pf_sgen_type]


def get_power_multiplier(item, var):
    if item.outserv:
        return 1.
    if var == "m:P:bus1" and not item.HasResults():
        return 1.
        # raise UserWarning(f"{item} does not have results - cannot get power multiplier")
    exponent = item.GetAttributeUnit(var)
    if exponent.startswith('k'):
        multiplier = 1e-3
    elif exponent.startswith('M'):
        multiplier = 1
    else:
        raise UserWarning("unknown exponent %s" % exponent)
    # print(item.loc_name, exponent, multiplier)
    return multiplier


def ask_load_params(item, pf_variable_p_loads, dict_net, variables):
    multiplier = get_power_multiplier(item, pf_variable_p_loads)
    params = ADict()
    if pf_variable_p_loads == 'm:P:bus1' and not item.HasResults(0):
        raise RuntimeError('load %s does not have results and is ignored' % item.loc_name)
    if 'p_mw' in variables:
        params.p_mw = item.GetAttribute(pf_variable_p_loads) * multiplier
    if 'q_mvar' in variables:
        params.q_mvar = item.GetAttribute(map_power_var(pf_variable_p_loads, 'q')) * multiplier
    if 'sn_mva' in variables:
        params.sn_mva = item.GetAttribute(map_power_var(pf_variable_p_loads, 's')) * multiplier

        kap = -1 if item.pf_recap == 1 else 1
        try:
            params.q_mvar = kap * np.sqrt(params.sn_mva ** 2 - params.p_mw ** 2)
        except Exception as err:
            logger.error(
                'While creating load, error occurred for calculation of q_mvar: %s, %s' %
                (params, err))
            raise err
        logger.debug('load parameters: %s' % params)

    global_scaling = dict_net['global_parameters']['global_load_scaling']
    params.scaling = global_scaling * item.scale0 \
        if pf_variable_p_loads == 'plini' else 1
    if item.HasAttribute('zonefact'):
        params.scaling *= item.zonefact

    # p_mw = p_mw, q_mvar = q_mvar, scaling = scaling

    return params


def ask_unbalanced_load_params(item, pf_variable_p_loads, dict_net, variables):
    params = ADict()
    if pf_variable_p_loads == 'm:P:bus1' and not item.HasResults(0):
        raise RuntimeError('load %s does not have results and is ignored' % item.loc_name)
    if 'p_mw' in variables:
        params.p_a_mw = item.GetAttribute(pf_variable_p_loads + "r")
        params.p_b_mw = item.GetAttribute(pf_variable_p_loads + "s")
        params.p_c_mw = item.GetAttribute(pf_variable_p_loads + "t")
    if 'q_mvar' in variables:
        params.q_a_mvar = item.GetAttribute(map_power_var(pf_variable_p_loads, 'q') + "r")
        params.q_b_mvar = item.GetAttribute(map_power_var(pf_variable_p_loads, 'q') + "s")
        params.q_c_mvar = item.GetAttribute(map_power_var(pf_variable_p_loads, 'q') + "t")
    if 'sn_mva' in variables:
        params.sn_a_mva = item.GetAttribute(map_power_var(pf_variable_p_loads, 's') + "r")
        params.sn_b_mva = item.GetAttribute(map_power_var(pf_variable_p_loads, 's') + "s")
        params.sn_c_mva = item.GetAttribute(map_power_var(pf_variable_p_loads, 's') + "t")

        kap = -1 if item.pf_recap == 1 else 1
        try:
            params.q_mvar = kap * np.sqrt(params.sn_mva ** 2 - params.p_mw ** 2)
        except Exception as err:
            logger.error(
                'While creating load, error occurred for calculation of q_mvar: %s, %s' %
                (params, err))
            raise err
        logger.debug('load parameters: %s' % params)

    global_scaling = dict_net['global_parameters']['global_load_scaling']
    params.scaling = global_scaling * item.scale0 \
        if pf_variable_p_loads == 'plini' else 1
    if item.HasAttribute('zonefact'):
        params.scaling *= item.zonefact

    return params


def find_section(load, sections):
    tot_len = 0
    for s in sections:
        tot_len += s.dline
        if tot_len >= load.lneposkm:
            break
    else:
        raise RuntimeError('could not find section for load %s' % load)
    return s


def make_split_dict(line):
    # für jede einzelne line
    sections = line.GetContents('*.ElmLnesec')
    loads = line.GetContents('*.ElmLodlvp')
    if len(loads) > 0:
        loads.sort(key=lambda x: x.lneposkm)
    else:
        return {}

    split_dict = {}
    if len(sections) > 0:
        sections.sort(key=lambda x: x.index)
        for load in loads:
            section = find_section(load, sections)
            split_dict[section] = split_dict.get(section, []).append(load)

    else:
        for load in loads:
            split_dict[line] = split_dict.get(line, []).append(load)
    return split_dict


def split_line_add_bus(net, split_dict):
    for line, loads in split_dict.items():
        # here we throw the stones
        if len(loads) == 0:
            continue
        loads = loads.sort(key=lambda x: x.lneposkm)
        lix = line_dict[line]
        coords = net.line.at[lix, 'coords']
        tot_len = calc_len_coords(coords)
        scale_factor = line.dline / tot_len

        start_len = 0
        list_coords = []
        len_sections = []
        list_bus_coords = []
        temp_len = 0
        for load in loads:
            sec_len = load.lneposkm - start_len
            temp_len += sec_len
            sec_coords = get_section_coords(coords, sec_len, start_len, scale_factor)
            list_coords.append(sec_coords)
            len_sections.append(sec_len)
            list_bus_coords.append(sec_coords[-1])
            start_len = load.lneposkm

        ## not sure if this is necessary
        # if temp_len < line.dline:
        #     # the last piece of line
        #     sec_len = line.dline - start_len
        #     sec_coords = get_section_coords(coords, sec_len, start_len, scale_factor)
        #     list_coords.append(sec_coords)
        #     len_sections.append(sec_len)

        # it's time to collect the stones
        # get bus voltage
        vn_kv = net.bus.at[net.line.at[lix, 'from_bus'], 'vn_kv']

        for i in range(len(len_sections)):
            # create bus
            name = 'Muff Partial Load'
            bus = pp.create_bus(net, name=name, vn_kv=vn_kv, geodata=list_bus_coords[i])
            # create new line
            from_bus = net.line.at[lix, 'from_bus']
            to_bus = net.line.at[lix, 'to_bus']
            std_type = net.line.at[lix, 'std_type']
            name = net.line.at[lix, 'name']
            new_lix = pp.create_line(net, from_bus=from_bus, to_bus=to_bus,
                                     length_km=len_sections[i],
                                     std_type=std_type, name=name)
            # change old line
            net.line.at[lix, 'to_bus'] = bus
            net.line.at[lix, 'length_km'] = net.line.at[lix, 'length_km'] - len_sections[i]
            pass


def split_line_add_bus_old(net, item, parent):
    # get position at line
    # find line section
    previous_sec_len = 0
    sections = parent.GetContents('*.ElmLnesec')
    sections.sort(key=lambda x: x.index)  # to ensure they are in correct order
    if len(sections) == 0:
        # cool! no sections - split the line
        sec = parent
        has_sections = False
        logger.debug('line has no sections')
    else:
        has_sections = True
        logger.debug('line has %d sections' % len(sections))
        for s in sections:
            logger.debug('section start: %s, load pos: %s, section end: %s' % (
                s.rellen, item.lneposkm, s.dline))
            if s.rellen <= item.lneposkm <= s.rellen + s.dline:
                sec = s
                logger.debug('found section: %s' % sec)
                break
            else:
                previous_sec_len += s.dline
        else:
            raise RuntimeError("could not find section where ElmLodlvp %s belongs" % item.loc_name)

    # found section in powerfactory
    # at this point the section can be split by other loads and its length can vary
    # now find section in pandapower net
    if has_sections:
        sid = net.line.loc[
            (net.line.name == parent.loc_name) & (net.line.section == sec.loc_name)].index
        logger.debug('index of section in net: %s' % sid)
    else:
        sid = net.line.loc[(net.line.name == parent.loc_name)].index
        logger.debug('index of line in net: %s' % sid)
    # check
    if len(sid) > 1:
        # section_idx is 0, 1, ...
        for m in range(len(sid)):
            # find the correct section for lodlvp
            temp_lines = net.line.loc[sid]
            logger.debug('temp_lines: %s' % temp_lines)
            temp_sec_len = float(temp_lines.loc[temp_lines.section_idx == m, 'length_km'])
            logger.debug('temp_sec_len of sec nr. %d: %.3f' % (m, temp_sec_len))
            if (temp_sec_len + previous_sec_len) >= item.lneposkm:
                # temp_section = temp_lines.query('section_idx == @m')
                # sid = temp_lines[temp_lines.section_idx == m].index.values[0]
                sid = sid[m]
                logger.debug('found section for creating lodlvp: %d' % sid)
                break
            else:
                previous_sec_len += temp_sec_len
        else:
            raise RuntimeError(
                "could not find line or section where ElmLodlvp %s belongs: multiple indices "
                "found in net and none of them is good" % item.loc_name)
    elif len(sid) == 0:
        raise RuntimeError(
            "could not find line or section where ElmLodlvp %s belongs: no index found in net" %
            item.loc_name)
    else:
        sid = sid.values[0]
        logger.debug('index is unique: %d' % sid)

    # new line lengths
    tot_len = net.line.at[sid, 'length_km']
    sec_len_a = item.lneposkm - previous_sec_len
    sec_len_b = tot_len - sec_len_a
    logger.debug('total length: %.3f, a: %.3f, b:%.3f' % (tot_len, sec_len_a, sec_len_b))
    if sec_len_b < 0:
        raise RuntimeError('incorrect length for section %s: %.3f' % (sec, sec_len_b))

    # get coords
    if net.line.at[sid, 'geo'].notna():
        logger.debug('line has coords')
        coords = geojson.utils.coords(geojson.loads(net.line.at[sid, 'geo']))
        logger.debug('old geodata of line %d: %s' % (sid, coords))

        # get coords for 2 split lines
        coords_len = calc_len_coords(coords)
        scale_factor = parent.dline / coords_len  # scale = real_len / coords_len
        coords_a = get_section_coords(coords, sec_len_a, 0, scale_factor)
        coords_b = get_section_coords(coords, sec_len_b, sec_len_a, scale_factor)
        logger.debug('new coords: %s; %s' % (coords_a, coords_b))

        # get bus coords
        bus_coords = tuple(coords_b[0])
        logger.debug('new bus coords: %.3f, %.3f' % bus_coords)
    else:
        logger.debug('line has no coords')
        bus_coords = None
        coords_a = None
        coords_b = None

    if sec_len_b > 0:
        # create new bus
        vn_kv = net.bus.at[net.line.at[sid, 'from_bus'], 'vn_kv']
        name = 'LodLV-%s' % item.loc_name
        bus = pp.create_bus(net, vn_kv=vn_kv, name=name, geodata=bus_coords, type='n')
        net.bus.loc[bus, 'description'] = 'Partial load %s = %.3f kW' % (item.loc_name, item.plini)
        logger.debug('created new bus in net: %s' % net.bus.loc[bus])

        # create new line
        lid = pp.create_line(
            net,
            from_bus=bus,
            to_bus=net.line.at[sid, 'to_bus'],
            length_km=sec_len_b,
            std_type=net.line.at[sid, 'std_type'],
            name=net.line.at[sid, 'name'],
            df=net.line.at[sid, 'df'],
            geodata=coords_b
        )
        net.line.at[lid, 'section'] = net.line.at[sid, 'section']
        if not net.line.loc[sid, 'section_idx']:
            net.line.loc[sid, 'section_idx'] = 0

        net.line.loc[lid, 'section_idx'] = net.line.at[sid, 'section_idx'] + 1

        logger.debug('old line: %s' % net.line.loc[sid])
        logger.debug('new line: %s' % net.line.loc[lid])

        net.line.at[sid, 'to_bus'] = bus
        net.line.at[sid, 'length_km'] = sec_len_a
        net.line.at[sid, 'geo'] = geojson.dumps(geojson.LineString(coords_a))
        logger.debug('changed: %s' % net.line.loc[sid])
    else:
        # no new bus/line are created: take the to_bus
        bus = net.line.at[sid, 'to_bus']
    return bus


def create_load(net, item, pf_variable_p_loads, dict_net, is_unbalanced):
    # params collects the input parameters for the create function
    params = ADict()
    bus_is_known = False
    params.name = item.loc_name
    load_class = item.GetClassName()
    logger.debug('>> creating load <%s.%s>' % (params.name, load_class))

    is_unbalanced = item.i_sym

    ask = ask_unbalanced_load_params if is_unbalanced else ask_load_params

    if load_class == 'ElmLodlv':
        # if bool(item.GetAttribute('e:cHasPartLod')):
        #     logger.info('ElmLodlv %s has partial loads - skip' % item.loc_name)
        #     part_lods = item.GetContents('*.ElmLodlvp')
        #     logger.debug('%s' % part_lods)
        #     return
        # else:
        #     params.update(ask(item, pf_variable_p_loads, 'p_mw', 'sn_mva'))
        try:
            params.update(ask(item, pf_variable_p_loads, dict_net=dict_net,
                              variables=('p_mw', 'sn_mva')))
        except Exception as err:
            logger.error("m:P:bus1 and m:Q:bus1 should be used with ElmLodlv")
            logger.error('While creating load %s, error occurred for '
                         'calculation of q_mvar: %s, %s' % (item, params, err))
            raise err

    elif load_class == 'ElmLodmv':
        params.update(ask(item, pf_variable_p_loads=pf_variable_p_loads,
                          dict_net=dict_net, variables=('p_mw', 'sn_mva')))

    elif load_class == 'ElmLod':
        params.update(ask(item, pf_variable_p_loads=pf_variable_p_loads,
                          dict_net=dict_net, variables=('p_mw', 'q_mvar')))
        load_type = item.typ_id
        if load_type is None:
            params["const_z_percent"] = 100
        else:
            if (load_type.kpu != load_type.kqu or load_type.kpu0 != load_type.kqu0 or load_type.aP != load_type.aQ or
                    load_type.bP != load_type.bQ or load_type.cP != load_type.cQ):
                logger.warning(f"Load {item.loc_name} ({load_class}) has unsupported voltage dependency configuration!"
                               f"Only the P parameters will be used to specify the voltage dependency of this load")
                # todo implement load voltage dependency in this case using CharacteristicControl
            i = 0
            z = 0
            for cc, ee in zip(("aP", "bP", "cP"), ("kpu0", "kpu1", "kpu")):
                c = load_type.GetAttribute(cc)
                e = load_type.GetAttribute(ee)
                if e == 1:
                    i += 100 * c
                elif e == 2:
                    z += 100 * c
            params["const_i_percent"] = i
            params["const_z_percent"] = z

    ### for now - don't import ElmLodlvp
    elif load_class == 'ElmLodlvp':
        parent = item.fold_id
        parent_class = parent.GetClassName()
        logger.debug('parent class name of ElmLodlvp: %s' % parent_class)
        if parent_class == 'ElmLodlv':
            raise NotImplementedError('ElmLodlvp as not part of ElmLne not implemented')
        elif parent_class == 'ElmLne':
            logger.debug('creating load that is part of line %s' % parent)
            params.update(ask(item, pf_variable_p_loads=pf_variable_p_loads,
                              dict_net=dict_net, variables=('p_mw', 'sn_mva')))
            params.name += '(%s)' % parent.loc_name
            split_dict = make_split_dict(parent)
            # todo remake this
            params.bus = split_line_add_bus(net, split_dict)
            bus_is_known = True
            logger.debug('created bus <%d> in net and changed lines' % params.bus)
        else:
            raise NotImplementedError('ElmLodlvp as part of %s not implemented' % parent)

    else:
        logger.warning(
            'item <%s> not imported - <%s> not implemented yet!' % (item.loc_name, load_class))
        raise RuntimeError('Load <%s> of type <%s> not implemented!' % (item.loc_name, load_class))

    # implement negative load as sgen:
    # if p_mw < 0:
    #     create_sgen_load(net=net, item=item)
    #     return

    if not bus_is_known:
        try:
            params.bus, _ = get_connection_nodes(net, item, 1)
            logger.debug('found bus <%d> in net' % params.bus)
        except IndexError:
            logger.error("Cannot add Load '%s': not connected" % params.name)
            return

    params.in_service = not bool(item.outserv)

    if load_class != 'ElmLodlvp':
        params.in_service = monopolar_in_service(item)

    logger.debug('parameters: %s' % params)

    if is_unbalanced:
        pf_load_type = item.phtech
        params.type = map_type_var(pf_load_type)
    # create...
    try:
        # net, bus, p_mw, q_mvar=0, sn_mva=np.nan, name=None, scaling=1., index=None,
        # in_service=True, type=None
        if is_unbalanced:
            ld = pp.create_asymmetric_load(net, **params)
        else:
            ld = pp.create_load(net, **params)
        logger.debug('created load with index <%d>' % ld)
    except Exception as err:
        logger.error('While creating %s.%s, error occured: %s' % (params.name, load_class, err))
        raise err

    load_type = None

    if is_unbalanced:
        load_type = "asymmetric_load"
    else:
        load_type = "load"

    net[load_type].loc[ld, 'description'] = ' \n '.join(item.desc) if len(item.desc) > 0 else ''
    attr_list = ["sernum", "chr_name", 'cpSite.loc_name']
    if load_class == 'ElmLodlv':
        attr_list.extend(['pnight', 'cNrCust', 'cPrCust', 'UtilFactor', 'cSmax', 'cSav', 'ccosphi'])
    add_additional_attributes(item, net, load_type, ld, attr_dict={"for_name": "equipment"}, attr_list=attr_list)
    get_pf_load_results(net, item, ld, is_unbalanced)
    #    if not is_unbalanced:
    #        if item.HasResults(0):  # 'm' results...
    #            logger.debug('<%s> has results' % params.name)
    #            net["res_load"].at[ld, "pf_p"] = item.GetAttribute('m:P:bus1')
    #            net["res_load"].at[ld, "pf_q"] = item.GetAttribute('m:Q:bus1')
    #        else:
    #            net["res_load"].at[ld, "pf_p"] = np.nan
    #            net["res_load"].at[ld, "pf_q"] = np.nan

    logger.debug('created load <%s> at index <%d>' % (params.name, ld))


def get_pf_load_results(net, item, ld, is_unbalanced):
    load_type = None
    result_variables = None
    if is_unbalanced:
        load_type = "res_asymmetric_load_3ph"
        result_variables = {
            "pf_p_a": "m:P:bus1:A",
            "pf_p_b": "m:P:bus1:B",
            "pf_p_c": "m:P:bus1:C",
            "pf_q_a": "m:Q:bus1:A",
            "pf_q_b": "m:Q:bus1:B",
            "pf_q_c": "m:Q:bus1:C",
        }
    else:
        load_type = "res_load"
        result_variables = {
            "pf_p": "m:P:bus1",
            "pf_q": "m:Q:bus1"
        }

    for res_var_pp, res_var_pf in result_variables.items():
        res = np.nan
        if item.HasResults(0):
            res = item.GetAttribute(res_var_pf) * get_power_multiplier(item, res_var_pf)
        net[load_type].at[ld, res_var_pp] = res


def ask_gen_params(item, pf_variable_p_gen, *vars):
    multiplier = get_power_multiplier(item, pf_variable_p_gen)
    params = ADict()
    if pf_variable_p_gen == 'm:P:bus1' and not item.HasResults(0):
        raise RuntimeError('generator %s does not have results and is ignored' % item.loc_name)
    if 'p_mw' in vars:
        params.p_mw = item.GetAttribute(pf_variable_p_gen) * multiplier
    if 'q_mvar' in vars:
        params.q_mvar = item.GetAttribute(map_power_var(pf_variable_p_gen, 'q')) * multiplier
    if 'sn_mva' in vars:
        params.sn_mva = item.GetAttribute(map_power_var(pf_variable_p_gen, 'sn')) * multiplier

    params.scaling = item.scale0 if pf_variable_p_gen == 'pgini' else 1
    # p_mw = p_mw, q_mvar = q_mvar, scaling = scaling

    return params


def ask_unbalanced_sgen_params(item, pf_variable_p_sgen, *vars):
    params = ADict()
    if pf_variable_p_sgen == 'm:P:bus1' and not item.HasResults(0):
        raise RuntimeError('sgen %s does not have results and is ignored' % item.loc_name)

    technology = item.phtech
    if technology in [0, 1]:  # (0-1: 3PH)
        if 'p_mw' in vars:
            params.p_a_mw = item.GetAttribute(pf_variable_p_sgen) / 3
            params.p_b_mw = item.GetAttribute(pf_variable_p_sgen) / 3
            params.p_c_mw = item.GetAttribute(pf_variable_p_sgen) / 3
        if 'q_mvar' in vars:
            params.q_a_mvar = item.GetAttribute(map_power_var(pf_variable_p_sgen, 'q')) / 3
            params.q_b_mvar = item.GetAttribute(map_power_var(pf_variable_p_sgen, 'q')) / 3
            params.q_c_mvar = item.GetAttribute(map_power_var(pf_variable_p_sgen, 'q')) / 3
    elif technology in [2, 3, 4]:  # (2-4: 1PH)
        if 'p_mw' in vars:
            params.p_a_mw = item.GetAttribute(pf_variable_p_sgen)
            params.p_b_mw = 0
            params.p_c_mw = 0
        if 'q_mvar' in vars:
            params.q_a_mvar = item.GetAttribute(map_power_var(pf_variable_p_sgen, 'q'))
            params.q_b_mvar = 0
            params.q_c_mvar = 0

    if 'sn_mva' in vars:
        params.sn_mva = item.GetAttribute(map_power_var(pf_variable_p_sgen, 's'))

    params.scaling = item.scale0 if pf_variable_p_sgen == 'pgini' else 1
    return params


def create_sgen_genstat(net, item, pv_as_slack, pf_variable_p_gen, dict_net, is_unbalanced, export_ctrl):
    params = ADict()
    categories = {"wgen": "WKA", "pv": "PV", "reng": "REN", "stg": "SGEN"}
    params.name = item.loc_name
    logger.debug('>> creating genstat <%s>' % params)

    av_mode = item.av_mode
    is_reference_machine = bool(item.ip_ctrl)

    ask = ask_unbalanced_sgen_params if is_unbalanced else ask_gen_params

    if is_reference_machine or (av_mode == 'constv' and pv_as_slack):
        logger.info('Genstat <%s> to be imported as external grid' % params.name)
        logger.debug('genstat parameters: %s' % params)
        sg = create_ext_net(net, item=item, pv_as_slack=pv_as_slack, is_unbalanced=is_unbalanced)
        element = 'ext_grid'
    else:
        try:
            params.bus, _ = get_connection_nodes(net, item, 1)
        except:
            logger.error("Cannot add Sgen '%s': not connected" % params.name)
            return

        params.update(ask(item, pf_variable_p_gen, 'p_mw', 'q_mvar', 'sn_mva'))
        logger.debug(f'genstat parameters: {params}')

        params.in_service = monopolar_in_service(item)

        # category (wind, PV, etc):
        if item.GetClassName() == 'ElmPvsys':
            cat = 'PV'
        else:
            try:
                cat = categories[item.aCategory]
            except KeyError:
                cat = None
                logger.debug('sgen <%s> with category <%s> imported as <%s>' %
                             (params.name, item.aCategory, cat))
        # parallel units:
        ngnum = item.ngnum
        logger.debug('%d parallel generators of type %s' % (ngnum, cat))

        for param in params.keys():
            if any(param.startswith(prefix) for prefix in ["p_", "q_", "sn_"]):
                params[param] *= ngnum
        #        params.p_mw *= ngnum
        #        params.q_mvar *= ngnum
        #        params.sn_mva *= ngnum
        if is_unbalanced:
            pf_sgen_type = item.phtech
            params.type = map_sgen_type_var(pf_sgen_type)
        else:
            params.type = cat

        # create...
        pstac = item.c_pstac  # "None" if station controller is not available
        if pstac is not None and not pstac.outserv and export_ctrl:
            if pstac.i_droop:
                av_mode = 'constq'
            else:
                if pstac.i_ctrl == 0:
                    av_mode = 'constq'
                elif pstac.i_ctrl == 1:
                    av_mode = 'constq'
                elif pstac.i_ctrl == 2:
                    av_mode = 'cosphi'
                    logger.error('Error! av_mode cosphi not implemented')
                    return
                elif pstac.i_ctrl == 3:
                    av_mode = 'tanphi'
                    logger.error('Error! av_mode tanphi not implemented')
                    return
                else:
                    logger.error('Error! av_mode undefined')
                    return
        if av_mode == 'constv':
            logger.debug('av_mode: %s - creating as gen' % av_mode)
            params.vm_pu = item.usetp
            del params['q_mvar']
            
            # add reactive and active power limits
            params.min_q_mvar = item.cQ_min
            params.max_q_mvar = item.cQ_max
            params.min_p_mw = item.Pmin_uc
            params.max_p_mw = item.Pmax_uc
            
            sg = pp.create_gen(net, **params)
            element = 'gen'
        else:
            if is_unbalanced:
                sg = pp.create_asymmetric_sgen(net, **params)
                element = "asymmetric_sgen"
            else:
                # add reactive and active power limits
                params.min_q_mvar = item.cQ_min
                params.max_q_mvar = item.cQ_max
                params.min_p_mw = item.Pmin_uc
                params.max_p_mw = item.Pmax_uc
                
                sg = pp.create_sgen(net, **params)
                element = 'sgen'
    logger.debug('created sgen at index <%d>' % sg)

    net[element].at[sg, 'description'] = ' \n '.join(item.desc) if len(item.desc) > 0 else ''
    add_additional_attributes(item, net, element, sg, attr_dict={"for_name": "equipment"},
                              attr_list=["sernum", "chr_name", "cpSite.loc_name"])
    net[element].at[sg, 'scaling'] = dict_net['global_parameters']['global_generation_scaling'] * item.scale0
    get_pf_sgen_results(net, item, sg, is_unbalanced, element=element)

    logger.debug('created genstat <%s> as element <%s> at index <%d>' % (params.name, element, sg))

    ###########################


#    if is_unbalanced:
#        pf_sgen_type = item.phtech
#        params.type = map_type_var(pf_sgen_type)
#    # create...
#    try:
#        # net, bus, p_mw, q_mvar=0, sn_mva=np.nan, name=None, scaling=1., index=None,
#        # in_service=True, type=None
#        if is_unbalanced:
#            sg = pp.create_asymmetric_sgen(net, **params)
#            logger.info("CREATING UNBALANCED SGEN")
#        else:
#            logger.info("CREATING BALANCED SGEN")
#            sg = pp.create_sgen_genstat(net, **params)
#        logger.debug('created sgen with index <%d>' % sg)
#    except Exception as err:
#        logger.error('While creating %s.%s, error occured: %s' % (params.name, sgen_class, err))
#        raise err
#
#    sgen_type = None
#
#    if is_unbalanced:
#        sgen_type = "asymmetric_sgen"
#    else:
#        sgen_type = "sgen"
#
#    net[sgen_type].loc[sg, 'description'] = ' \n '.join(item.desc) if len(item.desc) > 0 else ''
#    attr_list = ["sernum", "for_name", "chr_name", 'cpSite.loc_name']
#    if sgen_class == 'ElmGenstat':
#        attr_list.extend(['pnight', 'cNrCust', 'cPrCust', 'UtilFactor', 'cSmax', 'cSav', 'ccosphi'])
#    add_additional_attributes(item, net, sgen_type, sg, attr_list=attr_list)
#    get_pf_sgen_results(net, item, sg, is_unbalanced)
#
#
#    logger.debug('created sgen <%s> at index <%d>' % (params.name, sg))

def get_pf_sgen_results(net, item, sg, is_unbalanced, element='sgen'):
    result_variables = None

    if is_unbalanced:
        technology = item.phtech
        sgen_type = "res_asymmetric_sgen_3ph"

        if technology in [0, 1]:
            result_variables = {
                "pf_p_a": "m:P:bus1:A",
                "pf_p_b": "m:P:bus1:B",
                "pf_p_c": "m:P:bus1:C",
                "pf_q_a": "m:Q:bus1:A",
                "pf_q_b": "m:Q:bus1:B",
                "pf_q_c": "m:Q:bus1:C",
            }
        elif technology in [2, 3, 4]:
            result_variables = {
                "pf_p_a": "m:P:bus1:A",
                "pf_p_b": None,
                "pf_p_c": None,
                "pf_q_a": "m:Q:bus1:A",
                "pf_q_b": None,
                "pf_q_c": None,
            }
    else:
        sgen_type = "res_%s" % element
        result_variables = {
            "pf_p": "m:P:bus1",
            "pf_q": "m:Q:bus1"
        }

    for res_var_pp, res_var_pf in result_variables.items():
        res = np.nan
        if item.HasResults(0):
            if res_var_pf is not None:
                res = item.GetAttribute(res_var_pf) * get_power_multiplier(item, res_var_pf)
            else:
                res = np.nan
        net[sgen_type].at[sg, res_var_pp] = res


def create_sgen_neg_load(net, item, pf_variable_p_loads, dict_net):
    raise UserWarning('not used')
    params = ADict()
    #    categories = {"wgen": "WKA", "pv": "PV", "reng": "REN", "stg": "SGEN"}
    # let the category be PV:
    params.type = None
    params.name = item.loc_name
    logger.debug('>> implementing negative load <%s> as sgen' % params.name)
    try:
        params.bus, _ = get_connection_nodes(net, item, 1)
    except IndexError:
        logger.error("Cannot add Sgen '%s': not connected" % params.name)
        return

    params.update(ask_load_params(item, pf_variable_p_loads=pf_variable_p_loads,
                                  dict_net=dict_net, variables=('p_mw', 'q_mvar')))
    # rated S:
    params.sn_mva = math.sqrt(params.p_mw ** 2 + params.q_mvar ** 2)

    logger.debug('negative load parameters: %s' % params)

    params.in_service = monopolar_in_service(item)

    # create...
    sg = pp.create_sgen(net, **params)

    net.sgen.loc[sg, 'description'] = ' \n '.join(item.desc) if len(item.desc) > 0 else ''
    add_additional_attributes(item, net, "sgen", sg, attr_dict={"for_name": "equipment"},
                              attr_list=["sernum", "chr_name", "cpSite.loc_name"])

    if item.HasResults(0):  # 'm' results...
        logger.debug('<%s> has results' % params.name)
        net.res_sgen.at[sg, "pf_p"] = -item.GetAttribute('m:P:bus1')
        net.res_sgen.at[sg, "pf_q"] = -item.GetAttribute('m:Q:bus1')
    else:
        net.res_sgen.at[sg, "pf_p"] = np.nan
        net.res_sgen.at[sg, "pf_q"] = np.nan

    logger.debug('created load <%s> as sgen at index <%d>' % (params.name, sg))


def create_sgen_sym(net, item, pv_as_slack, pf_variable_p_gen, dict_net, export_ctrl):
    categories = {"wgen": "WKA", "pv": "PV", "reng": "REN", "stg": "SGEN"}
    name = item.loc_name
    sid = None
    element = None
    logger.debug('>> creating synchronous machine <%s>' % name)
    av_mode = item.av_mode
    is_reference_machine = bool(item.ip_ctrl)
    is_motor = bool(item.i_mot)
    global_scaling = dict_net['global_parameters']['global_motor_scaling'] if is_motor else \
        dict_net['global_parameters']['global_generation_scaling']
    multiplier = get_power_multiplier(item, pf_variable_p_gen)

    if is_reference_machine or (av_mode == 'constv' and pv_as_slack):
        logger.info('synchronous machine <%s> to be imported as external grid' % name)
        logger.debug('ref. machine: %d, av_mode: %s, pv as slack: %s' %
                     (is_reference_machine, av_mode, pv_as_slack))
        sid = create_ext_net(net, item=item, pv_as_slack=pv_as_slack, is_unbalanced=False)
        net.ext_grid.loc[sid, 'p_disp_mw'] = -item.pgini * multiplier
        net.ext_grid.loc[sid, 'q_disp_mvar'] = -item.qgini * multiplier
        logger.debug('created ext net with sid <%d>', sid)
        element = 'ext_grid'
    else:
        try:
            bus1, _ = get_connection_nodes(net, item, 1)
        except IndexError:
            logger.error("Cannot add Sgen '%s': not connected" % name)
            return

        logger.debug('sgen <%s> is a %s' % (name, {True: 'motor', False: 'generator'}[is_motor]))

        in_service = monopolar_in_service(item)

        # category (wind, PV, etc):
        try:
            cat = categories[item.aCategory]
        except KeyError:
            cat = 'SGEN'
            logger.debug('sgen <%s> with category <%s> imported as <%s>' %
                         (name, item.aCategory, cat))

        # parallel units:
        ngnum = item.ngnum
        logger.debug('%d parallel generators' % ngnum)

        p_mw = ngnum * item.pgini * multiplier

        pstac = item.c_pstac
        # "None" if station controller is not available
        if pstac is not None and not pstac.outserv and export_ctrl:
            if pstac.i_droop:
                av_mode = 'constq'
            else:
                i_ctrl = pstac.i_ctrl
                if i_ctrl == 0:
                    av_mode = 'constq'
                elif i_ctrl == 1:
                    av_mode = 'constq'
                elif i_ctrl == 2:
                    av_mode = 'cosphi'
                    logger.error('Error! avmode cosphi not implemented')
                    return
                elif i_ctrl == 3:
                    av_mode = 'tanphi'
                    logger.error('Error! avmode tanphi not implemented')
                    return

        logger.debug('av_mode: %s' % av_mode)
        if av_mode == 'constv':
            logger.debug('creating sym %s as gen' % name)
            vm_pu = item.usetp
            if item.iqtype == 1:
                type = item.typ_id                
                sid = pp.create_gen(net, bus=bus1, p_mw=p_mw, vm_pu=vm_pu,
                                    min_q_mvar=type.Q_min, max_q_mvar=type.Q_max, 
                                    min_p_mw=item.Pmin_uc, max_p_mw=item.Pmax_uc,
                                    name=name, type=cat, in_service=in_service, scaling=global_scaling)
            else:
                sid = pp.create_gen(net, bus=bus1, p_mw=p_mw, vm_pu=vm_pu,
                                    min_q_mvar=item.cQ_min, max_q_mvar=item.cQ_max, 
                                    min_p_mw=item.Pmin_uc, max_p_mw=item.Pmax_uc,
                                    name=name, type=cat, in_service=in_service, scaling=global_scaling)   
            element = 'gen'
        elif av_mode == 'constq':
            q_mvar = ngnum * item.qgini * multiplier
            if item.iqtype == 1:
                type = item.typ_id                
                sid = pp.create_sgen(net, bus=bus1, p_mw=p_mw, q_mvar=q_mvar,
                                    min_q_mvar=type.Q_min, max_q_mvar=type.Q_max, 
                                    min_p_mw=item.Pmin_uc, max_p_mw=item.Pmax_uc,
                                    name=name, type=cat, in_service=in_service, scaling=global_scaling)
            else:
                sid = pp.create_sgen(net, bus=bus1, p_mw=p_mw, q_mvar=q_mvar,
                                    min_q_mvar=item.cQ_min, max_q_mvar=item.cQ_max, 
                                    min_p_mw=item.Pmin_uc, max_p_mw=item.Pmax_uc,
                                    name=name, type=cat, in_service=in_service, scaling=global_scaling)  
            
            element = 'sgen'

        if sid is None or element is None:
            logger.error('Error! Sgen not created')
        logger.debug('sym <%s>: p_mw = %.3f' % (name, p_mw))
        logger.debug('created sgen at index <%s>' % sid)

    net[element].loc[sid, 'description'] = ' \n '.join(item.desc) if len(item.desc) > 0 else ''
    add_additional_attributes(item, net, element, sid, attr_dict={"for_name": "equipment"},
                              attr_list=["sernum", "chr_name", "cpSite.loc_name"])

    if item.HasResults(0):  # 'm' results...
        logger.debug('<%s> has results' % name)
        net['res_' + element].at[sid, "pf_p"] = item.GetAttribute('m:P:bus1') * multiplier
        net['res_' + element].at[sid, "pf_q"] = item.GetAttribute('m:Q:bus1') * multiplier
    else:
        net['res_' + element].at[sid, "pf_p"] = np.nan
        net['res_' + element].at[sid, "pf_q"] = np.nan

    logger.debug('created genstat <%s> at index <%d>' % (name, sid))


def create_sgen_asm(net, item, pf_variable_p_gen, dict_net):
    is_motor = bool(item.i_mot)
    global_scaling = dict_net['global_parameters']['global_motor_scaling'] if is_motor else \
        dict_net['global_parameters']['global_generation_scaling']

    multiplier = get_power_multiplier(item, pf_variable_p_gen)
    p_res = item.GetAttribute('pgini') * multiplier
    q_res = item.GetAttribute('qgini') * multiplier
    if item.HasResults(0):
        q_res = item.GetAttribute('m:Q:bus1') / global_scaling * multiplier
    else:
        logger.warning('reactive power for asynchronous generator is not exported properly '
                       '(advanced modelling of asynchronous generators not implemented)')

    logger.debug('p_res: %.3f, q_res: %.3f' % (p_res, q_res))

    in_service = monopolar_in_service(item)

    logger.debug('in_service: %s' % in_service)

    try:
        bus, _ = get_connection_nodes(net, item, 1)
    except IndexError:
        logger.error("Cannot add Sgen asm '%s': not connected" % item.loc_name)
        return

    params = {
        'name': item.loc_name,
        'bus': bus,
        'p_mw': item.pgini * multiplier,
        'q_mvar': item.qgini * multiplier if item.bustp == 'PQ' else q_res,
        'in_service': in_service,
        'scaling': global_scaling
    }

    logger.debug('params: %s' % params)

    sid = pp.create_sgen(net, **params)

    net.sgen.loc[sid, 'description'] = ' \n '.join(item.desc) if len(item.desc) > 0 else ''
    add_additional_attributes(item, net, "sgen", sid, attr_dict={"for_name": "equipment", "cimRdfId": "origin_id"},
                              attr_list=["sernum", "chr_name", "cpSite.loc_name"])

    if item.HasResults(0):
        net.res_sgen.at[sid, 'pf_p'] = item.GetAttribute('m:P:bus1') * multiplier
        net.res_sgen.at[sid, 'pf_q'] = item.GetAttribute('m:Q:bus1') * multiplier
    else:
        net.res_sgen.at[sid, 'pf_p'] = np.nan
        net.res_sgen.at[sid, 'pf_q'] = np.nan


def create_trafo_type(net, item):
    # return False if no line type has been created
    # return True if a new line type has been created

    logger.debug('>> creating trafo type')
    if item is None:
        logger.error('no item given!')
        return None, False

    pf_folder = item.fold_id.loc_name
    name = "%s\\%s" % (pf_folder, item.loc_name)
    if pp.std_type_exists(net, name):
        logger.debug('trafo type <%s> already exists' % name)
        return name, False

    type_data = {
        "sn_mva": item.strn,
        "vn_hv_kv": item.utrn_h,
        "vn_lv_kv": item.utrn_l,
        "vk_percent": item.uktr,
        "vkr_percent": item.uktrr,
        "pfe_kw": item.pfe,
        "i0_percent": item.curmg,
        "shift_degree": item.nt2ag * 30,
        "vector_group": item.vecgrp[:-1],
        "vk0_percent": item.uk0tr,
        "vkr0_percent": item.ur0tr,
        "mag0_percent": item.zx0hl_n,
        "mag0_rx": item.rtox0_n,
        "si0_hv_partial": item.zx0hl_h,
        "tap_side": ['hv', 'lv', 'ext'][item.tap_side],  # 'ext' not implemented
    }

    if item.itapch:
        logger.debug('trafo <%s> has tap changer' % name)
        type_data.update({
            # see if it is an ideal phase shifter or a complex phase shifter
            # checking tap_step_percent because a nonzero value for ideal phase shifter can be stored in the object
            "tap_step_percent": item.dutap if item.tapchtype != 1 else 0,
            "tap_step_degree": item.dphitap if item.tapchtype == 1 else item.phitr,
            "tap_phase_shifter": True if item.tapchtype == 1 else False,
            "tap_max": item.ntpmx,
            "tap_min": item.ntpmn,
            "tap_neutral": item.nntap0
        })
        if item.tapchtype == 2:
            logger.warning("trafo %s has symmetrical tap changer (tap changer at both hv and "
                           "lv side) - not implemented, importing as asymmetrical tap changer at "
                           "side %s. Results will differ." % (item.loc_name, type_data['tap_side']))

    # In PowerFactory, if the first tap changer is absent, the second is also, even if the check was there
    if item.itapch and item.itapch2:
        logger.debug('trafo <%s> has tap2 changer' % name)
        type_data.update({
            "tap2_side": ['hv', 'lv', 'ext'][item.tap_side2],  # 'ext' not implemented
            # see if it is an ideal phase shifter or a complex phase shifter
            # checking tap_step_percent because a nonzero value for ideal phase shifter can be stored in the object
            "tap2_step_percent": item.dutap2 if item.tapchtype2 != 1 else 0,
            "tap2_step_degree": item.dphitap2 if item.tapchtype2 == 1 else item.phitr2,
            "tap2_phase_shifter": True if item.tapchtype2 == 1 else False,
            "tap2_max": item.ntpmx2,
            "tap2_min": item.ntpmn2,
            "tap2_neutral": item.nntap02
        })
        if item.tapchtype2 == 2:
            logger.warning("trafo %s has symmetrical tap2 changer (tap2 changer at both hv and "
                           "lv side) - not implemented, importing as asymmetrical tap2 changer at "
                           "side %s. Results will differ." % (item.loc_name, type_data['tap2_side']))

    if 'tap_side' in type_data.keys() and (type_data.get('tap_side') == 'ext' or type_data.get('tap_side') == 'ext'):
        logger.warning('controlled node of trafo "EXT" not implemented (type <%s>)' % name)
    pp.create_std_type(net, type_data, name, "trafo")
    logger.debug('created trafo type <%s> with params: %s' % (name, type_data))
    return name, True


def create_trafo(net, item, export_controller=True, tap_opt="nntap", is_unbalanced=False, hunting_limit=None):
    name = item.loc_name  # type: str
    logger.debug('>> creating trafo <%s>' % name)
    in_service = not bool(item.outserv)  # type: bool

    # figure out the connection terminals
    try:
        (bus1, bus2), _ = get_connection_nodes(net, item, 2)  # type: int
    except IndexError:
        logger.error("Cannot add Trafo '%s': not connected" % name)
        return

    propagate_bus_coords(net, bus1, bus2)

    if not net.bus.vn_kv[bus1] >= net.bus.vn_kv[bus2]:
        logger.error('trafo <%s>: violated condition of HV >= LV!' % name)
    # assert net.bus.vn_kv[bus1] >= net.bus.vn_kv[bus2]

    # figure out trafo type
    pf_type = item.typ_id
    if pf_type is None:
        logger.error('cannot create transformer <%s>: missing type' % name)
        return
    std_type, type_created = create_trafo_type(net=net, item=pf_type)

    # figure out current tap position
    tap_pos = np.nan
    if pf_type.itapch:
        if tap_opt == "nntap":
            tap_pos = item.GetAttribute("nntap")
            logger.debug("got tap %f from nntap" % tap_pos)

        elif tap_opt == "c:nntap":
            tap_pos = item.GetAttribute("c:nntap")
            logger.debug("got tap %f from c:nntap" % tap_pos)
        else:
            raise ValueError('could not read current tap position: tap_opt = %s' % tap_opt)

    tap_pos2 = np.nan
    # In PowerFactory, if the first tap changer is absent, the second is also, even if the check was there
    if pf_type.itapch and pf_type.itapch2:
        if tap_opt == "nntap":
            tap_pos2 = item.GetAttribute("nntap2")
        elif tap_opt == "c:nntap":
            tap_pos2 = item.GetAttribute("c:nntap2")

    if std_type is not None:
        tid = pp.create_transformer(net, hv_bus=bus1, lv_bus=bus2, name=name,
                                    std_type=std_type, tap_pos=tap_pos,
                                    in_service=in_service, parallel=item.ntnum, df=item.ratfac, tap2_pos=tap_pos2,
                                    leakage_resistance_ratio_hv=pf_type.itrdr, leakage_reactance_ratio_hv=pf_type.itrdl)
        trafo_dict[item] = tid
        logger.debug('created trafo at index <%d>' % tid)
    else:
        logger.info("Create Trafo 3ph")
        tid = pp.create_transformer_from_parameters(
            net,
            hv_bus=bus1,
            lv_bus=bus2,
            name=name,
            tap_pos=tap_pos,
            in_service=in_service,
            parallel=item.ntnum,
            df=item.ratfac,
            sn_mva=pf_type.strn,
            vn_hv_kv=pf_type.utrn_h,
            vn_lv_kv=pf_type.utrn_l,
            vk_percent=pf_type.uktr,
            vkr_percent=pf_type.uktrr,
            pfe_kw=pf_type.pfe,
            i0_percent=pf_type.curmg,
            vector_group=pf_type.vecgrp[:-1],
            vk0_percent=pf_type.uk0tr,
            vkr0_percent=pf_type.ur0tr,
            mag0_percent=pf_type.zx0hl_n,
            mag0_rx=pf_type.rtox0_n,
            si0_hv_partial=pf_type.zx0hl_h,
            shift_degree=pf_type.nt2ag * 30,
            tap2_pos=tap_pos2
        )
        trafo_dict[item] = tid

    # add value for voltage setpoint
    net.trafo.loc[tid, 'tap_set_vm_pu'] = item.usetp

    net.trafo.loc[tid, 'description'] = ' \n '.join(item.desc) if len(item.desc) > 0 else ''

    get_pf_trafo_results(net, item, tid, is_unbalanced)

    # adding switches
    # False if open, True if closed, None if no switch
    new_elements = (tid, tid)
    new_switch_idx, new_switch_closed = create_connection_switches(net, item, 2, 't', (bus1, bus2),
                                                                   new_elements)
    # correct in_service of trafo if station switch is open
    # update_in_service_depending_station_switch(net, element_type="trafo",
    #                                            new_elements=new_elements,
    #                                            new_switch_idx=new_switch_idx,
    #                                            new_switch_closed=new_switch_closed)

    # adding tap changer
    if (export_controller and pf_type.itapch and item.HasAttribute('ntrcn') and
            item.HasAttribute('i_cont') and item.ntrcn == 1):
        if item.t2ldc == 0:
            logger.debug('tap controller of trafo <%s> at hv' % name)
            side = 'hv'
        else:
            logger.debug('tap controller of trafo <%s> at lv' % name)
            side = 'lv'
        if item.i_cont == 1:
            vm_set_pu = item.usetp
            logger.debug('trafo <%s> has continuous tap controller with vm_set_pu = %.3f, side = %s' %
                         (name, vm_set_pu, side))
            try:
                tap_changer = control.ContinuousTapControl(net, tid, side=side, vm_set_pu=vm_set_pu)
            except BaseException as err:
                logger.error('error while creating continuous tap controller at trafo <%s>' % name)
                logger.error('Error: %s' % err)
                tap_changer = None
            else:
                logger.debug('created discrete tap controller at trafo <%s>' % name)
        else:
            vm_lower_pu = item.usp_low
            vm_upper_pu = item.usp_up
            logger.debug('trafo <%s> has discrete tap controller with '
                         'u_low = %.3f, u_up = %.3f, side = %s' % (name, vm_lower_pu, vm_upper_pu, side))
            try:
                control.DiscreteTapControl(net, tid, side=side, vm_lower_pu=vm_lower_pu, vm_upper_pu=vm_upper_pu,
                                           hunting_limit=hunting_limit)
            except BaseException as err:
                logger.error('error while creating discrete tap controller at trafo <%s>' % name)
                logger.error('Error: %s' % err)
            else:
                logger.debug('created discrete tap controller at trafo <%s>' % name)
    else:
        logger.debug('trafo <%s> has no tap controller' % name)

    add_additional_attributes(item, net, element='trafo', element_id=tid,
                              attr_dict={'e:cpSite.loc_name': 'site', 'for_name': 'equipment', "cimRdfId": "origin_id"})
    if pf_type.itapzdep:
        x_points = (net.trafo.at[tid, "tap_min"], net.trafo.at[tid, "tap_neutral"], net.trafo.at[tid, "tap_max"])
        vk_min, vk_neutral, vk_max = pf_type.uktmn, net.trafo.at[tid, "vk_percent"], pf_type.uktmx
        vkr_min, vkr_neutral, vkr_max = pf_type.ukrtmn, net.trafo.at[tid, "vkr_percent"], pf_type.ukrtmx
        # todo
        # vk0_min, vk0_max = pf_type.uk0tmn, pf_type.uk0tmx
        # vkr0_min, vkr0_max = pf_type.uk0rtmn, pf_type.uk0rtmx
        pp.control.create_trafo_characteristics(net, trafotable="trafo", trafo_index=tid, variable="vk_percent",
                                                x_points=x_points, y_points=(vk_min, vk_neutral, vk_max))
        pp.control.create_trafo_characteristics(net, trafotable="trafo", trafo_index=tid, variable="vkr_percent",
                                                x_points=x_points, y_points=(vkr_min, vkr_neutral, vkr_max))


def get_pf_trafo_results(net, item, tid, is_unbalanced):
    trafo_type = None
    result_variables = None
    if is_unbalanced:
        trafo_type = "res_trafo_3ph"
        result_variables = {
            "pf_i_a_hv_ka": "m:I:bushv:A",
            "pf_i_a_lv_ka": "m:I:buslv:A",
            "pf_i_b_hv_ka": "m:I:bushv:B",
            "pf_i_b_lv_ka": "m:I:buslv:B",
            "pf_i_c_hv_ka": "m:I:bushv:C",
            "pf_i_c_lv_ka": "m:I:buslv:C",
            "pf_i_n_hv_ka": "m:I0x3:bushv",
            "pf_i_n_lv_ka": "m:I0x3:buslv",
            "pf_loading_percent": "c:loading",
        }
    else:
        trafo_type = "res_trafo"
        result_variables = {
            "pf_loading": "c:loading"
        }

    for res_var_pp, res_var_pf in result_variables.items():
        res = np.nan
        if item.HasResults(-1):  # -1 for 'c' results (whatever that is...)
            res = item.GetAttribute(res_var_pf)
        net[trafo_type].at[tid, res_var_pp] = res


def create_trafo3w(net, item, tap_opt='nntap'):
    # not tested properly yet...
    logger.debug('importing 3W-trafo <%s>' % item.loc_name)
    pf_type = item.typ_id

    try:
        (bus1, bus2, bus3), _ = get_connection_nodes(net, item, 3)
    except IndexError:
        logger.error("Cannot add Trafo3W '%s': not connected" % item.loc_name)
        return

    logger.debug('%s; %s; %s' % (bus1, bus2, bus3))
    if not (net.bus.vn_kv.at[bus1] >= net.bus.vn_kv.at[bus2] >= net.bus.vn_kv.at[bus3]):
        logger.error('trafo <%s>: violated condition of HV > LV!' % item.loc_name)
    # assert net.bus.vn_kv[bus1] > net.bus.vn_kv[bus2] >= net.bus.vn_kv[bus3]
    else:
        logger.debug('bus voltages OK')
    params = {
        'name': item.loc_name,
        'hv_bus': bus1,
        'mv_bus': bus2,
        'lv_bus': bus3,
        'sn_hv_mva': pf_type.strn3_h,
        'sn_mv_mva': pf_type.strn3_m,
        'sn_lv_mva': pf_type.strn3_l,
        'vn_hv_kv': pf_type.utrn3_h,
        'vn_mv_kv': pf_type.utrn3_m,
        'vn_lv_kv': pf_type.utrn3_l,
        'vk_hv_percent': pf_type.uktr3_h,
        'vk_mv_percent': pf_type.uktr3_m,
        'vk_lv_percent': pf_type.uktr3_l,
        'vkr_hv_percent': pf_type.uktrr3_h,
        'vkr_mv_percent': pf_type.uktrr3_m,
        'vkr_lv_percent': pf_type.uktrr3_l,

        'vk0_hv_percent': pf_type.uk0hm,
        'vk0_mv_percent': pf_type.uk0ml,
        'vk0_lv_percent': pf_type.uk0hl,
        'vkr0_hv_percent': pf_type.ur0hm,
        'vkr0_mv_percent': pf_type.ur0ml,
        'vkr0_lv_percent': pf_type.ur0hl,
        'vector_group': re.sub(r"\d+", '', pf_type.vecgrp),

        'pfe_kw': pf_type.pfe,
        'i0_percent': pf_type.curm3,
        'shift_mv_degree': -(pf_type.nt3ag_h - pf_type.nt3ag_m) * 30,
        'shift_lv_degree': -(pf_type.nt3ag_h - pf_type.nt3ag_l) * 30,
        'tap_at_star_point': pf_type.itapos == 0,
        'in_service': not bool(item.outserv),
        'parallel': pf_type.nt3nm,
    }

    if item.nt3nm != 1:
        logger.warning("trafo3w %s has parallel=%d, this is not implemented. "
                       "Calculation results will be incorrect." % (item.loc_name, item.nt3nm))

    if item.HasAttribute('t:du3tp_h'):
        steps = [pf_type.du3tp_h, pf_type.du3tp_m, pf_type.du3tp_l]
        side = np.nonzero(steps)[0]
        if len(side) > 1:
            logger.warning("pandapower currently doesn't support 3w transformer with"
                           "multiple tap changers")
        elif len(side) == 1:
            ts = ["h", "m", "l"][side[0]]
            # figure out current tap position
            if tap_opt == "nntap":
                tap_pos = item.GetAttribute('n3tap_' + ts)
                logger.debug("got tap %f from n3tap" % tap_pos)

            elif tap_opt == "c:nntap":
                tap_pos = item.GetAttribute("c:n3tap_" + ts)
                logger.debug("got tap %f from c:n3tap" % tap_pos)
            else:
                raise ValueError('could not read current tap position: tap_opt = %s' % tap_opt)
            params.update({
                'tap_side': ts + 'v',  # hv, mv, lv
                'tap_step_percent': item.GetAttribute('t:du3tp_' + ts),
                'tap_step_degree': item.GetAttribute('t:ph3tr_' + ts),
                'tap_min': item.GetAttribute('t:n3tmn_' + ts),
                'tap_max': item.GetAttribute('t:n3tmx_' + ts),
                'tap_neutral': item.GetAttribute('t:n3tp0_' + ts),
                'tap_pos': tap_pos
            })

    logger.debug('collected params: %s' % params)
    logger.debug('creating trafo3w from parameters')
    tid = pp.create_transformer3w_from_parameters(net, **params)  # type:int

    # adding switches
    # False if open, True if closed, None if no switch
    new_elements = (tid, tid, tid)
    new_switch_idx, new_switch_closed = create_connection_switches(net, item, 3, 't3',
                                                                   (bus1, bus2, bus3), new_elements)

    # correct in_service of trafo3w if station switch is open
    # update_in_service_depending_station_switch(net, element_type="trafo3w",
    #                                            new_elements=new_elements,
    #                                            new_switch_idx=new_switch_idx,
    #                                            new_switch_closed=new_switch_closed)

    logger.debug('successfully created trafo3w from parameters: %d' % tid)
    # testen
    # net.trafo3w.loc[tid, 'tap_step_degree'] = item.GetAttribute('t:ph3tr_h')

    # adding switches
    # False if open, True if closed, None if no switch
    # Switches for Trafos-3W are not implemented in the load flow!
    # create_connection_switches(net, item, 3, 't3', (bus1, bus2, bus3), (tid, tid, tid))
    # logger.debug('created connection switches for trafo 3w successfully')
    add_additional_attributes(item, net, element='trafo3w', element_id=tid,
                              attr_dict={'cpSite.loc_name': 'site', 'for_name': 'equipment',
                                         'typ_id.loc_name': 'std_type', 'usetp': 'vm_set_pu',
                                         "cimRdfId": "origin_id"})

    # assign loading from power factory results
    if item.HasResults(-1):  # -1 for 'c' results (whatever that is...)
        logger.debug('trafo3w <%s> has results' % item.loc_name)
        loading = item.GetAttribute('c:loading')
        net.res_trafo3w.at[tid, "pf_loading"] = loading
    else:
        net.res_trafo3w.at[tid, "pf_loading"] = np.nan

    # TODO Implement the tap changer controller for 3-winding transformer

    if pf_type.itapzdep:
        x_points = (net.trafo3w.at[tid, "tap_min"], net.trafo3w.at[tid, "tap_neutral"], net.trafo3w.at[tid, "tap_max"])
        for side in ("hv", "mv", "lv"):
            vk_min = pf_type.GetAttribute(f"uktr3mn_{side[0]}")
            vk_neutral = net.trafo3w.at[tid, f"vk_{side}_percent"]
            vk_max = pf_type.GetAttribute(f"uktr3mx_{side[0]}")
            vkr_min = pf_type.GetAttribute(f"uktrr3mn_{side[0]}")
            vkr_neutral = net.trafo3w.at[tid, f"vkr_{side}_percent"]
            vkr_max = pf_type.GetAttribute(f"uktrr3mx_{side[0]}")
            # todo zero-sequence parameters (must be implemented in build_branch first)
            pp.control.create_trafo_characteristics(net, trafotable="trafo3w", trafo_index=tid,
                                                    variable=f"vk_{side}_percent", x_points=x_points,
                                                    y_points=(vk_min, vk_neutral, vk_max))
            pp.control.create_trafo_characteristics(net, trafotable="trafo3w", trafo_index=tid,
                                                    variable=f"vkr_{side}_percent", x_points=x_points,
                                                    y_points=(vkr_min, vkr_neutral, vkr_max))


def propagate_bus_coords(net, bus1, bus2):
    pass
    # if bus1 in net.bus_geodata.index and bus2 not in net.bus_geodata.index:
    #     net.bus_geodata.loc[bus2, ['x', 'y']] = net.bus_geodata.loc[bus1, ['x', 'y']]
    # elif bus2 in net.bus_geodata.index and bus1 not in net.bus_geodata.index:
    #     net.bus_geodata.loc[bus1, ['x', 'y']] = net.bus_geodata.loc[bus2, ['x', 'y']]


def create_coup(net, item, is_fuse=False):
    switch_types = {"cbk": "CB", "sdc": "LBS", "swt": "LS", "dct": "DS"}
    name = item.loc_name
    logger.debug('>> creating coup <%s>' % name)

    try:
        (bus1, bus2), _ = get_connection_nodes(net, item, 2)
    except IndexError:
        logger.error("Cannot add Coup '%s': not connected" % name)
        return

    propagate_bus_coords(net, bus1, bus2)
    if not item.HasAttribute('isclosed') and not is_fuse:
        logger.error('switch %s does not have the attribute isclosed!' % item)
    switch_is_closed = bool(item.on_off) \
                       and (bool(item.isclosed) if item.HasAttribute('isclosed') else True)
    in_service = not bool(item.outserv) if item.HasAttribute('outserv') else True
    switch_is_closed = switch_is_closed and in_service
    switch_usage = switch_types.get(item.aUsage, 'unknown')

    cd = pp.create_switch(net, name=name, bus=bus1, element=bus2, et='b',
                          closed=switch_is_closed,
                          type=switch_usage)
    switch_dict[item] = cd

    add_additional_attributes(item, net, element='switch', element_id=cd,
                              attr_list=['cpSite.loc_name'], attr_dict={"cimRdfId": "origin_id"})

    logger.debug('created switch at index <%d>, closed = %s, usage = %s' %
                 (cd, switch_is_closed, switch_usage))

    net.res_switch.loc[cd, ['pf_closed', 'pf_in_service']] = bool(item.on_off) and (
        bool(item.isclosed) if item.HasAttribute('isclosed') else True), in_service


# # false approach, completely irrelevant
# def create_switch(net, item):
#     switch_types = {"cbk": "CB", "sdc": "LBS", "swt": "LS", "dct": "DS"}
#     name = item.GetAttribute('loc_name')
#     logger.debug('>> creating switch <%s>' % name)
#
#     pf_bus1 = item.GetNode(0)
#     pf_bus2 = item.GetNode(1)
#
#     # here: implement situation if line not connected
#     if pf_bus1 is None or pf_bus2 is None:
#         logger.error("Cannot add Switch '%s': not connected" % name)
#         return
#
#     bus1 = find_bus_index_in_net(pf_bus1, net)
#     bus2 = find_bus_index_in_net(pf_bus2, net)
#     logger.debug('switch %s connects buses <%d> and <%d>' % (name, bus1, bus2))
#
#     switch_is_closed = bool(item.GetAttribute('on_off'))
#     switch_usage = switch_types[item.GetAttribute('aUsage')]
#
#     cd = pp.create_switch(net, name=name, bus=bus1, element=bus2, et='b',
# closed=switch_is_closed, type=switch_usage)
#     logger.debug('created switch at index <%d>, closed = %s, usage = %s' % (cd,
# switch_is_closed, switch_usage))


def create_shunt(net, item):
    try:
        bus = get_connection_nodes(net, item, 1)
    except IndexError:
        logger.error("Cannot add Shunt '%s': not connected" % item.loc_name)
        return

    def calc_p_mw_and_q_mvar(r: float, x: float) -> tuple[float, float]:
        if r == 0 and x == 0:
            return 0, 0
        divisor: float = (r ** 2 + x ** 2)
        return (item.ushnm ** 2 * r) / divisor * multiplier, (item.ushnm ** 2 * x) / divisor * multiplier

    multiplier = get_power_multiplier(item, 'Qact')
    bus, _ = get_connection_nodes(net, item, 1)
    params = {
        'name': item.loc_name,
        'bus': bus,
        'in_service': monopolar_in_service(item),
        'vn_kv': item.ushnm,
        'q_mvar': item.Qact * multiplier,
        'step': item.ncapa,
        'max_step': item.ncapx
    }
    print(item.loc_name)
    r_val: float = .0
    x_val: float = .0
    if item.shtype == 0:
        # Shunt is a R-L-C element
        r_val = item.rrea
        x_val = -1e6 / item.bcap + item.xrea
    elif item.shtype == 1:
        # Shunt is an R-L element
        r_val = item.rrea
        x_val = item.xrea
    elif item.shtype == 2:
        # Shunt is a capacitor bank
        b = item.bcap*1e-6
        g = item.gparac*1e-6

        r_val = g / (g ** 2 + b ** 2)
        x_val = -b / (g ** 2 + b ** 2)
    elif item.shtype == 3:
        # Shunt is a R-L-C, Rp element
        rp = item.rpara
        rs = item.rrea
        xl = item.xrea
        bc = -item.bcap * 1e-6

        r_val = rp * (rp * rs + rs ** 2 + xl ** 2) / ((rp + rs) ** 2 + xl ** 2)
        x_val = 1 / bc + (xl * rp ** 2) / ((rp + rs) ** 2 + xl ** 2)
    elif item.shtype == 4:
        # Shunt is a R-L-C1-C2, Rp element
        rp = item.rpara
        rs = item.rrea
        xl = item.xrea
        b1 = 2 * np.pi * 50 * item.c1 * 1e-6
        b2 = 2 * np.pi * 50 * item.c2 * 1e-6

        z = rp * (rs + 1j * (xl - 1 / b1)) / (rp + rs + 1j * (xl - 1 / b1)) - 1j / b2
        r_val = np.real(z)
        x_val = np.imag(z)

    if 0 <= item.shtype <= 4:
        p_mw, params['q_mvar'] = calc_p_mw_and_q_mvar(r_val, x_val)
        sid = pp.create_shunt(net, p_mw=p_mw, **params)

        add_additional_attributes(
            item,
            net,
            element='shunt',
            element_id=sid,
            attr_list=['cpSite.loc_name'],
            attr_dict={"cimRdfId": "origin_id"}
        )
    else:
        raise AttributeError(f"Shunt type {item.shtype} not valid: {item}")

    if item.HasResults(0):
        net.res_shunt.loc[sid, 'pf_p'] = item.GetAttribute('m:P:bus1') * multiplier
        net.res_shunt.loc[sid, 'pf_q'] = item.GetAttribute('m:Q:bus1') * multiplier
    else:
        net.res_shunt.loc[sid, 'pf_p'] = np.nan
        net.res_shunt.loc[sid, 'pf_q'] = np.nan


def _add_shunt_to_impedance_bus(net, item, bus):
    pp.create_shunt(net, bus, -item.bi_pu * net.sn_mva, p_mw=-item.gi_pu * net.sn_mva)


def create_zpu(net, item):
    try:
        (bus1, bus2), _ = get_connection_nodes(net, item, 2)
    except IndexError:
        logger.error("Cannot add ZPU '%s': not connected" % item.loc_name)
        return
    logger.debug('bus1 = %d, bus2 = %d' % (bus1, bus2))

    # net, from_bus, to_bus, r_pu, x_pu, sn_Mva, name=None, in_service=True, index=None
    params = {
        'name': item.loc_name,
        # 'from_bus': bus1,
        # 'to_bus': bus2,
        'rft_pu': item.r_pu,
        'xft_pu': item.x_pu,
        'rtf_pu': item.r_pu_ji,
        'xtf_pu': item.x_pu_ji,
        'rft0_pu': item.r0_pu,
        'xft0_pu': item.x0_pu,
        'rtf0_pu': item.r0_pu_ji,
        'xtf0_pu': item.x0_pu_ji,
        'gf_pu': item.gi_pu,
        'bf_pu': item.bi_pu,
        'gt_pu': item.gj_pu,
        'bt_pu': item.bj_pu,
        'gf0_pu': item.gi0_pu,
        'bf0_pu': item.bi0_pu,
        'gt0_pu': item.gj0_pu,
        'bt0_pu': item.bj0_pu,
        'sn_mva': item.Sn,
        'in_service': not bool(item.outserv)
    }

    logger.debug('params = %s' % params)

    # create auxilary buses
    aux_bus1 = pp.create_bus(net, vn_kv=net.bus.vn_kv.at[bus1], name=net.bus.name.at[bus1]+'_aux',
                             type="b", zone=net.bus.zone.at[bus1], in_service=True)
    net.bus.loc[aux_bus1, 'geo'] = net.bus.geo.at[bus1]
    params['from_bus'] = aux_bus1
    aux_bus2 = pp.create_bus(net, vn_kv=net.bus.vn_kv.at[bus2], name=net.bus.name.at[bus2]+'_aux',
                             type="b", zone=net.bus.zone.at[bus2], in_service=True)
    net.bus.loc[aux_bus2, 'geo'] = net.bus.geo.at[bus2]
    params['to_bus'] = aux_bus2

    xid = pp.create_impedance(net, **params)
    add_additional_attributes(item, net, element='impedance', element_id=xid, attr_list=["cpSite.loc_name"],
                              attr_dict={"cimRdfId": "origin_id"})

    # consider and create station switches
    new_elements = (aux_bus1, aux_bus2)
    new_switch_idx, new_switch_closed = create_connection_switches(net, item, 2, 'b', (bus1, bus2),
                                                                   new_elements)

    if len(new_switch_idx)==0:
        net.impedance.loc[xid, 'from_bus'] = bus1
        net.impedance.loc[xid, 'to_bus'] = bus2
        # drop auxilary buses, not needed
        pp.drop_buses(net, buses=[aux_bus1, aux_bus2])
    elif len(new_switch_idx)==1:
        sw_bus = net.switch.loc[new_switch_idx[0], 'bus']
        if sw_bus==bus1:
            net.impedance.loc[xid, 'to_bus'] = bus2
            # drop one auxilary bus, where no switch exists, not needed
            pp.drop_buses(net, buses=[aux_bus2])
        elif sw_bus==bus2:
            net.impedance.loc[xid, 'from_bus'] = bus1
            # drop one auxilary bus, where no switch exists, not needed
            pp.drop_buses(net, buses=[aux_bus1])

    # correct in_service of series reactor if station switch is open
    # update_in_service_depending_station_switch(net, element_type="impedance",
    #                                            new_elements=new_elements,
    #                                            new_switch_idx=new_switch_idx,
    #                                            new_switch_closed=new_switch_closed)

    logger.debug('created ZPU %s as impedance at index %d' % (net.impedance.at[xid, 'name'], xid))


def create_vac(net, item):
    """
    not tested yet

    """
    try:
        bus, _ = get_connection_nodes(net, item, 1)
    except IndexError:
        logger.error("Cannot add VAC '%s': not connected" % item.loc_name)
        return

    in_service = monopolar_in_service(item)
    params = {
        'name': item.loc_name,
        'bus': bus,
        'ps_mw': item.Pload - item.Pgen,
        'qs_mvar': item.Qload - item.Qgen,
        'pz_mw': item.Pzload,
        'qz_mvar': item.Qzload,
        'in_service': in_service
    }

    if item.itype == 3:
        # extended ward
        params.update({
            'r_ohm': item.Rext,
            'x_ohm': item.Xext,
            'vm_pu': item.usetp
        })

        if params['x_ohm'] == 0:
            params['x_ohm'] = 1e-6
            logger.warning("Element %s has x_ohm == 0, setting to 1e-6. Check impedance of the "
                           "created xward" % item.loc_name)

        xid = pp.create_xward(net, **params)
        elm = 'xward'

    elif item.itype == 2:
        # ward
        xid = pp.create_ward(net, **params)
        elm = 'ward'

    elif item.itype == 0:
        # voltage source
        params.update({
            'vm_pu': item.usetp,
            'va_degree': item.phisetp,
        })
        xid = pp.create_ext_grid(net, **params)
        elm = 'ext_grid'
    else:
        raise NotImplementedError(
            'Could not import %s: element type <%d> for AC Voltage Source not implemented' % (
                params['name'], item.itype))

    if item.HasResults(0):  # -1 for 'c' results (whatever that is...)
        net['res_%s' % elm].at[xid, "pf_p"] = -item.GetAttribute('m:P:bus1')
        net['res_%s' % elm].at[xid, "pf_q"] = -item.GetAttribute('m:Q:bus1')
    else:
        net['res_%s' % elm].at[xid, "pf_p"] = np.nan
        net['res_%s' % elm].at[xid, "pf_q"] = np.nan

    add_additional_attributes(item, net, element=elm, element_id=xid, attr_list=["cpSite.loc_name"],
                              attr_dict={"cimRdfId": "origin_id"})

    logger.debug('added pf_p and pf_q to {} {}: {}'.format(elm, xid, net['res_' + elm].loc[
        xid, ["pf_p", 'pf_q']].values))

def update_in_service_depending_station_switch(net, element_type, new_elements, new_switch_idx, new_switch_closed):
    ### fcn is not used!
    if len(new_switch_idx)!= 0:
        for i in range(len(new_switch_idx)):
            if new_switch_closed[i] == 0:
                if net[element_type].loc[new_elements[i], 'in_service']==False:
                    continue
                else:
                    net[element_type].loc[new_elements[i], 'in_service'] = False
                    logger.debug('element of element_type %s with index %d is set\
                                 out of service because station switch is open ' %
                                 (net[element_type].at[new_elements[i], 'name'], new_elements[i]))
    else:
        pass

def create_sind(net, item):
    # series reactor is modelled as per-unit impedance, values in Ohm are calculated into values in
    # per unit at creation
    try:
        (bus1, bus2), _ = get_connection_nodes(net, item, 2)
    except IndexError:
        logger.error("Cannot add Sind '%s': not connected" % item.loc_name)
        return
<<<<<<< HEAD

    # create auxilary buses
=======
    
    # create auxilary buses 
>>>>>>> 8009cb53
    aux_bus1 = pp.create_bus(net, vn_kv=net.bus.vn_kv.at[bus1], name=net.bus.name.at[bus1]+'_aux',
                             type="b", zone=net.bus.zone.at[bus1], in_service=True)
    net.bus.loc[aux_bus1, 'geo'] = net.bus.geo.at[bus1]
    aux_bus2 = pp.create_bus(net, vn_kv=net.bus.vn_kv.at[bus2], name=net.bus.name.at[bus2]+'_aux',
<<<<<<< HEAD
                             geodata=net.bus.geo.at[bus2], type="b", zone=net.bus.zone.at[bus2],
                             in_service=True)

    sind = pp.create_series_reactor_as_impedance(net, from_bus=aux_bus1, to_bus=aux_bus2,
=======
                             type="b", zone=net.bus.zone.at[bus2], in_service=True)
    net.bus.loc[aux_bus2, 'geo'] = net.bus.geo.at[bus2]
    
    sind = pp.create_series_reactor_as_impedance(net, from_bus=aux_bus1, to_bus=aux_bus2, 
>>>>>>> 8009cb53
                                                 r_ohm=item.rrea, x_ohm=item.xrea, sn_mva=item.Sn,
                                                 name=item.loc_name,
                                                 in_service=not bool(item.outserv))

    # consider and create station switches
    new_elements = (aux_bus1, aux_bus2)
    new_switch_idx, new_switch_closed = create_connection_switches(net, item, 2, 'b', (bus1, bus2),
                                                                   new_elements)

    if len(new_switch_idx)==0:
        net.impedance.loc[sind, 'from_bus'] = bus1
        net.impedance.loc[sind, 'to_bus'] = bus2
        # drop auxilary buses, not needed
        pp.drop_buses(net, buses=[aux_bus1, aux_bus2])
    elif len(new_switch_idx)==1:
        sw_bus = net.switch.loc[new_switch_idx[0], 'bus']
        if sw_bus==bus1:
            net.impedance.loc[sind, 'to_bus'] = bus2
            # drop one auxilary bus, where no switch exists, not needed
            pp.drop_buses(net, buses=[aux_bus2])
        elif sw_bus==bus2:
            net.impedance.loc[sind, 'from_bus'] = bus1
            # drop one auxilary bus, where no switch exists, not needed
            pp.drop_buses(net, buses=[aux_bus1])

    # correct in_service of series reactor if station switch is open
    # update_in_service_depending_station_switch(net, element_type="impedance",
    #                                            new_elements=new_elements,
    #                                            new_switch_idx=new_switch_idx,
    #                                            new_switch_closed=new_switch_closed)

    logger.debug('created series reactor %s as per unit impedance at index %d' %
                 (net.impedance.at[sind, 'name'], sind))


def create_scap(net, item):
    # series capacitor is modelled as per-unit impedance, values in Ohm are calculated into values in
    # per unit at creation
    try:
        (bus1, bus2), _ = get_connection_nodes(net, item, 2)
    except IndexError:
        logger.error("Cannot add Scap '%s': not connected" % item.loc_name)
        return

    if (item.gcap==0) and (item.bcap==0):
        logger.info('not creating series capacitor for %s' % item.loc_name)
    else:
        r_ohm = item.gcap/(item.gcap**2 + item.bcap**2)
        x_ohm = -item.bcap/(item.gcap**2 + item.bcap**2)

        # create auxilary buses
        aux_bus1 = pp.create_bus(net, vn_kv=net.bus.vn_kv.at[bus1], name=net.bus.name.at[bus1]+'_aux',
                                 type="b", zone=net.bus.zone.at[bus1], in_service=True)
        net.bus.loc[aux_bus1, 'geo'] = net.bus.geo.at[bus1]
        aux_bus2 = pp.create_bus(net, vn_kv=net.bus.vn_kv.at[bus2], name=net.bus.name.at[bus2]+'_aux',
<<<<<<< HEAD
                                 geodata=net.bus.geo.at[bus2], type="b", zone=net.bus.zone.at[bus2],
                                 in_service=True)

=======
                                 type="b", zone=net.bus.zone.at[bus2], in_service=True)
        net.bus.loc[aux_bus2, 'geo'] = net.bus.geo.at[bus2]
        
>>>>>>> 8009cb53
        scap = pp.create_series_reactor_as_impedance(net, from_bus=aux_bus1, to_bus=aux_bus2, r_ohm=r_ohm,
                                                     x_ohm=x_ohm, sn_mva=item.Sn,
                                                     name=item.loc_name,
                                                     in_service=not bool(item.outserv))

        # consider and create station switches
        new_elements = (aux_bus1, aux_bus2)
        new_switch_idx, new_switch_closed = create_connection_switches(net, item, 2, 'b', (bus1, bus2),
                                                                       new_elements)

        if len(new_switch_idx)==0:
            net.impedance.loc[scap, 'from_bus'] = bus1
            net.impedance.loc[scap, 'to_bus'] = bus2
            # drop auxilary buses, not needed
            pp.drop_buses(net, buses=[aux_bus1, aux_bus2])
        elif len(new_switch_idx)==1:
            sw_bus = net.switch.loc[new_switch_idx[0], 'bus']
            if sw_bus==bus1:
                net.impedance.loc[scap, 'to_bus'] = bus2
                # drop one auxilary bus, where no switch exists, not needed
                pp.drop_buses(net, buses=[aux_bus2])
            elif sw_bus==bus2:
                net.impedance.loc[scap, 'from_bus'] = bus1
                # drop one auxilary bus, where no switch exists, not needed
                pp.drop_buses(net, buses=[aux_bus1])

        # correct in_service of series capacitor if station switch is open
        # update_in_service_depending_station_switch(net, element_type="impedance",
        #                                            new_elements=new_elements,
        #                                            new_switch_idx=new_switch_idx,
        #                                            new_switch_closed=new_switch_closed)

        logger.debug('created series capacitor %s as per unit impedance at index %d' %
                     (net.impedance.at[scap, 'name'], scap))

def create_svc(net, item, pv_as_slack, pf_variable_p_gen, dict_net):
    # SVC is voltage controlled and therefore modelled the same way as a voltage controlled synchron machine (gen)
    # TODO: at least implement a uncontrolled svc as synchron machine with const. Q
    # TODO: transfer item entries for usage of pp.create_svc, x_l_ohm, x_cvar_ohm,
    #       thyristor_firing_angle must be computed
    name = item.loc_name
    sid = None
    element = None
    logger.debug('>> creating synchronous machine <%s>' % name)

    try:
        bus1 = get_connection_nodes(net, item, 1)
    except IndexError:
        logger.error("Cannot add SVC '%s': not connected" % name)
        return

    if item.i_ctrl==1: # 0: no control, 1: voltage control, 2: reactive power control
        logger.debug('creating SVC %s as gen' % name)
        vm_pu = item.usetp
        in_service = monopolar_in_service(item)
        svc = pp.create_gen(net, bus=bus1, p_mw=0, vm_pu=vm_pu,
                            name=name, type="SVC", in_service=in_service)
        element = 'gen'

        if svc is None or element is None:
            logger.error('Error! SVC not created')
        logger.debug('created svc at index <%s>' % svc)

        net[element].loc[svc, 'description'] = ' \n '.join(item.desc) if len(item.desc) > 0 else ''
        add_additional_attributes(item, net, element, svc, attr_dict={"for_name": "equipment"},
                                  attr_list=["sernum", "chr_name", "cpSite.loc_name"])

        if item.HasResults(0):  # 'm' results...
            logger.debug('<%s> has results' % name)
            net['res_' + element].at[svc, "pf_p"] = ga(item, 'm:P:bus1') #* multiplier
            net['res_' + element].at[svc, "pf_q"] = ga(item, 'm:Q:bus1') #* multiplier
        else:
            net['res_' + element].at[svc, "pf_p"] = np.nan
            net['res_' + element].at[svc, "pf_q"] = np.nan
    else:
        logger.info('not creating SVC for %s' % item.loc_name)


def _get_vsc_control_modes(item, mono=True):
    if mono:
        scaling = 1
        dc_bus_str = "busdc"
    else:
        scaling = 0.5
        dc_bus_str = "busdp"  # also busdm is possible for the second dc node but we consider them the same

    c_m = item.i_acdc

    if c_m not in [0, 3, 4, 5, 6]:
        raise NotImplementedError(f"control mode for vscmono"
                                  f" {item.loc_name} not implemented: {c_m}")

    if item.HasResults(0):
        p_set_dc = -item.GetAttribute(f"m:P:{dc_bus_str}")
        q_set_ac = -item.GetAttribute("m:Q:busac") * scaling
    else:
        p_set_dc = -item.psetp * scaling  # does not work - in PowerFactory, the P set-point relates to AC side
        q_set_ac = -item.qsetp * scaling

    control_mode_ac, control_mode_dc, control_value_ac, control_value_dc = {
        0: ("slack", "p_mw", item.usetp, 0.),  # Vac-phi
        1: ("", "vm_pu", None, None),  # Vdc-phi
        2: ("", "", None, None),  # PWM-phi
        3: ("q_mvar", "vm_pu", q_set_ac, item.usetpdc),  # Vdc-Q
        4: ("vm_pu", "p_mw", item.usetp, p_set_dc),  # P-Vac
        5: ("q_mvar", "p_mw", q_set_ac, p_set_dc),  # P-Q
        6: ("vm_pu", "vm_pu", item.usetp, item.usetpdc),  # Vdc-Vac
        7: ("", "", None, None),  # P-cos(phi)
        8: (""        "", None, None)  # Vdc-cos(phi)
    }[c_m]
    return control_mode_ac, control_mode_dc, control_value_ac, control_value_dc


def create_vscmono(net, item):
    (bus, bus_dc), _ = get_connection_nodes(net, item, 2)

    sn_mva = item.Snom
    v_ac = item.Unom
    p_cu_kw = item.Pcu
    vk = item.uk / 100  # in ratio, not in %

    z_vsc_base_ohm = np.square(v_ac) / sn_mva
    r_pu = p_cu_kw / (1e3 * sn_mva)
    x_pu = np.sqrt(np.square(vk) - np.square(r_pu))
    r_ohm = r_pu * z_vsc_base_ohm
    x_ohm = x_pu * z_vsc_base_ohm

    logger.debug(f"VSCmono: {item.loc_name=}, {sn_mva=}, {v_ac=}, {p_cu_kw=}, {vk=}, {r_ohm=}, {x_ohm=}")

    control_mode_ac, control_mode_dc, control_value_ac, control_value_dc = _get_vsc_control_modes(item)

    params = {
        "name": item.loc_name,
        "in_service": not item.outserv,
        "controllable": True,
        "bus": bus,
        "bus_dc": bus_dc,
        "r_ohm": r_ohm,
        "x_ohm": x_ohm,
        "r_dc_ohm": item.resLossFactor,
        "pl_dc_mw": 1e-3 * item.Pnold,
        "control_mode_ac": control_mode_ac,
        "control_mode_dc": control_mode_dc,
        "control_value_ac": control_value_ac,
        "control_value_dc": control_value_dc
    }

    if params["r_dc_ohm"] == 0:
        logger.warning(
            f"VSCmono element {params['name']} has no DC resistive loss factor - power flow will not converge!"
        )

    vid = pp.create_vsc(net, **params)
    logger.debug(f'created VSC {vid} for vscmono {item.loc_name}')

    result_variables = {"pf_p_mw": "m:P:busac",
                        "pf_q_mvar": "m:Q:busac",
                        "pf_p_dc_mw": "m:P:busdc"}

    for res_var_pp, res_var_pf in result_variables.items():
        res = np.nan
        if item.HasResults(0):
            res = item.GetAttribute(res_var_pf)
        net.res_vsc.at[vid, res_var_pp] = -res


def create_vsc(net, item):
    (bus, bus_dc_p, bus_dc_n), _ = get_connection_nodes(net, item, 3)

    sn_mva = item.Snom / 2
    v_ac = item.Unom
    p_cu_kw = item.Pcu / 2
    vk = item.uk / 100  # in ratio, not in %

    z_vsc_base_ohm = np.square(v_ac) / sn_mva
    r_pu = p_cu_kw / (1e3 * sn_mva)
    x_pu = np.sqrt(np.square(vk) - np.square(r_pu))
    r_ohm = r_pu * z_vsc_base_ohm
    x_ohm = x_pu * z_vsc_base_ohm

    logger.debug(f"VSC: {item.loc_name=}, {sn_mva=}, {v_ac=}, {p_cu_kw=}, {vk=}, {r_ohm=}, {x_ohm=}")

    control_mode_ac, control_mode_dc, control_value_ac, control_value_dc = _get_vsc_control_modes(item, mono=False)

    params = {
        "name": item.loc_name,
        "in_service": not item.outserv,
        "controllable": True,
        "r_ohm": r_ohm,
        "x_ohm": x_ohm,
        "r_dc_ohm": item.resLossFactor / 2,
        "pl_dc_mw": 1e-3 * item.Pnold / 2,
        "control_mode_ac": control_mode_ac,
        "control_mode_dc": control_mode_dc,
        "control_value_ac": control_value_ac,
        "control_value_dc": control_value_dc
    }

    if params["r_dc_ohm"] == 0:
        logger.warning(f"VSC element {params['name']} has no DC resistive loss factor - power flow will not converge!")

    vid_1 = pp.create_vsc(net, bus=bus, bus_dc=bus_dc_n, **params)
    vid_2 = pp.create_vsc(net, bus=bus, bus_dc=bus_dc_p, **params)
    logger.debug(f'created two vsc mono {vid_1}, {vid_2} for vsc {item.loc_name}')

    result_variables = {"pf_p_mw": "m:P:busac",
                        "pf_q_mvar": "m:Q:busac"}

    if item.HasResults(0):
        for res_var_pp, res_var_pf in result_variables.items():
            res = item.GetAttribute(res_var_pf)
            net.res_vsc.at[vid_1, res_var_pp] = -res / 2
            net.res_vsc.at[vid_2, res_var_pp] = -res / 2
        net.res_vsc.at[vid_1, "pf_p_dc_mw"] = -item.GetAttribute("m:P:busdm")
        net.res_vsc.at[vid_2, "pf_p_dc_mw"] = -item.GetAttribute("m:P:busdp")
    else:
        net.res_vsc.loc[vid_1, ["pf_p_mw", "pf_q_mvar", "pf_p_dc_mw"]] = np.nan
        net.res_vsc.loc[vid_2, ["pf_p_mw", "pf_q_mvar", "pf_p_dc_mw"]] = np.nan


def create_stactrl(net, item):
    stactrl_in_service = True
    if item.outserv:
        logger.info(f"Station controller {item.loc_name} is out of service")
        return

    machines = [m for m in item.psym if m is not None]
    if len(machines) == 0 or np.all([s is None for s in machines]):
        logger.error(f"No machines controlled by station controller {item.loc_name} - skipping")
        return

    # find gen_element_index using name:
    if np.any(net.sgen.name.duplicated()):
        raise UserWarning("error while creating station controller: sgen names must be unique")

    gen_types = []
    for s in machines:
        if s.ip_ctrl == 1:
            gt = "other"
        elif s.av_mode == "constq":
            gt = "sgen"
        elif s.av_mode == "constv":
            gt = "gen"
        else:
            gt = "other"
        gen_types.append(gt)

    if "other" in gen_types or len(np.unique(gen_types)) > 1:
        logger.error(f"Generator type not supported {gen_types} for {item.loc_name}")
        return

    control_mode = item.i_ctrl

    # Overwrite gen_type if local control differs from station controller type
    if control_mode is not None:
        if item.i_droop:
            for i in range(len(gen_types)):
                gen_types[i] = "sgen"
        else:
            if control_mode == 0:
                for i in range(len(gen_types)):
                    gen_types[i] = "sgen"
            elif control_mode == 1:
                for i in range(len(gen_types)):
                    gen_types[i] = "sgen"
            else:
                print("station control type not supported!")

    gen_element = gen_types[0]
    gen_element_index = []
    for s in machines:
        gen_element_index.append(net[gen_element].loc[net[gen_element].name == s.loc_name].index.values[0])

    if len(gen_element_index) != len(machines):
        raise UserWarning("station controller: could not properly identify the machines")

    gen_element_in_service = [net[gen_element].loc[net[gen_element].name == s.loc_name].in_service for s in machines]

    i = 0
    distribution = []
    for m in item.psym:
        if m is not None and isinstance(item.cvqq, list):
            distribution.append(item.cvqq[i] / 100)
        elif m is not None and not isinstance(item.cvqq, list):
            distribution.append(item.cvqq / 100)
        i = i + 1

    if item.imode > 2:
        raise NotImplementedError(f"{item}: reactive power distribution {item.imode=} not implemented")

    phase = item.i_phase
    if phase != 0:
        raise NotImplementedError(f"{item}: phase {item.i_phase=} not implemented")

    # Controlled Node: User selection vs Automatic selection  # User selection
    if item.selBus != 0:
        raise NotImplementedError(f"{item}: controlled node selection {item.selBus=} not implemented")

    variable = None
    res_element_table = None
    res_element_index = None
    if control_mode == 1 or item.i_droop:
        q_control_cubicle = item.p_cub if control_mode == 1 else item.pQmeas  # Feld
        if q_control_cubicle is None:
            logger.info(f"Input Element of Controller {item.loc_name} is missing, skipping")
            return

        q_control_element = []
        q_control_side = []
        element_class = []
        res_element_index = []
        variable = []
        if q_control_cubicle.GetClassName() == "StaCubic":
            q_control_element.append(q_control_cubicle.obj_id)
            q_control_side.append(q_control_cubicle.obj_bus)  # 0=from, 1=to
            element_class.append(q_control_element[0].GetClassName())
        elif q_control_cubicle.GetClassName() == "ElmBoundary":
            for cubicles in q_control_cubicle.cubicles:
                q_control_element.append(cubicles.obj_id)
                q_control_side.append(cubicles.obj_bus)  # 0=from, 1=to
                element_class.append(q_control_element[0].GetClassName())
        else:
            print("Not implemented class for q_control_cubicle!")
        if element_class[0] == "ElmLne":
            res_element_table = "res_line"
            for i in range(len(q_control_element)):
                line_sections = line_dict[q_control_element[i]]
                if q_control_side[i] == 0:
                    res_element_index.append(line_sections[0])
                    variable.append("q_from_mvar")
                else:
                    res_element_index.append(line_sections[-1])
                    variable.append("q_to_mvar")
        elif element_class[0] == "ElmTr2":
            res_element_table = "res_trafo"
            for element in q_control_element:
                res_element_index.append(trafo_dict[element])
                variable = "q_hv_mvar" if q_control_side == 0 else "q_lv_mvar"
        elif element_class[0] == "ElmCoup":
            res_element_table = "res_switch"
            for element in q_control_element:
                res_element_index.append(switch_dict[element])
                net.switch.at[res_element_index[-1], "z_ohm"] = 1e-3
                variable = "q_from_mvar" if q_control_side == 0 else "q_to_mvar"
        else:
            logger.error(
                f"{item}: only line, trafo element and switch flows can be controlled, {element_class[0]=}")
            return
    elif control_mode == 0:
        res_element_table = "res_bus"

    input_busses = []
    output_busses = []
    if res_element_table == "res_line":
        for index in res_element_index:
            input_busses.append(net.line.at[index, 'to_bus'])
    elif res_element_table == "res_trafo":
        for index in res_element_index:
            input_busses.append(net.trafo.at[index, 'hv_bus'])
    elif res_element_table == "res_switch":
        for index in res_element_index:
            input_busses.append(net.switch.at[index, 'bus'])
    if gen_element == "gen":
        for index in gen_element_index:
            output_busses.append(net.gen.at[index, 'bus'])
    elif gen_element == "sgen":
        for index in gen_element_index:
            output_busses.append(net.sgen.at[index, 'bus'])

    top = pp.topology.create_nxgraph(net, respect_switches=True, include_lines=True, include_trafos=True,
                                     include_impedances=True, nogobuses=None, notravbuses=None, multi=True,
                                     calc_branch_impedances=False, branch_impedance_unit='ohm')
    has_path = False
    for n in range(len(input_busses)):
        for m in range(len(output_busses)):
            has_path = has_path or nx.has_path(top, input_busses[n], output_busses[m])
    if not has_path and not control_mode == 0 and not item.i_droop:
        return

    if control_mode == 0:  # VOLTAGE CONTROL
        # controlled_node = item.rembar
        controlled_node = item.cpCtrlNode
        bus = bus_dict[controlled_node]  # controlled node

        if item.uset_mode == 0:  # Station controller
            v_setpoint_pu = item.usetp
        else:
            v_setpoint_pu = controlled_node.vtarget  # Bus target voltage

        if item.i_droop:  # Enable Droop
            bsc = pp.control.BinarySearchControl(net, ctrl_in_service=stactrl_in_service,
                                                 output_element=gen_element, output_variable="q_mvar",
                                                 output_element_index=gen_element_index,
                                                 output_element_in_service=gen_element_in_service,
                                                 output_values_distribution=distribution,
                                                 input_element=res_element_table, input_variable=variable,
                                                 input_element_index=res_element_index,
                                                 set_point=v_setpoint_pu, voltage_ctrl=True, bus_idx=bus, tol=1e-3)
            pp.control.DroopControl(net, q_droop_mvar=item.Srated * 100 / item.ddroop, bus_idx=bus,
                                    vm_set_pu=v_setpoint_pu, controller_idx=bsc.index, voltage_ctrl=True)
        else:
            pp.control.BinarySearchControl(net, ctrl_in_service=stactrl_in_service,
                                           output_element=gen_element, output_variable="q_mvar",
                                           output_element_index=gen_element_index,
                                           output_element_in_service=gen_element_in_service, input_element="res_bus",
                                           output_values_distribution=distribution, damping_factor=0.9,
                                           input_variable="vm_pu", input_element_index=bus,
                                           set_point=v_setpoint_pu, voltage_ctrl=True, tol=1e-6)
    elif control_mode == 1:  # Q Control mode
        if item.iQorient != 0:
            if not stactrl_in_service:
                return
            raise NotImplementedError(f"{item}: Q orientation '-' not supported")
        # q_control_mode = item.qu_char  # 0: "Const Q", 1: "Q(V) Characteristic", 2: "Q(P) Characteristic"
        # q_control_terminal = q_control_cubicle.cterm  # terminal of the cubicle
        if item.qu_char == 0:
            pp.control.BinarySearchControl(
                net, ctrl_in_service=stactrl_in_service,
                output_element=gen_element,
                output_variable="q_mvar",
                output_element_index=gen_element_index,
                output_element_in_service=gen_element_in_service,
                input_element=res_element_table,
                output_values_distribution=distribution,
                damping_factor=0.9,
                input_variable=variable,
                input_element_index=res_element_index,
                set_point=item.qsetp,
                voltage_ctrl=False, tol=1e-6
            )
        elif item.qu_char == 1:
            controlled_node = item.refbar
            bus = bus_dict[controlled_node]  # controlled node
            bsc = pp.control.BinarySearchControl(
                net, ctrl_in_service=stactrl_in_service,
                output_element=gen_element,
                output_variable="q_mvar",
                output_element_index=gen_element_index,
                output_element_in_service=gen_element_in_service,
                input_element=res_element_table,
                output_values_distribution=distribution,
                damping_factor=0.9,
                input_variable=variable,
                input_element_index=res_element_index,
                set_point=item.qsetp,
                voltage_ctrl=False,
                bus_idx=bus,
                tol=1e-6
            )
            pp.control.DroopControl(
                net,
                q_droop_mvar=item.Srated * 100 / item.ddroop,
                bus_idx=bus,
                vm_set_pu=item.udeadbup,
                vm_set_ub=item.udeadbup,
                vm_set_lb=item.udeadblow,
                controller_idx=bsc.index,
                voltage_ctrl=False
            )
        else:
            raise NotImplementedError
    else:
        raise NotImplementedError(f"{item}: control mode {item.i_ctrl=} not implemented")


def split_line_at_length(net, line, length_pos):
    bus1, bus2 = net.line.loc[line, ['from_bus', 'to_bus']]
    if length_pos == net.line.at[line, 'length_km']:
        bus = bus2
    elif length_pos == 0:
        bus = bus1
    else:
        bus_name = "%s (Muff %u)" % (net.line.at[line, 'name'], length_pos)
        vn_kv = net.bus.at[bus1, "vn_kv"]
        zone = net.bus.at[bus1, "zone"]

        bus = pp.create_bus(net, name=bus_name, type='ls', vn_kv=vn_kv, zone=zone)

        net.line.at[line, 'to_bus'] = bus
        old_length = net.line.at[line, 'length_km']
        new_length = old_length - length_pos
        net.line.at[line, 'length_km'] = length_pos
        std_type = net.line.at[line, 'std_type']
        name = net.line.at[line, 'name']

        new_line = pp.create_line(
            net,
            from_bus=bus,
            to_bus=bus2,
            length_km=new_length,
            std_type=std_type,
            name=name,
            df=net.line.at[line, 'df'],
            parallel=net.line.at[line, 'parallel'],
            in_service=net.line.at[line, 'in_service']
        )

        if 'max_loading_percent' in net.line.columns:
            net.line.loc[new_line, 'max_loading_percent'] = net.line.at[line, 'max_loading_percent']

        if net.line.loc[line, 'geo'].notna():
            coords = geojson.utils.coords(geojson.loads(net.line.loc[line, 'geo']))

            scaling_factor = old_length / calc_len_coords(coords)
            sec_coords_a = get_section_coords(coords, sec_len=length_pos, start_len=0., scale_factor=scaling_factor)
            sec_coords_b = get_section_coords(
                coords, sec_len=new_length, start_len=length_pos, scale_factor=scaling_factor
            )

            net.line.loc[line, 'geo'] = geojson.dumps(geojson.LineString(sec_coords_a))
            net.line.loc[new_line, 'geo'] = geojson.dumps(geojson.LineString(sec_coords_b))

            net.bus.loc[bus, ['geo']] = geojson.Point(sec_coords_b[0])

    return bus


def get_lodlvp_length_pos(line_item, lod_item):
    sections = line_item.GetContents('*.ElmLnesec')
    if len(sections) > 0:
        sections.sort(lambda x: x.index)
        sections_end = [s.rellen + s.dline for s in sections]
    else:
        sections_end = [line_item.dline]

    loads = line_item.GetContents('*.ElmLodlvp')
    if len(loads) > 0:
        loads.sort(lambda x: x.rellen)
        loads_start = [load.rellen for load in loads]
    else:
        loads_start = [0]

    pos_sec_idx = bisect.bisect(sections_end, lod_item.rellen)
    pos_load_idx = bisect.bisect(loads_start, lod_item.rellen)

    pos = max(sections_end[pos_sec_idx - 1], loads_start[pos_load_idx - 1])

    return lod_item.rellen - pos


def get_next_line(net, line):
    name = net.line.at[line, 'name']
    to_bus = net.line.at[line, 'to_bus']
    next_line = net.line.loc[(net.line.name == name) & (net.line.from_bus == to_bus)].index

    return next_line


# def get_section_for_lodlvp(net, line_item, lod_item):
#     linepos = lod_item.rellen
#
#     cum_len = 0
#     while cum_len < linepos:
#         line =


# for ElmLodlvp - splits line at the partial load, creates new bus, sets up coordinates
def split_line(net, line_idx, pos_at_line, line_item):
    tol = 1e-6
    line_length = net.line.at[line_idx, 'length_km']
    logger.debug("line length: %.3f" % line_length)
    if pos_at_line < tol:
        bus_i = net.line.at[line_idx, 'from_bus']
        logger.debug('bus_i: %s' % bus_i)
        net.bus.at[bus_i, 'type'] = 'n'
        return bus_i
    elif abs(pos_at_line - line_length) < tol:
        bus_j = net.line.at[line_idx, 'to_bus']
        logger.debug('bus_j: %s' % bus_j)
        net.bus.at[bus_j, 'type'] = 'n'
        return bus_j
    elif (pos_at_line - line_length) > tol:
        raise ValueError(
            'Position at line is higher than the line length itself!\
             Line length: %.7f, position at line: %.7f (line: \n%s)' % (
                # line_length, pos_at_line, line_item.loc_name))
                line_length, pos_at_line, net.line.loc[line_dict[line_item]]))
    else:
        logger.debug('getting split position')
        name = net.line.at[line_idx, 'name']
        bus_i = net.line.at[line_idx, 'from_bus']
        bus_j = net.line.at[line_idx, 'to_bus']
        u = net.bus.at[bus_i, 'vn_kv']

        new_bus = pp.create_bus(net, name="Partial Load", vn_kv=u, type='n')
        logger.debug("created new split bus %s" % new_bus)

        line_type = net.line.at[line_idx, 'std_type']
        len_a = pos_at_line
        len_b = line_length - pos_at_line

        net.line.at[line_idx, 'length_km'] = len_a

        # connect the existing line to the new bus
        net.line.at[line_idx, 'to_bus'] = new_bus

        new_line = pp.create_line(net, new_bus, bus_j, len_b, line_type, name=name)
        # change the connection of the bus-line switch to the new line
        sw = net.switch.query("et=='l' & bus==@bus_j & element==@line_idx").index
        if len(sw) > 0:
            if len(sw) > 1:
                raise RuntimeError(
                    'found too many switches to fix for line %s: \n%s' % (
                        line_item, net.switch.loc[sw]))
            net.switch.loc[sw, 'element'] = new_line

        line_dict[line_item].append(new_line)

        net.line.at[new_line, 'section'] = "%s_1" % net.line.at[line_idx, 'section']
        net.line.at[new_line, 'order'] = net.line.at[line_idx, 'order'] + 1
        net.res_line.at[new_line, 'pf_loading'] = net.res_line.at[line_idx, 'pf_loading']

        if line_idx in net.line.index:
            logger.debug('setting new coords')
            set_new_coords(net, new_bus, line_idx, new_line, line_length, pos_at_line)

        return new_bus


def calc_segment_length(x1, y1, x2, y2):
    delta_x = float(x2) - float(x1)
    delta_y = float(y2) - float(y1)
    return (delta_x ** 2 + delta_y ** 2) ** 0.5


def get_scale_factor(length_line, coords):
    if any(coords) is np.nan:
        return np.nan
    temp_len = 0
    num_coords = len(coords)
    for i in range(num_coords - 1):
        x1 = float(coords[i][0])
        y1 = float(coords[i][1])

        x2 = float(coords[i + 1][0])
        y2 = float(coords[i + 1][1])
        temp_len += calc_segment_length(x1, y1, x2, y2)
    return temp_len / length_line if length_line != 0 else 0


def break_coords_sections(coords, section_length, scale_factor_length):
    section_length *= scale_factor_length
    # breaks coordinates into 2 parts (chops the line section away)
    if any(coords) is np.nan:
        return [[np.nan, np.nan]], [[np.nan, np.nan]]

    num_coords = len(coords)
    if num_coords < 2:
        return [[np.nan, np.nan]], [[np.nan, np.nan]]
    # define scale

    sum_len, delta_len, x1, y1, x2, y2 = tuple([0] * 6)
    i = 0
    for i in range(num_coords - 1):
        x1 = float(coords[i][0])
        y1 = float(coords[i][1])

        x2 = float(coords[i + 1][0])
        y2 = float(coords[i + 1][1])

        delta_len = calc_segment_length(x1, y1, x2, y2)
        sum_len += delta_len
        if sum_len >= section_length:
            break

    a = section_length - (sum_len - delta_len)
    b = sum_len - section_length
    x0 = a * x2 / delta_len + b * x1 / delta_len
    y0 = a * y2 / delta_len + b * y1 / delta_len

    section_coords = coords[0:i + 1] + [[x0, y0]]
    new_coords = [[x0, y0]] + coords[(i + 1)::]
    return section_coords, new_coords


# set up new coordinates for line sections that are split by the new bus of the ElmLodlvp
def set_new_coords(net, bus_id, line_idx, new_line_idx, line_length, pos_at_line):
    line_coords = net.line.at[line_idx, 'geo']
    logger.debug('got coords for line %s' % line_idx)

    scale_factor_length = get_scale_factor(line_length, line_coords)
    section_coords, new_coords = break_coords_sections(line_coords, pos_at_line,
                                                       scale_factor_length)

    logger.debug('calculated new coords: %s, %s ' % (section_coords, new_coords))

    net.line.at[line_idx, 'geo'] = geojson.dumps(geojson.LineString(section_coords))
    net.line.at[new_line_idx, 'geo'] = geojson.dumps(geojson.LineString(new_coords))

    net.bus.at[bus_id, 'geo'] = geojson.dumps(geojson.Point(new_coords[0]))


# gather info about ElmLodlvp in a dict
def get_lvp_for_lines(dict_net):
    logger.debug(dict_net['lvp_params'])

    def calc_p_q(lvp, lvp_params):
        lvp_type = lvp.typ_id

        # if lvp_type is not None:
        #     cos_fix = lvp.coslini_a
        #
        #     s_var = lvp.cSav
        #     cos_var = lvp.ccosphi
        # else:
        #     cos_fix = lvp_params['cosfix']
        #
        #     s_var = lvp.cSav
        #     cos_var = lvp_params['cosvar']

        # s_fix = lvp_params['Sfix'] * lvp.NrCust + lvp.slini_a

        # p_fix = s_fix * cos_fix
        # q_fix = s_fix * np.sin(np.arccos(cos_fix))
        #
        # p_var = s_var * cos_var
        # q_var = s_var * np.sin(np.arccos(cos_var))

        if lvp_type is not None:
            s_fix_global = 0
            cos_fix_global = lvp.coslini_a
        else:
            s_fix_global = lvp_params['Sfix'] * lvp.NrCust
            cos_fix_global = lvp_params['cosfix']

        s_fix_local = lvp.slini_a
        cos_fix_local = lvp.coslini_a

        s_var_local = lvp.cSav
        cos_var_local = lvp.ccosphi

        p_fix = s_fix_local * cos_fix_local + s_fix_global * cos_fix_global
        q_fix = s_fix_local * np.sin(np.arccos(cos_fix_local)) + s_fix_global * np.sin(
            np.arccos(cos_fix_global))

        p_var = s_var_local * cos_var_local
        q_var = s_var_local * np.sin(np.arccos(cos_var_local))

        scale_p_night = lvp_params['scPnight'] / 100
        p_night = lvp.pnight_a * scale_p_night

        # logger.debug(
        #     f"load: {lvp.loc_name}, s_fix: {s_fix}, cos_fix: {cos_fix}, s_var: {s_var}, cos_var: {cos_var}, "
        #     f"p_night: {p_night}, scale_p_night: {scale_p_night}")

        p = p_fix + p_var + p_night
        q = q_fix + q_var

        return p, q

    line_items = dict_net['ElmLne']
    # choose ElmLodlvp that are part of lines
    lvp_items = [lvp for lvp in dict_net['ElmLodlvp'] if lvp.fold_id.GetClassName() == 'ElmLne']
    logger.debug(lvp_items)

    lvp_dict = {}
    for line in line_items:
        temp_loads = [lvp for lvp in lvp_items if lvp.fold_id == line]
        logger.debug('line: %s , loads: %s' % (line, temp_loads))

        if len(temp_loads) == 0:
            continue

        # {'line': [(load.ElmLodlvp, position_at_line, (p_mw, q_mvar))]}
        lvp_dict[line] = [(lvp, lvp.lneposkm, calc_p_q(lvp, dict_net['lvp_params']))
                          for lvp in temp_loads]

        lvp_dict[line].sort(key=lambda tup: tup[1])
    return lvp_dict


# find position of ElmLodlvp at the section
def get_pos_at_sec(net, lvp_dict, line_item, load_item):
    val = lvp_dict[line_item]
    pos_at_line = 0

    for load_item_for, pos_at_line_for, _ in val:
        if load_item_for == load_item:
            pos_at_line = pos_at_line_for
            break

    # line_sections = net.line[net.line.name == line_item.loc_name].sort_values(by='order')
    line_sections = net.line.loc[line_dict[line_item]].sort_values(by='order')
    logger.debug('line sections:\n%s' % line_sections)

    tot_length = 0
    sec_length = 0
    section = 1

    for section in line_sections.index:
        sec_length = line_sections.at[section, 'length_km']
        tot_length += sec_length
        logger.debug(
            "section: %s, sec_length: %s, tot_length: %s" % (section, sec_length, tot_length))
        if tot_length >= pos_at_line:
            break
    else:
        logger.warning(
            'possibly wrong section found: %s of %s for %s (tot_length=%s, pas_at_line=%s)' % (
                section, line_item, load_item, tot_length, pos_at_line))

    # section_name = line_sections[(line_sections.index == section)]['Name'].values[0]
    pos_at_sec = sec_length + pos_at_line - tot_length

    return section, pos_at_sec


# write order of sections
def write_line_order(net):
    net.line['order'] = ''
    line_names = net.line.name.unique()

    for n in line_names:
        k = 1000
        for i, row in net.line[net.line.name == n].iterrows():
            net.line.at[i, 'order'] = k
            k += 1000


# split all lines and create loads in place of ElmLodlvp
def split_all_lines(net, lvp_dict):
    write_line_order(net)
    # for idx in net.line.index:
    for line_item, val in lvp_dict.items():
        logger.debug(line_item)
        # for load_idx, pos_at_line, _, _ in val:
        #     section, pos_at_sec = get_pos_at_sec(net, net_dgs, lvp_dict, line, load_idx)
        #     pas[load_idx] = {'section':section, 'pos': pos_at_sec}
        # print('line: %s, val: %s' % (line, val))
        # val = [(92, 1, 0.025, 0.1), (91, 2, 0.031, 0.2), (90, 2, 0.032, 0.3)]
        for load_item, pos_at_line, (p, q) in val:
            logger.debug(load_item)
            # calculate at once and then read from dict - not good approach! don't do it
            # section, pos_at_sec = get_pos_at_sec(net, net_dgs, lvp_dict, line, load_idx)
            # section = pas[load_idx]['section']
            # pos_at_sec = pas[load_idx]['pos']
            section, pos_at_sec = get_pos_at_sec(net, lvp_dict, line_item, load_item)
            logger.debug("section: %s, pos_at_sec: %s" % (section, pos_at_sec))
            logger.debug("%s" % net.line.at[section, 'in_service'])
            if not net.line.at[section, 'in_service']:
                print('line %s skipped because it is not in service' % net.line.at[section, 'name'])
                continue
            new_bus = split_line(net, section, pos_at_sec, line_item=line_item)
            logger.debug("new_bus: %s" % new_bus)
            net.bus.at[new_bus, 'description'] = 'Partial Line LV-Load %.2f kW' % p

            if p >= 0 or True:
                # TODO: set const_i_percent to 100 after the pandapower bug is fixed
                new_load = pp.create_load(net, new_bus, name=load_item.loc_name, p_mw=p, q_mvar=q,
                                          const_i_percent=0)
                logger.debug('created load %s' % new_load)
                net.res_load.at[new_load, 'pf_p'] = p
                net.res_load.at[new_load, 'pf_q'] = q
            else:
                # const I is not implemented for sgen
                new_load = pp.create_sgen(net, new_bus, name=load_item.loc_name, p_mw=p, q_mvar=q)
                logger.debug('created sgen %s' % new_load)
                net.res_sgen.at[new_load, 'pf_p'] = p
                net.res_sgen.at[new_load, 'pf_q'] = q


def remove_folder_of_std_types(net):
    """
    Removes the folder name from all standard types that do not have duplicates, or where
    duplicates have the same parameters
    """
    for element in ["line", "trafo", "trafo3w"]:
        std_types = pp.available_std_types(net, element=element).index
        reduced_std_types = {name.split("\\")[-1] for name in std_types}
        for std_type in reduced_std_types:
            all_types = [st for st in std_types if st.split('\\')[-1] == std_type]
            if len(all_types) > 1:
                types_equal = [
                    pp.load_std_type(net, type1, element) == pp.load_std_type(net, type2, element)
                    for type1, type2 in combinations(all_types, 2)]
                if not all(types_equal):
                    continue
            for st in all_types:
                net.std_types[element][std_type] = net.std_types[element].pop(st)
                net[element].std_type = net[element].std_type.replace(st, std_type)<|MERGE_RESOLUTION|>--- conflicted
+++ resolved
@@ -1989,13 +1989,13 @@
             logger.debug('av_mode: %s - creating as gen' % av_mode)
             params.vm_pu = item.usetp
             del params['q_mvar']
-            
+
             # add reactive and active power limits
             params.min_q_mvar = item.cQ_min
             params.max_q_mvar = item.cQ_max
             params.min_p_mw = item.Pmin_uc
             params.max_p_mw = item.Pmax_uc
-            
+
             sg = pp.create_gen(net, **params)
             element = 'gen'
         else:
@@ -2008,7 +2008,7 @@
                 params.max_q_mvar = item.cQ_max
                 params.min_p_mw = item.Pmin_uc
                 params.max_p_mw = item.Pmax_uc
-                
+
                 sg = pp.create_sgen(net, **params)
                 element = 'sgen'
     logger.debug('created sgen at index <%d>' % sg)
@@ -2214,31 +2214,31 @@
             logger.debug('creating sym %s as gen' % name)
             vm_pu = item.usetp
             if item.iqtype == 1:
-                type = item.typ_id                
+                type = item.typ_id
                 sid = pp.create_gen(net, bus=bus1, p_mw=p_mw, vm_pu=vm_pu,
-                                    min_q_mvar=type.Q_min, max_q_mvar=type.Q_max, 
+                                    min_q_mvar=type.Q_min, max_q_mvar=type.Q_max,
                                     min_p_mw=item.Pmin_uc, max_p_mw=item.Pmax_uc,
                                     name=name, type=cat, in_service=in_service, scaling=global_scaling)
             else:
                 sid = pp.create_gen(net, bus=bus1, p_mw=p_mw, vm_pu=vm_pu,
-                                    min_q_mvar=item.cQ_min, max_q_mvar=item.cQ_max, 
+                                    min_q_mvar=item.cQ_min, max_q_mvar=item.cQ_max,
                                     min_p_mw=item.Pmin_uc, max_p_mw=item.Pmax_uc,
-                                    name=name, type=cat, in_service=in_service, scaling=global_scaling)   
+                                    name=name, type=cat, in_service=in_service, scaling=global_scaling)
             element = 'gen'
         elif av_mode == 'constq':
             q_mvar = ngnum * item.qgini * multiplier
             if item.iqtype == 1:
-                type = item.typ_id                
+                type = item.typ_id
                 sid = pp.create_sgen(net, bus=bus1, p_mw=p_mw, q_mvar=q_mvar,
-                                    min_q_mvar=type.Q_min, max_q_mvar=type.Q_max, 
+                                    min_q_mvar=type.Q_min, max_q_mvar=type.Q_max,
                                     min_p_mw=item.Pmin_uc, max_p_mw=item.Pmax_uc,
                                     name=name, type=cat, in_service=in_service, scaling=global_scaling)
             else:
                 sid = pp.create_sgen(net, bus=bus1, p_mw=p_mw, q_mvar=q_mvar,
-                                    min_q_mvar=item.cQ_min, max_q_mvar=item.cQ_max, 
+                                    min_q_mvar=item.cQ_min, max_q_mvar=item.cQ_max,
                                     min_p_mw=item.Pmin_uc, max_p_mw=item.Pmax_uc,
-                                    name=name, type=cat, in_service=in_service, scaling=global_scaling)  
-            
+                                    name=name, type=cat, in_service=in_service, scaling=global_scaling)
+
             element = 'sgen'
 
         if sid is None or element is None:
@@ -3042,28 +3042,16 @@
     except IndexError:
         logger.error("Cannot add Sind '%s': not connected" % item.loc_name)
         return
-<<<<<<< HEAD
 
     # create auxilary buses
-=======
-    
-    # create auxilary buses 
->>>>>>> 8009cb53
     aux_bus1 = pp.create_bus(net, vn_kv=net.bus.vn_kv.at[bus1], name=net.bus.name.at[bus1]+'_aux',
                              type="b", zone=net.bus.zone.at[bus1], in_service=True)
     net.bus.loc[aux_bus1, 'geo'] = net.bus.geo.at[bus1]
     aux_bus2 = pp.create_bus(net, vn_kv=net.bus.vn_kv.at[bus2], name=net.bus.name.at[bus2]+'_aux',
-<<<<<<< HEAD
                              geodata=net.bus.geo.at[bus2], type="b", zone=net.bus.zone.at[bus2],
                              in_service=True)
 
     sind = pp.create_series_reactor_as_impedance(net, from_bus=aux_bus1, to_bus=aux_bus2,
-=======
-                             type="b", zone=net.bus.zone.at[bus2], in_service=True)
-    net.bus.loc[aux_bus2, 'geo'] = net.bus.geo.at[bus2]
-    
-    sind = pp.create_series_reactor_as_impedance(net, from_bus=aux_bus1, to_bus=aux_bus2, 
->>>>>>> 8009cb53
                                                  r_ohm=item.rrea, x_ohm=item.xrea, sn_mva=item.Sn,
                                                  name=item.loc_name,
                                                  in_service=not bool(item.outserv))
@@ -3119,15 +3107,9 @@
                                  type="b", zone=net.bus.zone.at[bus1], in_service=True)
         net.bus.loc[aux_bus1, 'geo'] = net.bus.geo.at[bus1]
         aux_bus2 = pp.create_bus(net, vn_kv=net.bus.vn_kv.at[bus2], name=net.bus.name.at[bus2]+'_aux',
-<<<<<<< HEAD
-                                 geodata=net.bus.geo.at[bus2], type="b", zone=net.bus.zone.at[bus2],
-                                 in_service=True)
-
-=======
                                  type="b", zone=net.bus.zone.at[bus2], in_service=True)
         net.bus.loc[aux_bus2, 'geo'] = net.bus.geo.at[bus2]
-        
->>>>>>> 8009cb53
+
         scap = pp.create_series_reactor_as_impedance(net, from_bus=aux_bus1, to_bus=aux_bus2, r_ohm=r_ohm,
                                                      x_ohm=x_ohm, sn_mva=item.Sn,
                                                      name=item.loc_name,
