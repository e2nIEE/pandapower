import bisect
import math
import numbers
import re
from itertools import combinations
from typing import Literal, Optional, Union

import geojson
import networkx as nx
import numpy as np
from pandas import DataFrame

from pandapower.auxiliary import ADict, get_free_id
from pandapower.control import ContinuousTapControl, DiscreteTapControl, create_trafo_characteristics, \
    BinarySearchControl, \
    DroopControl
from pandapower.create import create_empty_network, create_bus_dc, create_switch, create_line_from_parameters, \
    create_line_dc, create_sgen, create_gen, create_ext_grid, create_asymmetric_sgen, create_line_dc_from_parameters, \
    create_asymmetric_load, create_transformer, create_transformer_from_parameters, \
    create_transformer3w_from_parameters, create_impedance, create_xward, create_ward, \
    create_series_reactor_as_impedance
from pandapower.results import reset_results
from pandapower.run import set_user_pf_options
from pandapower.std_types import add_zero_impedance_parameters, std_type_exists, create_std_type, available_std_types, \
    load_std_type
from pandapower.toolbox.grid_modification import set_isolated_areas_out_of_service, drop_inactive_elements, drop_buses
from pandapower.topology import create_nxgraph

try:
    import pandaplan.core.pplog as logging
except ImportError:
    import logging

logger = logging.getLogger(__name__)

# Define global variables
line_dict = {}
trafo_dict = {}
switch_dict = {}
bus_dict = {}
grf_map = {}

# import network to pandapower:
import pandas as pd


def from_pf(
        dict_net,
        pv_as_slack=True,
        pf_variable_p_loads='plini',
        pf_variable_p_gen='pgini',
        flag_graphics: Literal["GPS", "no geodata"] = 'GPS',
        tap_opt="nntap",
        export_controller=True,
        handle_us: Literal["Deactivate", "Drop", "Nothing"] = "Deactivate",
        max_iter=None,
        is_unbalanced=False,
        create_sections=True
):
    global line_dict, trafo_dict, switch_dict, bus_dict, grf_map
    line_dict = {}
    trafo_dict = {}
    switch_dict = {}
    logger.debug("__name__: %s" % __name__)
    logger.debug('started from_pf')
    logger.info(logger.__dict__)

    flag_graphics = flag_graphics if flag_graphics in ['GPS', 'no geodata'] else 'graphic objects'

    logger.debug('collecting grid')
    grid_name = dict_net['ElmNet'].loc_name
    base_sn_mva = dict_net['global_parameters']['base_sn_mva']
    net = create_empty_network(grid_name, sn_mva=base_sn_mva)

    reset_results(net, mode="pf_3ph")
    if max_iter is not None:
        set_user_pf_options(net, max_iteration=max_iter)
    logger.info('creating grid %s' % grid_name)
    if 'res_switch' not in net.keys():
        net['res_switch'] = DataFrame(columns=['pf_closed', 'pf_in_service'], dtype='bool')

    logger.debug('creating buses')
    # create buses:
    bus_dict = {}
    grf_map = dict_net.get('graphics', {})
    logger.debug('the graphic mapping is: %s' % grf_map)

    # ist leider notwendig
    n = 0
    for n, bus in enumerate(dict_net['ElmTerm'], 1):
        create_bus(net=net, item=bus, flag_graphics=flag_graphics, is_unbalanced=is_unbalanced)
    if n > 0: logger.info('imported %d buses' % n)

    logger.debug('creating external grids')
    # create external networks:
    n = 0
    for n, ext_net in enumerate(dict_net['ElmXnet'], 1):
        create_ext_net(net=net, item=ext_net, pv_as_slack=pv_as_slack, is_unbalanced=is_unbalanced)
    if n > 0: logger.info('imported %d external grids' % n)

    logger.debug('creating loads')
    # create loads:
    n = 0
    for n, load in enumerate(dict_net['ElmLod'], 1):
        try:
            create_load(net=net, item=load, pf_variable_p_loads=pf_variable_p_loads,
                        dict_net=dict_net, is_unbalanced=is_unbalanced)
        except RuntimeError as err:
            logger.debug('load failed at import and was not imported: %s' % err)
    if n > 0: logger.info('imported %d loads' % n)

    logger.debug('creating lv loads')
    # create loads:
    n = 0
    for n, load in enumerate(dict_net['ElmLodlv'], 1):
        try:
            create_load(net=net, item=load, pf_variable_p_loads=pf_variable_p_loads,
                        dict_net=dict_net, is_unbalanced=is_unbalanced)
        except RuntimeError as err:
            logger.warning('load failed at import and was not imported: %s' % err)
    if n > 0: logger.info('imported %d lv loads' % n),

    logger.debug('creating mv loads')
    # create loads:
    n = 0
    for n, load in enumerate(dict_net['ElmLodmv'], 1):
        try:
            create_load(net=net, item=load, pf_variable_p_loads=pf_variable_p_loads,
                        dict_net=dict_net, is_unbalanced=is_unbalanced)
        except RuntimeError as err:
            logger.error('load failed at import and was not imported: %s' % err)
    if n > 0: logger.info('imported %d mv loads' % n)

    #    logger.debug('sum loads: %.3f' % sum(net.load.loc[net.load.in_service, 'p_mw']))

    logger.debug('creating static generators')
    # create static generators:
    n = 0
    for n, gen in enumerate(dict_net['ElmGenstat'], 1):
        try:
            create_sgen_genstat(net=net, item=gen, pv_as_slack=pv_as_slack,
                                pf_variable_p_gen=pf_variable_p_gen, dict_net=dict_net, is_unbalanced=is_unbalanced,
                                export_ctrl=export_controller)
        except RuntimeError as err:
            logger.debug('sgen failed at import and was not imported: %s' % err)
    if n > 0: logger.info('imported %d static generators' % n)

    logger.debug('creating pv generators as static generators')

    # create pv generators:
    n = 0
    for n, pv in enumerate(dict_net['ElmPvsys'], 1):
        create_sgen_genstat(net=net, item=pv, pv_as_slack=pv_as_slack,
                            pf_variable_p_gen=pf_variable_p_gen, dict_net=dict_net, is_unbalanced=is_unbalanced,
                            export_ctrl=export_controller)
    if n > 0: logger.info('imported %d pv generators' % n)

    logger.debug('creating asynchronous machines')
    # create asynchronous machines:
    n = 0
    for n, asm in enumerate(dict_net['ElmAsm'], n):
        create_sgen_asm(net=net, item=asm, pf_variable_p_gen=pf_variable_p_gen, dict_net=dict_net)
    if n > 0: logger.info('imported %d asynchronous machines' % n)

    logger.debug('creating synchronous machines')
    # create synchronous machines:
    n = 0
    for n, gen in enumerate(dict_net['ElmSym'], n):
        create_sgen_sym(net=net, item=gen, pv_as_slack=pv_as_slack,
                        pf_variable_p_gen=pf_variable_p_gen, dict_net=dict_net, export_ctrl=export_controller)
    if n > 0: logger.info('imported %d synchronous machines' % n)

    logger.debug('creating transformers')
    # create trafos:
    n = 0
    for n, trafo in enumerate(dict_net['ElmTr2'], 1):
        create_trafo(net=net, item=trafo, export_controller=export_controller, tap_opt=tap_opt,
                     is_unbalanced=is_unbalanced, hunting_limit=dict_net["lvp_params"]["hunting_limit"])
    if n > 0: logger.info('imported %d trafos' % n)

    logger.debug('creating 3W-transformers')
    # create 3w-trafos:
    n = 0
    for n, trafo in enumerate(dict_net['ElmTr3'], 1):
        create_trafo3w(net=net, item=trafo, tap_opt=tap_opt)
    if n > 0:
        logger.info('imported %d 3w-trafos' % n)
        set_user_pf_options(net, trafo3w_losses='star')

    logger.debug('creating switches (couplings)')
    # create switches (ElmCoup):
    n = 0
    for n, coup in enumerate(dict_net['ElmCoup'], 1):
        create_coup(net=net, item=coup)
    if n > 0: logger.info('imported %d coups' % n)

    logger.debug('creating fuses (as couplings)')
    # create fuses (RelFuse):
    n = 0
    for n, fuse in enumerate(dict_net['RelFuse'], 1):
        create_coup(net=net, item=fuse, is_fuse=True)
    if n > 0: logger.info('imported %d fuses' % n)

    logger.debug('creating shunts')
    # create shunts (ElmShnt):
    n = 0
    for n, shunt in enumerate(dict_net['ElmShnt'], 1):
        create_shunt(net=net, item=shunt)
    if n > 0: logger.info('imported %d shunts' % n)

    logger.debug('creating impedances')
    # create zpu (ElmZpu):
    n = 0
    for n, zpu in enumerate(dict_net['ElmZpu'], 1):
        create_zpu(net=net, item=zpu)
    if n > 0: logger.info('imported %d impedances' % n)

    logger.debug('creating series inductivity as impedance')
    # create series inductivity as impedance (ElmSind):
    n = 0
    for n, sind in enumerate(dict_net['ElmSind'], 1):
        create_sind(net=net, item=sind)
    if n > 0: logger.info('imported %d SIND' % n)

    logger.debug('creating series capacity as impedance')
    # create series capacity as impedance (ElmScap):
    n = 0
    for n, scap in enumerate(dict_net['ElmScap'], 1):
        create_scap(net=net, item=scap)
    if n > 0: logger.info('imported %d SCAP' % n)

    logger.debug('creating static var compensator')
    # create static var compensator (SVC) with control same as voltage controlled synchron machine (ElmSvs):
    n = 0
    for n, svc in enumerate(dict_net['ElmSvs'], 1):
        create_svc(net=net, item=svc, pv_as_slack=pv_as_slack,
                   pf_variable_p_gen=pf_variable_p_gen, dict_net=dict_net)
    if n > 0: logger.info('imported %d SVC' % n)

    # create vac (ElmVac):
    n = 0
    for n, vac in enumerate(dict_net['ElmVac'], 1):
        create_vac(net=net, item=vac)
    if n > 0: logger.info('imported %d VAC' % n)

    # create vac (ElmVsc):
    n = 0
    for n, vscmono in enumerate(dict_net['ElmVscmono'], 1):
        create_vscmono(net=net, item=vscmono)
    if n > 0: logger.info('imported %d VSC (mono)' % n)

    # create vac (ElmVsc):
    n = 0
    for n, vsc in enumerate(dict_net['ElmVsc'], 1):
        create_vsc(net=net, item=vsc)
    if n > 0: logger.info('imported %d VSC' % n)

    # logger.debug('creating switches')
    # # create switches (StaSwitch):
    # n = 0
    # for switch in dict_net['StaSwitch']:
    #     create_switch(net=net, item=switch)
    #     n += 1
    # logger.info('imported %d switches' % n)

    for idx, row in net.trafo.iterrows():
        propagate_bus_coords(net, row.lv_bus, row.hv_bus)

    for idx, row in net.switch[net.switch.et == 'b'].iterrows():
        propagate_bus_coords(net, row.bus, row.element)

    # we do lines last because of propagation of coordinates
    logger.debug('creating lines')
    # create lines:
    n = 0
    for n, line in enumerate(dict_net['ElmLne'], 0):
        create_line(net=net, item=line, flag_graphics=flag_graphics, create_sections=create_sections,
                    is_unbalanced=is_unbalanced)
    logger.info('imported %d lines' % (len(net.line.line_idx.unique())) if len(net.line) else 0)
    net.line['section_idx'] = 0
    if dict_net['global_parameters']["iopt_tem"] == 1:
        set_user_pf_options(net, consider_line_temperature=True)
    if dict_net['global_parameters']["global_load_voltage_dependency"] == 1:
        set_user_pf_options(net, voltage_depend_loads=True)
    else:
        set_user_pf_options(net, voltage_depend_loads=False)

    if len(dict_net['ElmLodlvp']) > 0:
        lvp_dict = get_lvp_for_lines(dict_net)
        logger.debug(lvp_dict)
        split_all_lines(net, lvp_dict)

    # create station controllers (ElmStactrl):
    if export_controller:
        n = 0
        for n, stactrl in enumerate(dict_net['ElmStactrl'], 1):
            create_stactrl(net=net, item=stactrl)
        if n > 0: logger.info('imported %d station controllers' % n)

    remove_folder_of_std_types(net)

    ### don't import the ElmLodlvp for now...
    # logger.debug('creating lv partial loads')
    # # create loads:
    # n = 0
    # for n, load in enumerate(dict_net['ElmLodlvp'], 1):
    #     create_load(net=net, item=load, pf_variable_p_loads=pf_variable_p_loads)
    # if n > 0: logger.info('imported %d lv partial loads' % n)

    # # here we import the partial LV loads that are part of lines because of line section
    # coordinates
    # logger.debug('creating lv partial loads')
    # # create loads:
    # n = 0
    # for n, load in enumerate(dict_net['ElmLodlvp'], 1):
    #     try:
    #         create_load(net=net, item=load, pf_variable_p_loads=pf_variable_p_loads)
    #     except NotImplementedError:
    #         logger.debug('load %s not imported because it is not contained in ElmLod' % load)
    # if n > 0: logger.info('imported %d lv partial loads' % n)

    # if len(dict_net['ElmLodlvp']) > 0:
    #     n = 0
    #     for line in dict_net['ElmLne']:
    #         partial_loads = line.GetContents('*.ElmLodlvp')
    #         partial_loads.sort(key=lambda x: x.lneposkm)
    #         for load in partial_loads:
    #             create_load(net=net, item=load, pf_variable_p_loads=pf_variable_p_loads)
    #             n += 1
    #     logger.info('imported %d lv partial loads' % n)

    if handle_us == "Deactivate":
        logger.info('deactivating unsupplied elements')
        set_isolated_areas_out_of_service(net)
    elif handle_us == "Drop":
        logger.info('dropping inactive elements')
        drop_inactive_elements(net)
    elif handle_us != "Nothing":
        raise ValueError("handle_us should be 'Deactivate', 'Drop' or 'Nothing', "
                         "received: %s" % handle_us)

    if is_unbalanced:
        add_zero_impedance_parameters(net)

    logger.info('imported net')
    return net


def get_graphic_object(item):
    try:
        graphic_object = grf_map[item]
    except KeyError as err:
        logger.warning('graphic object missing for element %s: %s' % (item, err))
        return None
    else:
        return graphic_object


def add_additional_attributes(item, net, element, element_id, attr_list=None, attr_dict=None):
    """
    Adds additonal atributes from powerfactory such as sernum or for_name

    @param item: powerfactory item
    @param net: pp net
    @param element: pp element namme (str). e.g. bus, load, sgen
    @param element_id: element index in pp net
    @param attr_list: list of attribtues to add. e.g. ["sernum", "for_name"]
    @param attr_dict: names of an attribute in powerfactory and in pandapower
    @return:
    """
    if attr_dict is None:
        attr_dict = {k: k for k in attr_list}

    for attr in attr_dict.keys():
        if '.' in attr:
            # go in the object chain of a.b.c.d until finally get the chr_name
            obj = item
            for a in attr.split('.'):
                if hasattr(obj, 'HasAttribute') and obj.HasAttribute(a):
                    obj = obj.GetAttribute(a)
            if obj is not None and isinstance(obj, str):
                net[element].loc[element_id, attr_dict[attr]] = obj

        elif item.HasAttribute(attr):
            chr_name = item.GetAttribute(attr)
            if chr_name is not None:
                if isinstance(chr_name, (str, numbers.Number)):
                    net[element].loc[element_id, attr_dict[attr]] = chr_name
                elif isinstance(chr_name, list):
                    if len(chr_name) > 1:
                        raise NotImplementedError(f"attribute {attr} is a list with more than 1 items - not supported.")
                    elif len(chr_name) == 0:
                        continue
                    net[element].loc[element_id, attr_dict[attr]] = chr_name[0]


def create_bus(net, item, flag_graphics, is_unbalanced):
    # add geo data
    if flag_graphics == 'GPS':
        x = item.GetAttribute('e:GPSlon')
        y = item.GetAttribute('e:GPSlat')
    elif flag_graphics == 'graphic objects':
        graphic_object = get_graphic_object(item)
        if graphic_object:
            x = graphic_object.GetAttribute('rCenterX')
            y = graphic_object.GetAttribute('rCenterY')
            # add gr coord data
        else:
            x, y = 0, 0
    else:
        x, y = 0, 0

    # Commented out because geojson is set up to do the precision handling
    # # only values > 0+-1e-3 are entered into the bus.geo
    # if x > 1e-3 or y > 1e-3:
    #     geodata = (x, y)
    # else:
    #     geodata = None

    usage = ["b", "m", "n"]
    params = {
        'name': item.loc_name,
        'vn_kv': item.uknom,
        'in_service': not bool(item.outserv),
        'type': usage[item.iUsage],
        'geodata': (x, y),
    }

    system_type = {0: "ac", 1: "dc", 2: "ac/bi"}[item.systype]

    try:
        params['zone'] = item.Grid.loc_name.split('.ElmNet')[0]
    except AttributeError:
        params['zone'] = item.cpGrid.loc_name.split('.ElmNet')[0]

    logger.debug(f">> creating {system_type} bus <{params['name']}>")

    if system_type == "ac":
        bid = create_bus(net, **params)
        table = "bus"
    elif system_type == "dc":
        bid = create_bus_dc(net, **params)
        table = "bus_dc"
    else:
        raise NotImplementedError(f"Only buses with system type AC or DC are supported, "
                                  f"but f{item.loc_name} has system type {system_type}")
    # add the bus to the bus dictionary
    bus_dict[item] = bid

    get_pf_bus_results(net, item, bid, is_unbalanced, system_type)

    substat_descr = ''
    if item.HasAttribute('cpSubstat'):
        substat = item.cpSubstat
        if substat is not None:
            logger.debug('adding substat %s to descr of bus %s (#%d)' %
                         (substat, params['name'], bid))
            substat_descr = substat.loc_name
        else:
            logger.debug("bus has no substat description")
    else:
        logger.debug('bus %s is not part of any substation' %
                     params['name'])

    if len(item.desc) > 0:
        descr = ' \n '.join(item.desc)
    elif item.fold_id:
        descr = item.fold_id.loc_name
    else:
        descr = ''

    logger.debug('adding descr <%s> to bus' % descr)

    net[table].at[bid, "description"] = descr
    net[table].at[bid, "substat"] = substat_descr
    net[table].at[bid, "folder_id"] = item.fold_id.loc_name

    add_additional_attributes(item, net, table, bid, attr_dict={"for_name": "equipment", "cimRdfId": "origin_id"},
                              attr_list=["sernum", "chr_name", "cpSite.loc_name"])


def get_pf_bus_results(net, item, bid, is_unbalanced, system_type):
    if is_unbalanced:
        bus_type = "res_bus_3ph"
        result_variables = {
            "pf_vm_a_pu": "m:u:A",
            "pf_va_a_degree": "m:phiu:A",
            "pf_vm_b_pu": "m:u:B",
            "pf_va_b_degree": "m:phiu:B",
            "pf_vm_c_pu": "m:u:C",
            "pf_va_c_degree": "m:phiu:C",
        }
    elif system_type == "ac":
        bus_type = "res_bus"
        result_variables = {
            "pf_vm_pu": "m:u",
            "pf_va_degree": "m:phiu"
        }
    else:
        bus_type = "res_bus_dc"
        result_variables = {"pf_vm_pu": "m:u"}

    for res_var_pp, res_var_pf in result_variables.items():
        res = np.nan
        if item.HasResults(0):
            res = item.GetAttribute(res_var_pf)
        # dc bus voltage can be negative:
        net[bus_type].at[bid, res_var_pp] = np.abs(res) if "vm_pu" in res_var_pp else res


# # This one deletes all the results :(
# # Don't use it
# def find_bus_index_in_net(item, net=None):
#     foreign_key = int(item.GetAttribute('for_name'))
#     return foreign_key


# Is unfortunately not that safe :(
# Don't use it
# def find_bus_index_in_net(item, net):
#     usage = ["b", "m", "n"]
#     # to be sure that the bus is the correct one
#     name = item.GetAttribute('loc_name')
#     bus_type = usage[item.GetAttribute('iUsage')]
#     logger.debug('looking for bus <%s> in net' % name)
#
#     if item.HasAttribute('cpSubstat'):
#         substat = item.GetAttribute('cpSubstat')
#         if substat is not None:
#             descr = substat.GetAttribute('loc_name')
#             logger.debug('bus <%s> has substat, descr is <%s>' % (name, descr))
#         else:
#             # omg so ugly :(
#             descr = item.GetAttribute('desc')
#             descr = descr[0] if len(descr) > 0 else ""
#             logger.debug('substat is none, descr of bus <%s> is <%s>' % (name, descr))
#     else:
#         descr = item.GetAttribute('desc')
#         descr = descr[0] if len(descr) > 0 else ""
#         logger.debug('no attribute "substat", descr of bus <%s> is <%s>' % (name, descr))
#
#     try:
#         zone = item.GetAttribute('Grid')
#         zone_name = zone.GetAttribute('loc_name').split('.ElmNet')[0]
#         logger.debug('zone "Grid" found: <%s>' % zone_name)
#     except:
#         zone = item.GetAttribute('cpGrid')
#         zone_name = zone.GetAttribute('loc_name').split('.ElmNet')[0]
#         logger.debug('zone "cpGrid" found: <%s>' % zone_name)
#
#     temp_df_a = net.bus[net.bus.zone == zone_name]
#     temp_df_b = temp_df_a[temp_df_a.type == bus_type]
#     temp_df_c = temp_df_b[temp_df_a.description == descr]
#     bus_index = temp_df_c[temp_df_b.name == name].index.values[0]
#     logger.debug('bus index in net of bus <%s> is <%d>' % (name, bus_index))
#
#     return bus_index


def get_connection_nodes(net, item, num_nodes):
    buses = []
    table = "bus"
    for i in range(num_nodes):
        try:
            pf_bus = item.GetNode(i)
        except Exception as err:
            logger.error('GetNode failed for %s' % item)
            logger.error(err)
            pf_bus = None
        if pf_bus is None:
            if num_nodes == 1:
                logger.error(f"{item} has no connection node")
                raise IndexError
            buses.append(None)
        else:
            if pf_bus.systype == 1:
                table = "bus_dc"
            logger.debug("got bus %s" % pf_bus.loc_name)
            pp_bus = bus_dict[pf_bus]
            if num_nodes == 1:
                return pp_bus, table
            buses.append(pp_bus)

    if all([b is None for b in buses]):
        logger.error("Element %s is Disconnected: buses are %s" %
                     (item.loc_name, buses))
        raise IndexError
    elif None in buses:
        logger.debug('exising buses: %s' % buses)
        existing_bus = (set(buses) - {None}).pop()
        name = net[table].at[existing_bus, "name"] + "_aux"
        new_buses = []
        # determine the voltage needed
        # check if trafo
        v = []
        pf_class = item.GetClassName()
        logger.warning("object %s of class %s is not properly connected - creating auxiliary buses."
                       " check if the auxiliary buses have been created with correct voltages" % (
                           item, pf_class))

        if pf_class == "ElmTr2":
            v.append(item.GetAttribute('t:utrn_h'))
            v.append(item.GetAttribute('t:utrn_l'))
        elif pf_class == "ElmTr3":
            v.append(item.GetAttribute('t:utrn3_h'))
            v.append(item.GetAttribute('t:utrn3_m'))
            v.append(item.GetAttribute('t:utrn3_l'))
        else:
            v = [net[table].vn_kv.at[existing_bus] for _ in buses]

        # the order of buses must be the same as the order of voltage values
        # imo this could be more robust, because we don't know in what order item.GetNode(i)
        # actually returns the values, we can only rely on PF that it always is hv, mv, lv etc.
        for b, vv in zip(buses, v):
            if b is None:
                if table == "bus":
                    aux_bus = create_bus(net, vv, type="n", name=name)
                else:
                    aux_bus = create_bus_dc(net, vv, type="n", name=name)
                new_buses.append(aux_bus)
                logger.debug("Created new bus '%s' for disconected line " % name)
            else:
                new_buses.append(b)
        return tuple(new_buses), table
    else:
        return tuple(buses), table


def import_switch(item, idx_cubicle):
    logger.debug('importing switch for %s (%d)' % (item.loc_name, idx_cubicle))
    switch_types = {"cbk": "CB", "sdc": "LBS", "swt": "LS", "dct": "DS"}
    cub = item.GetCubicle(idx_cubicle)
    if cub is None:
        return None, None, None
    switches = cub.GetContents('*.StaSwitch')
    if len(switches) > 1:
        logger.error('more then 1 switch found for %s: %s' % (item, switches))
    if len(switches) != 0:
        switch = switches[0]
        switch_in_service = not bool(switch.outserv) if switch.HasAttribute('outserv') else True
        switch_name = switch.cDisplayName
        if not switch.HasAttribute('isclosed'):
            logger.warning('switch %s does not have the attribute isclosed!!!' % switch)
        switch_is_closed = bool(switch.on_off) and bool(switch.isclosed) and switch_in_service
        switch_usage = switch_types.get(switch.aUsage, 'unknown')
        return switch_is_closed, switch_usage, switch_name
    else:
        return None, None, None


def create_connection_switches(net, item, number_switches, et, buses, elements):
    # False if open, True if closed, None if no switch
    logger.debug('creating connection switches')
    new_switch_idx = []
    new_switch_closed = []
    for i in range(number_switches):
        switch_is_closed, switch_usage, switch_name = import_switch(item, i)
        logger.debug('switch closed: %s, switch_usage: %s' % (switch_is_closed, switch_usage))
        if switch_is_closed is not None:
            cd = create_switch(net, bus=buses[i], element=elements[i], et=et,
                               closed=switch_is_closed, type=switch_usage, name=switch_name)
            net.res_switch.loc[cd, ['pf_closed', 'pf_in_service']] = switch_is_closed, True
            new_switch_idx.append(cd)
            new_switch_closed.append(switch_is_closed)
    return new_switch_idx, new_switch_closed


def get_coords_from_buses(net, from_bus, to_bus, **kwargs):
    coords: list[tuple[float, float]] = []
    from_geo: Optional[str] = None
    to_geo: Optional[str] = None
    if from_bus in net.bus.index:
        from_geo: str = net.bus.loc[from_bus, 'geo']

    if to_bus in net.bus.index:
        to_geo: str = net.bus.loc[to_bus, 'geo']

    if from_geo and to_geo:
        coords = [geojson.utils.coords(geojson.loads(from_geo)), geojson.utils.coords(geojson.loads(to_geo))]
        coords = [tuple((x, y)) for item in coords for x, y in item]
        logger.debug('got coords from buses: %s' % coords)
    else:
        logger.debug('no coords for line between buses %d and %d' % (from_bus, to_bus))
    return coords


def get_coords_from_item(item):
    # function reads geodata from item directly (for lines this is in item.GPScoords)
    coords = item.GPScoords
    try:
        # lat / lon must be switched in my example (karlsruhe). Check if this is always right
        c = tuple((x, y) for [y, x] in coords)
    except ValueError:
        try:
            c = tuple((x, y, z) for [y, x, z] in coords)
        except ValueError:
            c = []
    return c


def get_coords_from_grf_object(item):
    logger.debug('getting coords from gr_obj')
    # center_x = ga(grf_map[item], 'rCenterX')
    # center_y = ga(grf_map[item], 'rCenterY')
    # coords = [[center_x, center_y]]

    graphic_object = get_graphic_object(item)
    if graphic_object:
        coords = []
        cons = graphic_object.GetContents('*.IntGrfcon')
        cons.sort(key=lambda x: x.iDatConNr)
        for c in cons:
            con_nr = c.iDatConNr
            x_list = c.rX
            y_list = c.rY
            coords_list = list(list(t) for t in zip(x_list, y_list) if t != (-1, -1))
            if con_nr == 0:
                coords_list = coords_list[::-1]
            coords.extend(coords_list)
        if len(coords) == 0:
            coords = [[graphic_object.rCenterX, graphic_object.rCenterY]] * 2
        logger.debug('extracted line coords from graphic object: %s' % coords)
    else:
        coords = []

    return coords


def create_line(net, item, flag_graphics, create_sections, is_unbalanced):
    params = {'parallel': item.nlnum, 'name': item.loc_name}
    logger.debug('>> creating line <%s>' % params['name'])
    logger.debug('line <%s> has <%d> parallel lines' % (params['name'], params['parallel']))

    logger.debug('asked for buses')
    # here: implement situation if line not connected

    try:
        (params['bus1'], params['bus2']), bus_table = get_connection_nodes(net, item, 2)
    except IndexError:
        logger.debug("Cannot add Line '%s': not connected" % params['name'])
        return
    except:
        logger.error("Error while exporting Line '%s'" % params['name'])
        return

    ac = bus_table == "bus"
    line_table = "line" if ac else "line_dc"

    corridor = get_free_id(net[line_table])
    line_sections = item.GetContents('*.ElmLnesec')
    # geodata
    if flag_graphics == 'no geodata':
        coords = []
    elif flag_graphics == 'GPS':
        if len(item.GPScoords) > 0:
            coords = get_coords_from_item(item)
        else:
            coords = get_coords_from_buses(net, params['bus1'], params['bus2'])  # todo
    else:
        coords = get_coords_from_grf_object(item)

    if len(line_sections) == 0:
        if coords:
            params["geodata"] = coords
        logger.debug('line <%s> has no sections' % params['name'])
        lid = create_line_normal(net=net, item=item, is_unbalanced=is_unbalanced, ac=ac, **params)
        sid_list = [lid]
        logger.debug('created line <%s> with index <%d>' % (params['name'], lid))

    else:
        logger.debug('line <%s> has sections' % params['name'])
        if create_sections:
            if not ac:
                raise NotImplementedError(f"Export of lines with line sections only implemented for AC lines ({item})")
            sid_list = create_line_sections(net=net, item_list=line_sections, line=item,
                                            coords=coords, is_unbalanced=is_unbalanced, **params)
        else:
            lidx = create_line_no_sections(net, item, line_sections, params["bus1"], params["bus2"], coords,
                                           is_unbalanced, ac)
            sid_list = [lidx]
        logger.debug('created <%d> line sections for line <%s>' % (len(sid_list), params['name']))

    line_dict[item] = sid_list
    net[line_table].loc[sid_list, "line_idx"] = corridor
    net[line_table].loc[sid_list, "folder_id"] = item.fold_id.loc_name
    net[line_table].loc[sid_list, "equipment"] = item.for_name

    if ac:
        new_elements = (sid_list[0], sid_list[-1])
        new_switch_idx, new_switch_closed = create_connection_switches(net, item, 2, 'l',
                                                                       (params['bus1'], params['bus2']),
                                                                       new_elements)
        # correct in_service of lines if station switch is open
        # update_in_service_depending_station_switch(net, element_type="line",
        #                                            new_elements=new_elements,
        #                                            new_switch_idx=new_switch_idx,
        #                                            new_switch_closed=new_switch_closed)

    logger.debug('line <%s> created' % params['name'])


def point_len(
        p1: tuple[Union[float, int], Union[float, int]],
        p2: tuple[Union[float, int], Union[float, int]]) -> float:
    """
    Calculate distance between p1 and p2
    """
    x1, y1 = p1
    x2, y2 = p2
    return ((x1 - x2) ** 2 + (y1 - y2) ** 2) ** 0.5


def calc_len_coords(coords: list[tuple[Union[float, int], Union[float, int]]]) -> float:
    """
    Calculate the sum of point distances in list of coords
    """
    tot_len = 0
    for i in range(len(coords) - 1):
        tot_len += point_len(coords[i], coords[i + 1])
    return tot_len


def cut_coords_segment(p1, p2, split_len):
    # finds the point where the line segment is cut in two
    # use scale_factor before calling this
    if split_len == 0:
        logger.debug('split_len=0: return %s' % p1)
        return p1
    tot_len = point_len(p1, p2)
    if split_len == tot_len:
        logger.debug('split_len=tot_len (%.3f): return %s' % (tot_len, p2))
        return p2
    x1, y1 = p1
    x2, y2 = p2
    x_k = x2 * split_len / tot_len + x1 * (tot_len - split_len) / tot_len
    y_k = y2 * split_len / tot_len + y1 * (tot_len - split_len) / tot_len
    logger.debug('cut coords segment: p1=%s, p2=%s, split_len=%.3f, x_k = %.3f, y_k = %.3f' %
                 (p1, p2, split_len, x_k, y_k))
    return x_k, y_k


def get_section_coords(coords, sec_len, start_len, scale_factor):
    tol = 1e-6
    # get the starting point of section
    logger.debug('calculating section coords: sec_len=%.3f, start_len=%.3f, scale_factor=%.3f' %
                 (sec_len, start_len, scale_factor))
    if abs(sec_len) < tol and scale_factor == 0:
        logger.debug('cannot do anything: sec_len and scale factor are 0')
        sec_coords = [coords[0], coords[1]]
        return sec_coords
    elif scale_factor == 0:
        logger.error('scale factor==0')
        sec_coords = [coords[0], coords[1]]
        return sec_coords
    elif abs(sec_len) < tol:
        logger.debug('section length is 0')

    len_i = 0
    i = 0
    sec_coords = []
    logger.debug('len coords: %d, coords: %s' % (len(coords), coords))
    # find starting point
    for i in range(len(coords) - 1):
        len_i += point_len(coords[i], coords[i + 1])
        logger.debug('i: %d, len_i: %.3f' % (i, len_i * scale_factor))
        # catch if line has identical coords
        if not len_i:
            sec_coords = coords
            return sec_coords

        if len_i * scale_factor > start_len or abs(len_i * scale_factor - start_len) <= tol:
            logger.debug('len_i>start_len: cut coords segment')
            logger.debug('coords[i]: %s, coods[i+1]: %s' % (coords[i], coords[i + 1]))
            if start_len == 0:
                sec_coords = [[coords[i][0], coords[i][1]]]
            else:
                x_k, y_k = cut_coords_segment(coords[i], coords[i + 1],
                                              start_len / scale_factor +
                                              point_len(coords[i], coords[i + 1]) - len_i)
                sec_coords = [[x_k, y_k]]
            logger.debug('found start of the section: %s' % sec_coords)
            break
    else:
        logger.error(
            'could not find start of section: len_i = %.7f, start_len = %.7f' % (
                len_i * scale_factor, start_len))
        logger.debug('delta: %f' % (len_i * scale_factor - start_len))

    # keep adding points until encounter the end of line
    len_j = 0
    k = 0
    for j in range(i + 1, len(coords)):
        try:
            len_j += point_len(sec_coords[k], coords[j])
        except IndexError:
            logger.error(f"{j=}, {i=}, {k=}")
        if len_j <= sec_len / scale_factor:
            sec_coords.append(coords[j])
            k += 1
        else:
            # cut line between coords[i] and coords[i+1]
            x_k, y_k = cut_coords_segment(sec_coords[k], coords[j],
                                          sec_len / scale_factor +
                                          point_len(sec_coords[k], coords[j]) - len_j)
            sec_coords.append([x_k, y_k])
            break
    logger.debug('calculated sec_coords: %s' % sec_coords)
    return sec_coords


def segment_buses(net, bus1, bus2, num_sections, line_name):  # , sec_len, start_len, coords):
    """
    splits bus1, bus2 line so that it creates num_sections amount of lines.
    Yields start, end for each line segment.
    e.g. Yields bus1, a, a, bus2 for num_sections = 2.
    """
    yield bus1
    m = 1
    # if coords:
    #     if bus1 not in net.bus_geodata.index:
    #         logger.warning('bus1 not in coords, bus: %d, line: %s' % (bus1, line_name))
    #     if bus2 not in net.bus_geodata.index:
    #         logger.warning('bus2 not in coords, bus: %d, line: %s' % (bus2, line_name))
    #     x1, y1 = net.bus_geodata.loc[bus1, ['x', 'y']]
    #     x2, y2 = net.bus_geodata.loc[bus2, ['x', 'y']]
    #     # tot_len = ((x1 - x2) ** 2 + (y1 - y2) ** 2) ** 0.5
    #     tot_len = calc_len_coords(coords)
    #     scale_factor = tot_len / sum(sec_len)
    #     split_len = 0

    while m < num_sections:
        bus_name = f"{line_name} (Muff {m})"
        vn_kv = net.bus.at[bus1, "vn_kv"]
        zone = net.bus.at[bus1, "zone"]
        bus = create_bus(net, name=bus_name, type='ls', vn_kv=vn_kv, zone=zone)

        # TODO: implement coords for segmentation buses.
        #  Handle coords if line has multiple coords.
        # if coords:
        #     split_len += sec_len[m - 1] * scale_factor
        #
        #     x_k, y_k = cut_coords_segment([x1, y1], [x2, y2], split_len)
        #     net.bus_geodata.loc[k, ['x', 'y']] = x_k, y_k
        #     if x_k == 0 or y_k == 0:
        #         logger.warning('bus %d has 0 coords, bus1: %d, bus2: %d' % k, bus1, bus2)

        if "description" in net.bus:
            net.bus.at[bus, "description"] = ""
        yield bus
        yield bus
        m += 1
    else:
        yield bus2


def create_line_sections(net, item_list, line, bus1, bus2, coords, parallel, is_unbalanced, **kwargs):
    sid_list = []
    line_name = line.loc_name
    item_list.sort(key=lambda x: x.index)  # to ensure they are in correct order

    if line.HasResults(-1):  # -1 for 'c' results (whatever that is...)
        line_loading = line.GetAttribute('c:loading')
    else:
        line_loading = np.nan

    sec_len = [sec.dline for sec in item_list]
    # start_len = [sec.rellen for sec in item_list]

    buses_gen = segment_buses(net, bus1=bus1, bus2=bus2, num_sections=len(item_list),
                              line_name=line_name)

    for item in item_list:
        name = line_name
        section_name = item.loc_name
        bus1 = next(buses_gen)
        bus2 = next(buses_gen)
        sid = create_line_normal(net=net, item=item, bus1=bus1, bus2=bus2, name=name, parallel=parallel,
                                 is_unbalanced=is_unbalanced, ac=True)
        sid_list.append(sid)
        net.line.at[sid, "section"] = section_name
        net.res_line.at[sid, "pf_loading"] = line_loading

        if coords:
            try:
                scaling_factor = sum(sec_len) / calc_len_coords(coords)
                sec_coords = get_section_coords(coords, sec_len=item.dline, start_len=item.rellen,
                                                scale_factor=scaling_factor)
                net.line.loc[sid, 'geo'] = geojson.dumps(geojson.LineString(sec_coords))
                # p1 = sec_coords[0]
                # p2 = sec_coords[-1]
                net.bus.loc[bus2, ['geo']] = geojson.dumps(geojson.Point(sec_coords[-1]))
            except ZeroDivisionError:
                logger.warning("Could not generate geodata for line !!")

    return sid_list


def create_line_no_sections(net, main_item, item_list, bus1, bus2, coords, is_unbalanced, ac, **kwargs):
    if not ac:
        raise NotImplementedError("Creating DC lines with sections as DC lines without sections not implemented")

    line_name = main_item.loc_name

    sec_len = [item.dline for item in item_list]
    total_len = sum(sec_len)
    weights = [l / total_len for l in sec_len]

    df = [item.fline for item in item_list]
    parallel = [1 for item in item_list]
    max_i_ka = min([item.Inom * p * d if item.Inom != 0 else 1e-3 for item, p, d in zip(item_list, parallel, df)])
    r_ohm_per_km = sum([item.R1 for item in item_list]) / total_len
    x_ohm_per_km = sum([item.X1 for item in item_list]) / total_len
    c_nf_per_km = sum([item.C1 * 1e3 for item in item_list]) / total_len  # internal unit for C in PF is uF
    # g_us_per_km = sum([item.G1 for item in item_list]) / total_len
    r0_ohm_per_km = sum([item.R0 for item in item_list]) / total_len
    x0_ohm_per_km = sum([item.X0 for item in item_list]) / total_len
    c0_nf_per_km = sum([item.C0 * 1e3 for item in item_list]) / total_len  # internal unit for C in PF is uF
    # g0_us_per_km = sum([item.G0 for item in item_list]) / total_len
    # r_ohm_per_km = sum([item.rline / p * w for item, p, w in zip(item_list, parallel, weights)])
    # x_ohm_per_km = sum([item.xline / p * w for item, p, w in zip(item_list, parallel, weights)])
    # c_nf_per_km = sum([item.cline * item.frnom / 50 * 1e3 / p * w for item, p, w in zip(item_list, parallel, weights)])  # internal unit for C in PF is uF
    # g_us_per_km = sum([item.gline / p * w for item, p, w in zip(item_list, parallel, weights)])
    # r0_ohm_per_km = sum([item.rline0 / p * w for item, p, w in zip(item_list, parallel, weights)])
    # x0_ohm_per_km = sum([item.xline0 / p * w for item, p, w in zip(item_list, parallel, weights)])
    # c0_nf_per_km = sum([item.cline0 * item.frnom / 50 * 1e3 / p * w for item, p, w in zip(item_list, parallel, weights)])  # internal unit for C in PF is uF
    # g0_us_per_km = sum([item.gline0 / p * w for item, p, w in zip(item_list, parallel, weights)])
    # type_list = [item.cohl_ for item in item_list]

    g_us_per_km = 0.
    g0_us_per_km = 0.
    endtemp_degree = None

    # endtemp_degree = max([item.rtemp for item in item_list])
    # q_mm2 = sum([item.qurs * p * w for item, p, w in zip(item_list, parallel, weights)])
    alpha = sum([item.alpha / p * w for item, p, w in zip(item_list, parallel, weights)]) / total_len
    # alpha_final = [item.alpha / p * w for item, p, w in zip(item_list, parallel, weights)]
    # max_temperature_degree_celsius = min([item.tmax for item in item_list])
    temperature_degree_celsius = max([item.Top for item in item_list])

    lid = create_line_from_parameters(net=net, from_bus=bus1, to_bus=bus2, length_km=total_len,
                                      r_ohm_per_km=r_ohm_per_km, x_ohm_per_km=x_ohm_per_km, c_nf_per_km=c_nf_per_km,
                                      max_i_ka=max_i_ka, name=line_name, type=None, geodata=coords,
                                      g_us_per_km=g_us_per_km, alpha=alpha, parallel=main_item.nlnum,
                                      temperature_degree_celsius=temperature_degree_celsius,
                                      r0_ohm_per_km=r0_ohm_per_km, x0_ohm_per_km=x0_ohm_per_km,
                                      c0_nf_per_km=c0_nf_per_km, g0_us_per_km=g0_us_per_km,
                                      endtemp_degree=endtemp_degree)

    net.line.loc[lid, 'description'] = ' \n '.join(main_item.desc) if len(main_item.desc) > 0 else ''
    if hasattr(main_item, "cimRdfId"):
        chr_name = main_item.cimRdfId
        if chr_name is not None and len(chr_name) > 0:
            net["line"].loc[lid, 'origin_id'] = chr_name[0]

    get_pf_line_results(net, main_item, lid, is_unbalanced, ac)

    return lid


def create_line_normal(net, item, bus1, bus2, name, parallel, is_unbalanced, ac, geodata=None):
    pf_type = item.typ_id
    std_type, type_created = create_line_type(net=net, item=pf_type,
                                              cable_in_air=item.inAir if item.HasAttribute(
                                                  'inAir') else False)

    params = {
        'name': name,
        'in_service': not bool(item.outserv),
        'length_km': item.dline,
        'df': item.fline,
        'parallel': parallel,
        'alpha': pf_type.alpha if pf_type is not None else None,
        'temperature_degree_celsius': pf_type.tmax if pf_type is not None else None,
        'geodata': geodata
    }

    if std_type is not None:  # and not is_unbalanced:delete later
        params["std_type"] = std_type
        logger.debug('creating normal line with type <%s>' % std_type)
        if ac:
            lid = create_line(net, from_bus=bus1, to_bus=bus2, **params)
        else:
            lid = create_line_dc(net, from_bus_dc=bus1, to_bus_dc=bus2, **params)
    else:
        logger.debug('creating normal line <%s> from parameters' % name)
        r_ohm = item.R1

        params.update({
            'r_ohm_per_km': r_ohm / params['length_km'],
            'max_i_ka': item.Inom if item.Inom != 0 else 1e-3,
            'alpha': pf_type.alpha if pf_type is not None else None
        })
        if ac:
            x_ohm, c_nf = item.X1, item.C1
            r0_ohm, x0_ohm, c0_nf = item.R0, item.X0, item.C0

            if r_ohm == 0 and x_ohm == 0 and c_nf == 0:
                logger.error('Incomplete data for line "%s": missing type and '
                             'missing parameters R, X, C' % name)
            if r0_ohm == 0 and x0_ohm == 0 and c0_nf == 0:
                logger.error('Incomplete data for line "%s": missing type and '
                             'missing parameters R0, X0, C0' % name)

            params.update({
                'x_ohm_per_km': x_ohm / params['length_km'],
                'c_nf_per_km': c_nf / params['length_km'] * 1e3,  # internal unit for C in PF is uF
                'r0_ohm_per_km': r0_ohm / params['length_km'],
                'x0_ohm_per_km': x0_ohm / params['length_km'],
                'c0_nf_per_km': c0_nf / params['length_km'] * 1e3  # internal unit for C in PF is uF,
            })

            coupling = item.c_ptow
            if coupling is not None:
                coupling_type = coupling.GetClassName()
                if coupling_type == 'TypCabsys':
                    # line is part of "Cable System"
                    params['type'] = 'cs'
                elif coupling_type == 'ElmTow':
                    params['type'] = 'ol'
                else:
                    params['type'] = None
            else:
                params['type'] = None

            lid = create_line_from_parameters(net=net, from_bus=bus1, to_bus=bus2, **params)
        else:
            lid = create_line_dc_from_parameters(net, from_bus_dc=bus1, to_bus_dc=bus2, **params)

    net["line" if ac else "line_dc"].loc[lid, 'description'] = ' \n '.join(item.desc) if len(item.desc) > 0 else ''
    if hasattr(item, "cimRdfId"):
        chr_name = item.cimRdfId
        if chr_name is not None and len(chr_name) > 0:
            net["line" if ac else "line_dc"].loc[lid, 'origin_id'] = chr_name[0]

    get_pf_line_results(net, item, lid, is_unbalanced, ac)

    return lid


def get_pf_line_results(net, item, lid, is_unbalanced, ac):
    if is_unbalanced:
        line_type = "res_line_3ph"
        result_variables = {
            "pf_i_a_from_ka": "m:I:bus1:A",
            "pf_i_a_to_ka": "m:I:bus2:A",
            "pf_i_b_from_ka": "m:I:bus1:B",
            "pf_i_b_to_ka": "m:I:bus2:B",
            "pf_i_c_from_ka": "m:I:bus1:C",
            "pf_i_c_to_ka": "m:I:bus2:C",
            "pf_i_n_from_ka": "m:I0x3:bus1",
            "pf_i_n_to_ka": "m:I0x3:bus2",
            "pf_loading_percent": "c:loading",
        }
    elif ac:
        line_type = "res_line"
        result_variables = {"pf_loading": "c:loading"}
    else:
        line_type = "res_line_dc"
        result_variables = {"pf_loading": "c:loading"}

    for res_var_pp, res_var_pf in result_variables.items():
        res = np.nan
        if item.HasResults(-1):  # -1 for 'c' results (whatever that is...)
            res = item.GetAttribute(res_var_pf)
        net[line_type].at[lid, res_var_pp] = res


def create_line_type(net, item, cable_in_air=False):
    # return False if no line type has been created
    # return True if a new line type has been created

    if item is None:
        logger.warning('create_line_type: no item given! Be sure you can deal with None!')
        return None, False

    ac = item.systp == 0
    # pf_folder = item.fold_id.split('IntPrjfolder')[-1]
    pf_folder = item.fold_id.loc_name
    name = "%s\\%s" % (pf_folder, item.loc_name) if not cable_in_air else "%s\\%s_%s" % (
        pf_folder, item.loc_name, 'air')
    if std_type_exists(net, name, "line" if ac else "line_dc"):
        logger.debug('type <%s> exists already' % name)
        return name, False

    line_or_cable = 'cs' if item.cohl_ == 0 else 'ol'

    max_i_ka = item.sline if not cable_in_air else item.InomAir
    if ac:
        type_data = {
            "r_ohm_per_km": item.rline,
            "x_ohm_per_km": item.xline,
            "c_nf_per_km": item.cline * item.frnom / 50 * 1e3,  # internal unit for C in PF is uF
            "q_mm2": item.qurs,
            "max_i_ka": max_i_ka if max_i_ka != 0 else 1e-3,
            "endtemp_degree": item.rtemp,
            "type": line_or_cable,
            "r0_ohm_per_km": item.rline0,
            "x0_ohm_per_km": item.xline0,
            "c0_nf_per_km": item.cline0 * item.frnom / 50 * 1e3,  # internal unit for C in PF is uF
            "alpha": item.alpha
        }
        create_std_type(net, type_data, name, "line")
        logger.debug('>> created line type <%s>' % name)
    else:
        type_data = {
            "r_ohm_per_km": item.rline,
            "q_mm2": item.qurs,
            "max_i_ka": max_i_ka if max_i_ka != 0 else 1e-3,
            "type": line_or_cable,
            "alpha": item.alpha
        }
        create_std_type(net, type_data, name, "line_dc")
        logger.debug('>> created line_dc type <%s>' % name)

    return name, True


def monopolar_in_service(item):
    in_service = not bool(item.outserv)

    # False if open, True if closed, None if no switch
    switch_is_closed, _, _ = import_switch(item, 0)
    if switch_is_closed is not None:
        logger.debug('element in service: <%s>, switch is closed: <%s>' %
                     (in_service, switch_is_closed))
        # if switch is open, in_sevice becomes False
        in_service = in_service and switch_is_closed
    return in_service


def create_ext_net(net, item, pv_as_slack, is_unbalanced):
    name = item.loc_name
    logger.debug('>> creating ext_grid <%s>' % name)

    try:
        bus1, _ = get_connection_nodes(net, item, 1)
    except IndexError:
        logger.error("Cannot add Xnet '%s': not connected" % name)
        return

    logger.debug('found bus <%d> in net' % bus1)

    in_service = monopolar_in_service(item)

    # implement kW!..
    p_mw = item.pgini
    q_mvar = item.qgini
    logger.debug('p_mw = %.3f, q_mvar = %.3f' % (p_mw, q_mvar))

    # implementation for other elements that should be created as xnet
    s_max = item.snss if item.HasAttribute('snss') else item.Pmax_uc \
        if item.HasAttribute('Pmax_uc') else np.nan
    # needed change in create.py: line 570 - added sk_min_mva in list of params
    s_min = item.snssmin if item.HasAttribute('snssmin') else item.Pmin_uc \
        if item.HasAttribute('Pmin_uc') else np.nan

    rx_max = item.rntxn if item.HasAttribute('rntxn') else np.nan
    rx_min = item.rntxnmin if item.HasAttribute('rntxnmin') else np.nan

    vm_set_pu = item.usetp
    phi = item.phiini
    node_type = item.bustp if item.HasAttribute('bustp') else np.nan

    # create...
    if node_type == 'PQ':
        logger.debug('node type is "PQ", creating sgen')
        xid = create_sgen(net, bus1, p_mw=p_mw, q_mvar=q_mvar, name=name,
                          in_service=in_service)
        elm = 'sgen'
    elif node_type == 'PV' and not pv_as_slack:
        logger.debug('node type is "PV" and pv_as_slack is False, creating gen')
        xid = create_gen(net, bus1, p_mw=p_mw, vm_pu=vm_set_pu, name=name,
                         in_service=in_service)
        elm = 'gen'
    else:
        logger.debug('node type is <%s>, pv_as_slack=%s, creating ext_grid' % (node_type,
                                                                               pv_as_slack))
        xid = create_ext_grid(net, bus=bus1, name=name, vm_pu=vm_set_pu,
                              va_degree=phi, s_sc_max_mva=s_max,
                              s_sc_min_mva=s_min, rx_max=rx_max, rx_min=rx_min,
                              in_service=in_service)
        try:
            net.ext_grid.loc[xid, "r0x0_max"] = item.r0tx0
            net.ext_grid.loc[xid, "x0x_max"] = item.x0tx1
            net.ext_grid.loc[xid, "r0x0_min"] = item.r0tx0min
            net.ext_grid.loc[xid, "x0x_min"] = item.x0tx1min
        except AttributeError:
            pass
        elm = 'ext_grid'

    get_pf_ext_grid_results(net, item, xid, is_unbalanced)

    # if item.HasResults(0):  # 'm' results...
    #     # sm:r, sm:i don't work...
    #     logger.debug('<%s> has results' % name)
    #     net['res_' + elm].at[xid, "pf_p"] = item.GetAttribute('m:P:bus1')
    #     net['res_' + elm].at[xid, "pf_q"] = item.GetAttribute('m:Q:bus1')
    # else:
    #     net['res_' + elm].at[xid, "pf_p"] = np.nan
    #     net['res_' + elm].at[xid, "pf_q"] = np.nan

    # logger.debug('added pf_p and pf_q to {} {}: {}'.format(elm, xid, net['res_' + elm].loc[
    #     xid, ["pf_p", 'pf_q']].values))

    net[elm].loc[xid, 'description'] = ' \n '.join(item.desc) if len(item.desc) > 0 else ''
    add_additional_attributes(item, net, element=elm, element_id=xid, attr_list=['cpSite.loc_name'])

    return xid


def get_pf_ext_grid_results(net, item, xid, is_unbalanced):
    ext_grid_type = None
    result_variables = None
    if is_unbalanced:
        ext_grid_type = "res_ext_grid_3ph"
        result_variables = {
            "pf_p_a": "m:P:bus1:A",
            "pf_q_a": "m:Q:bus1:A",
            "pf_p_b": "m:P:bus1:B",
            "pf_q_b": "m:Q:bus1:B",
            "pf_p_c": "m:P:bus1:C",
            "pf_q_c": "m:Q:bus1:C",
        }
    else:
        ext_grid_type = "res_ext_grid"
        result_variables = {
            "pf_p": "m:P:bus1",
            "pf_q": "m:Q:bus1"
        }

    for res_var_pp, res_var_pf in result_variables.items():
        res = np.nan
        if item.HasResults(0):
            res = item.GetAttribute(res_var_pf)
        net[ext_grid_type].at[xid, res_var_pp] = res


# def extract_partial_loads_from_lv_load(net, item):
#     part_lods = item.GetContents('*.ElmLodlvp')
#     logger.debug('%s' % part_lods)
#     for elm in part_lods:
#         pass
#         # create_load(net, elm, use_nominal_power)

def map_power_var(pf_var, map_var):
    """
    Returns additional variables from pf_variable_p_xxxx
    Args:
        pf_var: pf_variable_p_xxxx
        map_var: 'q' or 's'

    Returns: pf_variable as string

    """

    vars = {
        'q': {
            'plini': 'qlini',
            'plini_a': 'qlini_a',
            'm:P:bus1': 'm:Q:bus1',
            'pgini': 'qgini',
            'pgini_a': 'qgini_a'
        },
        's': {
            'plini': 'slini',
            'plini_a': 'slini_a',
            'm:P:bus1': 'm:S:bus1',
            'pgini': 'sgini',
            'pgini_a': 'sgini_a'
        },
        'sn': {
            'plini': 'sgn',
            'plini_a': 'sgn',
            'm:P:bus1': 'sgn',
            'pgini': 'sgn',
            'pgini_a': 'sgn'
        }
    }

    return vars[map_var][pf_var]


def map_type_var(pf_load_type):
    load_type = {
        "3PH PH-E": "wye",
        "3PH-'YN'": "wye",
        "3PH-'D'": "delta"
    }
    return load_type[pf_load_type]


def map_sgen_type_var(pf_sgen_type):
    sgen_type = {
        0: "wye",
        1: "wye",
        2: "wye"
    }
    return sgen_type[pf_sgen_type]


def get_power_multiplier(item, var):
    if item.outserv:
        return 1.
    if var == "m:P:bus1" and not item.HasResults():
        return 1.
        # raise UserWarning(f"{item} does not have results - cannot get power multiplier")
    exponent = item.GetAttributeUnit(var)
    if exponent.startswith('k'):
        multiplier = 1e-3
    elif exponent.startswith('M'):
        multiplier = 1
    else:
        raise UserWarning("unknown exponent %s" % exponent)
    # print(item.loc_name, exponent, multiplier)
    return multiplier


def ask_load_params(item, pf_variable_p_loads, dict_net, variables):
    multiplier = get_power_multiplier(item, pf_variable_p_loads)
    params = ADict()
    if pf_variable_p_loads == 'm:P:bus1' and not item.HasResults(0):
        raise RuntimeError('load %s does not have results and is ignored' % item.loc_name)
    if 'p_mw' in variables:
        params.p_mw = item.GetAttribute(pf_variable_p_loads) * multiplier
    if 'q_mvar' in variables:
        params.q_mvar = item.GetAttribute(map_power_var(pf_variable_p_loads, 'q')) * multiplier
    if 'sn_mva' in variables:
        params.sn_mva = item.GetAttribute(map_power_var(pf_variable_p_loads, 's')) * multiplier

        kap = -1 if item.pf_recap == 1 else 1
        try:
            params.q_mvar = kap * np.sqrt(params.sn_mva ** 2 - params.p_mw ** 2)
        except Exception as err:
            logger.error(
                'While creating load, error occurred for calculation of q_mvar: %s, %s' %
                (params, err))
            raise err
        logger.debug('load parameters: %s' % params)

    global_scaling = dict_net['global_parameters']['global_load_scaling']
    params.scaling = global_scaling * item.scale0 \
        if pf_variable_p_loads == 'plini' else 1
    if item.HasAttribute('zonefact'):
        params.scaling *= item.zonefact

    # p_mw = p_mw, q_mvar = q_mvar, scaling = scaling

    return params


def ask_unbalanced_load_params(item, pf_variable_p_loads, dict_net, variables):
    params = ADict()
    if pf_variable_p_loads == 'm:P:bus1' and not item.HasResults(0):
        raise RuntimeError('load %s does not have results and is ignored' % item.loc_name)
    if 'p_mw' in variables:
        params.p_a_mw = item.GetAttribute(pf_variable_p_loads + "r")
        params.p_b_mw = item.GetAttribute(pf_variable_p_loads + "s")
        params.p_c_mw = item.GetAttribute(pf_variable_p_loads + "t")
    if 'q_mvar' in variables:
        params.q_a_mvar = item.GetAttribute(map_power_var(pf_variable_p_loads, 'q') + "r")
        params.q_b_mvar = item.GetAttribute(map_power_var(pf_variable_p_loads, 'q') + "s")
        params.q_c_mvar = item.GetAttribute(map_power_var(pf_variable_p_loads, 'q') + "t")
    if 'sn_mva' in variables:
        params.sn_a_mva = item.GetAttribute(map_power_var(pf_variable_p_loads, 's') + "r")
        params.sn_b_mva = item.GetAttribute(map_power_var(pf_variable_p_loads, 's') + "s")
        params.sn_c_mva = item.GetAttribute(map_power_var(pf_variable_p_loads, 's') + "t")

        kap = -1 if item.pf_recap == 1 else 1
        try:
            params.q_mvar = kap * np.sqrt(params.sn_mva ** 2 - params.p_mw ** 2)
        except Exception as err:
            logger.error(
                'While creating load, error occurred for calculation of q_mvar: %s, %s' %
                (params, err))
            raise err
        logger.debug('load parameters: %s' % params)

    global_scaling = dict_net['global_parameters']['global_load_scaling']
    params.scaling = global_scaling * item.scale0 \
        if pf_variable_p_loads == 'plini' else 1
    if item.HasAttribute('zonefact'):
        params.scaling *= item.zonefact

    return params


def find_section(load, sections):
    tot_len = 0
    for s in sections:
        tot_len += s.dline
        if tot_len >= load.lneposkm:
            break
    else:
        raise RuntimeError('could not find section for load %s' % load)
    return s


def make_split_dict(line):
    # für jede einzelne line
    sections = line.GetContents('*.ElmLnesec')
    loads = line.GetContents('*.ElmLodlvp')
    if len(loads) > 0:
        loads.sort(key=lambda x: x.lneposkm)
    else:
        return {}

    split_dict = {}
    if len(sections) > 0:
        sections.sort(key=lambda x: x.index)
        for load in loads:
            section = find_section(load, sections)
            split_dict[section] = split_dict.get(section, []).append(load)

    else:
        for load in loads:
            split_dict[line] = split_dict.get(line, []).append(load)
    return split_dict


def split_line_add_bus(net, split_dict):
    for line, loads in split_dict.items():
        # here we throw the stones
        if len(loads) == 0:
            continue
        loads = loads.sort(key=lambda x: x.lneposkm)
        lix = line_dict[line]
        coords = net.line.at[lix, 'coords']
        tot_len = calc_len_coords(coords)
        scale_factor = line.dline / tot_len

        start_len = 0
        list_coords = []
        len_sections = []
        list_bus_coords = []
        temp_len = 0
        for load in loads:
            sec_len = load.lneposkm - start_len
            temp_len += sec_len
            sec_coords = get_section_coords(coords, sec_len, start_len, scale_factor)
            list_coords.append(sec_coords)
            len_sections.append(sec_len)
            list_bus_coords.append(sec_coords[-1])
            start_len = load.lneposkm

        ## not sure if this is necessary
        # if temp_len < line.dline:
        #     # the last piece of line
        #     sec_len = line.dline - start_len
        #     sec_coords = get_section_coords(coords, sec_len, start_len, scale_factor)
        #     list_coords.append(sec_coords)
        #     len_sections.append(sec_len)

        # it's time to collect the stones
        # get bus voltage
        vn_kv = net.bus.at[net.line.at[lix, 'from_bus'], 'vn_kv']

        for i in range(len(len_sections)):
            # create bus
            name = 'Muff Partial Load'
            bus = create_bus(net, name=name, vn_kv=vn_kv, geodata=list_bus_coords[i])
            # create new line
            from_bus = net.line.at[lix, 'from_bus']
            to_bus = net.line.at[lix, 'to_bus']
            std_type = net.line.at[lix, 'std_type']
            name = net.line.at[lix, 'name']
            new_lix = create_line(net, from_bus=from_bus, to_bus=to_bus,
                                  length_km=len_sections[i],
                                  std_type=std_type, name=name)
            # change old line
            net.line.at[lix, 'to_bus'] = bus
            net.line.at[lix, 'length_km'] = net.line.at[lix, 'length_km'] - len_sections[i]
            pass


def split_line_add_bus_old(net, item, parent):
    # get position at line
    # find line section
    previous_sec_len = 0
    sections = parent.GetContents('*.ElmLnesec')
    sections.sort(key=lambda x: x.index)  # to ensure they are in correct order
    if len(sections) == 0:
        # cool! no sections - split the line
        sec = parent
        has_sections = False
        logger.debug('line has no sections')
    else:
        has_sections = True
        logger.debug('line has %d sections' % len(sections))
        for s in sections:
            logger.debug('section start: %s, load pos: %s, section end: %s' % (
                s.rellen, item.lneposkm, s.dline))
            if s.rellen <= item.lneposkm <= s.rellen + s.dline:
                sec = s
                logger.debug('found section: %s' % sec)
                break
            else:
                previous_sec_len += s.dline
        else:
            raise RuntimeError("could not find section where ElmLodlvp %s belongs" % item.loc_name)

    # found section in powerfactory
    # at this point the section can be split by other loads and its length can vary
    # now find section in pandapower net
    if has_sections:
        sid = net.line.loc[
            (net.line.name == parent.loc_name) & (net.line.section == sec.loc_name)].index
        logger.debug('index of section in net: %s' % sid)
    else:
        sid = net.line.loc[(net.line.name == parent.loc_name)].index
        logger.debug('index of line in net: %s' % sid)
    # check
    if len(sid) > 1:
        # section_idx is 0, 1, ...
        for m in range(len(sid)):
            # find the correct section for lodlvp
            temp_lines = net.line.loc[sid]
            logger.debug('temp_lines: %s' % temp_lines)
            temp_sec_len = float(temp_lines.loc[temp_lines.section_idx == m, 'length_km'])
            logger.debug('temp_sec_len of sec nr. %d: %.3f' % (m, temp_sec_len))
            if (temp_sec_len + previous_sec_len) >= item.lneposkm:
                # temp_section = temp_lines.query('section_idx == @m')
                # sid = temp_lines[temp_lines.section_idx == m].index.values[0]
                sid = sid[m]
                logger.debug('found section for creating lodlvp: %d' % sid)
                break
            else:
                previous_sec_len += temp_sec_len
        else:
            raise RuntimeError(
                "could not find line or section where ElmLodlvp %s belongs: multiple indices "
                "found in net and none of them is good" % item.loc_name)
    elif len(sid) == 0:
        raise RuntimeError(
            "could not find line or section where ElmLodlvp %s belongs: no index found in net" %
            item.loc_name)
    else:
        sid = sid.values[0]
        logger.debug('index is unique: %d' % sid)

    # new line lengths
    tot_len = net.line.at[sid, 'length_km']
    sec_len_a = item.lneposkm - previous_sec_len
    sec_len_b = tot_len - sec_len_a
    logger.debug('total length: %.3f, a: %.3f, b:%.3f' % (tot_len, sec_len_a, sec_len_b))
    if sec_len_b < 0:
        raise RuntimeError('incorrect length for section %s: %.3f' % (sec, sec_len_b))

    # get coords
    if net.line.at[sid, 'geo'].notna():
        logger.debug('line has coords')
        coords = geojson.utils.coords(geojson.loads(net.line.at[sid, 'geo']))
        logger.debug('old geodata of line %d: %s' % (sid, coords))

        # get coords for 2 split lines
        coords_len = calc_len_coords(coords)
        scale_factor = parent.dline / coords_len  # scale = real_len / coords_len
        coords_a = get_section_coords(coords, sec_len_a, 0, scale_factor)
        coords_b = get_section_coords(coords, sec_len_b, sec_len_a, scale_factor)
        logger.debug('new coords: %s; %s' % (coords_a, coords_b))

        # get bus coords
        bus_coords = tuple(coords_b[0])
        logger.debug('new bus coords: %.3f, %.3f' % bus_coords)
    else:
        logger.debug('line has no coords')
        bus_coords = None
        coords_a = None
        coords_b = None

    if sec_len_b > 0:
        # create new bus
        vn_kv = net.bus.at[net.line.at[sid, 'from_bus'], 'vn_kv']
        name = 'LodLV-%s' % item.loc_name
        bus = create_bus(net, vn_kv=vn_kv, name=name, geodata=bus_coords, type='n')
        net.bus.loc[bus, 'description'] = 'Partial load %s = %.3f kW' % (item.loc_name, item.plini)
        logger.debug('created new bus in net: %s' % net.bus.loc[bus])

        # create new line
        lid = create_line(
            net,
            from_bus=bus,
            to_bus=net.line.at[sid, 'to_bus'],
            length_km=sec_len_b,
            std_type=net.line.at[sid, 'std_type'],
            name=net.line.at[sid, 'name'],
            df=net.line.at[sid, 'df'],
            geodata=coords_b
        )
        net.line.at[lid, 'section'] = net.line.at[sid, 'section']
        if not net.line.loc[sid, 'section_idx']:
            net.line.loc[sid, 'section_idx'] = 0

        net.line.loc[lid, 'section_idx'] = net.line.at[sid, 'section_idx'] + 1

        logger.debug('old line: %s' % net.line.loc[sid])
        logger.debug('new line: %s' % net.line.loc[lid])

        net.line.at[sid, 'to_bus'] = bus
        net.line.at[sid, 'length_km'] = sec_len_a
        net.line.at[sid, 'geo'] = geojson.dumps(geojson.LineString(coords_a))
        logger.debug('changed: %s' % net.line.loc[sid])
    else:
        # no new bus/line are created: take the to_bus
        bus = net.line.at[sid, 'to_bus']
    return bus


def create_load(net, item, pf_variable_p_loads, dict_net, is_unbalanced):
    # params collects the input parameters for the create function
    params = ADict()
    bus_is_known = False
    params.name = item.loc_name
    load_class = item.GetClassName()
    logger.debug('>> creating load <%s.%s>' % (params.name, load_class))

    is_unbalanced = item.i_sym

    ask = ask_unbalanced_load_params if is_unbalanced else ask_load_params

    if load_class == 'ElmLodlv':
        # if bool(item.GetAttribute('e:cHasPartLod')):
        #     logger.info('ElmLodlv %s has partial loads - skip' % item.loc_name)
        #     part_lods = item.GetContents('*.ElmLodlvp')
        #     logger.debug('%s' % part_lods)
        #     return
        # else:
        #     params.update(ask(item, pf_variable_p_loads, 'p_mw', 'sn_mva'))
        try:
            params.update(ask(item, pf_variable_p_loads, dict_net=dict_net,
                              variables=('p_mw', 'sn_mva')))
        except Exception as err:
            logger.error("m:P:bus1 and m:Q:bus1 should be used with ElmLodlv")
            logger.error('While creating load %s, error occurred for '
                         'calculation of q_mvar: %s, %s' % (item, params, err))
            raise err

    elif load_class == 'ElmLodmv':
        params.update(ask(item, pf_variable_p_loads=pf_variable_p_loads,
                          dict_net=dict_net, variables=('p_mw', 'sn_mva')))

    elif load_class == 'ElmLod':
        params.update(ask(item, pf_variable_p_loads=pf_variable_p_loads,
                          dict_net=dict_net, variables=('p_mw', 'q_mvar')))
        load_type = item.typ_id
        if load_type is None:
            params["const_z_percent"] = 100
        else:
            if (load_type.kpu != load_type.kqu or load_type.kpu0 != load_type.kqu0 or load_type.aP != load_type.aQ or
                    load_type.bP != load_type.bQ or load_type.cP != load_type.cQ):
                logger.warning(f"Load {item.loc_name} ({load_class}) has unsupported voltage dependency configuration!"
                               f"Only the P parameters will be used to specify the voltage dependency of this load")
                # todo implement load voltage dependency in this case using CharacteristicControl
            i = 0
            z = 0
            for cc, ee in zip(("aP", "bP", "cP"), ("kpu0", "kpu1", "kpu")):
                c = load_type.GetAttribute(cc)
                e = load_type.GetAttribute(ee)
                if e == 1:
                    i += 100 * c
                elif e == 2:
                    z += 100 * c
            params["const_i_percent"] = i
            params["const_z_percent"] = z

    ### for now - don't import ElmLodlvp
    elif load_class == 'ElmLodlvp':
        parent = item.fold_id
        parent_class = parent.GetClassName()
        logger.debug('parent class name of ElmLodlvp: %s' % parent_class)
        if parent_class == 'ElmLodlv':
            raise NotImplementedError('ElmLodlvp as not part of ElmLne not implemented')
        elif parent_class == 'ElmLne':
            logger.debug('creating load that is part of line %s' % parent)
            params.update(ask(item, pf_variable_p_loads=pf_variable_p_loads,
                              dict_net=dict_net, variables=('p_mw', 'sn_mva')))
            params.name += '(%s)' % parent.loc_name
            split_dict = make_split_dict(parent)
            # todo remake this
            params.bus = split_line_add_bus(net, split_dict)
            bus_is_known = True
            logger.debug('created bus <%d> in net and changed lines' % params.bus)
        else:
            raise NotImplementedError('ElmLodlvp as part of %s not implemented' % parent)

    else:
        logger.warning(
            'item <%s> not imported - <%s> not implemented yet!' % (item.loc_name, load_class))
        raise RuntimeError('Load <%s> of type <%s> not implemented!' % (item.loc_name, load_class))

    # implement negative load as sgen:
    # if p_mw < 0:
    #     create_sgen_load(net=net, item=item)
    #     return

    if not bus_is_known:
        try:
            params.bus, _ = get_connection_nodes(net, item, 1)
            logger.debug('found bus <%d> in net' % params.bus)
        except IndexError:
            logger.error("Cannot add Load '%s': not connected" % params.name)
            return

    params.in_service = not bool(item.outserv)

    if load_class != 'ElmLodlvp':
        params.in_service = monopolar_in_service(item)

    logger.debug('parameters: %s' % params)

    if is_unbalanced:
        pf_load_type = item.phtech
        params.type = map_type_var(pf_load_type)
    # create...
    try:
        # net, bus, p_mw, q_mvar=0, sn_mva=np.nan, name=None, scaling=1., index=None,
        # in_service=True, type=None
        if is_unbalanced:
            ld = create_asymmetric_load(net, **params)
        else:
            ld = create_load(net, **params)
        logger.debug('created load with index <%d>' % ld)
    except Exception as err:
        logger.error('While creating %s.%s, error occured: %s' % (params.name, load_class, err))
        raise err

    load_type = None

    if is_unbalanced:
        load_type = "asymmetric_load"
    else:
        load_type = "load"

    net[load_type].loc[ld, 'description'] = ' \n '.join(item.desc) if len(item.desc) > 0 else ''
    attr_list = ["sernum", "chr_name", 'cpSite.loc_name']
    if load_class == 'ElmLodlv':
        attr_list.extend(['pnight', 'cNrCust', 'cPrCust', 'UtilFactor', 'cSmax', 'cSav', 'ccosphi'])
    add_additional_attributes(item, net, load_type, ld, attr_dict={"for_name": "equipment"}, attr_list=attr_list)
    get_pf_load_results(net, item, ld, is_unbalanced)
    #    if not is_unbalanced:
    #        if item.HasResults(0):  # 'm' results...
    #            logger.debug('<%s> has results' % params.name)
    #            net["res_load"].at[ld, "pf_p"] = item.GetAttribute('m:P:bus1')
    #            net["res_load"].at[ld, "pf_q"] = item.GetAttribute('m:Q:bus1')
    #        else:
    #            net["res_load"].at[ld, "pf_p"] = np.nan
    #            net["res_load"].at[ld, "pf_q"] = np.nan

    logger.debug('created load <%s> at index <%d>' % (params.name, ld))


def get_pf_load_results(net, item, ld, is_unbalanced):
    load_type = None
    result_variables = None
    if is_unbalanced:
        load_type = "res_asymmetric_load_3ph"
        result_variables = {
            "pf_p_a": "m:P:bus1:A",
            "pf_p_b": "m:P:bus1:B",
            "pf_p_c": "m:P:bus1:C",
            "pf_q_a": "m:Q:bus1:A",
            "pf_q_b": "m:Q:bus1:B",
            "pf_q_c": "m:Q:bus1:C",
        }
    else:
        load_type = "res_load"
        result_variables = {
            "pf_p": "m:P:bus1",
            "pf_q": "m:Q:bus1"
        }

    for res_var_pp, res_var_pf in result_variables.items():
        res = np.nan
        if item.HasResults(0):
            res = item.GetAttribute(res_var_pf) * get_power_multiplier(item, res_var_pf)
        net[load_type].at[ld, res_var_pp] = res


def ask_gen_params(item, pf_variable_p_gen, *vars):
    multiplier = get_power_multiplier(item, pf_variable_p_gen)
    params = ADict()
    if pf_variable_p_gen == 'm:P:bus1' and not item.HasResults(0):
        raise RuntimeError('generator %s does not have results and is ignored' % item.loc_name)
    if 'p_mw' in vars:
        params.p_mw = item.GetAttribute(pf_variable_p_gen) * multiplier
    if 'q_mvar' in vars:
        params.q_mvar = item.GetAttribute(map_power_var(pf_variable_p_gen, 'q')) * multiplier
    if 'sn_mva' in vars:
        params.sn_mva = item.GetAttribute(map_power_var(pf_variable_p_gen, 'sn')) * multiplier

    params.scaling = item.scale0 if pf_variable_p_gen == 'pgini' else 1
    # p_mw = p_mw, q_mvar = q_mvar, scaling = scaling

    return params


def ask_unbalanced_sgen_params(item, pf_variable_p_sgen, *vars):
    params = ADict()
    if pf_variable_p_sgen == 'm:P:bus1' and not item.HasResults(0):
        raise RuntimeError('sgen %s does not have results and is ignored' % item.loc_name)

    technology = item.phtech
    if technology in [0, 1]:  # (0-1: 3PH)
        if 'p_mw' in vars:
            params.p_a_mw = item.GetAttribute(pf_variable_p_sgen) / 3
            params.p_b_mw = item.GetAttribute(pf_variable_p_sgen) / 3
            params.p_c_mw = item.GetAttribute(pf_variable_p_sgen) / 3
        if 'q_mvar' in vars:
            params.q_a_mvar = item.GetAttribute(map_power_var(pf_variable_p_sgen, 'q')) / 3
            params.q_b_mvar = item.GetAttribute(map_power_var(pf_variable_p_sgen, 'q')) / 3
            params.q_c_mvar = item.GetAttribute(map_power_var(pf_variable_p_sgen, 'q')) / 3
    elif technology in [2, 3, 4]:  # (2-4: 1PH)
        if 'p_mw' in vars:
            params.p_a_mw = item.GetAttribute(pf_variable_p_sgen)
            params.p_b_mw = 0
            params.p_c_mw = 0
        if 'q_mvar' in vars:
            params.q_a_mvar = item.GetAttribute(map_power_var(pf_variable_p_sgen, 'q'))
            params.q_b_mvar = 0
            params.q_c_mvar = 0

    if 'sn_mva' in vars:
        params.sn_mva = item.GetAttribute(map_power_var(pf_variable_p_sgen, 's'))

    params.scaling = item.scale0 if pf_variable_p_sgen == 'pgini' else 1
    return params


def create_sgen_genstat(net, item, pv_as_slack, pf_variable_p_gen, dict_net, is_unbalanced, export_ctrl):
    params = ADict()
    categories = {"wgen": "WKA", "pv": "PV", "reng": "REN", "stg": "SGEN"}
    params.name = item.loc_name
    logger.debug('>> creating genstat <%s>' % params)

    av_mode = item.av_mode
    is_reference_machine = bool(item.ip_ctrl)

    ask = ask_unbalanced_sgen_params if is_unbalanced else ask_gen_params

    if is_reference_machine or (av_mode == 'constv' and pv_as_slack):
        logger.info('Genstat <%s> to be imported as external grid' % params.name)
        logger.debug('genstat parameters: %s' % params)
        sg = create_ext_net(net, item=item, pv_as_slack=pv_as_slack, is_unbalanced=is_unbalanced)
        element = 'ext_grid'
    else:
        try:
            params.bus, _ = get_connection_nodes(net, item, 1)
        except:
            logger.error("Cannot add Sgen '%s': not connected" % params.name)
            return

        params.update(ask(item, pf_variable_p_gen, 'p_mw', 'q_mvar', 'sn_mva'))
        logger.debug(f'genstat parameters: {params}')

        params.in_service = monopolar_in_service(item)

        # category (wind, PV, etc):
        if item.GetClassName() == 'ElmPvsys':
            cat = 'PV'
        else:
            try:
                cat = categories[item.aCategory]
            except KeyError:
                cat = None
                logger.debug('sgen <%s> with category <%s> imported as <%s>' %
                             (params.name, item.aCategory, cat))
        # parallel units:
        ngnum = item.ngnum
        logger.debug('%d parallel generators of type %s' % (ngnum, cat))

        for param in params.keys():
            if any(param.startswith(prefix) for prefix in ["p_", "q_", "sn_"]):
                params[param] *= ngnum
        #        params.p_mw *= ngnum
        #        params.q_mvar *= ngnum
        #        params.sn_mva *= ngnum
        if is_unbalanced:
            pf_sgen_type = item.phtech
            params.type = map_sgen_type_var(pf_sgen_type)
        else:
            params.type = cat

        # create...
        pstac = item.c_pstac  # "None" if station controller is not available
        if pstac is not None and not pstac.outserv and export_ctrl:
            if pstac.i_droop:
                av_mode = 'constq'
            else:
                if pstac.i_ctrl == 0:
                    av_mode = 'constq'
                elif pstac.i_ctrl == 1:
                    av_mode = 'constq'
                elif pstac.i_ctrl == 2:
                    av_mode = 'cosphi'
                    logger.error('Error! av_mode cosphi not implemented')
                    return
                elif pstac.i_ctrl == 3:
                    av_mode = 'tanphi'
                    logger.error('Error! av_mode tanphi not implemented')
                    return
                else:
                    logger.error('Error! av_mode undefined')
                    return
        if av_mode == 'constv':
            logger.debug('av_mode: %s - creating as gen' % av_mode)
            params.vm_pu = item.usetp
            del params['q_mvar']

            # add reactive and active power limits
            params.min_q_mvar = item.cQ_min
            params.max_q_mvar = item.cQ_max
            params.min_p_mw = item.Pmin_uc
            params.max_p_mw = item.Pmax_uc

<<<<<<< HEAD
            sg = create_gen(net, **params)
=======
            sg = pp.create_gen(net, **params)
>>>>>>> 2fb0b8e8
            element = 'gen'
        else:
            if is_unbalanced:
                sg = create_asymmetric_sgen(net, **params)
                element = "asymmetric_sgen"
            else:
                # add reactive and active power limits
                params.min_q_mvar = item.cQ_min
                params.max_q_mvar = item.cQ_max
                params.min_p_mw = item.Pmin_uc
                params.max_p_mw = item.Pmax_uc

<<<<<<< HEAD
                sg = create_sgen(net, **params)
=======
                sg = pp.create_sgen(net, **params)
>>>>>>> 2fb0b8e8
                element = 'sgen'
    logger.debug('created sgen at index <%d>' % sg)

    net[element].at[sg, 'description'] = ' \n '.join(item.desc) if len(item.desc) > 0 else ''
    add_additional_attributes(item, net, element, sg, attr_dict={"for_name": "equipment"},
                              attr_list=["sernum", "chr_name", "cpSite.loc_name"])
    net[element].at[sg, 'scaling'] = dict_net['global_parameters']['global_generation_scaling'] * item.scale0
    get_pf_sgen_results(net, item, sg, is_unbalanced, element=element)

    logger.debug('created genstat <%s> as element <%s> at index <%d>' % (params.name, element, sg))

    ###########################


#    if is_unbalanced:
#        pf_sgen_type = item.phtech
#        params.type = map_type_var(pf_sgen_type)
#    # create...
#    try:
#        # net, bus, p_mw, q_mvar=0, sn_mva=np.nan, name=None, scaling=1., index=None,
#        # in_service=True, type=None
#        if is_unbalanced:
#            sg = create_asymmetric_sgen(net, **params)
#            logger.info("CREATING UNBALANCED SGEN")
#        else:
#            logger.info("CREATING BALANCED SGEN")
#            sg = create_sgen_genstat(net, **params)
#        logger.debug('created sgen with index <%d>' % sg)
#    except Exception as err:
#        logger.error('While creating %s.%s, error occured: %s' % (params.name, sgen_class, err))
#        raise err
#
#    sgen_type = None
#
#    if is_unbalanced:
#        sgen_type = "asymmetric_sgen"
#    else:
#        sgen_type = "sgen"
#
#    net[sgen_type].loc[sg, 'description'] = ' \n '.join(item.desc) if len(item.desc) > 0 else ''
#    attr_list = ["sernum", "for_name", "chr_name", 'cpSite.loc_name']
#    if sgen_class == 'ElmGenstat':
#        attr_list.extend(['pnight', 'cNrCust', 'cPrCust', 'UtilFactor', 'cSmax', 'cSav', 'ccosphi'])
#    add_additional_attributes(item, net, sgen_type, sg, attr_list=attr_list)
#    get_pf_sgen_results(net, item, sg, is_unbalanced)
#
#
#    logger.debug('created sgen <%s> at index <%d>' % (params.name, sg))

def get_pf_sgen_results(net, item, sg, is_unbalanced, element='sgen'):
    result_variables = None

    if is_unbalanced:
        technology = item.phtech
        sgen_type = "res_asymmetric_sgen_3ph"

        if technology in [0, 1]:
            result_variables = {
                "pf_p_a": "m:P:bus1:A",
                "pf_p_b": "m:P:bus1:B",
                "pf_p_c": "m:P:bus1:C",
                "pf_q_a": "m:Q:bus1:A",
                "pf_q_b": "m:Q:bus1:B",
                "pf_q_c": "m:Q:bus1:C",
            }
        elif technology in [2, 3, 4]:
            result_variables = {
                "pf_p_a": "m:P:bus1:A",
                "pf_p_b": None,
                "pf_p_c": None,
                "pf_q_a": "m:Q:bus1:A",
                "pf_q_b": None,
                "pf_q_c": None,
            }
    else:
        sgen_type = "res_%s" % element
        result_variables = {
            "pf_p": "m:P:bus1",
            "pf_q": "m:Q:bus1"
        }

    for res_var_pp, res_var_pf in result_variables.items():
        res = np.nan
        if item.HasResults(0):
            if res_var_pf is not None:
                res = item.GetAttribute(res_var_pf) * get_power_multiplier(item, res_var_pf)
            else:
                res = np.nan
        net[sgen_type].at[sg, res_var_pp] = res


def create_sgen_neg_load(net, item, pf_variable_p_loads, dict_net):
    raise UserWarning('not used')
    params = ADict()
    #    categories = {"wgen": "WKA", "pv": "PV", "reng": "REN", "stg": "SGEN"}
    # let the category be PV:
    params.type = None
    params.name = item.loc_name
    logger.debug('>> implementing negative load <%s> as sgen' % params.name)
    try:
        params.bus, _ = get_connection_nodes(net, item, 1)
    except IndexError:
        logger.error("Cannot add Sgen '%s': not connected" % params.name)
        return

    params.update(ask_load_params(item, pf_variable_p_loads=pf_variable_p_loads,
                                  dict_net=dict_net, variables=('p_mw', 'q_mvar')))
    # rated S:
    params.sn_mva = math.sqrt(params.p_mw ** 2 + params.q_mvar ** 2)

    logger.debug('negative load parameters: %s' % params)

    params.in_service = monopolar_in_service(item)

    # create...
    sg = create_sgen(net, **params)

    net.sgen.loc[sg, 'description'] = ' \n '.join(item.desc) if len(item.desc) > 0 else ''
    add_additional_attributes(item, net, "sgen", sg, attr_dict={"for_name": "equipment"},
                              attr_list=["sernum", "chr_name", "cpSite.loc_name"])

    if item.HasResults(0):  # 'm' results...
        logger.debug('<%s> has results' % params.name)
        net.res_sgen.at[sg, "pf_p"] = -item.GetAttribute('m:P:bus1')
        net.res_sgen.at[sg, "pf_q"] = -item.GetAttribute('m:Q:bus1')
    else:
        net.res_sgen.at[sg, "pf_p"] = np.nan
        net.res_sgen.at[sg, "pf_q"] = np.nan

    logger.debug('created load <%s> as sgen at index <%d>' % (params.name, sg))


def create_sgen_sym(net, item, pv_as_slack, pf_variable_p_gen, dict_net, export_ctrl):
    categories = {"wgen": "WKA", "pv": "PV", "reng": "REN", "stg": "SGEN"}
    name = item.loc_name
    sid = None
    element = None
    logger.debug('>> creating synchronous machine <%s>' % name)
    av_mode = item.av_mode
    is_reference_machine = bool(item.ip_ctrl)
    is_motor = bool(item.i_mot)
    global_scaling = dict_net['global_parameters']['global_motor_scaling'] if is_motor else \
        dict_net['global_parameters']['global_generation_scaling']
    multiplier = get_power_multiplier(item, pf_variable_p_gen)

    if is_reference_machine or (av_mode == 'constv' and pv_as_slack):
        logger.info('synchronous machine <%s> to be imported as external grid' % name)
        logger.debug('ref. machine: %d, av_mode: %s, pv as slack: %s' %
                     (is_reference_machine, av_mode, pv_as_slack))
        sid = create_ext_net(net, item=item, pv_as_slack=pv_as_slack, is_unbalanced=False)
        net.ext_grid.loc[sid, 'p_disp_mw'] = -item.pgini * multiplier
        net.ext_grid.loc[sid, 'q_disp_mvar'] = -item.qgini * multiplier
        logger.debug('created ext net with sid <%d>', sid)
        element = 'ext_grid'
    else:
        try:
            bus1, _ = get_connection_nodes(net, item, 1)
        except IndexError:
            logger.error("Cannot add Sgen '%s': not connected" % name)
            return

        logger.debug('sgen <%s> is a %s' % (name, {True: 'motor', False: 'generator'}[is_motor]))

        in_service = monopolar_in_service(item)

        # category (wind, PV, etc):
        try:
            cat = categories[item.aCategory]
        except KeyError:
            cat = 'SGEN'
            logger.debug('sgen <%s> with category <%s> imported as <%s>' %
                         (name, item.aCategory, cat))

        # parallel units:
        ngnum = item.ngnum
        logger.debug('%d parallel generators' % ngnum)

        p_mw = ngnum * item.pgini * multiplier

        pstac = item.c_pstac
        # "None" if station controller is not available
        if pstac is not None and not pstac.outserv and export_ctrl:
            if pstac.i_droop:
                av_mode = 'constq'
            else:
                i_ctrl = pstac.i_ctrl
                if i_ctrl == 0:
                    av_mode = 'constq'
                elif i_ctrl == 1:
                    av_mode = 'constq'
                elif i_ctrl == 2:
                    av_mode = 'cosphi'
                    logger.error('Error! avmode cosphi not implemented')
                    return
                elif i_ctrl == 3:
                    av_mode = 'tanphi'
                    logger.error('Error! avmode tanphi not implemented')
                    return

        logger.debug('av_mode: %s' % av_mode)
        if av_mode == 'constv':
            logger.debug('creating sym %s as gen' % name)
            vm_pu = item.usetp
            if item.iqtype == 1:
                type = item.typ_id
<<<<<<< HEAD
                sid = create_gen(net, bus=bus1, p_mw=p_mw, vm_pu=vm_pu,
                                 min_q_mvar=type.Q_min, max_q_mvar=type.Q_max,
                                 min_p_mw=item.Pmin_uc, max_p_mw=item.Pmax_uc,
                                 name=name, type=cat, in_service=in_service, scaling=global_scaling)
            else:
                sid = create_gen(net, bus=bus1, p_mw=p_mw, vm_pu=vm_pu,
                                 min_q_mvar=item.cQ_min, max_q_mvar=item.cQ_max,
                                 min_p_mw=item.Pmin_uc, max_p_mw=item.Pmax_uc,
                                 name=name, type=cat, in_service=in_service, scaling=global_scaling)
=======
                sid = pp.create_gen(net, bus=bus1, p_mw=p_mw, vm_pu=vm_pu,
                                    min_q_mvar=type.Q_min, max_q_mvar=type.Q_max,
                                    min_p_mw=item.Pmin_uc, max_p_mw=item.Pmax_uc,
                                    name=name, type=cat, in_service=in_service, scaling=global_scaling)
            else:
                sid = pp.create_gen(net, bus=bus1, p_mw=p_mw, vm_pu=vm_pu,
                                    min_q_mvar=item.cQ_min, max_q_mvar=item.cQ_max,
                                    min_p_mw=item.Pmin_uc, max_p_mw=item.Pmax_uc,
                                    name=name, type=cat, in_service=in_service, scaling=global_scaling)
>>>>>>> 2fb0b8e8
            element = 'gen'
        elif av_mode == 'constq':
            q_mvar = ngnum * item.qgini * multiplier
            if item.iqtype == 1:
                type = item.typ_id
<<<<<<< HEAD
                sid = create_sgen(net, bus=bus1, p_mw=p_mw, q_mvar=q_mvar,
                                  min_q_mvar=type.Q_min, max_q_mvar=type.Q_max,
                                  min_p_mw=item.Pmin_uc, max_p_mw=item.Pmax_uc,
                                  name=name, type=cat, in_service=in_service, scaling=global_scaling)
            else:
                sid = create_sgen(net, bus=bus1, p_mw=p_mw, q_mvar=q_mvar,
                                  min_q_mvar=item.cQ_min, max_q_mvar=item.cQ_max,
                                  min_p_mw=item.Pmin_uc, max_p_mw=item.Pmax_uc,
                                  name=name, type=cat, in_service=in_service, scaling=global_scaling)
=======
                sid = pp.create_sgen(net, bus=bus1, p_mw=p_mw, q_mvar=q_mvar,
                                    min_q_mvar=type.Q_min, max_q_mvar=type.Q_max,
                                    min_p_mw=item.Pmin_uc, max_p_mw=item.Pmax_uc,
                                    name=name, type=cat, in_service=in_service, scaling=global_scaling)
            else:
                sid = pp.create_sgen(net, bus=bus1, p_mw=p_mw, q_mvar=q_mvar,
                                    min_q_mvar=item.cQ_min, max_q_mvar=item.cQ_max,
                                    min_p_mw=item.Pmin_uc, max_p_mw=item.Pmax_uc,
                                    name=name, type=cat, in_service=in_service, scaling=global_scaling)
>>>>>>> 2fb0b8e8

            element = 'sgen'

        if sid is None or element is None:
            logger.error('Error! Sgen not created')
        logger.debug('sym <%s>: p_mw = %.3f' % (name, p_mw))
        logger.debug('created sgen at index <%s>' % sid)

    net[element].loc[sid, 'description'] = ' \n '.join(item.desc) if len(item.desc) > 0 else ''
    add_additional_attributes(item, net, element, sid, attr_dict={"for_name": "equipment"},
                              attr_list=["sernum", "chr_name", "cpSite.loc_name"])

    if item.HasResults(0):  # 'm' results...
        logger.debug('<%s> has results' % name)
        net['res_' + element].at[sid, "pf_p"] = item.GetAttribute('m:P:bus1') * multiplier
        net['res_' + element].at[sid, "pf_q"] = item.GetAttribute('m:Q:bus1') * multiplier
    else:
        net['res_' + element].at[sid, "pf_p"] = np.nan
        net['res_' + element].at[sid, "pf_q"] = np.nan

    logger.debug('created genstat <%s> at index <%d>' % (name, sid))


def create_sgen_asm(net, item, pf_variable_p_gen, dict_net):
    is_motor = bool(item.i_mot)
    global_scaling = dict_net['global_parameters']['global_motor_scaling'] if is_motor else \
        dict_net['global_parameters']['global_generation_scaling']

    multiplier = get_power_multiplier(item, pf_variable_p_gen)
    p_res = item.GetAttribute('pgini') * multiplier
    q_res = item.GetAttribute('qgini') * multiplier
    if item.HasResults(0):
        q_res = item.GetAttribute('m:Q:bus1') / global_scaling * multiplier
    else:
        logger.warning('reactive power for asynchronous generator is not exported properly '
                       '(advanced modelling of asynchronous generators not implemented)')

    logger.debug('p_res: %.3f, q_res: %.3f' % (p_res, q_res))

    in_service = monopolar_in_service(item)

    logger.debug('in_service: %s' % in_service)

    try:
        bus, _ = get_connection_nodes(net, item, 1)
    except IndexError:
        logger.error("Cannot add Sgen asm '%s': not connected" % item.loc_name)
        return

    params = {
        'name': item.loc_name,
        'bus': bus,
        'p_mw': item.pgini * multiplier,
        'q_mvar': item.qgini * multiplier if item.bustp == 'PQ' else q_res,
        'in_service': in_service,
        'scaling': global_scaling
    }

    logger.debug('params: %s' % params)

    sid = create_sgen(net, **params)

    net.sgen.loc[sid, 'description'] = ' \n '.join(item.desc) if len(item.desc) > 0 else ''
    add_additional_attributes(item, net, "sgen", sid, attr_dict={"for_name": "equipment", "cimRdfId": "origin_id"},
                              attr_list=["sernum", "chr_name", "cpSite.loc_name"])

    if item.HasResults(0):
        net.res_sgen.at[sid, 'pf_p'] = item.GetAttribute('m:P:bus1') * multiplier
        net.res_sgen.at[sid, 'pf_q'] = item.GetAttribute('m:Q:bus1') * multiplier
    else:
        net.res_sgen.at[sid, 'pf_p'] = np.nan
        net.res_sgen.at[sid, 'pf_q'] = np.nan


def create_trafo_type(net, item):
    # return False if no line type has been created
    # return True if a new line type has been created

    logger.debug('>> creating trafo type')
    if item is None:
        logger.error('no item given!')
        return None, False

    pf_folder = item.fold_id.loc_name
    name = "%s\\%s" % (pf_folder, item.loc_name)
    if std_type_exists(net, name):
        logger.debug('trafo type <%s> already exists' % name)
        return name, False

    type_data = {
        "sn_mva": item.strn,
        "vn_hv_kv": item.utrn_h,
        "vn_lv_kv": item.utrn_l,
        "vk_percent": item.uktr,
        "vkr_percent": item.uktrr,
        "pfe_kw": item.pfe,
        "i0_percent": item.curmg,
        "shift_degree": item.nt2ag * 30,
        "vector_group": item.vecgrp[:-1],
        "vk0_percent": item.uk0tr,
        "vkr0_percent": item.ur0tr,
        "mag0_percent": item.zx0hl_n,
        "mag0_rx": item.rtox0_n,
        "si0_hv_partial": item.zx0hl_h,
        "tap_side": ['hv', 'lv', 'ext'][item.tap_side],  # 'ext' not implemented
    }

    type_data.update({"tap_changer_type": "None"})
    type_data.update({"tap2_changer_type": "None"})

    if item.itapch:
        logger.debug('trafo <%s> has tap changer' % name)

        if item.tapchtype == 0:
            tap_changer_type = "Ratio"
        elif item.tapchtype == 1:
            tap_changer_type = "Symmetrical"
        elif item.tapchtype == 2:
            tap_changer_type = "Ideal"

        type_data.update({
            # see if it is an ideal phase shifter or a complex phase shifter
            # checking tap_step_percent because a nonzero value for ideal phase shifter can be stored in the object
            "tap_step_percent": item.dutap if item.tapchtype != 1 else 0,
            "tap_step_degree": item.dphitap if item.tapchtype == 1 else item.phitr,
            "tap_changer_type": tap_changer_type,
            "tap_max": item.ntpmx,
            "tap_min": item.ntpmn,
            "tap_neutral": item.nntap0
        })
        if item.tapchtype == 2:
            logger.warning("trafo %s has symmetrical tap changer (tap changer at both hv and "
                           "lv side) - not implemented, importing as asymmetrical tap changer at "
                           "side %s. Results will differ." % (item.loc_name, type_data['tap_side']))

    # In PowerFactory, if the first tap changer is absent, the second is also, even if the check was there
    if item.itapch and item.itapch2:
        logger.debug('trafo <%s> has tap2 changer' % name)
        type_data.update({
            "tap2_side": ['hv', 'lv', 'ext'][item.tap_side2],  # 'ext' not implemented
            # see if it is an ideal phase shifter or a complex phase shifter
            # checking tap_step_percent because a nonzero value for ideal phase shifter can be stored in the object
            "tap2_step_percent": item.dutap2 if item.tapchtype2 != 1 else 0,
            "tap2_step_degree": item.dphitap2 if item.tapchtype2 == 1 else item.phitr2,
            "tap2_changer_type":  item.tapchtype2,
            "tap2_max": item.ntpmx2,
            "tap2_min": item.ntpmn2,
            "tap2_neutral": item.nntap02
        })
        if item.tapchtype2 == 2:
            logger.warning("trafo %s has symmetrical tap2 changer (tap2 changer at both hv and "
                           "lv side) - not implemented, importing as asymmetrical tap2 changer at "
                           "side %s. Results will differ." % (item.loc_name, type_data['tap2_side']))

    if 'tap_side' in type_data.keys() and (type_data.get('tap_side') == 'ext' or type_data.get('tap_side') == 'ext'):
        logger.warning('controlled node of trafo "EXT" not implemented (type <%s>)' % name)
    create_std_type(net, type_data, name, "trafo")
    logger.debug('created trafo type <%s> with params: %s' % (name, type_data))
    return name, True


def create_trafo(net, item, export_controller=True, tap_opt="nntap", is_unbalanced=False, hunting_limit=None):
    name = item.loc_name  # type: str
    logger.debug('>> creating trafo <%s>' % name)
    in_service = not bool(item.outserv)  # type: bool

    # figure out the connection terminals
    try:
        (bus1, bus2), _ = get_connection_nodes(net, item, 2)  # type: int
    except IndexError:
        logger.error("Cannot add Trafo '%s': not connected" % name)
        return

    propagate_bus_coords(net, bus1, bus2)

    if not net.bus.vn_kv[bus1] >= net.bus.vn_kv[bus2]:
        logger.error('trafo <%s>: violated condition of HV >= LV!' % name)
    # assert net.bus.vn_kv[bus1] >= net.bus.vn_kv[bus2]

    # figure out trafo type
    pf_type = item.typ_id
    if pf_type is None:
        logger.error('cannot create transformer <%s>: missing type' % name)
        return
    std_type, type_created = create_trafo_type(net=net, item=pf_type)

    # figure out current tap position
    tap_pos = np.nan
    if pf_type.itapch:
        if tap_opt == "nntap":
            tap_pos = item.GetAttribute("nntap")
            logger.debug("got tap %f from nntap" % tap_pos)

        elif tap_opt == "c:nntap":
            tap_pos = item.GetAttribute("c:nntap")
            logger.debug("got tap %f from c:nntap" % tap_pos)
        else:
            raise ValueError('could not read current tap position: tap_opt = %s' % tap_opt)

    tap_pos2 = np.nan
    # In PowerFactory, if the first tap changer is absent, the second is also, even if the check was there
    if pf_type.itapch and pf_type.itapch2:
        if tap_opt == "nntap":
            tap_pos2 = item.GetAttribute("nntap2")
        elif tap_opt == "c:nntap":
            tap_pos2 = item.GetAttribute("c:nntap2")

    if std_type is not None:
<<<<<<< HEAD
        tid = create_transformer(net, hv_bus=bus1, lv_bus=bus2, name=name,
                                 std_type=std_type, tap_pos=tap_pos,
                                 in_service=in_service, parallel=item.ntnum, df=item.ratfac, tap2_pos=tap_pos2,
                                 leakage_resistance_ratio_hv=pf_type.itrdr, leakage_reactance_ratio_hv=pf_type.itrdl)
=======
        use_tap_table = item.GetAttribute("iTaps")
        if use_tap_table == 1:
            if "trafo_characteristic_table" not in net:
                net["trafo_characteristic_table"] = pd.DataFrame(
                    columns=['id_characteristic', 'step', 'voltage_ratio', 'angle_deg', 'vk_percent', 'vkr_percent',
                             'vk_hv_percent', 'vkr_hv_percent', 'vk_mv_percent', 'vkr_mv_percent', 'vk_lv_percent',
                             'vkr_lv_percent'])

            last_index = net["trafo_characteristic_table"]['id_characteristic'].max() if not net[
                "trafo_characteristic_table"].empty else -1
            new_id_characteristic_table = last_index + 1
            tap_min = pf_type.ntpmn
            tap_max = pf_type.ntpmx
            tap_side = pf_type.tap_side
            meas_side = item.GetAttribute("iMeasLoc")  # 0: meas-side == tap_side

            steps = list(range(tap_min, tap_max + 1))

            new_tap_table = pd.DataFrame(item.GetAttribute("mTaps"),
                                         columns=['voltage_ratio', 'angle_deg', 'vk_percent', 'vkr_percent',
                                                  'ignore'])
            new_tap_table = new_tap_table.drop(columns='ignore')
            if meas_side == 0:
                if tap_side == 0:
                    new_tap_table["voltage_ratio"] = new_tap_table["voltage_ratio"] / pf_type.utrn_h
                else:
                    new_tap_table["voltage_ratio"] = new_tap_table["voltage_ratio"] / pf_type.utrn_l
            elif meas_side == 1:
                new_tap_table["angle_deg"] = -new_tap_table["angle_deg"]
                if tap_side == 0:
                    new_tap_table["voltage_ratio"] = pf_type.utrn_l / new_tap_table["voltage_ratio"]
                else:
                    new_tap_table["voltage_ratio"] = pf_type.utrn_h / new_tap_table["voltage_ratio"]
            else:
                raise ValueError("Measurement location for tap table not given.")

            new_tap_table["vkr_percent"] = new_tap_table["vkr_percent"] / pf_type.strn / 1000 * 100
            # * 1000 / 100 for conversion from MVA to kVA and from decimal to %

            if len(new_tap_table) == len(steps):
                new_tap_table['step'] = steps[:len(new_tap_table)]
            else:
                raise ValueError("The number of steps differs from the number of rows in new_tap_table.")
            new_tap_table['id_characteristic'] = new_id_characteristic_table

            missing_columns = set(net["trafo_characteristic_table"].columns) - set(new_tap_table.columns)
            for col in missing_columns:
                new_tap_table[col] = np.nan

            net["trafo_characteristic_table"] = pd.concat([net["trafo_characteristic_table"], new_tap_table],
                                                          ignore_index=True)

            if pf_type.tapchtype == 0:
                tap_changer_type = "Ratio"
            elif pf_type.tapchtype == 1:
                tap_changer_type = "Symmetrical"
            elif pf_type.tapchtype == 2:
                tap_changer_type = "Ideal"
            else:
                tap_changer_type = "None"

            tap_dependency_table = True
            id_characteristic_table = new_id_characteristic_table
        else:
            id_characteristic_table = None
            tap_dependency_table = False
            tap_changer_type = None

        tid = pp.create_transformer(net, hv_bus=bus1, lv_bus=bus2, name=name,
                                    std_type=std_type, tap_pos=tap_pos,
                                    tap_dependency_table=tap_dependency_table,
                                    tap_changer_type=tap_changer_type,
                                    id_characteristic_table=id_characteristic_table,
                                    in_service=in_service, parallel=item.ntnum, df=item.ratfac, tap2_pos=tap_pos2,
                                    leakage_resistance_ratio_hv=pf_type.itrdr, leakage_reactance_ratio_hv=pf_type.itrdl)
>>>>>>> 2fb0b8e8
        trafo_dict[item] = tid
        logger.debug('created trafo at index <%d>' % tid)
    else:
        logger.info("Create Trafo 3ph")
<<<<<<< HEAD
        tid = create_transformer_from_parameters(
=======
        use_tap_table = item.GetAttribute("iTaps")
        if use_tap_table == 1:
            if "trafo_characteristic_table" not in net:
                net["trafo_characteristic_table"] = pd.DataFrame(
                    columns=['id_characteristic', 'step', 'voltage_ratio', 'angle_deg', 'vk_percent', 'vkr_percent',
                             'vk_hv_percent', 'vkr_hv_percent', 'vk_mv_percent', 'vkr_mv_percent', 'vk_lv_percent',
                             'vkr_lv_percent'])

            last_index = net["trafo_characteristic_table"]['id_characteristic'].max() if not net[
                "trafo_characteristic_table"].empty else -1
            new_id_characteristic_table = last_index + 1
            tap_min = pf_type.ntpmn
            tap_max = pf_type.ntpmx
            tap_side = item.GetAttribute("tap_side")
            meas_side = item.GetAttribute("iMeasLoc")

            steps = list(range(tap_min, tap_max + 1))

            new_tap_table = pd.DataFrame(item.GetAttribute("mTaps"),
                                         columns=['voltage_ratio', 'angle_deg', 'vk_percent', 'vkr_percent',
                                                  'ignore'])
            new_tap_table = new_tap_table.drop(columns='ignore')

            if meas_side == 0:
                if tap_side == 0:
                    new_tap_table["voltage_ratio"] = new_tap_table["voltage_ratio"] / pf_type.utrn_h
                else:
                    new_tap_table["voltage_ratio"] = new_tap_table["voltage_ratio"] / pf_type.utrn_l
            elif meas_side == 1:
                new_tap_table["angle_deg"] = -new_tap_table["angle_deg"]
                if tap_side == 0:
                    new_tap_table["voltage_ratio"] = pf_type.utrn_l / new_tap_table["voltage_ratio"]
                else:
                    new_tap_table["voltage_ratio"] = pf_type.utrn_h / new_tap_table["voltage_ratio"]
            else:
                raise ValueError("Measurement location for tap table not given.")

            new_tap_table["vkr_percent"] = new_tap_table["vkr_percent"] / pf_type.strn / 1000 * 100
            # * 1000 / 100 for conversion from MVA to kVA and from decimal to %

            if len(new_tap_table) == len(steps):
                new_tap_table['step'] = steps[:len(new_tap_table)]
            else:
                raise ValueError("The number of steps differs from the number of rows in new_tap_table.")
            new_tap_table['id_characteristic'] = new_id_characteristic_table

            missing_columns = set(net["trafo_characteristic_table"].columns) - set(new_tap_table.columns)
            for col in missing_columns:
                new_tap_table[col] = np.nan

            net["trafo_characteristic_table"] = pd.concat([net["trafo_characteristic_table"], new_tap_table],
                                                          ignore_index=True)

            if pf_type.tapchtype == 0:
                tap_changer_type = "Ratio"
            elif pf_type.tapchtype == 1:
                tap_changer_type = "Symmetrical"
            elif pf_type.tapchtype == 2:
                tap_changer_type = "Ideal"
            else:
                tap_changer_type = "None"

            tap_dependency_table = True
            id_characteristic_table = new_id_characteristic_table
        else:
            id_characteristic_table = None
            tap_dependency_table = False
            tap_changer_type = None

        tid = pp.create_transformer_from_parameters(
>>>>>>> 2fb0b8e8
            net,
            hv_bus=bus1,
            lv_bus=bus2,
            name=name,
            tap_pos=tap_pos,
            tap_side=tap_side,
            tap_changer_type=tap_changer_type,
            id_characteristic_table=id_characteristic_table,
            tap_dependency_table=tap_dependency_table,
            in_service=in_service,
            parallel=item.ntnum,
            df=item.ratfac,
            sn_mva=pf_type.strn,
            vn_hv_kv=pf_type.utrn_h,
            vn_lv_kv=pf_type.utrn_l,
            vk_percent=pf_type.uktr,
            vkr_percent=pf_type.uktrr,
            pfe_kw=pf_type.pfe,
            i0_percent=pf_type.curmg,
            vector_group=pf_type.vecgrp[:-1],
            vk0_percent=pf_type.uk0tr,
            vkr0_percent=pf_type.ur0tr,
            mag0_percent=pf_type.zx0hl_n,
            mag0_rx=pf_type.rtox0_n,
            si0_hv_partial=pf_type.zx0hl_h,
            shift_degree=pf_type.nt2ag * 30,
            tap2_pos=tap_pos2
        )
        trafo_dict[item] = tid

    # add value for voltage setpoint
    net.trafo.loc[tid, 'tap_set_vm_pu'] = item.usetp

    net.trafo.loc[tid, 'description'] = ' \n '.join(item.desc) if len(item.desc) > 0 else ''

    get_pf_trafo_results(net, item, tid, is_unbalanced)

    # adding switches
    # False if open, True if closed, None if no switch
    new_elements = (tid, tid)
    new_switch_idx, new_switch_closed = create_connection_switches(net, item, 2, 't', (bus1, bus2),
                                                                   new_elements)
    # correct in_service of trafo if station switch is open
    # update_in_service_depending_station_switch(net, element_type="trafo",
    #                                            new_elements=new_elements,
    #                                            new_switch_idx=new_switch_idx,
    #                                            new_switch_closed=new_switch_closed)

    # adding tap changer
    if (export_controller and pf_type.itapch and item.HasAttribute('ntrcn') and
            item.HasAttribute('i_cont') and item.ntrcn == 1):
        if item.t2ldc == 0:
            logger.debug('tap controller of trafo <%s> at hv' % name)
            side = 'hv'
        else:
            logger.debug('tap controller of trafo <%s> at lv' % name)
            side = 'lv'
        if item.i_cont == 1:
            vm_set_pu = item.usetp
            logger.debug('trafo <%s> has continuous tap controller with vm_set_pu = %.3f, side = %s' %
                         (name, vm_set_pu, side))
            try:
                ContinuousTapControl(net, tid, side=side, vm_set_pu=vm_set_pu)
            except BaseException as err:
                logger.error('error while creating continuous tap controller at trafo <%s>' % name)
                logger.error('Error: %s' % err)
            else:
                logger.debug('created discrete tap controller at trafo <%s>' % name)
        else:
            vm_lower_pu = item.usp_low
            vm_upper_pu = item.usp_up
            logger.debug('trafo <%s> has discrete tap controller with '
                         'u_low = %.3f, u_up = %.3f, side = %s' % (name, vm_lower_pu, vm_upper_pu, side))
            try:
                DiscreteTapControl(net, tid, side=side, vm_lower_pu=vm_lower_pu, vm_upper_pu=vm_upper_pu,
                                   hunting_limit=hunting_limit)
            except BaseException as err:
                logger.error('error while creating discrete tap controller at trafo <%s>' % name)
                logger.error('Error: %s' % err)
            else:
                logger.debug('created discrete tap controller at trafo <%s>' % name)
    else:
        logger.debug('trafo <%s> has no tap controller' % name)

    add_additional_attributes(item, net, element='trafo', element_id=tid,
                              attr_dict={'e:cpSite.loc_name': 'site', 'for_name': 'equipment', "cimRdfId": "origin_id"})
<<<<<<< HEAD
    if pf_type.itapzdep:
        x_points = (net.trafo.at[tid, "tap_min"], net.trafo.at[tid, "tap_neutral"], net.trafo.at[tid, "tap_max"])
        vk_min, vk_neutral, vk_max = pf_type.uktmn, net.trafo.at[tid, "vk_percent"], pf_type.uktmx
        vkr_min, vkr_neutral, vkr_max = pf_type.ukrtmn, net.trafo.at[tid, "vkr_percent"], pf_type.ukrtmx
        # todo
        # vk0_min, vk0_max = pf_type.uk0tmn, pf_type.uk0tmx
        # vkr0_min, vkr0_max = pf_type.uk0rtmn, pf_type.uk0rtmx
        create_trafo_characteristics(net, trafotable="trafo", trafo_index=tid, variable="vk_percent",
                                     x_points=x_points, y_points=(vk_min, vk_neutral, vk_max))
        create_trafo_characteristics(net, trafotable="trafo", trafo_index=tid, variable="vkr_percent",
                                     x_points=x_points, y_points=(vkr_min, vkr_neutral, vkr_max))
=======
    # if pf_type.itapzdep:
    #    x_points = (net.trafo.at[tid, "tap_min"], net.trafo.at[tid, "tap_neutral"], net.trafo.at[tid, "tap_max"])
    #    vk_min, vk_neutral, vk_max = pf_type.uktmn, net.trafo.at[tid, "vk_percent"], pf_type.uktmx
    #    vkr_min, vkr_neutral, vkr_max = pf_type.ukrtmn, net.trafo.at[tid, "vkr_percent"], pf_type.ukrtmx
    #    # todo
    #    # vk0_min, vk0_max = pf_type.uk0tmn, pf_type.uk0tmx
    #    # vkr0_min, vkr0_max = pf_type.uk0rtmn, pf_type.uk0rtmx
    #    pp.control.create_trafo_characteristics(net, trafotable="trafo", trafo_index=tid, variable="vk_percent",
    #                                            x_points=x_points, y_points=(vk_min, vk_neutral, vk_max))
    #    pp.control.create_trafo_characteristics(net, trafotable="trafo", trafo_index=tid, variable="vkr_percent",
    #                                            x_points=x_points, y_points=(vkr_min, vkr_neutral, vkr_max))
>>>>>>> 2fb0b8e8


def get_pf_trafo_results(net, item, tid, is_unbalanced):
    trafo_type = None
    result_variables = None
    if is_unbalanced:
        trafo_type = "res_trafo_3ph"
        result_variables = {
            "pf_i_a_hv_ka": "m:I:bushv:A",
            "pf_i_a_lv_ka": "m:I:buslv:A",
            "pf_i_b_hv_ka": "m:I:bushv:B",
            "pf_i_b_lv_ka": "m:I:buslv:B",
            "pf_i_c_hv_ka": "m:I:bushv:C",
            "pf_i_c_lv_ka": "m:I:buslv:C",
            "pf_i_n_hv_ka": "m:I0x3:bushv",
            "pf_i_n_lv_ka": "m:I0x3:buslv",
            "pf_loading_percent": "c:loading",
        }
    else:
        trafo_type = "res_trafo"
        result_variables = {
            "pf_loading": "c:loading"
        }

    for res_var_pp, res_var_pf in result_variables.items():
        res = np.nan
        if item.HasResults(-1):  # -1 for 'c' results (whatever that is...)
            res = item.GetAttribute(res_var_pf)
        net[trafo_type].at[tid, res_var_pp] = res


def create_trafo3w(net, item, tap_opt='nntap'):
    # not tested properly yet...
    logger.debug('importing 3W-trafo <%s>' % item.loc_name)
    pf_type = item.typ_id

    try:
        (bus1, bus2, bus3), _ = get_connection_nodes(net, item, 3)
    except IndexError:
        logger.error("Cannot add Trafo3W '%s': not connected" % item.loc_name)
        return

    logger.debug('%s; %s; %s' % (bus1, bus2, bus3))
    if not (net.bus.vn_kv.at[bus1] >= net.bus.vn_kv.at[bus2] >= net.bus.vn_kv.at[bus3]):
        logger.error('trafo <%s>: violated condition of HV > LV!' % item.loc_name)
    # assert net.bus.vn_kv[bus1] > net.bus.vn_kv[bus2] >= net.bus.vn_kv[bus3]
    else:
        logger.debug('bus voltages OK')
    params = {
        'name': item.loc_name,
        'hv_bus': bus1,
        'mv_bus': bus2,
        'lv_bus': bus3,
        'sn_hv_mva': pf_type.strn3_h,
        'sn_mv_mva': pf_type.strn3_m,
        'sn_lv_mva': pf_type.strn3_l,
        'vn_hv_kv': pf_type.utrn3_h,
        'vn_mv_kv': pf_type.utrn3_m,
        'vn_lv_kv': pf_type.utrn3_l,
        'vk_hv_percent': pf_type.uktr3_h,
        'vk_mv_percent': pf_type.uktr3_m,
        'vk_lv_percent': pf_type.uktr3_l,
        'vkr_hv_percent': pf_type.uktrr3_h,
        'vkr_mv_percent': pf_type.uktrr3_m,
        'vkr_lv_percent': pf_type.uktrr3_l,

        'vk0_hv_percent': pf_type.uk0hm,
        'vk0_mv_percent': pf_type.uk0ml,
        'vk0_lv_percent': pf_type.uk0hl,
        'vkr0_hv_percent': pf_type.ur0hm,
        'vkr0_mv_percent': pf_type.ur0ml,
        'vkr0_lv_percent': pf_type.ur0hl,
        'vector_group': re.sub(r"\d+", '', pf_type.vecgrp),

        'pfe_kw': pf_type.pfe,
        'i0_percent': pf_type.curm3,
        'shift_mv_degree': -(pf_type.nt3ag_h - pf_type.nt3ag_m) * 30,
        'shift_lv_degree': -(pf_type.nt3ag_h - pf_type.nt3ag_l) * 30,
        'tap_at_star_point': pf_type.itapos == 0,
        'in_service': not bool(item.outserv),
        'parallel': item.nt3nm,
    }

    if item.nt3nm != 1:
        logger.warning("trafo3w %s has parallel=%d, this is not implemented. "
                       "Calculation results will be incorrect." % (item.loc_name, item.nt3nm))


    use_tap_table = item.GetAttribute("iTaps")
    if use_tap_table == 1:
        if "trafo_characteristic_table" not in net:
            net["trafo_characteristic_table"] = pd.DataFrame(
                columns=['id_characteristic', 'step', 'voltage_ratio', 'angle_deg', 'vk_percent', 'vkr_percent',
                         'vk_hv_percent', 'vkr_hv_percent', 'vk_mv_percent', 'vkr_mv_percent', 'vk_lv_percent',
                         'vkr_lv_percent'])

        last_index = net["trafo_characteristic_table"]['id_characteristic'].max() if not net[
            "trafo_characteristic_table"].empty else -1
        new_id_characteristic_table = last_index + 1

        new_tap_table = pd.DataFrame(item.GetAttribute("mTaps"),
                                     columns=['voltage_ratio', 'angle_deg', 'vk_hv_percent', 'vk_mv_percent',
                                              'vk_lv_percent', 'vkr_hv_percent', 'vkr_mv_percent', 'vkr_lv_percent'])

        if pf_type.itapzdep:
            table_side = pf_type.itapzside
        else:
            table_side = item.GetAttribute("iMeasTap")
        meas_side = item.GetAttribute("iMeasLoc")

        if table_side == 0:
            tap_min = pf_type.n3tmn_h
            tap_max = pf_type.n3tmx_h
            if meas_side == 0:
                new_tap_table["voltage_ratio"] = new_tap_table["voltage_ratio"] / pf_type.utrn3_h
            elif meas_side == 1:
                new_tap_table["voltage_ratio"] = new_tap_table["voltage_ratio"] / pf_type.utrn3_m
            elif meas_side == 2:
                new_tap_table["voltage_ratio"] = new_tap_table["voltage_ratio"] / pf_type.utrn3_l
        elif table_side == 1:
            tap_min = pf_type.n3tmn_m
            tap_max = pf_type.n3tmx_m
            if meas_side == 0:
                new_tap_table["voltage_ratio"] = new_tap_table["voltage_ratio"] / pf_type.utrn3_h
            elif meas_side == 1:
                new_tap_table["voltage_ratio"] = new_tap_table["voltage_ratio"] / pf_type.utrn3_m
            elif meas_side == 2:
                new_tap_table["voltage_ratio"] = new_tap_table["voltage_ratio"] / pf_type.utrn3_l
        elif table_side == 2:
            tap_min = pf_type.n3tmn_l
            tap_max = pf_type.n3tmx_l
            if meas_side == 0:
                new_tap_table["voltage_ratio"] = new_tap_table["voltage_ratio"] / pf_type.utrn3_h
            elif meas_side == 1:
                new_tap_table["voltage_ratio"] = new_tap_table["voltage_ratio"] / pf_type.utrn3_m
            elif meas_side == 2:
                new_tap_table["voltage_ratio"] = new_tap_table["voltage_ratio"] / pf_type.utrn3_l

        strn3_h = pf_type.strn3_h
        strn3_m = pf_type.strn3_m
        strn3_l = pf_type.strn3_l
        new_tap_table["vkr_hv_percent"] = new_tap_table["vkr_hv_percent"] / (
                np.min([float(strn3_h), float(strn3_m)]) * 1000) * 100
        new_tap_table["vkr_mv_percent"] = new_tap_table["vkr_mv_percent"] / (
                    np.min([float(strn3_m), float(strn3_l)]) * 1000) * 100
        new_tap_table["vkr_lv_percent"] = new_tap_table["vkr_lv_percent"] / (
                    np.min([float(strn3_h), float(strn3_l)]) * 1000) * 100

        steps = list(range(tap_min, tap_max + 1))

        if len(new_tap_table) == len(steps):
            new_tap_table['step'] = steps[:len(new_tap_table)]
        else:
            raise ValueError("The number of steps differs from the number of rows in new_tap_table.")
        new_tap_table['id_characteristic'] = new_id_characteristic_table

        missing_columns = set(net["trafo_characteristic_table"].columns) - set(new_tap_table.columns)
        for col in missing_columns:
            new_tap_table[col] = np.nan

        net["trafo_characteristic_table"] = pd.concat([net["trafo_characteristic_table"], new_tap_table],
                                                      ignore_index=True)

        params['tap_dependency_table'] = True
        params['id_characteristic_table'] = new_id_characteristic_table
    else:
        params['tap_dependency_table'] = False

    if item.HasAttribute('t:du3tp_h'):
        steps = [pf_type.du3tp_h, pf_type.du3tp_m, pf_type.du3tp_l]
        if(use_tap_table):
            side = np.array([table_side])
        else:
            side = np.nonzero(steps)[0]

        if len(side) > 1:
            logger.warning("pandapower currently doesn't support 3w transformer with"
                           "multiple tap changers")
        elif len(side) == 1:
            ts = ["h", "m", "l"][side[0]]
            # figure out current tap position
            if tap_opt == "nntap":
                tap_pos = item.GetAttribute('n3tap_' + ts)
                logger.debug("got tap %f from n3tap" % tap_pos)

            elif tap_opt == "c:nntap":
                tap_pos = item.GetAttribute("c:n3tap_" + ts)
                logger.debug("got tap %f from c:n3tap" % tap_pos)
            else:
                raise ValueError('could not read current tap position: tap_opt = %s' % tap_opt)

            tap_step_percent = item.GetAttribute('t:du3tp_' + ts)
            tap_step_degree = item.GetAttribute('t:ph3tr_' + ts)

            if (tap_step_degree is None or tap_step_degree == 0) and (tap_step_percent is None or tap_step_percent == 0):
                tap_changer_type = "None"
            # ratio/asymmetrical phase shifters
            elif (tap_step_degree != 90 and tap_step_percent is not None and tap_step_percent != 0):
                tap_changer_type = "Ratio"
            # symmetrical phase shifters
            elif (tap_step_degree == 90 and tap_step_percent is not None and tap_step_percent != 0):
                tap_changer_type = "Symmetrical"
            # ideal phase shifters
            elif (tap_step_degree is not None and tap_step_degree != 0 and (tap_step_percent is None or tap_step_percent == 0)):
                tap_changer_type = "Ideal"

            params.update({
                'tap_side': ts + 'v',  # hv, mv, lv
                'tap_changer_type': tap_changer_type,
                'tap_step_percent': item.GetAttribute('t:du3tp_' + ts),
                'tap_step_degree': item.GetAttribute('t:ph3tr_' + ts),
                'tap_min': item.GetAttribute('t:n3tmn_' + ts),
                'tap_max': item.GetAttribute('t:n3tmx_' + ts),
                'tap_neutral': item.GetAttribute('t:n3tp0_' + ts),
                'tap_pos': tap_pos
            })

    logger.debug('collected params: %s' % params)
    logger.debug('creating trafo3w from parameters')
    tid = create_transformer3w_from_parameters(net, **params)  # type:int

    # adding switches
    # False if open, True if closed, None if no switch
    new_elements = (tid, tid, tid)
    new_switch_idx, new_switch_closed = create_connection_switches(net, item, 3, 't3',
                                                                   (bus1, bus2, bus3), new_elements)

    # correct in_service of trafo3w if station switch is open
    # update_in_service_depending_station_switch(net, element_type="trafo3w",
    #                                            new_elements=new_elements,
    #                                            new_switch_idx=new_switch_idx,
    #                                            new_switch_closed=new_switch_closed)

    logger.debug('successfully created trafo3w from parameters: %d' % tid)
    # testen
    # net.trafo3w.loc[tid, 'tap_step_degree'] = item.GetAttribute('t:ph3tr_h')

    # adding switches
    # False if open, True if closed, None if no switch
    # Switches for Trafos-3W are not implemented in the load flow!
    # create_connection_switches(net, item, 3, 't3', (bus1, bus2, bus3), (tid, tid, tid))
    # logger.debug('created connection switches for trafo 3w successfully')
    add_additional_attributes(item, net, element='trafo3w', element_id=tid,
                              attr_dict={'cpSite.loc_name': 'site', 'for_name': 'equipment',
                                         'typ_id.loc_name': 'std_type', 'usetp': 'vm_set_pu',
                                         "cimRdfId": "origin_id"})

    # assign loading from power factory results
    if item.HasResults(-1):  # -1 for 'c' results (whatever that is...)
        logger.debug('trafo3w <%s> has results' % item.loc_name)
        loading = item.GetAttribute('c:loading')
        net.res_trafo3w.at[tid, "pf_loading"] = loading
    else:
        net.res_trafo3w.at[tid, "pf_loading"] = np.nan

    # TODO Implement the tap changer controller for 3-winding transformer

<<<<<<< HEAD
    if pf_type.itapzdep:
        x_points = (net.trafo3w.at[tid, "tap_min"], net.trafo3w.at[tid, "tap_neutral"], net.trafo3w.at[tid, "tap_max"])
        for side in ("hv", "mv", "lv"):
            vk_min = pf_type.GetAttribute(f"uktr3mn_{side[0]}")
            vk_neutral = net.trafo3w.at[tid, f"vk_{side}_percent"]
            vk_max = pf_type.GetAttribute(f"uktr3mx_{side[0]}")
            vkr_min = pf_type.GetAttribute(f"uktrr3mn_{side[0]}")
            vkr_neutral = net.trafo3w.at[tid, f"vkr_{side}_percent"]
            vkr_max = pf_type.GetAttribute(f"uktrr3mx_{side[0]}")
            # todo zero-sequence parameters (must be implemented in build_branch first)
            create_trafo_characteristics(net, trafotable="trafo3w", trafo_index=tid,
                                         variable=f"vk_{side}_percent", x_points=x_points,
                                         y_points=(vk_min, vk_neutral, vk_max))
            create_trafo_characteristics(net, trafotable="trafo3w", trafo_index=tid,
                                         variable=f"vkr_{side}_percent", x_points=x_points,
                                         y_points=(vkr_min, vkr_neutral, vkr_max))
=======
    # TODO Implement extracting trafo_characteristic_table if pf_type.itapzdep is true
    #  and no trafo_characteristic_table available
    # if pf_type.itapzdep:
    #    x_points = (net.trafo3w.at[tid, "tap_min"], net.trafo3w.at[tid, "tap_neutral"], net.trafo3w.at[tid, "tap_max"])
    #    for side in ("hv", "mv", "lv"):
    #        vk_min = pf_type.GetAttribute(f"uktr3mn_{side[0]}")
    #        vk_neutral = net.trafo3w.at[tid, f"vk_{side}_percent"]
    #        vk_max = pf_type.GetAttribute(f"uktr3mx_{side[0]}")
    #        vkr_min = pf_type.GetAttribute(f"uktrr3mn_{side[0]}")
    #        vkr_neutral = net.trafo3w.at[tid, f"vkr_{side}_percent"]
    #        vkr_max = pf_type.GetAttribute(f"uktrr3mx_{side[0]}")
    #        # todo zero-sequence parameters (must be implemented in build_branch first)
    #        pp.control.create_trafo_characteristics(net, trafotable="trafo3w", trafo_index=tid,
    #                                                variable=f"vk_{side}_percent", x_points=x_points,
    #                                                y_points=(vk_min, vk_neutral, vk_max))
    #        pp.control.create_trafo_characteristics(net, trafotable="trafo3w", trafo_index=tid,
    #                                                variable=f"vkr_{side}_percent", x_points=x_points,
    #                                                y_points=(vkr_min, vkr_neutral, vkr_max))
>>>>>>> 2fb0b8e8


def propagate_bus_coords(net, bus1, bus2):
    pass
    # if bus1 in net.bus_geodata.index and bus2 not in net.bus_geodata.index:
    #     net.bus_geodata.loc[bus2, ['x', 'y']] = net.bus_geodata.loc[bus1, ['x', 'y']]
    # elif bus2 in net.bus_geodata.index and bus1 not in net.bus_geodata.index:
    #     net.bus_geodata.loc[bus1, ['x', 'y']] = net.bus_geodata.loc[bus2, ['x', 'y']]


def create_coup(net, item, is_fuse=False):
    switch_types = {"cbk": "CB", "sdc": "LBS", "swt": "LS", "dct": "DS"}
    name = item.loc_name
    logger.debug('>> creating coup <%s>' % name)

    try:
        (bus1, bus2), _ = get_connection_nodes(net, item, 2)
    except IndexError:
        logger.error("Cannot add Coup '%s': not connected" % name)
        return

    propagate_bus_coords(net, bus1, bus2)
    if not item.HasAttribute('isclosed') and not is_fuse:
        logger.error('switch %s does not have the attribute isclosed!' % item)
    switch_is_closed = bool(item.on_off) \
                       and (bool(item.isclosed) if item.HasAttribute('isclosed') else True)
    in_service = not bool(item.outserv) if item.HasAttribute('outserv') else True
    switch_is_closed = switch_is_closed and in_service
    switch_usage = switch_types.get(item.aUsage, 'unknown')

    cd = create_switch(net, name=name, bus=bus1, element=bus2, et='b',
                       closed=switch_is_closed,
                       type=switch_usage)
    switch_dict[item] = cd

    add_additional_attributes(item, net, element='switch', element_id=cd,
                              attr_list=['cpSite.loc_name'], attr_dict={"cimRdfId": "origin_id"})

    logger.debug('created switch at index <%d>, closed = %s, usage = %s' %
                 (cd, switch_is_closed, switch_usage))

    net.res_switch.loc[cd, ['pf_closed', 'pf_in_service']] = bool(item.on_off) and (
        bool(item.isclosed) if item.HasAttribute('isclosed') else True), in_service


# # false approach, completely irrelevant
# def create_switch(net, item):
#     switch_types = {"cbk": "CB", "sdc": "LBS", "swt": "LS", "dct": "DS"}
#     name = item.GetAttribute('loc_name')
#     logger.debug('>> creating switch <%s>' % name)
#
#     pf_bus1 = item.GetNode(0)
#     pf_bus2 = item.GetNode(1)
#
#     # here: implement situation if line not connected
#     if pf_bus1 is None or pf_bus2 is None:
#         logger.error("Cannot add Switch '%s': not connected" % name)
#         return
#
#     bus1 = find_bus_index_in_net(pf_bus1, net)
#     bus2 = find_bus_index_in_net(pf_bus2, net)
#     logger.debug('switch %s connects buses <%d> and <%d>' % (name, bus1, bus2))
#
#     switch_is_closed = bool(item.GetAttribute('on_off'))
#     switch_usage = switch_types[item.GetAttribute('aUsage')]
#
#     cd = create_switch(net, name=name, bus=bus1, element=bus2, et='b',
# closed=switch_is_closed, type=switch_usage)
#     logger.debug('created switch at index <%d>, closed = %s, usage = %s' % (cd,
# switch_is_closed, switch_usage))


def create_shunt(net, item):
    try:
        bus = get_connection_nodes(net, item, 1)
    except IndexError:
        logger.error("Cannot add Shunt '%s': not connected" % item.loc_name)
        return

    def calc_p_mw_and_q_mvar(r: float, x: float) -> tuple[float, float]:
        if r == 0 and x == 0:
            return 0, 0
        divisor: float = (r ** 2 + x ** 2)
        return (item.ushnm ** 2 * r) / divisor * multiplier, (item.ushnm ** 2 * x) / divisor * multiplier

    multiplier = get_power_multiplier(item, 'Qact')
    bus, _ = get_connection_nodes(net, item, 1)
    params = {
        'name': item.loc_name,
        'bus': bus,
        'in_service': monopolar_in_service(item),
        'vn_kv': item.ushnm,
        'q_mvar': item.Qact * multiplier,
        'step': item.ncapa,
        'max_step': item.ncapx
    }
    r_val: float = .0
    x_val: float = .0
    if item.shtype == 0:
        # Shunt is a R-L-C element
        r_val = item.rrea
        x_val = -1e6 / item.bcap + item.xrea
    elif item.shtype == 1:
        # Shunt is an R-L element
        r_val = item.rrea
        x_val = item.xrea
    elif item.shtype == 2:
        # Shunt is a capacitor bank
        b = item.bcap * 1e-6
        g = item.gparac * 1e-6

        r_val = g / (g ** 2 + b ** 2)
        x_val = -b / (g ** 2 + b ** 2)
    elif item.shtype == 3:
        # Shunt is a R-L-C, Rp element
        rp = item.rpara
        rs = item.rrea
        xl = item.xrea
        bc = -item.bcap * 1e-6

        r_val = rp * (rp * rs + rs ** 2 + xl ** 2) / ((rp + rs) ** 2 + xl ** 2)
        x_val = 1 / bc + (xl * rp ** 2) / ((rp + rs) ** 2 + xl ** 2)
    elif item.shtype == 4:
        # Shunt is a R-L-C1-C2, Rp element
        rp = item.rpara
        rs = item.rrea
        xl = item.xrea
        b1 = 2 * np.pi * 50 * item.c1 * 1e-6
        b2 = 2 * np.pi * 50 * item.c2 * 1e-6

        z = rp * (rs + 1j * (xl - 1 / b1)) / (rp + rs + 1j * (xl - 1 / b1)) - 1j / b2
        r_val = np.real(z)
        x_val = np.imag(z)

    if 0 <= item.shtype <= 4:
        p_mw, params['q_mvar'] = calc_p_mw_and_q_mvar(r_val, x_val)
        sid = create_shunt(net, p_mw=p_mw, **params)

        add_additional_attributes(
            item,
            net,
            element='shunt',
            element_id=sid,
            attr_list=['cpSite.loc_name'],
            attr_dict={"cimRdfId": "origin_id"}
        )
    else:
        raise AttributeError(f"Shunt type {item.shtype} not valid: {item}")

    if item.HasResults(0):
        net.res_shunt.loc[sid, 'pf_p'] = item.GetAttribute('m:P:bus1') * multiplier
        net.res_shunt.loc[sid, 'pf_q'] = item.GetAttribute('m:Q:bus1') * multiplier
    else:
        net.res_shunt.loc[sid, 'pf_p'] = np.nan
        net.res_shunt.loc[sid, 'pf_q'] = np.nan


def _add_shunt_to_impedance_bus(net, item, bus):
    create_shunt(net, bus, -item.bi_pu * net.sn_mva, p_mw=-item.gi_pu * net.sn_mva)


def create_zpu(net, item):
    try:
        (bus1, bus2), _ = get_connection_nodes(net, item, 2)
    except IndexError:
        logger.error("Cannot add ZPU '%s': not connected" % item.loc_name)
        return
    logger.debug('bus1 = %d, bus2 = %d' % (bus1, bus2))

    # net, from_bus, to_bus, r_pu, x_pu, sn_Mva, name=None, in_service=True, index=None
    params = {
        'name': item.loc_name,
        # 'from_bus': bus1,
        # 'to_bus': bus2,
        'rft_pu': item.r_pu,
        'xft_pu': item.x_pu,
        'rtf_pu': item.r_pu_ji,
        'xtf_pu': item.x_pu_ji,
        'rft0_pu': item.r0_pu,
        'xft0_pu': item.x0_pu,
        'rtf0_pu': item.r0_pu_ji,
        'xtf0_pu': item.x0_pu_ji,
        'gf_pu': item.gi_pu,
        'bf_pu': item.bi_pu,
        'gt_pu': item.gj_pu,
        'bt_pu': item.bj_pu,
        'gf0_pu': item.gi0_pu,
        'bf0_pu': item.bi0_pu,
        'gt0_pu': item.gj0_pu,
        'bt0_pu': item.bj0_pu,
        'sn_mva': item.Sn,
        'in_service': not bool(item.outserv)
    }

    logger.debug('params = %s' % params)

    # create auxilary buses
    aux_bus1 = create_bus(net, vn_kv=net.bus.vn_kv.at[bus1], name=net.bus.name.at[bus1] + '_aux',
                          type="b", zone=net.bus.zone.at[bus1], in_service=True)
    net.bus.loc[aux_bus1, 'geo'] = net.bus.geo.at[bus1]
    params['from_bus'] = aux_bus1
    aux_bus2 = create_bus(net, vn_kv=net.bus.vn_kv.at[bus2], name=net.bus.name.at[bus2] + '_aux',
                          type="b", zone=net.bus.zone.at[bus2], in_service=True)
    net.bus.loc[aux_bus2, 'geo'] = net.bus.geo.at[bus2]
    params['to_bus'] = aux_bus2

<<<<<<< HEAD
    xid = create_impedance(net, **params)
=======
    xid = pp.create_impedance(net, **params)
>>>>>>> 2fb0b8e8
    add_additional_attributes(item, net, element='impedance', element_id=xid, attr_list=["cpSite.loc_name"],
                              attr_dict={"cimRdfId": "origin_id"})

    # consider and create station switches
    new_elements = (aux_bus1, aux_bus2)
    new_switch_idx, new_switch_closed = create_connection_switches(net, item, 2, 'b', (bus1, bus2),
                                                                   new_elements)

<<<<<<< HEAD
    if len(new_switch_idx) == 0:
=======
    if len(new_switch_idx)==0:
>>>>>>> 2fb0b8e8
        net.impedance.loc[xid, 'from_bus'] = bus1
        net.impedance.loc[xid, 'to_bus'] = bus2
        # drop auxilary buses, not needed
        drop_buses(net, buses=[aux_bus1, aux_bus2])
    elif len(new_switch_idx) == 1:
        sw_bus = net.switch.loc[new_switch_idx[0], 'bus']
        if sw_bus == bus1:
            net.impedance.loc[xid, 'to_bus'] = bus2
            # drop one auxilary bus, where no switch exists, not needed
            drop_buses(net, buses=[aux_bus2])
        elif sw_bus == bus2:
            net.impedance.loc[xid, 'from_bus'] = bus1
            # drop one auxilary bus, where no switch exists, not needed
<<<<<<< HEAD
            drop_buses(net, buses=[aux_bus1])
=======
            pp.drop_buses(net, buses=[aux_bus1])
>>>>>>> 2fb0b8e8

    # correct in_service of series reactor if station switch is open
    # update_in_service_depending_station_switch(net, element_type="impedance",
    #                                            new_elements=new_elements,
    #                                            new_switch_idx=new_switch_idx,
    #                                            new_switch_closed=new_switch_closed)

    logger.debug('created ZPU %s as impedance at index %d' % (net.impedance.at[xid, 'name'], xid))


def create_vac(net, item):
    """
    not tested yet

    """
    try:
        bus, _ = get_connection_nodes(net, item, 1)
    except IndexError:
        logger.error("Cannot add VAC '%s': not connected" % item.loc_name)
        return

    in_service = monopolar_in_service(item)
    params = {
        'name': item.loc_name,
        'bus': bus,
        'ps_mw': item.Pload - item.Pgen,
        'qs_mvar': item.Qload - item.Qgen,
        'pz_mw': item.Pzload,
        'qz_mvar': item.Qzload,
        'in_service': in_service
    }

    if item.itype == 3:
        # extended ward
        params.update({
            'r_ohm': item.Rext,
            'x_ohm': item.Xext,
            'vm_pu': item.usetp
        })

        if params['x_ohm'] == 0:
            params['x_ohm'] = 1e-6
            logger.warning("Element %s has x_ohm == 0, setting to 1e-6. Check impedance of the "
                           "created xward" % item.loc_name)

        xid = create_xward(net, **params)
        elm = 'xward'

    elif item.itype == 2:
        # ward
        xid = create_ward(net, **params)
        elm = 'ward'

    elif item.itype == 0:
        # voltage source
        params.update({
            'vm_pu': item.usetp,
            'va_degree': item.phisetp,
        })
        xid = create_ext_grid(net, **params)
        elm = 'ext_grid'
    else:
        raise NotImplementedError(
            'Could not import %s: element type <%d> for AC Voltage Source not implemented' % (
                params['name'], item.itype))

    if item.HasResults(0):  # -1 for 'c' results (whatever that is...)
        net['res_%s' % elm].at[xid, "pf_p"] = -item.GetAttribute('m:P:bus1')
        net['res_%s' % elm].at[xid, "pf_q"] = -item.GetAttribute('m:Q:bus1')
    else:
        net['res_%s' % elm].at[xid, "pf_p"] = np.nan
        net['res_%s' % elm].at[xid, "pf_q"] = np.nan

    add_additional_attributes(item, net, element=elm, element_id=xid, attr_list=["cpSite.loc_name"],
                              attr_dict={"cimRdfId": "origin_id"})

    logger.debug('added pf_p and pf_q to {} {}: {}'.format(elm, xid, net['res_' + elm].loc[
        xid, ["pf_p", 'pf_q']].values))


def update_in_service_depending_station_switch(net, element_type, new_elements, new_switch_idx, new_switch_closed):
    ### fcn is not used!
    if len(new_switch_idx) != 0:
        for i in range(len(new_switch_idx)):
            if new_switch_closed[i] == 0:
                if net[element_type].loc[new_elements[i], 'in_service'] == False:
                    continue
                else:
                    net[element_type].loc[new_elements[i], 'in_service'] = False
                    logger.debug('element of element_type %s with index %d is set\
                                 out of service because station switch is open ' %
                                 (net[element_type].at[new_elements[i], 'name'], new_elements[i]))
    else:
        pass


def create_sind(net, item):
    # series reactor is modelled as per-unit impedance, values in Ohm are calculated into values in
    # per unit at creation
    try:
        (bus1, bus2), _ = get_connection_nodes(net, item, 2)
    except IndexError:
        logger.error("Cannot add Sind '%s': not connected" % item.loc_name)
        return

    # create auxilary buses
<<<<<<< HEAD
    aux_bus1 = create_bus(net, vn_kv=net.bus.vn_kv.at[bus1], name=net.bus.name.at[bus1] + '_aux',
                          type="b", zone=net.bus.zone.at[bus1], in_service=True)
    net.bus.loc[aux_bus1, 'geo'] = net.bus.geo.at[bus1]
    aux_bus2 = create_bus(net, vn_kv=net.bus.vn_kv.at[bus2], name=net.bus.name.at[bus2] + '_aux',
                          type="b", zone=net.bus.zone.at[bus2], in_service=True)
    net.bus.loc[aux_bus2, 'geo'] = net.bus.geo.at[bus2]

    sind = create_series_reactor_as_impedance(net, from_bus=aux_bus1, to_bus=aux_bus2,
                                              r_ohm=item.rrea, x_ohm=item.xrea, sn_mva=item.Sn,
                                              name=item.loc_name,
                                              in_service=not bool(item.outserv))
=======
    aux_bus1 = pp.create_bus(net, vn_kv=net.bus.vn_kv.at[bus1], name=net.bus.name.at[bus1]+'_aux',
                             type="b", zone=net.bus.zone.at[bus1], in_service=True)
    net.bus.loc[aux_bus1, 'geo'] = net.bus.geo.at[bus1]
    aux_bus2 = pp.create_bus(net, vn_kv=net.bus.vn_kv.at[bus2], name=net.bus.name.at[bus2] + '_aux',
                             type="b", zone=net.bus.zone.at[bus2], in_service=True)
    net.bus.loc[aux_bus2, 'geo'] = net.bus.geo.at[bus2]

    sind = pp.create_series_reactor_as_impedance(net, from_bus=aux_bus1, to_bus=aux_bus2,
                                                 r_ohm=item.rrea, x_ohm=item.xrea, sn_mva=item.Sn,
                                                 name=item.loc_name,
                                                 in_service=not bool(item.outserv))
>>>>>>> 2fb0b8e8

    # consider and create station switches
    new_elements = (aux_bus1, aux_bus2)
    new_switch_idx, new_switch_closed = create_connection_switches(net, item, 2, 'b', (bus1, bus2),
                                                                   new_elements)

<<<<<<< HEAD
    if len(new_switch_idx) == 0:
=======
    if len(new_switch_idx)==0:
>>>>>>> 2fb0b8e8
        net.impedance.loc[sind, 'from_bus'] = bus1
        net.impedance.loc[sind, 'to_bus'] = bus2
        # drop auxilary buses, not needed
        drop_buses(net, buses=[aux_bus1, aux_bus2])
    elif len(new_switch_idx) == 1:
        sw_bus = net.switch.loc[new_switch_idx[0], 'bus']
        if sw_bus == bus1:
            net.impedance.loc[sind, 'to_bus'] = bus2
            # drop one auxilary bus, where no switch exists, not needed
            drop_buses(net, buses=[aux_bus2])
        elif sw_bus == bus2:
            net.impedance.loc[sind, 'from_bus'] = bus1
            # drop one auxilary bus, where no switch exists, not needed
<<<<<<< HEAD
            drop_buses(net, buses=[aux_bus1])
=======
            pp.drop_buses(net, buses=[aux_bus1])
>>>>>>> 2fb0b8e8

    # correct in_service of series reactor if station switch is open
    # update_in_service_depending_station_switch(net, element_type="impedance",
    #                                            new_elements=new_elements,
    #                                            new_switch_idx=new_switch_idx,
    #                                            new_switch_closed=new_switch_closed)

    logger.debug('created series reactor %s as per unit impedance at index %d' %
                 (net.impedance.at[sind, 'name'], sind))


def create_scap(net, item):
    # series capacitor is modelled as per-unit impedance, values in Ohm are calculated into values in
    # per unit at creation
    try:
        (bus1, bus2), _ = get_connection_nodes(net, item, 2)
    except IndexError:
        logger.error("Cannot add Scap '%s': not connected" % item.loc_name)
        return

    if (item.gcap == 0) and (item.bcap == 0):
        logger.info('not creating series capacitor for %s' % item.loc_name)
    else:
<<<<<<< HEAD
        r_ohm = item.gcap / (item.gcap ** 2 + item.bcap ** 2)
        x_ohm = -item.bcap / (item.gcap ** 2 + item.bcap ** 2)

        # create auxilary buses
        aux_bus1 = create_bus(net, vn_kv=net.bus.vn_kv.at[bus1], name=net.bus.name.at[bus1] + '_aux',
                              type="b", zone=net.bus.zone.at[bus1], in_service=True)
=======
        r_ohm = item.gcap/(item.gcap**2 + item.bcap**2)
        x_ohm = -item.bcap/(item.gcap**2 + item.bcap**2)

        # create auxilary buses
        aux_bus1 = pp.create_bus(net, vn_kv=net.bus.vn_kv.at[bus1], name=net.bus.name.at[bus1]+'_aux',
                                 type="b", zone=net.bus.zone.at[bus1], in_service=True)
>>>>>>> 2fb0b8e8
        net.bus.loc[aux_bus1, 'geo'] = net.bus.geo.at[bus1]
        aux_bus2 = create_bus(net, vn_kv=net.bus.vn_kv.at[bus2], name=net.bus.name.at[bus2] + '_aux',
                              type="b", zone=net.bus.zone.at[bus2], in_service=True)
        net.bus.loc[aux_bus2, 'geo'] = net.bus.geo.at[bus2]

<<<<<<< HEAD
        scap = create_series_reactor_as_impedance(net, from_bus=aux_bus1, to_bus=aux_bus2, r_ohm=r_ohm,
                                                  x_ohm=x_ohm, sn_mva=item.Sn,
                                                  name=item.loc_name,
                                                  in_service=not bool(item.outserv))
=======
        scap = pp.create_series_reactor_as_impedance(net, from_bus=aux_bus1, to_bus=aux_bus2, r_ohm=r_ohm,
                                                     x_ohm=x_ohm, sn_mva=item.Sn,
                                                     name=item.loc_name,
                                                     in_service=not bool(item.outserv))
>>>>>>> 2fb0b8e8

        # consider and create station switches
        new_elements = (aux_bus1, aux_bus2)
        new_switch_idx, new_switch_closed = create_connection_switches(net, item, 2, 'b', (bus1, bus2),
                                                                       new_elements)

<<<<<<< HEAD
        if len(new_switch_idx) == 0:
=======
        if len(new_switch_idx)==0:
>>>>>>> 2fb0b8e8
            net.impedance.loc[scap, 'from_bus'] = bus1
            net.impedance.loc[scap, 'to_bus'] = bus2
            # drop auxilary buses, not needed
            drop_buses(net, buses=[aux_bus1, aux_bus2])
        elif len(new_switch_idx) == 1:
            sw_bus = net.switch.loc[new_switch_idx[0], 'bus']
            if sw_bus == bus1:
                net.impedance.loc[scap, 'to_bus'] = bus2
                # drop one auxilary bus, where no switch exists, not needed
                drop_buses(net, buses=[aux_bus2])
            elif sw_bus == bus2:
                net.impedance.loc[scap, 'from_bus'] = bus1
                # drop one auxilary bus, where no switch exists, not needed
<<<<<<< HEAD
                drop_buses(net, buses=[aux_bus1])
=======
                pp.drop_buses(net, buses=[aux_bus1])
>>>>>>> 2fb0b8e8

        # correct in_service of series capacitor if station switch is open
        # update_in_service_depending_station_switch(net, element_type="impedance",
        #                                            new_elements=new_elements,
        #                                            new_switch_idx=new_switch_idx,
        #                                            new_switch_closed=new_switch_closed)

        logger.debug('created series capacitor %s as per unit impedance at index %d' %
                     (net.impedance.at[scap, 'name'], scap))

<<<<<<< HEAD

=======
>>>>>>> 2fb0b8e8
def create_svc(net, item, pv_as_slack, pf_variable_p_gen, dict_net):
    # SVC is voltage controlled and therefore modelled the same way as a voltage controlled synchron machine (gen)
    # TODO: at least implement a uncontrolled svc as synchron machine with const. Q
    # TODO: transfer item entries for usage of pp.create_svc, x_l_ohm, x_cvar_ohm,
    #       thyristor_firing_angle must be computed
    name = item.loc_name
    sid = None
    element = None
    logger.debug('>> creating synchronous machine <%s>' % name)

    try:
        bus1 = get_connection_nodes(net, item, 1)
    except IndexError:
        logger.error("Cannot add SVC '%s': not connected" % name)
        return

<<<<<<< HEAD
    if item.i_ctrl == 1:  # 0: no control, 1: voltage control, 2: reactive power control
=======
    if item.i_ctrl==1: # 0: no control, 1: voltage control, 2: reactive power control
>>>>>>> 2fb0b8e8
        logger.debug('creating SVC %s as gen' % name)
        vm_pu = item.usetp
        in_service = monopolar_in_service(item)
        svc = create_gen(net, bus=bus1, p_mw=0, vm_pu=vm_pu,
                         name=name, type="SVC", in_service=in_service)
        element = 'gen'

        if svc is None or element is None:
            logger.error('Error! SVC not created')
        logger.debug('created svc at index <%s>' % svc)

        net[element].loc[svc, 'description'] = ' \n '.join(item.desc) if len(item.desc) > 0 else ''
        add_additional_attributes(item, net, element, svc, attr_dict={"for_name": "equipment"},
                                  attr_list=["sernum", "chr_name", "cpSite.loc_name"])

        if item.HasResults(0):  # 'm' results...
            logger.debug('<%s> has results' % name)
            net['res_' + element].at[svc, "pf_p"] = item.GetAttribute('m:P:bus1')  #* multiplier
            net['res_' + element].at[svc, "pf_q"] = item.GetAttribute('m:Q:bus1')  #* multiplier
        else:
            net['res_' + element].at[svc, "pf_p"] = np.nan
            net['res_' + element].at[svc, "pf_q"] = np.nan
    else:
        logger.info('not creating SVC for %s' % item.loc_name)


def _get_vsc_control_modes(item, mono=True):
    if mono:
        scaling = 1
        dc_bus_str = "busdc"
    else:
        scaling = 0.5
        dc_bus_str = "busdp"  # also busdm is possible for the second dc node but we consider them the same

    c_m = item.i_acdc

    if c_m not in [0, 3, 4, 5, 6]:
        raise NotImplementedError(f"control mode for vscmono"
                                  f" {item.loc_name} not implemented: {c_m}")

    if item.HasResults(0):
        p_set_dc = -item.GetAttribute(f"m:P:{dc_bus_str}")
        q_set_ac = -item.GetAttribute("m:Q:busac") * scaling
    else:
        p_set_dc = -item.psetp * scaling  # does not work - in PowerFactory, the P set-point relates to AC side
        q_set_ac = -item.qsetp * scaling

    control_mode_ac, control_mode_dc, control_value_ac, control_value_dc = {
        0: ("slack", "p_mw", item.usetp, 0.),  # Vac-phi
        1: ("", "vm_pu", None, None),  # Vdc-phi
        2: ("", "", None, None),  # PWM-phi
        3: ("q_mvar", "vm_pu", q_set_ac, item.usetpdc),  # Vdc-Q
        4: ("vm_pu", "p_mw", item.usetp, p_set_dc),  # P-Vac
        5: ("q_mvar", "p_mw", q_set_ac, p_set_dc),  # P-Q
        6: ("vm_pu", "vm_pu", item.usetp, item.usetpdc),  # Vdc-Vac
        7: ("", "", None, None),  # P-cos(phi)
        8: (""        "", None, None)  # Vdc-cos(phi)
    }[c_m]
    return control_mode_ac, control_mode_dc, control_value_ac, control_value_dc


def create_vscmono(net, item):
    (bus, bus_dc), _ = get_connection_nodes(net, item, 2)

    sn_mva = item.Snom
    v_ac = item.Unom
    p_cu_kw = item.Pcu
    vk = item.uk / 100  # in ratio, not in %

    z_vsc_base_ohm = np.square(v_ac) / sn_mva
    r_pu = p_cu_kw / (1e3 * sn_mva)
    x_pu = np.sqrt(np.square(vk) - np.square(r_pu))
    r_ohm = r_pu * z_vsc_base_ohm
    x_ohm = x_pu * z_vsc_base_ohm

    logger.debug(f"VSCmono: {item.loc_name=}, {sn_mva=}, {v_ac=}, {p_cu_kw=}, {vk=}, {r_ohm=}, {x_ohm=}")

    control_mode_ac, control_mode_dc, control_value_ac, control_value_dc = _get_vsc_control_modes(item)

    params = {
        "name": item.loc_name,
        "in_service": not item.outserv,
        "controllable": True,
        "bus": bus,
        "bus_dc": bus_dc,
        "r_ohm": r_ohm,
        "x_ohm": x_ohm,
        "r_dc_ohm": item.resLossFactor,
        "pl_dc_mw": 1e-3 * item.Pnold,
        "control_mode_ac": control_mode_ac,
        "control_mode_dc": control_mode_dc,
        "control_value_ac": control_value_ac,
        "control_value_dc": control_value_dc
    }

    if params["r_dc_ohm"] == 0:
        logger.warning(
            f"VSCmono element {params['name']} has no DC resistive loss factor - power flow will not converge!"
        )

    vid = create_vsc(net, **params)
    logger.debug(f'created VSC {vid} for vscmono {item.loc_name}')

    result_variables = {"pf_p_mw": "m:P:busac",
                        "pf_q_mvar": "m:Q:busac",
                        "pf_p_dc_mw": "m:P:busdc"}

    for res_var_pp, res_var_pf in result_variables.items():
        res = np.nan
        if item.HasResults(0):
            res = item.GetAttribute(res_var_pf)
        net.res_vsc.at[vid, res_var_pp] = -res


def create_vsc(net, item):
    (bus, bus_dc_p, bus_dc_n), _ = get_connection_nodes(net, item, 3)

    sn_mva = item.Snom / 2
    v_ac = item.Unom
    p_cu_kw = item.Pcu / 2
    vk = item.uk / 100  # in ratio, not in %

    z_vsc_base_ohm = np.square(v_ac) / sn_mva
    r_pu = p_cu_kw / (1e3 * sn_mva)
    x_pu = np.sqrt(np.square(vk) - np.square(r_pu))
    r_ohm = r_pu * z_vsc_base_ohm
    x_ohm = x_pu * z_vsc_base_ohm

    logger.debug(f"VSC: {item.loc_name=}, {sn_mva=}, {v_ac=}, {p_cu_kw=}, {vk=}, {r_ohm=}, {x_ohm=}")

    control_mode_ac, control_mode_dc, control_value_ac, control_value_dc = _get_vsc_control_modes(item, mono=False)

    params = {
        "name": item.loc_name,
        "in_service": not item.outserv,
        "controllable": True,
        "r_ohm": r_ohm,
        "x_ohm": x_ohm,
        "r_dc_ohm": item.resLossFactor / 2,
        "pl_dc_mw": 1e-3 * item.Pnold / 2,
        "control_mode_ac": control_mode_ac,
        "control_mode_dc": control_mode_dc,
        "control_value_ac": control_value_ac,
        "control_value_dc": control_value_dc
    }

    if params["r_dc_ohm"] == 0:
        logger.warning(f"VSC element {params['name']} has no DC resistive loss factor - power flow will not converge!")

    vid_1 = create_vsc(net, bus=bus, bus_dc=bus_dc_n, **params)
    vid_2 = create_vsc(net, bus=bus, bus_dc=bus_dc_p, **params)
    logger.debug(f'created two vsc mono {vid_1}, {vid_2} for vsc {item.loc_name}')

    result_variables = {"pf_p_mw": "m:P:busac",
                        "pf_q_mvar": "m:Q:busac"}

    if item.HasResults(0):
        for res_var_pp, res_var_pf in result_variables.items():
            res = item.GetAttribute(res_var_pf)
            net.res_vsc.at[vid_1, res_var_pp] = -res / 2
            net.res_vsc.at[vid_2, res_var_pp] = -res / 2
        net.res_vsc.at[vid_1, "pf_p_dc_mw"] = -item.GetAttribute("m:P:busdm")
        net.res_vsc.at[vid_2, "pf_p_dc_mw"] = -item.GetAttribute("m:P:busdp")
    else:
        net.res_vsc.loc[vid_1, ["pf_p_mw", "pf_q_mvar", "pf_p_dc_mw"]] = np.nan
        net.res_vsc.loc[vid_2, ["pf_p_mw", "pf_q_mvar", "pf_p_dc_mw"]] = np.nan


def create_stactrl(net, item):
    stactrl_in_service = True
    if item.outserv:
        logger.info(f"Station controller {item.loc_name} is out of service")
        return

    machines = [m for m in item.psym if m is not None]
    if len(machines) == 0 or np.all([s is None for s in machines]):
        logger.error(f"No machines controlled by station controller {item.loc_name} - skipping")
        return

    # find gen_element_index using name:
    if np.any(net.sgen.name.duplicated()):
        duplicated_sgen_names = True
        # raise UserWarning("error while creating station controller: sgen names must be unique")
    else:
        duplicated_sgen_names = False

    gen_types = []
    for s in machines:
        if s.ip_ctrl == 1:
            gt = "other"
        elif not hasattr(s, 'av_mode'):
            gt = "other"
        elif s.av_mode == "constq":
            gt = "sgen"
        elif s.av_mode == "constv":
            gt = "gen"
        else:
            gt = "other"
        gen_types.append(gt)

    if "other" in gen_types or len(np.unique(gen_types)) > 1:
        logger.error(f"Generator type not supported {gen_types} for {item.loc_name}")
        return

    control_mode = item.i_ctrl

    # Overwrite gen_type if local control differs from station controller type
    if control_mode is not None:
        if item.i_droop:
            for i in range(len(gen_types)):
                gen_types[i] = "sgen"
        else:
            if control_mode == 0:
                for i in range(len(gen_types)):
                    gen_types[i] = "sgen"
            elif control_mode == 1:
                for i in range(len(gen_types)):
                    gen_types[i] = "sgen"
            else:
                print("station control type not supported!")

    gen_element = gen_types[0]
    gen_element_index = []

    if duplicated_sgen_names == False:
        for s in machines:
            gen_element_index.append(net[gen_element].loc[net[gen_element].name == s.loc_name].index.values[0])
    else:
        # check if gen_element has set controller
        for s in machines:
            gen_element_index_try = net[gen_element].loc[net[gen_element].name == s.loc_name].index.values
            if len(gen_element_index_try) == 1:
                gen_element_index.append(gen_element_index_try[0])
            else:
                gen_element_index_try_again = net[gen_element].loc[(net[gen_element].name == s.loc_name) & (
                            net[gen_element].sta_ctrl == s.c_pstac.loc_name)].index.values
                if len(gen_element_index_try_again) > 1:
                    raise UserWarning(
                        "error while creating station controller: sgen and controler names must be unique")
                else:
                    gen_element_index.append(gen_element_index_try_again[0])

    if len(gen_element_index) != len(machines):
        raise UserWarning("station controller: could not properly identify the machines")

    gen_element_in_service = [net[gen_element].loc[net[gen_element].name == s.loc_name].in_service for s in machines]

    i = 0
    distribution = []
    for m in item.psym:
        if m is not None and isinstance(item.cvqq, list):
            distribution.append(item.cvqq[i] / 100)
        elif m is not None and not isinstance(item.cvqq, list):
            distribution.append(item.cvqq / 100)
        i = i + 1

    if item.imode > 2:
        raise NotImplementedError(f"{item}: reactive power distribution {item.imode=} not implemented")

    phase = item.i_phase
    if phase != 0:
        raise NotImplementedError(f"{item}: phase {item.i_phase=} not implemented")

    # Controlled Node: User selection vs Automatic selection  # User selection
    if item.selBus != 0:
        raise NotImplementedError(f"{item}: controlled node selection {item.selBus=} not implemented")

    variable = None
    res_element_table = None
    res_element_index = None
    if control_mode == 1 or item.i_droop:
        q_control_cubicle = item.p_cub if control_mode == 1 else item.pQmeas  # Feld
        if q_control_cubicle is None:
            logger.info(f"Input Element of Controller {item.loc_name} is missing, skipping")
            return

        q_control_element = []
        q_control_side = []
        element_class = []
        res_element_index = []
        variable = []
        if q_control_cubicle.GetClassName() == "StaCubic":
            q_control_element.append(q_control_cubicle.obj_id)
            q_control_side.append(q_control_cubicle.obj_bus)  # 0=from, 1=to
            element_class.append(q_control_element[0].GetClassName())
        elif q_control_cubicle.GetClassName() == "ElmBoundary":
            for cubicles in q_control_cubicle.cubicles:
                q_control_element.append(cubicles.obj_id)
                q_control_side.append(cubicles.obj_bus)  # 0=from, 1=to
                element_class.append(q_control_element[0].GetClassName())
        else:
            print("Not implemented class for q_control_cubicle!")
        if element_class[0] == "ElmLne":
            res_element_table = "res_line"
            for i in range(len(q_control_element)):
                line_sections = line_dict[q_control_element[i]]
                if q_control_side[i] == 0:
                    res_element_index.append(line_sections[0])
                    variable.append("q_from_mvar")
                else:
                    res_element_index.append(line_sections[-1])
                    variable.append("q_to_mvar")
        elif element_class[0] == "ElmTr2":
            res_element_table = "res_trafo"
            for element in q_control_element:
                res_element_index.append(trafo_dict[element])
                variable = "q_hv_mvar" if q_control_side == 0 else "q_lv_mvar"
        elif element_class[0] == "ElmCoup":
            res_element_table = "res_switch"
            for element in q_control_element:
                res_element_index.append(switch_dict[element])
                net.switch.at[res_element_index[-1], "z_ohm"] = 1e-3
                variable = "q_from_mvar" if q_control_side == 0 else "q_to_mvar"
        else:
            logger.error(
                f"{item}: only line, trafo element and switch flows can be controlled, {element_class[0]=}")
            return
    elif control_mode == 0:
        res_element_table = "res_bus"

    input_busses = []
    output_busses = []
    if res_element_table == "res_line":
        for index in res_element_index:
            input_busses.append(net.line.at[index, 'to_bus'])
    elif res_element_table == "res_trafo":
        for index in res_element_index:
            input_busses.append(net.trafo.at[index, 'hv_bus'])
    elif res_element_table == "res_switch":
        for index in res_element_index:
            input_busses.append(net.switch.at[index, 'bus'])
    if gen_element == "gen":
        for index in gen_element_index:
            output_busses.append(net.gen.at[index, 'bus'])
    elif gen_element == "sgen":
        for index in gen_element_index:
            output_busses.append(net.sgen.at[index, 'bus'])

    top = create_nxgraph(net, respect_switches=True, include_lines=True, include_trafos=True,
                         include_impedances=True, nogobuses=None, notravbuses=None, multi=True,
                         calc_branch_impedances=False, branch_impedance_unit='ohm')
    has_path = False
    for n in range(len(input_busses)):
        for m in range(len(output_busses)):
            has_path = has_path or nx.has_path(top, input_busses[n], output_busses[m])
    if not has_path and not control_mode == 0 and not item.i_droop:
        return

    if control_mode == 0:  # VOLTAGE CONTROL
        # controlled_node = item.rembar
        controlled_node = item.cpCtrlNode
        bus = bus_dict[controlled_node]  # controlled node

        if item.uset_mode == 0:  # Station controller
            v_setpoint_pu = item.usetp
        else:
            v_setpoint_pu = controlled_node.vtarget  # Bus target voltage

        if item.i_droop:  # Enable Droop
            bsc = BinarySearchControl(net, ctrl_in_service=stactrl_in_service,
                                      output_element=gen_element, output_variable="q_mvar",
                                      output_element_index=gen_element_index,
                                      output_element_in_service=gen_element_in_service,
                                      output_values_distribution=distribution,
                                      input_element=res_element_table, input_variable=variable,
                                      input_element_index=res_element_index,
                                      set_point=v_setpoint_pu, voltage_ctrl=True, bus_idx=bus, tol=1e-3)
            DroopControl(net, q_droop_mvar=item.Srated * 100 / item.ddroop, bus_idx=bus,
                         vm_set_pu=v_setpoint_pu, controller_idx=bsc.index, voltage_ctrl=True)
        else:
            BinarySearchControl(net, ctrl_in_service=stactrl_in_service,
                                output_element=gen_element, output_variable="q_mvar",
                                output_element_index=gen_element_index,
                                output_element_in_service=gen_element_in_service, input_element="res_bus",
                                output_values_distribution=distribution, damping_factor=0.9,
                                input_variable="vm_pu", input_element_index=bus,
                                set_point=v_setpoint_pu, voltage_ctrl=True, tol=1e-6)
    elif control_mode == 1:  # Q Control mode
        if item.iQorient != 0:
            if not stactrl_in_service:
                return
            raise NotImplementedError(f"{item}: Q orientation '-' not supported")
        # q_control_mode = item.qu_char  # 0: "Const Q", 1: "Q(V) Characteristic", 2: "Q(P) Characteristic"
        # q_control_terminal = q_control_cubicle.cterm  # terminal of the cubicle
        if item.qu_char == 0:
            BinarySearchControl(
                net, ctrl_in_service=stactrl_in_service,
                output_element=gen_element,
                output_variable="q_mvar",
                output_element_index=gen_element_index,
                output_element_in_service=gen_element_in_service,
                input_element=res_element_table,
                output_values_distribution=distribution,
                damping_factor=0.9,
                input_variable=variable,
                input_element_index=res_element_index,
                set_point=item.qsetp,
                voltage_ctrl=False, tol=1e-6
            )
        elif item.qu_char == 1:
            controlled_node = item.refbar
            bus = bus_dict[controlled_node]  # controlled node
            bsc = BinarySearchControl(
                net, ctrl_in_service=stactrl_in_service,
                output_element=gen_element,
                output_variable="q_mvar",
                output_element_index=gen_element_index,
                output_element_in_service=gen_element_in_service,
                input_element=res_element_table,
                output_values_distribution=distribution,
                damping_factor=0.9,
                input_variable=variable,
                input_element_index=res_element_index,
                set_point=item.qsetp,
                voltage_ctrl=False,
                bus_idx=bus,
                tol=1e-6
            )
            DroopControl(
                net,
                q_droop_mvar=item.Srated * 100 / item.ddroop,
                bus_idx=bus,
                vm_set_pu=item.udeadbup,
                vm_set_ub=item.udeadbup,
                vm_set_lb=item.udeadblow,
                controller_idx=bsc.index,
                voltage_ctrl=False
            )
        else:
            raise NotImplementedError
    else:
        raise NotImplementedError(f"{item}: control mode {item.i_ctrl=} not implemented")


def split_line_at_length(net, line, length_pos):
    bus1, bus2 = net.line.loc[line, ['from_bus', 'to_bus']]
    if length_pos == net.line.at[line, 'length_km']:
        bus = bus2
    elif length_pos == 0:
        bus = bus1
    else:
        bus_name = "%s (Muff %u)" % (net.line.at[line, 'name'], length_pos)
        vn_kv = net.bus.at[bus1, "vn_kv"]
        zone = net.bus.at[bus1, "zone"]

        bus = create_bus(net, name=bus_name, type='ls', vn_kv=vn_kv, zone=zone)

        net.line.at[line, 'to_bus'] = bus
        old_length = net.line.at[line, 'length_km']
        new_length = old_length - length_pos
        net.line.at[line, 'length_km'] = length_pos
        std_type = net.line.at[line, 'std_type']
        name = net.line.at[line, 'name']

        new_line = create_line(
            net,
            from_bus=bus,
            to_bus=bus2,
            length_km=new_length,
            std_type=std_type,
            name=name,
            df=net.line.at[line, 'df'],
            parallel=net.line.at[line, 'parallel'],
            in_service=net.line.at[line, 'in_service']
        )

        if 'max_loading_percent' in net.line.columns:
            net.line.loc[new_line, 'max_loading_percent'] = net.line.at[line, 'max_loading_percent']

        if net.line.loc[line, 'geo'].notna():
            coords = geojson.utils.coords(geojson.loads(net.line.loc[line, 'geo']))

            scaling_factor = old_length / calc_len_coords(coords)
            sec_coords_a = get_section_coords(coords, sec_len=length_pos, start_len=0., scale_factor=scaling_factor)
            sec_coords_b = get_section_coords(
                coords, sec_len=new_length, start_len=length_pos, scale_factor=scaling_factor
            )

            net.line.loc[line, 'geo'] = geojson.dumps(geojson.LineString(sec_coords_a))
            net.line.loc[new_line, 'geo'] = geojson.dumps(geojson.LineString(sec_coords_b))

            net.bus.loc[bus, ['geo']] = geojson.Point(sec_coords_b[0])

    return bus


def get_lodlvp_length_pos(line_item, lod_item):
    sections = line_item.GetContents('*.ElmLnesec')
    if len(sections) > 0:
        sections.sort(lambda x: x.index)
        sections_end = [s.rellen + s.dline for s in sections]
    else:
        sections_end = [line_item.dline]

    loads = line_item.GetContents('*.ElmLodlvp')
    if len(loads) > 0:
        loads.sort(lambda x: x.rellen)
        loads_start = [load.rellen for load in loads]
    else:
        loads_start = [0]

    pos_sec_idx = bisect.bisect(sections_end, lod_item.rellen)
    pos_load_idx = bisect.bisect(loads_start, lod_item.rellen)

    pos = max(sections_end[pos_sec_idx - 1], loads_start[pos_load_idx - 1])

    return lod_item.rellen - pos


def get_next_line(net, line):
    name = net.line.at[line, 'name']
    to_bus = net.line.at[line, 'to_bus']
    next_line = net.line.loc[(net.line.name == name) & (net.line.from_bus == to_bus)].index

    return next_line


# def get_section_for_lodlvp(net, line_item, lod_item):
#     linepos = lod_item.rellen
#
#     cum_len = 0
#     while cum_len < linepos:
#         line =


# for ElmLodlvp - splits line at the partial load, creates new bus, sets up coordinates
def split_line(net, line_idx, pos_at_line, line_item):
    tol = 1e-6
    line_length = net.line.at[line_idx, 'length_km']
    logger.debug("line length: %.3f" % line_length)
    if pos_at_line < tol:
        bus_i = net.line.at[line_idx, 'from_bus']
        logger.debug('bus_i: %s' % bus_i)
        net.bus.at[bus_i, 'type'] = 'n'
        return bus_i
    elif abs(pos_at_line - line_length) < tol:
        bus_j = net.line.at[line_idx, 'to_bus']
        logger.debug('bus_j: %s' % bus_j)
        net.bus.at[bus_j, 'type'] = 'n'
        return bus_j
    elif (pos_at_line - line_length) > tol:
        raise ValueError(
            'Position at line is higher than the line length itself!\
             Line length: %.7f, position at line: %.7f (line: \n%s)' % (
                # line_length, pos_at_line, line_item.loc_name))
                line_length, pos_at_line, net.line.loc[line_dict[line_item]]))
    else:
        logger.debug('getting split position')
        name = net.line.at[line_idx, 'name']
        bus_i = net.line.at[line_idx, 'from_bus']
        bus_j = net.line.at[line_idx, 'to_bus']
        u = net.bus.at[bus_i, 'vn_kv']

        new_bus = create_bus(net, name="Partial Load", vn_kv=u, type='n')
        logger.debug("created new split bus %s" % new_bus)

        line_type = net.line.at[line_idx, 'std_type']
        len_a = pos_at_line
        len_b = line_length - pos_at_line

        net.line.at[line_idx, 'length_km'] = len_a

        # connect the existing line to the new bus
        net.line.at[line_idx, 'to_bus'] = new_bus

        new_line = create_line(net, new_bus, bus_j, len_b, line_type, name=name)
        # change the connection of the bus-line switch to the new line
        sw = net.switch.query("et=='l' & bus==@bus_j & element==@line_idx").index
        if len(sw) > 0:
            if len(sw) > 1:
                raise RuntimeError(
                    'found too many switches to fix for line %s: \n%s' % (
                        line_item, net.switch.loc[sw]))
            net.switch.loc[sw, 'element'] = new_line

        line_dict[line_item].append(new_line)

        net.line.at[new_line, 'section'] = "%s_1" % net.line.at[line_idx, 'section']
        net.line.at[new_line, 'order'] = net.line.at[line_idx, 'order'] + 1
        net.res_line.at[new_line, 'pf_loading'] = net.res_line.at[line_idx, 'pf_loading']

        if line_idx in net.line.index:
            logger.debug('setting new coords')
            set_new_coords(net, new_bus, line_idx, new_line, line_length, pos_at_line)

        return new_bus


def calc_segment_length(x1, y1, x2, y2):
    delta_x = float(x2) - float(x1)
    delta_y = float(y2) - float(y1)
    return (delta_x ** 2 + delta_y ** 2) ** 0.5


def get_scale_factor(length_line, coords):
    if any(coords) is np.nan:
        return np.nan
    temp_len = 0
    num_coords = len(coords)
    for i in range(num_coords - 1):
        x1 = float(coords[i][0])
        y1 = float(coords[i][1])

        x2 = float(coords[i + 1][0])
        y2 = float(coords[i + 1][1])
        temp_len += calc_segment_length(x1, y1, x2, y2)
    return temp_len / length_line if length_line != 0 else 0


def break_coords_sections(coords, section_length, scale_factor_length):
    section_length *= scale_factor_length
    # breaks coordinates into 2 parts (chops the line section away)
    if any(coords) is np.nan:
        return [[np.nan, np.nan]], [[np.nan, np.nan]]

    num_coords = len(coords)
    if num_coords < 2:
        return [[np.nan, np.nan]], [[np.nan, np.nan]]
    # define scale

    sum_len, delta_len, x1, y1, x2, y2 = tuple([0] * 6)
    i = 0
    for i in range(num_coords - 1):
        x1 = float(coords[i][0])
        y1 = float(coords[i][1])

        x2 = float(coords[i + 1][0])
        y2 = float(coords[i + 1][1])

        delta_len = calc_segment_length(x1, y1, x2, y2)
        sum_len += delta_len
        if sum_len >= section_length:
            break

    a = section_length - (sum_len - delta_len)
    b = sum_len - section_length
    x0 = a * x2 / delta_len + b * x1 / delta_len
    y0 = a * y2 / delta_len + b * y1 / delta_len

    section_coords = coords[0:i + 1] + [[x0, y0]]
    new_coords = [[x0, y0]] + coords[(i + 1)::]
    return section_coords, new_coords


# set up new coordinates for line sections that are split by the new bus of the ElmLodlvp
def set_new_coords(net, bus_id, line_idx, new_line_idx, line_length, pos_at_line):
    line_coords = net.line.at[line_idx, 'geo']
    logger.debug('got coords for line %s' % line_idx)

    scale_factor_length = get_scale_factor(line_length, line_coords)
    section_coords, new_coords = break_coords_sections(line_coords, pos_at_line,
                                                       scale_factor_length)

    logger.debug('calculated new coords: %s, %s ' % (section_coords, new_coords))

    net.line.at[line_idx, 'geo'] = geojson.dumps(geojson.LineString(section_coords))
    net.line.at[new_line_idx, 'geo'] = geojson.dumps(geojson.LineString(new_coords))

    net.bus.at[bus_id, 'geo'] = geojson.dumps(geojson.Point(new_coords[0]))


# gather info about ElmLodlvp in a dict
def get_lvp_for_lines(dict_net):
    logger.debug(dict_net['lvp_params'])

    def calc_p_q(lvp, lvp_params):
        lvp_type = lvp.typ_id

        # if lvp_type is not None:
        #     cos_fix = lvp.coslini_a
        #
        #     s_var = lvp.cSav
        #     cos_var = lvp.ccosphi
        # else:
        #     cos_fix = lvp_params['cosfix']
        #
        #     s_var = lvp.cSav
        #     cos_var = lvp_params['cosvar']

        # s_fix = lvp_params['Sfix'] * lvp.NrCust + lvp.slini_a

        # p_fix = s_fix * cos_fix
        # q_fix = s_fix * np.sin(np.arccos(cos_fix))
        #
        # p_var = s_var * cos_var
        # q_var = s_var * np.sin(np.arccos(cos_var))

        if lvp_type is not None:
            s_fix_global = 0
            cos_fix_global = lvp.coslini_a
        else:
            s_fix_global = lvp_params['Sfix'] * lvp.NrCust
            cos_fix_global = lvp_params['cosfix']

        s_fix_local = lvp.slini_a
        cos_fix_local = lvp.coslini_a

        s_var_local = lvp.cSav
        cos_var_local = lvp.ccosphi

        p_fix = s_fix_local * cos_fix_local + s_fix_global * cos_fix_global
        q_fix = s_fix_local * np.sin(np.arccos(cos_fix_local)) + s_fix_global * np.sin(
            np.arccos(cos_fix_global))

        p_var = s_var_local * cos_var_local
        q_var = s_var_local * np.sin(np.arccos(cos_var_local))

        scale_p_night = lvp_params['scPnight'] / 100
        p_night = lvp.pnight_a * scale_p_night

        # logger.debug(
        #     f"load: {lvp.loc_name}, s_fix: {s_fix}, cos_fix: {cos_fix}, s_var: {s_var}, cos_var: {cos_var}, "
        #     f"p_night: {p_night}, scale_p_night: {scale_p_night}")

        p = p_fix + p_var + p_night
        q = q_fix + q_var

        return p, q

    line_items = dict_net['ElmLne']
    # choose ElmLodlvp that are part of lines
    lvp_items = [lvp for lvp in dict_net['ElmLodlvp'] if lvp.fold_id.GetClassName() == 'ElmLne']
    logger.debug(lvp_items)

    lvp_dict = {}
    for line in line_items:
        temp_loads = [lvp for lvp in lvp_items if lvp.fold_id == line]
        logger.debug('line: %s , loads: %s' % (line, temp_loads))

        if len(temp_loads) == 0:
            continue

        # {'line': [(load.ElmLodlvp, position_at_line, (p_mw, q_mvar))]}
        lvp_dict[line] = [(lvp, lvp.lneposkm, calc_p_q(lvp, dict_net['lvp_params']))
                          for lvp in temp_loads]

        lvp_dict[line].sort(key=lambda tup: tup[1])
    return lvp_dict


# find position of ElmLodlvp at the section
def get_pos_at_sec(net, lvp_dict, line_item, load_item):
    val = lvp_dict[line_item]
    pos_at_line = 0

    for load_item_for, pos_at_line_for, _ in val:
        if load_item_for == load_item:
            pos_at_line = pos_at_line_for
            break

    # line_sections = net.line[net.line.name == line_item.loc_name].sort_values(by='order')
    line_sections = net.line.loc[line_dict[line_item]].sort_values(by='order')
    logger.debug('line sections:\n%s' % line_sections)

    tot_length = 0
    sec_length = 0
    section = 1

    for section in line_sections.index:
        sec_length = line_sections.at[section, 'length_km']
        tot_length += sec_length
        logger.debug(
            "section: %s, sec_length: %s, tot_length: %s" % (section, sec_length, tot_length))
        if tot_length >= pos_at_line:
            break
    else:
        logger.warning(
            'possibly wrong section found: %s of %s for %s (tot_length=%s, pas_at_line=%s)' % (
                section, line_item, load_item, tot_length, pos_at_line))

    # section_name = line_sections[(line_sections.index == section)]['Name'].values[0]
    pos_at_sec = sec_length + pos_at_line - tot_length

    return section, pos_at_sec


# write order of sections
def write_line_order(net):
    net.line['order'] = ''
    line_names = net.line.name.unique()

    for n in line_names:
        k = 1000
        for i, row in net.line[net.line.name == n].iterrows():
            net.line.at[i, 'order'] = k
            k += 1000


# split all lines and create loads in place of ElmLodlvp
def split_all_lines(net, lvp_dict):
    write_line_order(net)
    # for idx in net.line.index:
    for line_item, val in lvp_dict.items():
        logger.debug(line_item)
        # for load_idx, pos_at_line, _, _ in val:
        #     section, pos_at_sec = get_pos_at_sec(net, net_dgs, lvp_dict, line, load_idx)
        #     pas[load_idx] = {'section':section, 'pos': pos_at_sec}
        # print('line: %s, val: %s' % (line, val))
        # val = [(92, 1, 0.025, 0.1), (91, 2, 0.031, 0.2), (90, 2, 0.032, 0.3)]
        for load_item, pos_at_line, (p, q) in val:
            logger.debug(load_item)
            # calculate at once and then read from dict - not good approach! don't do it
            # section, pos_at_sec = get_pos_at_sec(net, net_dgs, lvp_dict, line, load_idx)
            # section = pas[load_idx]['section']
            # pos_at_sec = pas[load_idx]['pos']
            section, pos_at_sec = get_pos_at_sec(net, lvp_dict, line_item, load_item)
            logger.debug("section: %s, pos_at_sec: %s" % (section, pos_at_sec))
            logger.debug("%s" % net.line.at[section, 'in_service'])
            if not net.line.at[section, 'in_service']:
                print('line %s skipped because it is not in service' % net.line.at[section, 'name'])
                continue
            new_bus = split_line(net, section, pos_at_sec, line_item=line_item)
            logger.debug("new_bus: %s" % new_bus)
            net.bus.at[new_bus, 'description'] = 'Partial Line LV-Load %.2f kW' % p

            if p >= 0 or True:
                # TODO: set const_i_percent to 100 after the pandapower bug is fixed
                new_load = create_load(net, new_bus, name=load_item.loc_name, p_mw=p, q_mvar=q,
                                       const_i_percent=0)
                logger.debug('created load %s' % new_load)
                net.res_load.at[new_load, 'pf_p'] = p
                net.res_load.at[new_load, 'pf_q'] = q
            else:
                # const I is not implemented for sgen
                new_load = create_sgen(net, new_bus, name=load_item.loc_name, p_mw=p, q_mvar=q)
                logger.debug('created sgen %s' % new_load)
                net.res_sgen.at[new_load, 'pf_p'] = p
                net.res_sgen.at[new_load, 'pf_q'] = q


def remove_folder_of_std_types(net):
    """
    Removes the folder name from all standard types that do not have duplicates, or where
    duplicates have the same parameters
    """
    for element in ["line", "trafo", "trafo3w"]:
        std_types = available_std_types(net, element=element).index
        reduced_std_types = {name.split("\\")[-1] for name in std_types}
        for std_type in reduced_std_types:
            all_types = [st for st in std_types if st.split('\\')[-1] == std_type]
            if len(all_types) > 1:
                types_equal = [
                    load_std_type(net, type1, element) == load_std_type(net, type2, element)
                    for type1, type2 in combinations(all_types, 2)]
                if not all(types_equal):
                    continue
            for st in all_types:
                net.std_types[element][std_type] = net.std_types[element].pop(st)
                net[element].std_type = net[element].std_type.replace(st, std_type)<|MERGE_RESOLUTION|>--- conflicted
+++ resolved
@@ -11,7 +11,7 @@
 from pandas import DataFrame
 
 from pandapower.auxiliary import ADict, get_free_id
-from pandapower.control import ContinuousTapControl, DiscreteTapControl, create_trafo_characteristics, \
+from pandapower.control import ContinuousTapControl, DiscreteTapControl, _create_trafo_characteristics, \
     BinarySearchControl, \
     DroopControl
 from pandapower.create import create_empty_network, create_bus_dc, create_switch, create_line_from_parameters, \
@@ -2011,11 +2011,7 @@
             params.min_p_mw = item.Pmin_uc
             params.max_p_mw = item.Pmax_uc
 
-<<<<<<< HEAD
             sg = create_gen(net, **params)
-=======
-            sg = pp.create_gen(net, **params)
->>>>>>> 2fb0b8e8
             element = 'gen'
         else:
             if is_unbalanced:
@@ -2028,11 +2024,7 @@
                 params.min_p_mw = item.Pmin_uc
                 params.max_p_mw = item.Pmax_uc
 
-<<<<<<< HEAD
                 sg = create_sgen(net, **params)
-=======
-                sg = pp.create_sgen(net, **params)
->>>>>>> 2fb0b8e8
                 element = 'sgen'
     logger.debug('created sgen at index <%d>' % sg)
 
@@ -2238,7 +2230,6 @@
             vm_pu = item.usetp
             if item.iqtype == 1:
                 type = item.typ_id
-<<<<<<< HEAD
                 sid = create_gen(net, bus=bus1, p_mw=p_mw, vm_pu=vm_pu,
                                  min_q_mvar=type.Q_min, max_q_mvar=type.Q_max,
                                  min_p_mw=item.Pmin_uc, max_p_mw=item.Pmax_uc,
@@ -2248,23 +2239,11 @@
                                  min_q_mvar=item.cQ_min, max_q_mvar=item.cQ_max,
                                  min_p_mw=item.Pmin_uc, max_p_mw=item.Pmax_uc,
                                  name=name, type=cat, in_service=in_service, scaling=global_scaling)
-=======
-                sid = pp.create_gen(net, bus=bus1, p_mw=p_mw, vm_pu=vm_pu,
-                                    min_q_mvar=type.Q_min, max_q_mvar=type.Q_max,
-                                    min_p_mw=item.Pmin_uc, max_p_mw=item.Pmax_uc,
-                                    name=name, type=cat, in_service=in_service, scaling=global_scaling)
-            else:
-                sid = pp.create_gen(net, bus=bus1, p_mw=p_mw, vm_pu=vm_pu,
-                                    min_q_mvar=item.cQ_min, max_q_mvar=item.cQ_max,
-                                    min_p_mw=item.Pmin_uc, max_p_mw=item.Pmax_uc,
-                                    name=name, type=cat, in_service=in_service, scaling=global_scaling)
->>>>>>> 2fb0b8e8
             element = 'gen'
         elif av_mode == 'constq':
             q_mvar = ngnum * item.qgini * multiplier
             if item.iqtype == 1:
                 type = item.typ_id
-<<<<<<< HEAD
                 sid = create_sgen(net, bus=bus1, p_mw=p_mw, q_mvar=q_mvar,
                                   min_q_mvar=type.Q_min, max_q_mvar=type.Q_max,
                                   min_p_mw=item.Pmin_uc, max_p_mw=item.Pmax_uc,
@@ -2274,17 +2253,6 @@
                                   min_q_mvar=item.cQ_min, max_q_mvar=item.cQ_max,
                                   min_p_mw=item.Pmin_uc, max_p_mw=item.Pmax_uc,
                                   name=name, type=cat, in_service=in_service, scaling=global_scaling)
-=======
-                sid = pp.create_sgen(net, bus=bus1, p_mw=p_mw, q_mvar=q_mvar,
-                                    min_q_mvar=type.Q_min, max_q_mvar=type.Q_max,
-                                    min_p_mw=item.Pmin_uc, max_p_mw=item.Pmax_uc,
-                                    name=name, type=cat, in_service=in_service, scaling=global_scaling)
-            else:
-                sid = pp.create_sgen(net, bus=bus1, p_mw=p_mw, q_mvar=q_mvar,
-                                    min_q_mvar=item.cQ_min, max_q_mvar=item.cQ_max,
-                                    min_p_mw=item.Pmin_uc, max_p_mw=item.Pmax_uc,
-                                    name=name, type=cat, in_service=in_service, scaling=global_scaling)
->>>>>>> 2fb0b8e8
 
             element = 'sgen'
 
@@ -2493,12 +2461,6 @@
             tap_pos2 = item.GetAttribute("c:nntap2")
 
     if std_type is not None:
-<<<<<<< HEAD
-        tid = create_transformer(net, hv_bus=bus1, lv_bus=bus2, name=name,
-                                 std_type=std_type, tap_pos=tap_pos,
-                                 in_service=in_service, parallel=item.ntnum, df=item.ratfac, tap2_pos=tap_pos2,
-                                 leakage_resistance_ratio_hv=pf_type.itrdr, leakage_reactance_ratio_hv=pf_type.itrdl)
-=======
         use_tap_table = item.GetAttribute("iTaps")
         if use_tap_table == 1:
             if "trafo_characteristic_table" not in net:
@@ -2567,21 +2529,17 @@
             tap_dependency_table = False
             tap_changer_type = None
 
-        tid = pp.create_transformer(net, hv_bus=bus1, lv_bus=bus2, name=name,
+        tid = create_transformer(net, hv_bus=bus1, lv_bus=bus2, name=name,
                                     std_type=std_type, tap_pos=tap_pos,
                                     tap_dependency_table=tap_dependency_table,
                                     tap_changer_type=tap_changer_type,
                                     id_characteristic_table=id_characteristic_table,
                                     in_service=in_service, parallel=item.ntnum, df=item.ratfac, tap2_pos=tap_pos2,
                                     leakage_resistance_ratio_hv=pf_type.itrdr, leakage_reactance_ratio_hv=pf_type.itrdl)
->>>>>>> 2fb0b8e8
         trafo_dict[item] = tid
         logger.debug('created trafo at index <%d>' % tid)
     else:
         logger.info("Create Trafo 3ph")
-<<<<<<< HEAD
-        tid = create_transformer_from_parameters(
-=======
         use_tap_table = item.GetAttribute("iTaps")
         if use_tap_table == 1:
             if "trafo_characteristic_table" not in net:
@@ -2651,8 +2609,7 @@
             tap_dependency_table = False
             tap_changer_type = None
 
-        tid = pp.create_transformer_from_parameters(
->>>>>>> 2fb0b8e8
+        tid = create_transformer_from_parameters(
             net,
             hv_bus=bus1,
             lv_bus=bus2,
@@ -2739,31 +2696,17 @@
 
     add_additional_attributes(item, net, element='trafo', element_id=tid,
                               attr_dict={'e:cpSite.loc_name': 'site', 'for_name': 'equipment', "cimRdfId": "origin_id"})
-<<<<<<< HEAD
-    if pf_type.itapzdep:
-        x_points = (net.trafo.at[tid, "tap_min"], net.trafo.at[tid, "tap_neutral"], net.trafo.at[tid, "tap_max"])
-        vk_min, vk_neutral, vk_max = pf_type.uktmn, net.trafo.at[tid, "vk_percent"], pf_type.uktmx
-        vkr_min, vkr_neutral, vkr_max = pf_type.ukrtmn, net.trafo.at[tid, "vkr_percent"], pf_type.ukrtmx
-        # todo
-        # vk0_min, vk0_max = pf_type.uk0tmn, pf_type.uk0tmx
-        # vkr0_min, vkr0_max = pf_type.uk0rtmn, pf_type.uk0rtmx
-        create_trafo_characteristics(net, trafotable="trafo", trafo_index=tid, variable="vk_percent",
-                                     x_points=x_points, y_points=(vk_min, vk_neutral, vk_max))
-        create_trafo_characteristics(net, trafotable="trafo", trafo_index=tid, variable="vkr_percent",
-                                     x_points=x_points, y_points=(vkr_min, vkr_neutral, vkr_max))
-=======
     # if pf_type.itapzdep:
-    #    x_points = (net.trafo.at[tid, "tap_min"], net.trafo.at[tid, "tap_neutral"], net.trafo.at[tid, "tap_max"])
-    #    vk_min, vk_neutral, vk_max = pf_type.uktmn, net.trafo.at[tid, "vk_percent"], pf_type.uktmx
-    #    vkr_min, vkr_neutral, vkr_max = pf_type.ukrtmn, net.trafo.at[tid, "vkr_percent"], pf_type.ukrtmx
-    #    # todo
-    #    # vk0_min, vk0_max = pf_type.uk0tmn, pf_type.uk0tmx
-    #    # vkr0_min, vkr0_max = pf_type.uk0rtmn, pf_type.uk0rtmx
-    #    pp.control.create_trafo_characteristics(net, trafotable="trafo", trafo_index=tid, variable="vk_percent",
-    #                                            x_points=x_points, y_points=(vk_min, vk_neutral, vk_max))
-    #    pp.control.create_trafo_characteristics(net, trafotable="trafo", trafo_index=tid, variable="vkr_percent",
-    #                                            x_points=x_points, y_points=(vkr_min, vkr_neutral, vkr_max))
->>>>>>> 2fb0b8e8
+    #     x_points = (net.trafo.at[tid, "tap_min"], net.trafo.at[tid, "tap_neutral"], net.trafo.at[tid, "tap_max"])
+    #     vk_min, vk_neutral, vk_max = pf_type.uktmn, net.trafo.at[tid, "vk_percent"], pf_type.uktmx
+    #     vkr_min, vkr_neutral, vkr_max = pf_type.ukrtmn, net.trafo.at[tid, "vkr_percent"], pf_type.ukrtmx
+    #     # todo
+    #     # vk0_min, vk0_max = pf_type.uk0tmn, pf_type.uk0tmx
+    #     # vkr0_min, vkr0_max = pf_type.uk0rtmn, pf_type.uk0rtmx
+    #     create_trafo_characteristics(net, trafotable="trafo", trafo_index=tid, variable="vk_percent",
+    #                                  x_points=x_points, y_points=(vk_min, vk_neutral, vk_max))
+    #     create_trafo_characteristics(net, trafotable="trafo", trafo_index=tid, variable="vkr_percent",
+    #                                  x_points=x_points, y_points=(vkr_min, vkr_neutral, vkr_max))
 
 
 def get_pf_trafo_results(net, item, tid, is_unbalanced):
@@ -3021,24 +2964,6 @@
 
     # TODO Implement the tap changer controller for 3-winding transformer
 
-<<<<<<< HEAD
-    if pf_type.itapzdep:
-        x_points = (net.trafo3w.at[tid, "tap_min"], net.trafo3w.at[tid, "tap_neutral"], net.trafo3w.at[tid, "tap_max"])
-        for side in ("hv", "mv", "lv"):
-            vk_min = pf_type.GetAttribute(f"uktr3mn_{side[0]}")
-            vk_neutral = net.trafo3w.at[tid, f"vk_{side}_percent"]
-            vk_max = pf_type.GetAttribute(f"uktr3mx_{side[0]}")
-            vkr_min = pf_type.GetAttribute(f"uktrr3mn_{side[0]}")
-            vkr_neutral = net.trafo3w.at[tid, f"vkr_{side}_percent"]
-            vkr_max = pf_type.GetAttribute(f"uktrr3mx_{side[0]}")
-            # todo zero-sequence parameters (must be implemented in build_branch first)
-            create_trafo_characteristics(net, trafotable="trafo3w", trafo_index=tid,
-                                         variable=f"vk_{side}_percent", x_points=x_points,
-                                         y_points=(vk_min, vk_neutral, vk_max))
-            create_trafo_characteristics(net, trafotable="trafo3w", trafo_index=tid,
-                                         variable=f"vkr_{side}_percent", x_points=x_points,
-                                         y_points=(vkr_min, vkr_neutral, vkr_max))
-=======
     # TODO Implement extracting trafo_characteristic_table if pf_type.itapzdep is true
     #  and no trafo_characteristic_table available
     # if pf_type.itapzdep:
@@ -3051,13 +2976,12 @@
     #        vkr_neutral = net.trafo3w.at[tid, f"vkr_{side}_percent"]
     #        vkr_max = pf_type.GetAttribute(f"uktrr3mx_{side[0]}")
     #        # todo zero-sequence parameters (must be implemented in build_branch first)
-    #        pp.control.create_trafo_characteristics(net, trafotable="trafo3w", trafo_index=tid,
+    #       create_trafo_characteristics(net, trafotable="trafo3w", trafo_index=tid,
     #                                                variable=f"vk_{side}_percent", x_points=x_points,
     #                                                y_points=(vk_min, vk_neutral, vk_max))
-    #        pp.control.create_trafo_characteristics(net, trafotable="trafo3w", trafo_index=tid,
+    #       create_trafo_characteristics(net, trafotable="trafo3w", trafo_index=tid,
     #                                                variable=f"vkr_{side}_percent", x_points=x_points,
     #                                                y_points=(vkr_min, vkr_neutral, vkr_max))
->>>>>>> 2fb0b8e8
 
 
 def propagate_bus_coords(net, bus1, bus2):
@@ -3264,11 +3188,7 @@
     net.bus.loc[aux_bus2, 'geo'] = net.bus.geo.at[bus2]
     params['to_bus'] = aux_bus2
 
-<<<<<<< HEAD
     xid = create_impedance(net, **params)
-=======
-    xid = pp.create_impedance(net, **params)
->>>>>>> 2fb0b8e8
     add_additional_attributes(item, net, element='impedance', element_id=xid, attr_list=["cpSite.loc_name"],
                               attr_dict={"cimRdfId": "origin_id"})
 
@@ -3277,11 +3197,7 @@
     new_switch_idx, new_switch_closed = create_connection_switches(net, item, 2, 'b', (bus1, bus2),
                                                                    new_elements)
 
-<<<<<<< HEAD
     if len(new_switch_idx) == 0:
-=======
-    if len(new_switch_idx)==0:
->>>>>>> 2fb0b8e8
         net.impedance.loc[xid, 'from_bus'] = bus1
         net.impedance.loc[xid, 'to_bus'] = bus2
         # drop auxilary buses, not needed
@@ -3295,11 +3211,7 @@
         elif sw_bus == bus2:
             net.impedance.loc[xid, 'from_bus'] = bus1
             # drop one auxilary bus, where no switch exists, not needed
-<<<<<<< HEAD
             drop_buses(net, buses=[aux_bus1])
-=======
-            pp.drop_buses(net, buses=[aux_bus1])
->>>>>>> 2fb0b8e8
 
     # correct in_service of series reactor if station switch is open
     # update_in_service_depending_station_switch(net, element_type="impedance",
@@ -3406,7 +3318,6 @@
         return
 
     # create auxilary buses
-<<<<<<< HEAD
     aux_bus1 = create_bus(net, vn_kv=net.bus.vn_kv.at[bus1], name=net.bus.name.at[bus1] + '_aux',
                           type="b", zone=net.bus.zone.at[bus1], in_service=True)
     net.bus.loc[aux_bus1, 'geo'] = net.bus.geo.at[bus1]
@@ -3418,30 +3329,13 @@
                                               r_ohm=item.rrea, x_ohm=item.xrea, sn_mva=item.Sn,
                                               name=item.loc_name,
                                               in_service=not bool(item.outserv))
-=======
-    aux_bus1 = pp.create_bus(net, vn_kv=net.bus.vn_kv.at[bus1], name=net.bus.name.at[bus1]+'_aux',
-                             type="b", zone=net.bus.zone.at[bus1], in_service=True)
-    net.bus.loc[aux_bus1, 'geo'] = net.bus.geo.at[bus1]
-    aux_bus2 = pp.create_bus(net, vn_kv=net.bus.vn_kv.at[bus2], name=net.bus.name.at[bus2] + '_aux',
-                             type="b", zone=net.bus.zone.at[bus2], in_service=True)
-    net.bus.loc[aux_bus2, 'geo'] = net.bus.geo.at[bus2]
-
-    sind = pp.create_series_reactor_as_impedance(net, from_bus=aux_bus1, to_bus=aux_bus2,
-                                                 r_ohm=item.rrea, x_ohm=item.xrea, sn_mva=item.Sn,
-                                                 name=item.loc_name,
-                                                 in_service=not bool(item.outserv))
->>>>>>> 2fb0b8e8
 
     # consider and create station switches
     new_elements = (aux_bus1, aux_bus2)
     new_switch_idx, new_switch_closed = create_connection_switches(net, item, 2, 'b', (bus1, bus2),
                                                                    new_elements)
 
-<<<<<<< HEAD
     if len(new_switch_idx) == 0:
-=======
-    if len(new_switch_idx)==0:
->>>>>>> 2fb0b8e8
         net.impedance.loc[sind, 'from_bus'] = bus1
         net.impedance.loc[sind, 'to_bus'] = bus2
         # drop auxilary buses, not needed
@@ -3455,11 +3349,7 @@
         elif sw_bus == bus2:
             net.impedance.loc[sind, 'from_bus'] = bus1
             # drop one auxilary bus, where no switch exists, not needed
-<<<<<<< HEAD
             drop_buses(net, buses=[aux_bus1])
-=======
-            pp.drop_buses(net, buses=[aux_bus1])
->>>>>>> 2fb0b8e8
 
     # correct in_service of series reactor if station switch is open
     # update_in_service_depending_station_switch(net, element_type="impedance",
@@ -3483,48 +3373,28 @@
     if (item.gcap == 0) and (item.bcap == 0):
         logger.info('not creating series capacitor for %s' % item.loc_name)
     else:
-<<<<<<< HEAD
         r_ohm = item.gcap / (item.gcap ** 2 + item.bcap ** 2)
         x_ohm = -item.bcap / (item.gcap ** 2 + item.bcap ** 2)
 
         # create auxilary buses
         aux_bus1 = create_bus(net, vn_kv=net.bus.vn_kv.at[bus1], name=net.bus.name.at[bus1] + '_aux',
                               type="b", zone=net.bus.zone.at[bus1], in_service=True)
-=======
-        r_ohm = item.gcap/(item.gcap**2 + item.bcap**2)
-        x_ohm = -item.bcap/(item.gcap**2 + item.bcap**2)
-
-        # create auxilary buses
-        aux_bus1 = pp.create_bus(net, vn_kv=net.bus.vn_kv.at[bus1], name=net.bus.name.at[bus1]+'_aux',
-                                 type="b", zone=net.bus.zone.at[bus1], in_service=True)
->>>>>>> 2fb0b8e8
         net.bus.loc[aux_bus1, 'geo'] = net.bus.geo.at[bus1]
         aux_bus2 = create_bus(net, vn_kv=net.bus.vn_kv.at[bus2], name=net.bus.name.at[bus2] + '_aux',
                               type="b", zone=net.bus.zone.at[bus2], in_service=True)
         net.bus.loc[aux_bus2, 'geo'] = net.bus.geo.at[bus2]
 
-<<<<<<< HEAD
         scap = create_series_reactor_as_impedance(net, from_bus=aux_bus1, to_bus=aux_bus2, r_ohm=r_ohm,
                                                   x_ohm=x_ohm, sn_mva=item.Sn,
                                                   name=item.loc_name,
                                                   in_service=not bool(item.outserv))
-=======
-        scap = pp.create_series_reactor_as_impedance(net, from_bus=aux_bus1, to_bus=aux_bus2, r_ohm=r_ohm,
-                                                     x_ohm=x_ohm, sn_mva=item.Sn,
-                                                     name=item.loc_name,
-                                                     in_service=not bool(item.outserv))
->>>>>>> 2fb0b8e8
 
         # consider and create station switches
         new_elements = (aux_bus1, aux_bus2)
         new_switch_idx, new_switch_closed = create_connection_switches(net, item, 2, 'b', (bus1, bus2),
                                                                        new_elements)
 
-<<<<<<< HEAD
         if len(new_switch_idx) == 0:
-=======
-        if len(new_switch_idx)==0:
->>>>>>> 2fb0b8e8
             net.impedance.loc[scap, 'from_bus'] = bus1
             net.impedance.loc[scap, 'to_bus'] = bus2
             # drop auxilary buses, not needed
@@ -3538,11 +3408,7 @@
             elif sw_bus == bus2:
                 net.impedance.loc[scap, 'from_bus'] = bus1
                 # drop one auxilary bus, where no switch exists, not needed
-<<<<<<< HEAD
                 drop_buses(net, buses=[aux_bus1])
-=======
-                pp.drop_buses(net, buses=[aux_bus1])
->>>>>>> 2fb0b8e8
 
         # correct in_service of series capacitor if station switch is open
         # update_in_service_depending_station_switch(net, element_type="impedance",
@@ -3553,10 +3419,7 @@
         logger.debug('created series capacitor %s as per unit impedance at index %d' %
                      (net.impedance.at[scap, 'name'], scap))
 
-<<<<<<< HEAD
-
-=======
->>>>>>> 2fb0b8e8
+
 def create_svc(net, item, pv_as_slack, pf_variable_p_gen, dict_net):
     # SVC is voltage controlled and therefore modelled the same way as a voltage controlled synchron machine (gen)
     # TODO: at least implement a uncontrolled svc as synchron machine with const. Q
@@ -3573,11 +3436,7 @@
         logger.error("Cannot add SVC '%s': not connected" % name)
         return
 
-<<<<<<< HEAD
     if item.i_ctrl == 1:  # 0: no control, 1: voltage control, 2: reactive power control
-=======
-    if item.i_ctrl==1: # 0: no control, 1: voltage control, 2: reactive power control
->>>>>>> 2fb0b8e8
         logger.debug('creating SVC %s as gen' % name)
         vm_pu = item.usetp
         in_service = monopolar_in_service(item)
