import numpy as np
import math
import bisect
from itertools import combinations

import pandapower as pp
import pandas as pd
from pandapower.auxiliary import ADict

try:
    import pandaplan.core.pplog as logging
except ImportError:
    import logging

logger = logging.getLogger(__name__)

# make wrapper for GetAttribute
def ga(element, attr):
    return element.GetAttribute(attr)


def create_buses(net, dict_net, flag_graphics):
    import numpy as np
    def descr(item):
        substat_descr = ''
        if item.HasAttribute('cpSubstat'):
            substat = item.cpSubstat
            if substat is not None:
                logger.debug('adding substat %s to descr of bus %s' % (substat, item.loc_name))
                substat_descr = substat.loc_name
            else:
                logger.debug("bus has no substat description")
        else:
            logger.debug('bus %s is not part of any substation' % item.loc_name)

        if len(item.desc) > 0:
            descr = ' \n '.join(item.desc)
        elif item.fold_id:
            descr = item.fold_id.loc_name
        else:
            descr = ''
        return descr, substat_descr

    grf_map = dict_net.get('graphics', {})

    bus_param_list = []
    for bid, item in enumerate(dict_net['ElmTerm']):
        bus_dict[item] = bid

        d = {}
        d["name"] = item.loc_name
        d["in_service"] = item.outserv == 0
        d["type"] = ["b", "m", "n"][item.iUsage]
        d["vn_kv"] = item.uknom
        d["zone"] = (item.Grid.loc_name.split('.ElmNet')[0] if item.HasAttribute("Grid") else
                     item.cpGrid.loc_name.split('.ElmNet')[0])
        d["description"], d["substat"] = descr(item)
        d["folder_id"] = item.fold_id.loc_name
        for s in ["sernum", "for_name", "chr_name"]:
            try:
                d[s] = item.GetAttribute(s)
            except:
                pass
        try:
            d["cpSite.loc_name"] = item.cpSite.loc_name
        except:
            pass
        bus_param_list.append(d)

        x, y = 0, 0
        if flag_graphics == 'GPS':
            x = item.GetAttribute('e:GPSlon')
            y = item.GetAttribute('e:GPSlat')
        elif flag_graphics == 'graphic objects':
            graphic_object = grf_map.get(item, None)
            if graphic_object:
                x = graphic_object.GetAttribute('rCenterX')
                y = graphic_object.GetAttribute('rCenterY')
        d["geodata"] = np.array([x, y])
    bus = pd.DataFrame(bus_param_list)

    pp.create_buses(net, nr_buses=len(bus), **bus.to_dict(orient="list")) # , index=range(1, len(bus) + 1)


def create_loads(net, dict_net, pf_variable_p_loads, is_unbalanced):
    load_param_list = []
    asym_load_param_list = []
    for load_type in ["ElmLod", "ElmLodlv", "ElmLodmv"]:
        for item in dict_net[load_type]:
            try:
                params = ADict()
                params.name = item.loc_name
                params.in_service = not bool(item.outserv)
                params.type = "wye"
                params['description'] = ' \n '.join(item.desc) if len(item.desc) > 0 else ''
                load_class = item.GetClassName()
                logger.debug('>> creating load <%s.%s>' % (params.name, load_class))
                is_unbalanced = item.i_sym

                ask = ask_unbalanced_load_params if is_unbalanced else ask_load_params

                if load_class == 'ElmLodlv':
                    try:
                        params.update(ask(item, pf_variable_p_loads, dict_net=dict_net,
                                          variables=('p_mw', 'sn_mva')))
                    except Exception as err:
                        logger.error("m:P:bus1 and m:Q:bus1 should be used with ElmLodlv")
                        logger.error('While creating load %s, error occurred for '
                                     'calculation of q_mvar: %s, %s' % (item, params, err))
                        raise err
                elif load_class == 'ElmLodmv':
                    params.update(ask(item, pf_variable_p_loads=pf_variable_p_loads,
                                      dict_net=dict_net, variables=('p_mw', 'sn_mva')))
                elif load_class == 'ElmLod':
                    params.update(ask(item, pf_variable_p_loads=pf_variable_p_loads,
                                      dict_net=dict_net, variables=('p_mw', 'q_mvar')))
                else:
                    logger.warning('item <%s> not imported - <%s> not implemented yet!' %
                                   (item.loc_name, load_class))
                    raise RuntimeError('Load <%s> of type <%s> not implemented!' %
                                       (item.loc_name, load_class))

                try:
                    params.buses = get_connection_nodes(net, item, 1)
                except IndexError:
                    logger.warn("Cannot add Load '%s': not connected" % params.name)
                    continue
                params.in_service = monopolar_in_service(item)
                attr_list = ["sernum", "for_name", "chr_name", 'cpSite.loc_name']
                if load_class == 'ElmLodlv':
                    attr_list.extend(['pnight', 'cNrCust', 'cPrCust', 'UtilFactor', 'cSmax',
                                      'cSav', 'ccosphi'])
                add_additional_attributes_to_params(item, params, attr_list=attr_list)

    #TODO                get_pf_load_results(net, item, ld, is_unbalanced)

                if is_unbalanced:
                    params.type = map_type_var(item.phtech)
                    asym_load_param_list.append(params)
                else:
                    load_param_list.append(params)
                logger.debug('parameters: %s' % params)
            except RuntimeError as err:
                logger.debug('load failed at import and was not imported: %s' % err)
    loads = pd.DataFrame(load_param_list)
    pp.create_loads(net, **loads.to_dict(orient="list"))

    # no pp.create_asymmetric_loads yet, so we have to do it in a loop
    for param in asym_load_param_list:   #TODO test it
        pp.create_asymmetric_load(net, bus=param["buses"], **param)

    if len(loads) > 0: logger.info('imported %d loads' % len(loads))


def create_sgens(net, dict_net, pv_as_slack, pf_variable_p_gen, is_unbalanced):
#    logger.debug('sum loads: %.3f' % sum(net.load.loc[net.load.in_service, 'p_mw']))
    logger.debug('creating static generators')
    # create static generators:
    for gen_type in ["ElmGenstat", "ElmPvsys"]:
        for item in dict_net[gen_type]:
            try:
                create_sgen_genstat(net=net, item=item, pv_as_slack=pv_as_slack,
                                    pf_variable_p_gen=pf_variable_p_gen, dict_net=dict_net,
                                    is_unbalanced=is_unbalanced)
            except RuntimeError as err:
                logger.debug('sgen failed at import and was not imported: %s' % err)

    if len(net.sgen) > 0: logger.info('imported %d sgens' % len(net.sgen))


def create_lines(net, dict_net, flag_graphics, is_unbalanced):
    lines_to_create = []
    for n, item in enumerate(dict_net['ElmLne']):
        params = {'name': item.loc_name,
                  'parallel': item.nlnum,
                  'line_idx': n}
        logger.debug('>> creating line <%s>' % params['name'])
        logger.debug('line <%s> has <%d> parallel lines' % (params['name'], params['parallel']))
        # here: implement situation if line not connected

        try:
            params['bus1'], params['bus2'] = get_connection_nodes(net, item, 2)
        except IndexError:
            logger.debug("Cannot add Line '%s': not connected" % params['name'])
            continue
        except:
            logger.error("Error while exporting Line '%s'" % params['name'])
            continue

        line_sections = item.GetContents('*.ElmLnesec')
        # geodata
        if flag_graphics == 'no geodata':
            coords = []
        elif flag_graphics == 'GPS':
            if len(item.GPScoords) > 0 and item.GPScoords[0] != []:
                coords = get_coords_from_item(item)
            else:
                coords = get_coords_from_buses(net, params['bus1'], params['bus2'])
        else:
            coords = get_coords_from_grf_object(item)

        if len(line_sections) == 0:
            logger.debug('line <%s> has no sections' % params['name'])
            lines_to_create.append(create_line_normal(net=net, item=item, coords=coords,
                                                      is_unbalanced=is_unbalanced, **params))
        else:
            logger.debug('line <%s> has sections' % params['name'])
            lines_to_create.extend(create_line_sections(net=net, item_list=line_sections, line=item,
                                            coords=coords, is_unbalanced=is_unbalanced, **params))
#            logger.debug('created <%d> line sections for line <%s>' % (len(sid_list), params['name']))

        #TODO necessary ?
#        net.line.loc[sid_list, "line_idx"] = n
        # create_connection_switches(net, item, 2, 'l', (params['bus1'], params['bus2']),
        #                            (sid_list[0], sid_list[-1]))

#        logger.debug('line <%s> created' % params['name'])

    lines_by_stdtype = pd.DataFrame(l for l in lines_to_create if "r_ohm_per_km" not in l)
    if len(lines_by_stdtype):
        lines_by_stdtype.rename(columns={"from_bus": "from_buses", "to_bus": "to_buses"}, inplace=True)
        pp.create_lines(net, **lines_by_stdtype.to_dict(orient="list"))
    lines_by_parameter = pd.DataFrame(l for l in lines_to_create if "r_ohm_per_km" in l)
    if len(lines_by_parameter):
        lines_by_parameter.rename(columns={"from_bus": "from_buses", "to_bus": "to_buses"},
                                  inplace=True)
        pp.create_lines_from_parameters(net, **lines_by_parameter.to_dict(orient="list"))

    net.line_geodata = net.line[["coords"]]
    net.line.drop(columns=["coords"], inplace=True)


def create_switches(net, dict_net):
    switches_to_create = []
    switch_types = {"cbk": "CB", "sdc": "LBS", "swt": "LS", "dct": "DS", "fus": "FUSE"}

    for items, is_fuse in [[dict_net['ElmCoup'], False],
                           [dict_net['RelFuse'], True]]:
        for item in items:
            try:
                bus1, bus2 = get_connection_nodes(net, item, 2)
            except IndexError:
                logger.debug("Cannot add Coup '%s': not connected" % item.loc_name)
                continue
            except IndexError:
                logger.error("Error while exporting Coup '%s'!" % item.loc_name)
                continue

            if not item.HasAttribute('isclosed') and not is_fuse:
                logger.error('switch %s does not have the attribute isclosed!' % item)
            switch_is_closed = bool(item.on_off) \
                               and (bool(item.isclosed) if item.HasAttribute('isclosed') else True)
            in_service = not bool(item.outserv) if item.HasAttribute('outserv') else True

            try:
                in_ka = np.nan
                if is_fuse:
                    in_ka = item.GetAttribute("typ_id").GetAttribute("irat") / 1000.
            except:
                pass

            switches_to_create.append({"name": item.loc_name,
                      "buses": bus1,
                      "elements": bus2,
                      "et": "b",
                      "closed": switch_is_closed and in_service,
                      "type": switch_types.get(item.aUsage, 'unknown'),
                      "in_ka": in_ka})

    switches = pd.DataFrame(switches_to_create)
    pp.create_switches(net, **switches.to_dict(orient='list'))


        # net.res_switch.loc[cd, ['pf_closed', 'pf_in_service']] = bool(item.on_off) and (
        #     bool(item.isclosed) if item.HasAttribute('isclosed') else True), in_service


# import network to pandapower:
def from_pf(dict_net, pv_as_slack=True, pf_variable_p_loads='plini', pf_variable_p_gen='pgini',
            flag_graphics='GPS', tap_opt="nntap", export_controller=True, handle_us="Deactivate",
            max_iter=None, is_unbalanced=False, implementation="new"):
    logger.debug("__name__: %s" % __name__)
    logger.debug('started from_pf')

    flag_graphics = flag_graphics if flag_graphics in ['GPS', 'no geodata'] else 'graphic objects'

    logger.debug('collecting grid')
    grid_name = dict_net['ElmNet'].loc_name
    base_sn_mva = dict_net['global_parameters']['base_sn_mva']
    net = pp.create_empty_network(grid_name, sn_mva=base_sn_mva)
    pp.results.reset_results(net, mode="pf_3ph")
    if max_iter is not None:
        pp.set_user_pf_options(net, max_iteration=max_iter)
    logger.info('creating grid %s' % grid_name)
    if 'res_switch' not in net.keys():
        net['res_switch'] = pd.DataFrame(columns=['pf_closed', 'pf_in_service'], dtype='bool')

    logger.debug('creating buses')
    # create buses:
    global bus_dict
    bus_dict = {}
    global grf_map
    grf_map = dict_net.get('graphics', {})
    logger.debug('the graphic mapping is: %s' % grf_map)

    create_buses(net, dict_net, flag_graphics)

    logger.debug('creating external grids')
    # create external networks:
    n = 0
    for n, ext_net in enumerate(dict_net['ElmXnet'], 1):
        create_ext_net(net=net, item=ext_net, pv_as_slack=pv_as_slack, is_unbalanced=is_unbalanced)
    if n > 0: logger.info('imported %d external grids' % n)

    logger.debug('creating loads')
    create_loads(net, dict_net, pf_variable_p_loads, is_unbalanced)
    create_sgens(net, dict_net, pv_as_slack, pf_variable_p_gen, is_unbalanced)

    logger.debug('creating asynchronous machines')
    # create asynchronous machines:
    n = 0
    for n, asm in enumerate(dict_net['ElmAsm'], n):
        create_sgen_asm(net=net, item=asm, pf_variable_p_gen=pf_variable_p_gen, dict_net=dict_net)
    if n > 0: logger.info('imported %d asynchronous machines' % n)

    logger.debug('creating synchronous machines')
    # create synchronous machines:
    n = 0
    for n, gen in enumerate(dict_net['ElmSym'], n):
        create_sgen_sym(net=net, item=gen, pv_as_slack=pv_as_slack,
                        pf_variable_p_gen=pf_variable_p_gen, dict_net=dict_net)
    if n > 0: logger.info('imported %d synchronous machines' % n)

    logger.debug('creating transformers')
    # create trafos:
    n = 0
    for n, trafo in enumerate(dict_net['ElmTr2'], 1):
        create_trafo(net=net, item=trafo, tap_opt=tap_opt, export_controller=export_controller,
                      is_unbalanced=is_unbalanced)
    if n > 0: logger.info('imported %d trafos' % n)

    logger.debug('creating 3W-transformers')
    # create 3w-trafos:
    n = 0
    for n, trafo in enumerate(dict_net['ElmTr3'], 1):
        create_trafo3w(net=net, item=trafo, tap_opt=tap_opt)
    if n > 0:
        logger.info('imported %d 3w-trafos' % n)
        pp.set_user_pf_options(net, trafo3w_losses='star')

    create_switches(net, dict_net)

    # create shunts (ElmShnt):
    n = 0
    for n, shunt in enumerate(dict_net['ElmShnt'], 1):
        create_shunt(net=net, item=shunt)
    if n > 0: logger.info('imported %d shunts' % n)

    # create zpu (ElmZpu):
    n = 0
    for n, zpu in enumerate(dict_net['ElmZpu'], 1):
        create_zpu(net=net, item=zpu)
    if n > 0: logger.info('imported %d impedances' % n)

    # create series impedance (ElmSind):
    n = 0
    for n, sind in enumerate(dict_net['ElmSind'], 1):
        create_sind(net=net, item=sind)
    if n > 0: logger.info('imported %d SIND' % n)

    # create vac (ElmVac):
    n = 0
    for n, vac in enumerate(dict_net['ElmVac'], 1):
        create_vac(net=net, item=vac)
    if n > 0: logger.info('imported %d VAC' % n)

    logger.debug('creating lines')
    global line_dict
    line_dict = {}

#TODO why        net.line['section_idx'] = 0
    create_lines(net, dict_net, flag_graphics=flag_graphics, is_unbalanced=is_unbalanced)


    if dict_net['global_parameters']["iopt_tem"] == 1:
        pp.set_user_pf_options(net, consider_line_temperature=True)

    # if len(dict_net['ElmLodlvp']) > 0:
    #     lvp_dict = get_lvp_for_lines(dict_net)
    #     logger.debug(lvp_dict)
    #     split_all_lines(net, lvp_dict)

#    remove_folder_of_std_types(net)

    #TODO
    # if handle_us == "Deactivate":
    #     logger.info('deactivating unsupplied elements')
    #     pp.set_isolated_areas_out_of_service(net)
    # elif handle_us == "Drop":
    #     logger.info('dropping inactive elements')
    #     pp.drop_inactive_elements(net)
    # elif handle_us != "Nothing":
    #     raise ValueError("handle_us should be 'Deactivate', 'Drop' or 'Nothing', "
    #                      "received: %s" % handle_us)

    logger.info('imported net')
    return net


def get_graphic_object(item):
    try:
        graphic_object = grf_map[item]
    except KeyError as err:
        logger.warning('graphic object missing for element %s: %s' % (item, err))
        return None
    else:
        return graphic_object


def add_additional_attributes(item, net, element, element_id, attr_list=None, attr_dict=None):
    """
    Adds additonal atributes from powerfactory such as sernum or for_name

    @param item: powerfactory item
    @param net: pp net
    @param element: pp element namme (str). e.g. bus, load, sgen
    @param element_id: element index in pp net
    @param attr_list: list of attribtues to add. e.g. ["sernum", "for_name"]
    @param attr_dict: names of an attribute in powerfactory and in pandapower
    @return:
    """
    if attr_dict is None:
        attr_dict = {k: k for k in attr_list}

    for attr in attr_dict.keys():
        if '.' in attr:
            # go in the object chain of a.b.c.d until finally get the chr_name
            obj = item
            for a in attr.split('.'):
                if hasattr(obj, 'HasAttribute') and obj.HasAttribute(a):
                    obj = ga(obj, a)
            if obj is not None and isinstance(obj, str):
                net[element].loc[element_id, attr_dict[attr]] = obj

        elif item.HasAttribute(attr):
            chr_name = ga(item, attr)
            if chr_name is not None:
                net[element].loc[element_id, attr_dict[attr]] = chr_name


def add_additional_attributes_to_params(item, params, attr_list=None, attr_dict=None):
    """
    Adds additonal atributes from powerfactory such as sernum or for_name

    @param item: powerfactory item
    @param net: pp net
    @param element: pp element namme (str). e.g. bus, load, sgen
    @param element_id: element index in pp net
    @param attr_list: list of attribtues to add. e.g. ["sernum", "for_name"]
    @param attr_dict: names of an attribute in powerfactory and in pandapower
    @return:
    """
    if attr_dict is None:
        attr_dict = {k: k for k in attr_list}

    for attr in attr_dict.keys():
        if '.' in attr:
            # go in the object chain of a.b.c.d until finally get the chr_name
            obj = item
            for a in attr.split('.'):
                if hasattr(obj, 'HasAttribute') and obj.HasAttribute(a):
                    obj = ga(obj, a)
            if obj is not None and isinstance(obj, str):
                params[attr_dict[attr]] = obj

        elif item.HasAttribute(attr):
            chr_name = ga(item, attr)
            if chr_name is not None:
                params[attr_dict[attr]] = chr_name


def create_bus(net, item, flag_graphics, is_unbalanced):
    usage = ["b", "m", "n"]
    params = {
        'name': item.loc_name,
        'vn_kv': item.uknom,
        'in_service': not bool(item.outserv),
        'type': usage[item.iUsage]
    }

    logger.debug('>> creating bus <%s>' % params['name'])
    try:
        params['zone'] = item.Grid.loc_name.split('.ElmNet')[0]
    except AttributeError:
        params['zone'] = item.cpGrid.loc_name.split('.ElmNet')[0]

    bid = pp.create_bus(net, **params)
    # add the bus to the bus dictionary
    bus_dict[item] = bid

    get_pf_bus_results(net, item, bid, is_unbalanced)

#    if item.HasResults(0):  # 0 for 'm' results (whatever that is...)
#        logger.debug('bus %s (#%d) has results' % (params['name'], bid))
#        vm_pu = ga(item, 'm:u')
#        va_degree = ga(item, 'm:phiu')
#        net.res_bus.at[bid, "pf_vm_pu"] = vm_pu
#        net.res_bus.at[bid, "pf_va_degree"] = va_degree
#    else:
#        net.res_bus.at[bid, "pf_vm_pu"] = np.nan
#        net.res_bus.at[bid, "pf_va_degree"] = np.nan

    substat_descr = ''
    if item.HasAttribute('cpSubstat'):
        substat = item.cpSubstat
        if substat is not None:
            logger.debug('adding substat %s to descr of bus %s (#%d)' %
                         (substat, params['name'], bid))
            substat_descr = substat.loc_name
        else:
            logger.debug("bus has no substat description")
    else:
        logger.debug('bus %s is not part of any substation' %
                     params['name'])

    if len(item.desc) > 0:
        descr = ' \n '.join(item.desc)
    elif item.fold_id:
        descr = item.fold_id.loc_name
    else:
        descr = ''

    logger.debug('adding descr <%s> to bus' % descr)

    net.bus.at[bid, "description"] = descr
    net.bus.at[bid, "substat"] = substat_descr
    net.bus.at[bid, "folder_id"] = item.fold_id.loc_name

    add_additional_attributes(item, net, "bus", bid,
                              attr_list=["sernum", "for_name", "chr_name", "cpSite.loc_name"])
    # add geo data
    if flag_graphics == 'GPS':
        x = ga(item, 'e:GPSlon')
        y = ga(item, 'e:GPSlat')
    elif flag_graphics == 'graphic objects':
        graphic_object = get_graphic_object(item)
        if graphic_object:
            x = ga(graphic_object, 'rCenterX')
            y = ga(graphic_object, 'rCenterY')
            # add gr coord data
        else:
            x, y = 0, 0
    else:
        x, y = 0, 0

    # only values > 0+-1e-3 are entered into the bus_geodata
    if x > 1e-3 or y > 1e-3:
        net.bus_geodata.loc[bid, 'x'] = x
        net.bus_geodata.loc[bid, 'y'] = y

def get_pf_bus_results(net, item, bid, is_unbalanced):
    bus_type = None
    result_variables = None
    if is_unbalanced:
        bus_type = "res_bus_3ph"
        result_variables = {
          "pf_vm_a_pu": "m:u:A",
          "pf_va_a_degree": "m:phiu:A",
          "pf_vm_b_pu": "m:u:B",
          "pf_va_b_degree": "m:phiu:B",
          "pf_vm_c_pu": "m:u:C",
          "pf_va_c_degree": "m:phiu:C",
        }
    else:
        bus_type = "res_bus"
        result_variables = {
               "pf_vm_pu": "m:u",
               "pf_va_degree": "m:phiu"
               }

    for res_var_pp, res_var_pf in result_variables.items():
        res = np.nan
        if item.HasResults(0):
            res = ga(item, res_var_pf)
        net[bus_type].at[bid, res_var_pp] = res


def find_bus_index_in_net(pf_bus, net):
    # bid = bus_dict.get(pf_bus, -1)
    # i want key error
    bid = bus_dict[pf_bus]
    return bid


def get_connection_nodes(net, item, num_nodes):
    buses = []
    for i in range(num_nodes):
        try:
            pf_bus = item.GetNode(i)
        except Exception as err:
            logger.error('GetNode failed for %s' % item)
            logger.error(err)
            pf_bus = None
        if pf_bus is None:
            if num_nodes == 1:
                raise IndexError
            buses.append(None)
        else:
            logger.debug("got bus %s" % pf_bus.loc_name)
            pp_bus = find_bus_index_in_net(pf_bus, net)
            if num_nodes == 1:
                return pp_bus
            buses.append(pp_bus)

    if all([b is None for b in buses]):
        logger.error("Element %s is Disconnected: buses are %s" %
                     (item.loc_name, buses))
        raise IndexError
    elif None in buses:
        logger.debug('exising buses: %s' % buses)
        existing_bus = (set(buses) - {None}).pop()
        name = net.bus.at[existing_bus, "name"] + "_aux"
        new_buses = []
        # determine the voltage needed
        # check if trafo
        v = []
        pf_class = item.GetClassName()
        logger.warning("object %s of class %s is not properly connected - creating auxiliary buses."
                       " check if the auxiliary buses have been created with correct voltages" % (
                           item, pf_class))

        if pf_class == "ElmTr2":
            v.append(ga(item, 't:utrn_h'))
            v.append(ga(item, 't:utrn_l'))
        elif pf_class == "ElmTr3":
            v.append(ga(item, 't:utrn3_h'))
            v.append(ga(item, 't:utrn3_m'))
            v.append(ga(item, 't:utrn3_l'))
        else:
            v = [net.bus.vn_kv.at[existing_bus] for _ in buses]

        # the order of buses must be the same as the order of voltage values
        # imo this could be more robust, because we don't know in what order item.GetNode(i)
        # actually returns the values, we can only rely on PF that it always is hv, mv, lv etc.
        for b, vv in zip(buses, v):
            if b is None:
                aux_bus = pp.create_bus(net, vv, type="n", name=name)
                new_buses.append(aux_bus)
                logger.debug("Created new bus '%s' for disconected line " % name)
            else:
                new_buses.append(b)
        return tuple(new_buses)
    else:
        return tuple(buses)


def import_switch(item, idx_cubicle):
    logger.debug('importing switch for %s (%d)' % (item.loc_name, idx_cubicle))
    switch_types = {"cbk": "CB", "sdc": "LBS", "swt": "LS", "dct": "DS"}
    cub = item.GetCubicle(idx_cubicle)
    if cub is None:
        return None, None, None
    switches = cub.GetContents('*.StaSwitch')
    if len(switches) > 1:
        logger.error('more then 1 switch found for %s: %s' % (item, switches))
    if len(switches) != 0:
        switch = switches[0]
        switch_in_service = not bool(switch.outserv) if switch.HasAttribute('outserv') else True
        switch_name = switch.cDisplayName
        if not switch.HasAttribute('isclosed'):
            logger.warning('switch %s does not have the attribute isclosed!!!' % switch)
        switch_is_closed = bool(switch.on_off) and bool(switch.isclosed) and switch_in_service
        switch_usage = switch_types.get(switch.aUsage, 'unknown')
        return switch_is_closed, switch_usage, switch_name
    else:
        return None, None, None


def create_connection_switches(net, item, number_switches, et, buses, elements):
    # False if open, True if closed, None if no switch
    logger.debug('creating connection switches')
    for i in range(number_switches):
        switch_is_closed, switch_usage, switch_name = import_switch(item, i)
        logger.debug('switch closed: %s, switch_usage: %s' % (switch_is_closed, switch_usage))
        if switch_is_closed is not None:
            cd = pp.create_switch(net, bus=buses[i], element=elements[i], et=et,
                                  closed=switch_is_closed, type=switch_usage, name=switch_name)
            net.res_switch.loc[cd, ['pf_closed', 'pf_in_service']] = switch_is_closed, True


def get_coords_from_buses(net, from_bus, to_bus, **kwargs):
    coords = []
    if from_bus in net.bus_geodata.index:
        x1, y1 = net.bus_geodata.loc[from_bus, ['x', 'y']]
        has_coords = True
    else:
        x1, y1 = np.nan, np.nan
        has_coords = False

    if to_bus in net.bus_geodata.index:
        x2, y2 = net.bus_geodata.loc[to_bus, ['x', 'y']]
        has_coords = True
    else:
        x2, y2 = np.nan, np.nan
        has_coords = False

    if has_coords:
        coords = [[x1, y1], [x2, y2]]
        logger.debug('got coords from buses: %s' % coords)
    else:
        logger.debug('no coords for line between buses %d and %d' % (from_bus, to_bus))
    return coords


def get_coords_from_item(item):
    # function reads geodata from item directly (for lines this is in item.GPScoords)
    coords = item.GPScoords
    try:
        # lat / lon must be switched in my example (karlsruhe). Check if this is always right
        c = tuple((x, y) for [y, x] in coords)
    except ValueError:
        try:
            c = tuple((x, y) for [y, x, z] in coords)
        except ValueError:
            c = []
    return c


def get_coords_from_grf_object(item):
    logger.debug('getting coords from gr_obj')
    # center_x = ga(grf_map[item], 'rCenterX')
    # center_y = ga(grf_map[item], 'rCenterY')
    # coords = [[center_x, center_y]]

    graphic_object = get_graphic_object(item)
    if graphic_object:
        coords = []
        cons = graphic_object.GetContents('*.IntGrfcon')
        cons.sort(key=lambda x: x.iDatConNr)
        for c in cons:
            con_nr = c.iDatConNr
            x_list = c.rX
            y_list = c.rY
            coords_list = list(list(t) for t in zip(x_list, y_list) if t != (-1, -1))
            if con_nr == 0:
                coords_list = coords_list[::-1]
            coords.extend(coords_list)
        if len(coords) == 0:
            coords = [[graphic_object.rCenterX, graphic_object.rCenterY]] * 2
        logger.debug('extracted line coords from graphic object: %s' % coords)
        # net.line_geodata.loc[lid, 'coords'] = coords
    else:
        coords = []

    return coords


def create_line(net, item, flag_graphics, n, is_unbalanced):
    params = {'parallel': item.nlnum, 'name': item.loc_name}
    logger.debug('>> creating line <%s>' % params['name'])
    logger.debug('line <%s> has <%d> parallel lines' % (params['name'], params['parallel']))

    logger.debug('asked for buses')
    # here: implement situation if line not connected

    try:
        params['bus1'], params['bus2'] = get_connection_nodes(net, item, 2)
    except IndexError:
        logger.debug("Cannot add Line '%s': not connected" % params['name'])
        return
    except:
        logger.error("Error while exporting Line '%s'" % params['name'])
        return

    line_sections = item.GetContents('*.ElmLnesec')
    # geodata
    if flag_graphics == 'no geodata':
        coords = []
    elif flag_graphics == 'GPS':
        if len(item.GPScoords) > 0:
            coords = get_coords_from_item(item)
        else:
            coords = get_coords_from_buses(net, params['bus1'], params['bus2'])
    else:
        coords = get_coords_from_grf_object(item)

    if len(line_sections) == 0:
        logger.debug('line <%s> has no sections' % params['name'])
        lid = create_line_normal(net=net, item=item, is_unbalanced=is_unbalanced, **params)
        sid_list = [lid]
        line_dict[item] = sid_list
        logger.debug('created line <%s> with index <%d>' % (params['name'], lid))
        # if coords:
        #     net.line_geodata.loc[lid, 'coords'] = coords

    else:
        logger.debug('line <%s> has sections' % params['name'])
        sid_list = create_line_sections(net=net, item_list=line_sections, line=item,
                                        coords=coords, is_unbalanced=is_unbalanced, **params)
        line_dict[item] = sid_list
        logger.debug('created <%d> line sections for line <%s>' % (len(sid_list), params['name']))

    net.line.loc[sid_list, "line_idx"] = n
    net.line.loc[sid_list, "folder_id"] = item.fold_id.loc_name
    create_connection_switches(net, item, 2, 'l', (params['bus1'], params['bus2']),
                               (sid_list[0], sid_list[-1]))

    logger.debug('line <%s> created' % params['name'])


def point_len(p1, p2):
    x1, y1 = p1
    x2, y2 = p2
    return ((x1 - x2) ** 2 + (y1 - y2) ** 2) ** 0.5


def calc_len_coords(coords):
    tot_len = 0
    for i in range(len(coords) - 1):
        tot_len += point_len(coords[i], coords[i + 1])
    return tot_len


def cut_coords_segment(p1, p2, split_len):
    # finds the point where the line segment is cut in two
    # use scale_factor before calling this
    if split_len == 0:
        logger.debug('split_len=0: return %s' % p1)
        return p1
    tot_len = point_len(p1, p2)
    if split_len == tot_len:
        logger.debug('split_len=tot_len (%.3f): return %s' % (tot_len, p2))
        return p2
    x1, y1 = p1
    x2, y2 = p2
    x_k = x2 * split_len / tot_len + x1 * (tot_len - split_len) / tot_len
    y_k = y2 * split_len / tot_len + y1 * (tot_len - split_len) / tot_len
    logger.debug('cut coords segment: p1=%s, p2=%s, split_len=%.3f, x_k = %.3f, y_k = %.3f' %
                 (p1, p2, split_len, x_k, y_k))
    return x_k, y_k


def get_section_coords(coords, sec_len, start_len, scale_factor):
    tol = 1e-6
    # get the starting point of section
    logger.debug('calculating section coords: sec_len=%.3f, start_len=%.3f, scale_factor=%.3f' %
                 (sec_len, start_len, scale_factor))
    if abs(sec_len) < tol and scale_factor == 0:
        logger.debug('cannot do anything: sec_len and scale factor are 0')
        sec_coords = [coords[0], coords[1]]
        return sec_coords
    elif scale_factor == 0:
        logger.error('scale factor==0')
        sec_coords = [coords[0], coords[1]]
        return sec_coords
    elif abs(sec_len) < tol:
        logger.debug('section length is 0')

    len_i = 0
    i = 0
    sec_coords = []
    logger.debug('len coords: %d, coords: %s' % (len(coords), coords))
    # find starting point
    for i in range(len(coords) - 1):
        len_i += point_len(coords[i], coords[i + 1])
        logger.debug('i: %d, len_i: %.3f' % (i, len_i * scale_factor))
        if len_i * scale_factor > start_len or abs(len_i * scale_factor - start_len) <= tol:
            logger.debug('len_i>start_len: cut coords segment')
            logger.debug('coords[i]: %s, coods[i+1]: %s' % (coords[i], coords[i + 1]))
            if start_len == 0:
                sec_coords = [[coords[i][0], coords[i][1]]]
            else:
                x_k, y_k = cut_coords_segment(coords[i], coords[i + 1],
                                              start_len / scale_factor +
                                              point_len(coords[i], coords[i + 1]) - len_i)
                sec_coords = [[x_k, y_k]]
            logger.debug('found start of the section: %s' % sec_coords)
            break
    else:
        logger.error(
            'could not find start of section: len_i = %.7f, start_len = %.7f' % (
                len_i * scale_factor, start_len))
        logger.debug('delta: %f' % (len_i * scale_factor - start_len))

    # keep adding points until encounter the end of line
    len_j = 0
    k = 0
    for j in range(i + 1, len(coords)):
        len_j += point_len(sec_coords[k], coords[j])
        if len_j <= sec_len / scale_factor:
            sec_coords.append(coords[j])
            k += 1
        else:
            # cut line between coords[i] and coords[i+1]
            x_k, y_k = cut_coords_segment(sec_coords[k], coords[j],
                                          sec_len / scale_factor +
                                          point_len(sec_coords[k], coords[j]) - len_j)
            sec_coords.append([x_k, y_k])
            break
    logger.debug('calculated sec_coords: %s' % sec_coords)
    return sec_coords


def segment_buses(net, bus1, bus2, num_sections, line_name):
    yield bus1
    m = 1

    while m < num_sections:
        bus_name = "%s (Muff %u)" % (line_name, m)
        vn_kv = net.bus.at[bus1, "vn_kv"]
        zone = net.bus.at[bus1, "zone"]
        k = pp.create_bus(net, name=bus_name, type='ls', vn_kv=vn_kv, zone=zone)

        if "description" in net.bus:
            net.bus.at[k, "description"] = u""
        yield k
        yield k
        m += 1
    else:
        yield bus2


def create_line_sections(net, item_list, line, bus1, bus2, coords, parallel, is_unbalanced, line_idx, **kwargs):
    lines_to_create = []
    line_name = line.loc_name
    item_list.sort(key=lambda x: x.index)  # to ensure they are in correct order

    if line.HasResults(-1):  # -1 for 'c' results (whatever that is...)
        line_loading = ga(line, 'c:loading')
    else:
        line_loading = np.nan

    sec_len = [sec.dline for sec in item_list]

    buses_gen = segment_buses(net, bus1=bus1, bus2=bus2, num_sections=len(item_list),
                              line_name=line_name)

    for item in item_list:
        name = line_name
        section_name = item.loc_name
        bus1 = next(buses_gen)
        bus2 = next(buses_gen)

        sec_coords = None
        if coords:
            try:
                scaling_factor = sum(sec_len) / calc_len_coords(coords)
                sec_coords = get_section_coords(coords, sec_len=item.dline, start_len=item.rellen,
                                                scale_factor=scaling_factor)
                # lines_to_create[-1]['coords'] = sec_coords
                # net.bus_geodata.loc[bus2, ['x', 'y']] = sec_coords[-1]
            except:
                logger.warning("Could not generate geodata for line !!")

        lines_to_create.append(create_line_normal(net=net, item=item, bus1=bus1, bus2=bus2,
                                                  name=name, parallel=parallel,
<<<<<<< HEAD
                                                  is_unbalanced=is_unbalanced, line_idx=None, coords=sec_coords))
=======
                                                  is_unbalanced=is_unbalanced, coords=sec_coords,
                                                  line_idx=line_idx))
>>>>>>> cca3cbad
        lines_to_create[-1]["section"] = section_name
        lines_to_create[-1]["pf_loading"] = line_loading
        lines_to_create[-1]["folder_id"] = line.fold_id.loc_name

    return lines_to_create


def create_line_normal(net, item, bus1, bus2, name, parallel, is_unbalanced, line_idx, coords):
    pf_type = item.typ_id
    std_type, _ = create_line_type(net=net, item=pf_type,
                                   cable_in_air=item.inAir if item.HasAttribute('inAir')
                                   else False)
    params = {
        'from_bus': bus1,
        'to_bus': bus2,
        'name': name,
        'in_service': not bool(item.outserv),
        'length_km': item.dline,
        'df': item.fline,
        'std_type': std_type,
        'parallel': parallel,
        'alpha': pf_type.alpha if pf_type is not None else None,
        'temperature_degree_celsius': pf_type.tmax if pf_type is not None else None,
        'description': ' \n '.join(item.desc) if len(item.desc) > 0 else '',
        'line_idx': line_idx,
        "folder_id": item.fold_id.loc_name,
        'section_idx': int(0),   # TODO how should this be correct?,
        "coords": coords
    }

    if std_type is not None: #and not is_unbalanced:delete later
        logger.debug('creating normal line with type <%s>' % std_type)
#        lines_to_create.append(params)
#        lid = pp.create_line(net, **params)
    else:
        logger.debug('creating normal line <%s> from parameters' % name)
        r_ohm, x_ohm, c_nf = item.R1, item.X1, item.C1
        r0_ohm, x0_ohm, c0_nf = item.R0, item.X0, item.C0

        if r_ohm == 0 and x_ohm == 0 and c_nf == 0:
            logger.error('Incomplete data for line "%s": missing type and '
                         'missing parameters R, X, C' % name)
        if r0_ohm == 0 and x0_ohm == 0 and c0_nf == 0:
            logger.error('Incomplete data for line "%s": missing type and '
                         'missing parameters R0, X0, C0' % name)
        params.update({
            'r_ohm_per_km': r_ohm / params['length_km'],
            'x_ohm_per_km': x_ohm / params['length_km'],
            'c_nf_per_km': c_nf / params['length_km'] * 1e3,  # internal unit for C in PF is uF
            'r0_ohm_per_km': r0_ohm / params['length_km'],
            'x0_ohm_per_km': x0_ohm / params['length_km'],
            'c0_nf_per_km': c0_nf / params['length_km'] * 1e3,  # internal unit for C in PF is uF,
            'max_i_ka': item.Inom,
            'alpha': pf_type.alpha if pf_type is not None else None
        })

        coupling = item.c_ptow
        if coupling is not None:
            coupling_type = coupling.GetClassName()
            if coupling_type == 'TypCabsys':
                # line is part of "Cable System"
                params['type'] = 'cs'
            elif coupling_type == 'ElmTow':
                params['type'] = 'ol'
            else:
                params['type'] = None
        else:
            params['type'] = None

#        lines_to_create.append(params)
    return params

#        lid = pp.create_line_from_parameters(net=net, **params)

#TODO    get_pf_line_results(net, item, lid, is_unbalanced)



def get_pf_line_results(net, item, lid, is_unbalanced):
    line_type = None
    result_variables = None
    if is_unbalanced:
        line_type = "res_line_3ph"
        result_variables = {
          "pf_i_a_from_ka": "m:I:bus1:A",
          "pf_i_a_to_ka": "m:I:bus2:A",
          "pf_i_b_from_ka": "m:I:bus1:B",
          "pf_i_b_to_ka": "m:I:bus2:B",
          "pf_i_c_from_ka": "m:I:bus1:C",
          "pf_i_c_to_ka": "m:I:bus2:C",
          "pf_i_n_from_ka": "m:I0x3:bus1",
          "pf_i_n_to_ka": "m:I0x3:bus2",
          "pf_loading_percent": "c:loading",
        }
    else:
        line_type = "res_line"
        result_variables = {
               "pf_loading": "c:loading"
               }

    for res_var_pp, res_var_pf in result_variables.items():
        res = np.nan
        if item.HasResults(-1): # -1 for 'c' results (whatever that is...)
            res = ga(item, res_var_pf)
        net[line_type].at[lid, res_var_pp] = res


def create_line_type(net, item, cable_in_air=False):
    # return False if no line type has been created
    # return True if a new line type has been created
    if item is None:
        logger.warning('create_line_type: no item given! Be sure you can deal with None!')
        return None, False

    # pf_folder = item.fold_id.split('IntPrjfolder')[-1]
    pf_folder = item.fold_id.loc_name
    name = "%s\\%s" % (pf_folder, item.loc_name) if not cable_in_air else "%s\\%s_%s" % (
        pf_folder, item.loc_name, 'air')
    if pp.std_type_exists(net, name):
        logger.debug('type <%s> exists already' % name)
        return name, False

    line_or_cable = 'cs' if item.cohl_ == 0 else 'ol'

    type_data = {
        "r_ohm_per_km": item.rline,
        "x_ohm_per_km": item.xline,
        "c_nf_per_km": item.cline*item.frnom/50 * 1e3,  # internal unit for C in PF is uF
        "q_mm2": item.qurs,
        "max_i_ka": item.sline if not cable_in_air else item.InomAir,
        "endtemp_degree": item.rtemp,
        "type": line_or_cable,
        "r0_ohm_per_km": item.rline0,
        "x0_ohm_per_km": item.xline0,
        "c0_nf_per_km": item.cline0*item.frnom/50 * 1e3,  # internal unit for C in PF is uF
        "alpha": item.alpha
    }
    pp.create_std_type(net, type_data, name, "line")
    logger.info('>> created line type <%s>' % name)

    return name, True


def monopolar_in_service(item):
    in_service = not bool(item.outserv)

    # False if open, True if closed, None if no switch
    switch_is_closed, _ , _ = import_switch(item, 0)
    if switch_is_closed is not None:
        logger.debug('element in service: <%s>, switch is closed: <%s>' %
                     (in_service, switch_is_closed))
        # if switch is open, in_sevice becomes False
        in_service = in_service and switch_is_closed
    return in_service


def create_ext_net(net, item, pv_as_slack, is_unbalanced):
    name = item.loc_name
    logger.debug('>> creating ext_grid <%s>' % name)

    try:
        bus1 = get_connection_nodes(net, item, 1)
    except IndexError:
        logger.debug("Cannot add Xnet '%s': not connected" % name)
        return

    logger.debug('found bus <%d> in net' % bus1)

    in_service = monopolar_in_service(item)

    # implement kW!..
    p_mw = item.pgini
    q_mvar = item.qgini
    logger.debug('p_mw = %.3f, q_mvar = %.3f' % (p_mw, q_mvar))

    # implementation for other elements that should be created as xnet
    s_max = item.snss if item.HasAttribute('snss') else item.Pmax_uc \
        if item.HasAttribute('Pmax_uc') else np.nan
    # needed change in create.py: line 570 - added sk_min_mva in list of params
    s_min = item.snssmin if item.HasAttribute('snssmin') else item.Pmin_uc \
        if item.HasAttribute('Pmin_uc') else np.nan

    rx_max = item.rntxn if item.HasAttribute('rntxn') else np.nan
    rx_min = item.rntxnmin if item.HasAttribute('rntxnmin') else np.nan

    vm_set_pu = item.usetp
    phi = item.phiini
    node_type = item.bustp if item.HasAttribute('bustp') else np.nan

    # create...
    if node_type == 'PQ':
        logger.debug('node type is "PQ", creating sgen')
        xid = pp.create_sgen(net, bus1, p_mw=p_mw, q_mvar=q_mvar, name=name,
                             in_service=in_service)
        elm = 'sgen'
    elif node_type == 'PV' and not pv_as_slack:
        logger.debug('node type is "PV" and pv_as_slack is False, creating gen')
        xid = pp.create_gen(net, bus1, p_mw=p_mw, vm_pu=vm_set_pu, name=name,
                            in_service=in_service)
        elm = 'gen'
    else:
        logger.debug('node type is <%s>, pv_as_slack=%s, creating ext_grid' % (node_type,
                                                                               pv_as_slack))
        xid = pp.create_ext_grid(net, bus=bus1, name=name, vm_pu=vm_set_pu,
                                 va_degree=phi, s_sc_max_mva=s_max,
                                 s_sc_min_mva=s_min, rx_max=rx_max, rx_min=rx_min,
                                 in_service=in_service)
        try:
            net.ext_grid.loc[xid, "r0x0_max"] = item.r0tx0
            net.ext_grid.loc[xid, "x0x_max"] = item.x0tx1
            net.ext_grid.loc[xid, "r0x0_min"] = item.r0tx0min
            net.ext_grid.loc[xid, "x0x_min"] = item.x0tx1min
        except AttributeError:
            pass
        elm = 'ext_grid'

    get_pf_ext_grid_results(net, item, xid, is_unbalanced)

    # if item.HasResults(0):  # 'm' results...
    #     # sm:r, sm:i don't work...
    #     logger.debug('<%s> has results' % name)
    #     net['res_' + elm].at[xid, "pf_p"] = ga(item, 'm:P:bus1')
    #     net['res_' + elm].at[xid, "pf_q"] = ga(item, 'm:Q:bus1')
    # else:
    #     net['res_' + elm].at[xid, "pf_p"] = np.nan
    #     net['res_' + elm].at[xid, "pf_q"] = np.nan

    # logger.debug('added pf_p and pf_q to {} {}: {}'.format(elm, xid, net['res_' + elm].loc[
    #     xid, ["pf_p", 'pf_q']].values))

    net[elm].loc[xid, 'description'] = ' \n '.join(item.desc) if len(item.desc) > 0 else ''
    add_additional_attributes(item, net, element=elm, element_id=xid, attr_list=['cpSite.loc_name'])

    return xid

def get_pf_ext_grid_results(net, item, xid, is_unbalanced):
    ext_grid_type = None
    result_variables = None
    if is_unbalanced:
        ext_grid_type = "res_ext_grid_3ph"
        result_variables = {
          "pf_p_a": "m:P:bus1:A",
          "pf_q_a": "m:Q:bus1:A",
          "pf_p_b": "m:P:bus1:B",
          "pf_q_b": "m:Q:bus1:B",
          "pf_p_c": "m:P:bus1:C",
          "pf_q_c": "m:Q:bus1:C",
        }
    else:
        ext_grid_type = "res_ext_grid"
        result_variables = {
               "pf_p": "m:P:bus1",
               "pf_q": "m:Q:bus1"
               }

    for res_var_pp, res_var_pf in result_variables.items():
        res = np.nan
        if item.HasResults(0):
            res = ga(item, res_var_pf)
        net[ext_grid_type].at[xid, res_var_pp] = res


# def extract_partial_loads_from_lv_load(net, item):
#     part_lods = item.GetContents('*.ElmLodlvp')
#     logger.debug('%s' % part_lods)
#     for elm in part_lods:
#         pass
#         # create_load(net, elm, use_nominal_power)

def map_power_var(pf_var, map_var):
    """
    Returns additional variables from pf_variable_p_xxxx
    Args:
        pf_var: pf_variable_p_xxxx
        map_var: 'q' or 's'

    Returns: pf_variable as string

    """

    vars = {
        'q': {
            'plini': 'qlini',
            'plini_a': 'qlini_a',
            'm:P:bus1': 'm:Q:bus1',
            'pgini': 'qgini',
            'pgini_a': 'qgini_a'
        },
        's': {
            'plini': 'slini',
            'plini_a': 'slini_a',
            'm:P:bus1': 'm:S:bus1',
            'pgini': 'sgini',
            'pgini_a': 'sgini_a'
        },
        'sn': {
            'plini': 'sgn',
            'plini_a': 'sgn',
            'm:P:bus1': 'sgn',
            'pgini': 'sgn',
            'pgini_a': 'sgn'
        }
    }

    return vars[map_var][pf_var]


def map_type_var(pf_load_type):
    load_type = {
            "3PH PH-E" : "wye",
            "3PH-'YN'" : "wye",
            "3PH-'D'": "delta"
            }
    return load_type[pf_load_type]


def map_sgen_type_var(pf_sgen_type):
    sgen_type = {
            0: "wye",
            1: "wye",
            2: "wye"
            }
    return sgen_type[pf_sgen_type]


def get_power_multiplier(item, var):
    if var == "m:P:bus1" and not item.HasResults():
        raise UserWarning(f"{item} does not have results - cannot get power multiplier")
    exponent = item.GetAttributeUnit(var)
    if exponent.startswith('k'):
        multiplier = 1e-3
    elif exponent.startswith('M'):
        multiplier = 1
    else:
        raise UserWarning("unknown exponent %s" % exponent)
    # print(item.loc_name, exponent, multiplier)
    return multiplier


def ask_load_params(item, pf_variable_p_loads, dict_net, variables):
    multiplier = get_power_multiplier(item, pf_variable_p_loads)
    params = ADict()
    if pf_variable_p_loads == 'm:P:bus1' and not item.HasResults(0):
        raise RuntimeError('load %s does not have results and is ignored' % item.loc_name)
    if 'p_mw' in variables:
        params.p_mw = ga(item, pf_variable_p_loads) * multiplier
    if 'q_mvar' in variables:
        params.q_mvar = ga(item, map_power_var(pf_variable_p_loads, 'q')) * multiplier
    if 'sn_mva' in variables:
        params.sn_mva = ga(item, map_power_var(pf_variable_p_loads, 's')) * multiplier

        kap = -1 if item.pf_recap == 1 else 1
        try:
            params.q_mvar = kap * np.sqrt(params.sn_mva ** 2 - params.p_mw ** 2)
        except Exception as err:
            logger.error(
                'While creating load, error occurred for calculation of q_mvar: %s, %s' %
                (params, err))
            raise err
        logger.debug('load parameters: %s' % params)

    global_scaling = dict_net['global_parameters']['global_load_scaling']
    params.scaling = global_scaling * item.scale0 \
                            if pf_variable_p_loads == 'plini' else 1
    if item.HasAttribute('zonefact'):
        params.scaling *= item.zonefact

    # p_mw = p_mw, q_mvar = q_mvar, scaling = scaling

    return params

def ask_unbalanced_load_params(item, pf_variable_p_loads, dict_net, variables):
    params = ADict()
    if pf_variable_p_loads == 'm:P:bus1' and not item.HasResults(0):
        raise RuntimeError('load %s does not have results and is ignored' % item.loc_name)
    if 'p_mw' in variables:
        params.p_a_mw = ga(item, pf_variable_p_loads+"r")
        params.p_b_mw = ga(item, pf_variable_p_loads+"s")
        params.p_c_mw = ga(item, pf_variable_p_loads+"t")
    if 'q_mvar' in variables:
        params.q_a_mvar = ga(item, map_power_var(pf_variable_p_loads, 'q')+"r")
        params.q_b_mvar = ga(item, map_power_var(pf_variable_p_loads, 'q')+"s")
        params.q_c_mvar = ga(item, map_power_var(pf_variable_p_loads, 'q')+"t")
    if 'sn_mva' in variables:
        params.sn_a_mva = ga(item, map_power_var(pf_variable_p_loads, 's')+"r")
        params.sn_b_mva = ga(item, map_power_var(pf_variable_p_loads, 's')+"s")
        params.sn_c_mva = ga(item, map_power_var(pf_variable_p_loads, 's')+"t")

        kap = -1 if item.pf_recap == 1 else 1
        try:
            params.q_mvar = kap * np.sqrt(params.sn_mva ** 2 - params.p_mw ** 2)
        except Exception as err:
            logger.error(
                'While creating load, error occurred for calculation of q_mvar: %s, %s' %
                (params, err))
            raise err
        logger.debug('load parameters: %s' % params)

    global_scaling = dict_net['global_parameters']['global_load_scaling']
    params.scaling = global_scaling * item.scale0 \
                            if pf_variable_p_loads == 'plini' else 1
    if item.HasAttribute('zonefact'):
        params.scaling *= item.zonefact
        return params


def find_section(load, sections):
    tot_len = 0
    for s in sections:
        tot_len += s.dline
        if tot_len >= load.lneposkm:
            break
    else:
        raise RuntimeError('could not find section for load %s' % load)
    return s


def make_split_dict(line):
    # für jede einzelne line
    sections = line.GetContents('*.ElmLnesec')
    loads = line.GetContents('*.ElmLodlvp')
    if len(loads) > 0:
        loads.sort(key=lambda x: x.lneposkm)
    else:
        return {}

    split_dict = {}
    if len(sections) > 0:
        sections.sort(key=lambda x: x.index)
        for load in loads:
            section = find_section(load, sections)
            split_dict[section] = split_dict.get(section, []).append(load)

    else:
        for load in loads:
            split_dict[line] = split_dict.get(line, []).append(load)
    return split_dict


def split_line_add_bus(net, split_dict):
    for line, loads in split_dict.items():
        # here we throw the stones
        if len(loads) == 0:
            continue
        loads = loads.sort(key=lambda x: x.lneposkm)
        lix = line_dict[line]
        coords = net.line.at[lix, 'coords']
        tot_len = calc_len_coords(coords)
        scale_factor = line.dline / tot_len

        start_len = 0
        list_coords = []
        len_sections = []
        list_bus_coords = []
        temp_len = 0
        for load in loads:
            sec_len = load.lneposkm - start_len
            temp_len += sec_len
            sec_coords = get_section_coords(coords, sec_len, start_len, scale_factor)
            list_coords.append(sec_coords)
            len_sections.append(sec_len)
            list_bus_coords.append(sec_coords[-1])
            start_len = load.lneposkm

        ## not sure if this is necessary
        # if temp_len < line.dline:
        #     # the last piece of line
        #     sec_len = line.dline - start_len
        #     sec_coords = get_section_coords(coords, sec_len, start_len, scale_factor)
        #     list_coords.append(sec_coords)
        #     len_sections.append(sec_len)

        # it's time to collect the stones
        # get bus voltage
        vn_kv = net.bus.at[net.line.at[lix, 'from_bus'], 'vn_kv']

        for i in range(len(len_sections)):
            # create bus
            name = 'Muff Partial Load'
            bus = pp.create_bus(net, name=name, vn_kv=vn_kv, geodata=list_bus_coords[i])
            # create new line
            from_bus = net.line.at[lix, 'from_bus']
            to_bus = net.line.at[lix, 'to_bus']
            std_type = net.line.at[lix, 'std_type']
            name = net.line.at[lix, 'name']
            new_lix = pp.create_line(net, from_bus=from_bus, to_bus=to_bus,
                                     length_km=len_sections[i],
                                     std_type=std_type, name=name)
            # change old line
            net.line.at[lix, 'to_bus'] = bus
            net.line.at[lix, 'length_km'] = net.line.at[lix, 'length_km'] - len_sections[i]
            pass


def create_load(net, item, pf_variable_p_loads, dict_net, is_unbalanced):
    # params collects the input parameters for the create function
    params = ADict()
    bus_is_known = False
    params.name = item.loc_name
    load_class = item.GetClassName()
    logger.debug('>> creating load <%s.%s>' % (params.name, load_class))

    is_unbalanced = item.i_sym

    ask = ask_unbalanced_load_params if is_unbalanced else ask_load_params

    if load_class == 'ElmLodlv':
        # if bool(ga(item, 'e:cHasPartLod')):
        #     logger.info('ElmLodlv %s has partial loads - skip' % item.loc_name)
        #     part_lods = item.GetContents('*.ElmLodlvp')
        #     logger.debug('%s' % part_lods)
        #     return
        # else:
        #     params.update(ask(item, pf_variable_p_loads, 'p_mw', 'sn_mva'))
        try:
            params.update(ask(item, pf_variable_p_loads, dict_net=dict_net,
                                          variables=('p_mw', 'sn_mva')))
        except Exception as err:
            logger.error("m:P:bus1 and m:Q:bus1 should be used with ElmLodlv")
            logger.error('While creating load %s, error occurred for '
                         'calculation of q_mvar: %s, %s' % (item, params, err))
            raise err

    elif load_class == 'ElmLodmv':
        params.update(ask(item, pf_variable_p_loads=pf_variable_p_loads,
                                      dict_net=dict_net, variables=('p_mw', 'sn_mva')))

    elif load_class == 'ElmLod':
        params.update(ask(item, pf_variable_p_loads=pf_variable_p_loads,
                                      dict_net=dict_net, variables=('p_mw', 'q_mvar')))

    ### for now - don't import ElmLodlvp
    elif load_class == 'ElmLodlvp':
        parent = item.fold_id
        parent_class = parent.GetClassName()
        logger.debug('parent class name of ElmLodlvp: %s' % parent_class)
        if parent_class == 'ElmLodlv':
            raise NotImplementedError('ElmLodlvp as not part of ElmLne not implemented')
        elif parent_class == 'ElmLne':
            logger.debug('creating load that is part of line %s' % parent)
            params.update(ask(item, pf_variable_p_loads=pf_variable_p_loads,
                                          dict_net=dict_net, variables=('p_mw', 'sn_mva')))
            params.name += '(%s)' % parent.loc_name
            split_dict = make_split_dict(parent)
            # todo remake this
            params.bus = split_line_add_bus(net, split_dict)
            bus_is_known = True
            logger.debug('created bus <%d> in net and changed lines' % params.bus)
        else:
            raise NotImplementedError('ElmLodlvp as part of %s not implemented' % parent)

    else:
        logger.warning(
            'item <%s> not imported - <%s> not implemented yet!' % (item.loc_name, load_class))
        raise RuntimeError('Load <%s> of type <%s> not implemented!' % (item.loc_name, load_class))

    # implement negative load as sgen:
    # if p_mw < 0:
    #     create_sgen_load(net=net, item=item)
    #     return

    if not bus_is_known:
        try:
            params.bus = get_connection_nodes(net, item, 1)
            logger.debug('found bus <%d> in net' % params.bus)
        except IndexError:
            logger.debug("Cannot add Load '%s': not connected" % params.name)
            return

    params.in_service = not bool(item.outserv)

    if load_class != 'ElmLodlvp':
        params.in_service = monopolar_in_service(item)

    logger.debug('parameters: %s' % params)

    if is_unbalanced:
        pf_load_type = item.phtech
        params.type = map_type_var(pf_load_type)
    # create...
    try:
        # net, bus, p_mw, q_mvar=0, sn_mva=np.nan, name=None, scaling=1., index=None,
        # in_service=True, type=None
        if is_unbalanced:
            ld = pp.create_asymmetric_load(net, **params)
        else:
            ld = pp.create_load(net, **params)
        logger.debug('created load with index <%d>' % ld)
    except Exception as err:
        logger.error('While creating %s.%s, error occured: %s' % (params.name, load_class, err))
        raise err

    load_type = None

    if is_unbalanced:
        load_type = "asymmetric_load"
    else:
        load_type = "load"

    net[load_type].loc[ld, 'description'] = ' \n '.join(item.desc) if len(item.desc) > 0 else ''
    attr_list = ["sernum", "for_name", "chr_name", 'cpSite.loc_name']
    if load_class == 'ElmLodlv':
        attr_list.extend(['pnight', 'cNrCust', 'cPrCust', 'UtilFactor', 'cSmax', 'cSav', 'ccosphi'])
    add_additional_attributes(item, net, load_type, ld, attr_list=attr_list)
    get_pf_load_results(net, item, ld, is_unbalanced)
#    if not is_unbalanced:
#        if item.HasResults(0):  # 'm' results...
#            logger.debug('<%s> has results' % params.name)
#            net["res_load"].at[ld, "pf_p"] = ga(item, 'm:P:bus1')
#            net["res_load"].at[ld, "pf_q"] = ga(item, 'm:Q:bus1')
#        else:
#            net["res_load"].at[ld, "pf_p"] = np.nan
#            net["res_load"].at[ld, "pf_q"] = np.nan

    logger.debug('created load <%s> at index <%d>' % (params.name, ld))

def get_pf_load_results(net, item, ld, is_unbalanced):
    load_type = None
    result_variables = None
    if is_unbalanced:
        load_type = "res_asymmetric_load_3ph"
        result_variables = {
            "pf_p_a": "m:P:bus1:A",
            "pf_p_b": "m:P:bus1:B",
            "pf_p_c": "m:P:bus1:C",
            "pf_q_a": "m:Q:bus1:A",
            "pf_q_b": "m:Q:bus1:B",
            "pf_q_c": "m:Q:bus1:C",
            }
    else:
        load_type = "res_load"
        result_variables = {
               "pf_p": "m:P:bus1",
               "pf_q": "m:Q:bus1"
               }

    for res_var_pp, res_var_pf in result_variables.items():
        res = np.nan
        if item.HasResults(0):
            res = ga(item, res_var_pf) * get_power_multiplier(item, res_var_pf)
        net[load_type].at[ld, res_var_pp] = res




def ask_gen_params(item, pf_variable_p_gen, *vars):
    multiplier = get_power_multiplier(item, pf_variable_p_gen)
    params = ADict()
    if pf_variable_p_gen == 'm:P:bus1' and not item.HasResults(0):
        raise RuntimeError('generator %s does not have results and is ignored' % item.loc_name)
    if 'p_mw' in vars:
        params.p_mw = ga(item, pf_variable_p_gen) * multiplier
    if 'q_mvar' in vars:
        params.q_mvar = ga(item, map_power_var(pf_variable_p_gen, 'q')) * multiplier
    if 'sn_mva' in vars:
        params.sn_mva = ga(item, map_power_var(pf_variable_p_gen, 'sn')) * multiplier

    params.scaling = item.scale0 if pf_variable_p_gen == 'pgini' else 1
    # p_mw = p_mw, q_mvar = q_mvar, scaling = scaling

    return params

def ask_unbalanced_sgen_params(item, pf_variable_p_sgen, *vars):

    params = ADict()
    if pf_variable_p_sgen == 'm:P:bus1' and not item.HasResults(0):
        raise RuntimeError('sgen %s does not have results and is ignored' % item.loc_name)

    technology = item.phtech
    if technology in [0, 1]: # (0-1: 3PH)
        if 'p_mw' in vars:
            params.p_a_mw = ga(item, pf_variable_p_sgen)/3
            params.p_b_mw = ga(item, pf_variable_p_sgen)/3
            params.p_c_mw = ga(item, pf_variable_p_sgen)/3
        if 'q_mvar' in vars:
            params.q_a_mvar = ga(item, map_power_var(pf_variable_p_sgen, 'q'))/3
            params.q_b_mvar = ga(item, map_power_var(pf_variable_p_sgen, 'q'))/3
            params.q_c_mvar = ga(item, map_power_var(pf_variable_p_sgen, 'q'))/3
    elif technology in [2, 3, 4]: # (2-4: 1PH)
        if 'p_mw' in vars:
            params.p_a_mw = ga(item, pf_variable_p_sgen)
            params.p_b_mw = 0
            params.p_c_mw = 0
        if 'q_mvar' in vars:
            params.q_a_mvar = ga(item, map_power_var(pf_variable_p_sgen, 'q'))
            params.q_b_mvar = 0
            params.q_c_mvar = 0

    if 'sn_mva' in vars:
        params.sn_mva = ga(item, map_power_var(pf_variable_p_sgen, 's'))

    params.scaling = item.scale0 if pf_variable_p_sgen == 'pgini' else 1
    return params


def create_sgen_genstat(net, item, pv_as_slack, pf_variable_p_gen, dict_net, is_unbalanced):
    params = ADict()
    categories = {"wgen": "WKA", "pv": "PV", "reng": "REN", "stg": "SGEN"}
    params.name = item.loc_name
    logger.debug('>> creating genstat <%s>' % params)

    av_mode = item.av_mode
    is_reference_machine = bool(item.ip_ctrl)

    ask = ask_unbalanced_sgen_params if is_unbalanced else ask_gen_params

    if is_reference_machine or (av_mode == 'constv' and pv_as_slack):
        logger.info('Genstat <%s> to be imported as external grid' % params.name)
        logger.debug('genstat parameters: %s' % params)
        sg = create_ext_net(net, item=item, pv_as_slack=pv_as_slack, is_unbalanced=is_unbalanced)
        element = 'ext_grid'
    else:
        try:
            params.bus = get_connection_nodes(net, item, 1)
        except:
            logger.debug("Cannot add Sgen '%s': not connected" % params.name)
            return

        params.update(ask(item, pf_variable_p_gen, 'p_mw', 'q_mvar', 'sn_mva'))
        logger.debug('genstat parameters: ' % params)

        params.in_service = monopolar_in_service(item)

        # category (wind, PV, etc):
        if item.GetClassName() == 'ElmPvsys':
            cat = 'PV'
        else:
            try:
                cat = categories[item.aCategory]
            except KeyError:
                cat = None
                logger.debug('sgen <%s> with category <%s> imported as <%s>' %
                               (params.name, item.aCategory, cat))
        # parallel units:
        ngnum = item.ngnum
        logger.debug('%d parallel generators of type %s' % (ngnum, cat))

        for param in params.keys():
            if any(param.startswith(prefix) for prefix in ["p_", "q_", "sn_"]):
                params[param] *= ngnum

        if is_unbalanced:
            pf_sgen_type = item.phtech
            params.type = map_sgen_type_var(pf_sgen_type)
        else:
            params.type = cat

        # create...
        if av_mode == 'constv':
            logger.debug('av_mode: %s - creating as gen' % av_mode)
            params.vm_pu = item.usetp
            del params['q_mvar']
            sg = pp.create_gen(net, **params)
            element = 'gen'
        else:
            if is_unbalanced:
                sg = pp.create_asymmetric_sgen(net, **params)
                element = "asymmetric_sgen"
            else:
                sg = pp.create_sgen(net, **params)
                element = 'sgen'
    logger.debug('created sgen at index <%d>' % sg)

    net[element].at[sg, 'description'] = ' \n '.join(item.desc) if len(item.desc) > 0 else ''
    add_additional_attributes(item, net, element, sg,
                              attr_list=["sernum", "for_name", "chr_name", "cpSite.loc_name"])
    net[element].at[sg, 'scaling'] = dict_net['global_parameters']['global_generation_scaling'] * item.scale0
    get_pf_sgen_results(net, item, sg, is_unbalanced, element=element)

    logger.debug('created genstat <%s> as element <%s> at index <%d>' % (params.name, element, sg))


def get_pf_sgen_results(net, item, sg, is_unbalanced, element='sgen'):
    result_variables = None

    if is_unbalanced:
        technology = item.phtech
        sgen_type = "res_asymmetric_sgen_3ph"

        if technology in [0, 1]:
            result_variables = {
                "pf_p_a": "m:P:bus1:A",
                "pf_p_b": "m:P:bus1:B",
                "pf_p_c": "m:P:bus1:C",
                "pf_q_a": "m:Q:bus1:A",
                "pf_q_b": "m:Q:bus1:B",
                "pf_q_c": "m:Q:bus1:C",
                }
        elif technology in [2, 3, 4]:
            result_variables = {
                "pf_p_a": "m:P:bus1:A",
                "pf_p_b": None,
                "pf_p_c": None,
                "pf_q_a": "m:Q:bus1:A",
                "pf_q_b": None,
                "pf_q_c": None,
                }
    else:
        sgen_type = "res_%s" % element
        result_variables = {
               "pf_p": "m:P:bus1",
               "pf_q": "m:Q:bus1"
               }

    for res_var_pp, res_var_pf in result_variables.items():
        res = np.nan
        if item.HasResults(0):
            if res_var_pf is not None:
                res = ga(item, res_var_pf) * get_power_multiplier(item, res_var_pf)
            else:
                res = np.nan
        net[sgen_type].at[sg, res_var_pp] = res

def create_sgen_neg_load(net, item, pf_variable_p_loads, dict_net):
    raise UserWarning('not used')
    params = ADict()
    #    categories = {"wgen": "WKA", "pv": "PV", "reng": "REN", "stg": "SGEN"}
    # let the category be PV:
    params.type = None
    params.name = item.loc_name
    logger.debug('>> implementing negative load <%s> as sgen' % params.name)
    try:
        params.bus = get_connection_nodes(net, item, 1)
    except IndexError:
        logger.debug("Cannot add Sgen '%s': not connected" % params.name)
        return

    params.update(ask_load_params(item, pf_variable_p_loads=pf_variable_p_loads,
                                  dict_net=dict_net, variables=('p_mw', 'q_mvar')))
    # rated S:
    params.sn_mva = math.sqrt(params.p_mw ** 2 + params.q_mvar ** 2)

    logger.debug('negative load parameters: %s' % params)

    params.in_service = monopolar_in_service(item)

    # create...
    sg = pp.create_sgen(net, **params)

    net.sgen.loc[sg, 'description'] = ' \n '.join(item.desc) if len(item.desc) > 0 else ''
    add_additional_attributes(item, net, "sgen", sg,
                              attr_list=["sernum", "for_name", "chr_name", "cpSite.loc_name"])

    if item.HasResults(0):  # 'm' results...
        logger.debug('<%s> has results' % params.name)
        net.res_sgen.at[sg, "pf_p"] = -ga(item, 'm:P:bus1')
        net.res_sgen.at[sg, "pf_q"] = -ga(item, 'm:Q:bus1')
    else:
        net.res_sgen.at[sg, "pf_p"] = np.nan
        net.res_sgen.at[sg, "pf_q"] = np.nan

    logger.debug('created load <%s> as sgen at index <%d>' % (params.name, sg))


def create_sgen_sym(net, item, pv_as_slack, pf_variable_p_gen, dict_net):
    categories = {"wgen": "WKA", "pv": "PV", "reng": "REN", "stg": "SGEN"}
    name = item.loc_name
    sid = None
    element = None
    logger.debug('>> creating synchronous machine <%s>' % name)
    av_mode = item.av_mode
    is_reference_machine = bool(item.ip_ctrl)
    is_motor = bool(item.i_mot)
    global_scaling = dict_net['global_parameters']['global_motor_scaling'] if is_motor else \
        dict_net['global_parameters']['global_generation_scaling']
    multiplier = get_power_multiplier(item, pf_variable_p_gen)

    if is_reference_machine or (av_mode == 'constv' and pv_as_slack):
        logger.info('synchronous machine <%s> to be imported as external grid' % name)
        logger.debug('ref. machine: %d, av_mode: %s, pv as slack: %s' %
                     (is_reference_machine, av_mode, pv_as_slack))
        sid = create_ext_net(net, item=item, pv_as_slack=pv_as_slack, is_unbalanced=False)
        net.ext_grid.loc[sid, 'p_disp_mw'] = -item.pgini * multiplier
        net.ext_grid.loc[sid, 'q_disp_mvar'] = -item.qgini * multiplier
        logger.debug('created ext net with sid <%d>', sid)
        element = 'ext_grid'
    else:
        try:
            bus1 = get_connection_nodes(net, item, 1)
        except IndexError:
            logger.debug("Cannot add Sgen '%s': not connected" % name)
            return

        logger.debug('sgen <%s> is a %s' % (name, {True: 'motor', False: 'generator'}[is_motor]))

        in_service = monopolar_in_service(item)

        # category (wind, PV, etc):
        try:
            cat = categories[item.aCategory]
        except KeyError:
            cat = 'SGEN'
            logger.debug('sgen <%s> with category <%s> imported as <%s>' %
                           (name, item.aCategory, cat))

        # parallel units:
        ngnum = item.ngnum
        logger.debug('%d parallel generators' % ngnum)

        p_mw = ngnum * item.pgini * multiplier

        logger.debug('av_mode: %s' % av_mode)
        if av_mode == 'constv':
            logger.debug('creating sym %s as gen' % name)
            vm_pu = item.usetp
            sid = pp.create_gen(net, bus=bus1, p_mw=p_mw, vm_pu=vm_pu,
                                name=name, type=cat, in_service=in_service, scaling=global_scaling)
            element = 'gen'
        elif av_mode == 'constq':
            q_mvar = ngnum * item.qgini * multiplier
            sid = pp.create_sgen(net, bus=bus1, p_mw=p_mw, q_mvar=q_mvar,
                                 name=name, type=cat, in_service=in_service, scaling=global_scaling)
            element = 'sgen'

        if sid is None or element is None:
            logger.error('Error! Sgen not created')
        logger.debug('sym <%s>: p_mw = %.3f' % (name, p_mw))
        logger.debug('created sgen at index <%s>' % sid)

    net[element].loc[sid, 'description'] = ' \n '.join(item.desc) if len(item.desc) > 0 else ''
    add_additional_attributes(item, net, element, sid,
                              attr_list=["sernum", "for_name", "chr_name", "cpSite.loc_name"])

    if item.HasResults(0):  # 'm' results...
        logger.debug('<%s> has results' % name)
        net['res_' + element].at[sid, "pf_p"] = ga(item, 'm:P:bus1') * multiplier
        net['res_' + element].at[sid, "pf_q"] = ga(item, 'm:Q:bus1') * multiplier
    else:
        net['res_' + element].at[sid, "pf_p"] = np.nan
        net['res_' + element].at[sid, "pf_q"] = np.nan

    logger.debug('created genstat <%s> at index <%d>' % (name, sid))


def create_sgen_asm(net, item, pf_variable_p_gen, dict_net):
    is_motor = bool(item.i_mot)
    global_scaling = dict_net['global_parameters']['global_motor_scaling'] if is_motor else \
        dict_net['global_parameters']['global_generation_scaling']

    multiplier = get_power_multiplier(item, pf_variable_p_gen)
    p_res = ga(item, 'pgini') * multiplier
    q_res = ga(item, 'qgini') * multiplier
    if item.HasResults(0):
        q_res = ga(item, 'm:Q:bus1') / global_scaling * multiplier
    else:
        logger.warning('reactive power for asynchronous generator is not exported properly '
                       '(advanced modelling of asynchronous generators not implemented)')

    logger.debug('p_res: %.3f, q_res: %.3f' % (p_res, q_res))

    in_service = monopolar_in_service(item)

    logger.debug('in_service: %s' % in_service)

    params = {
        'name': item.loc_name,
        'bus': get_connection_nodes(net, item, 1),
        'p_mw': item.pgini * multiplier,
        'q_mvar': item.qgini * multiplier if item.bustp == 'PQ' else q_res,
        'in_service': in_service,
        'scaling': global_scaling
    }

    logger.debug('params: %s' % params)

    sid = pp.create_sgen(net, **params)

    net.sgen.loc[sid, 'description'] = ' \n '.join(item.desc) if len(item.desc) > 0 else ''
    add_additional_attributes(item, net, "sgen", sid,
                              attr_list=["sernum", "for_name", "chr_name", "cpSite.loc_name"])

    if item.HasResults(0):
        net.res_sgen.at[sid, 'pf_p'] = ga(item, 'm:P:bus1') * multiplier
        net.res_sgen.at[sid, 'pf_q'] = ga(item, 'm:Q:bus1') * multiplier
    else:
        net.res_sgen.at[sid, 'pf_p'] = np.nan
        net.res_sgen.at[sid, 'pf_q'] = np.nan


def create_trafo_type(net, item):
    # return False if no line type has been created
    # return True if a new line type has been created

    logger.debug('>> creating trafo type')
    if item is None:
        logger.error('no item given!')
        return None, False

    pf_folder = item.fold_id.loc_name
    name = "%s\\%s" % (pf_folder, item.loc_name)
    if pp.std_type_exists(net, name):
        logger.debug('trafo type <%s> already exists' % name)
        return name, False

    type_data = {
        "sn_mva": item.strn,
        "vn_hv_kv": item.utrn_h,
        "vn_lv_kv": item.utrn_l,
        "vk_percent": item.uktr,
        "vkr_percent": item.uktrr,
        "pfe_kw": item.pfe,
        "i0_percent": item.curmg,
        "shift_degree": item.nt2ag * 30,
        "vector_group": item.vecgrp,
        "vk0_percent": item.uk0tr,
        "vkr0_percent": item.ur0tr,
        "mag0_percent": item.zx0hl_n,
        "mag0_rx": item.rtox0_n,
        "si0_hv_partial": item.zx0hl_h
    }

    if item.dutap != 0:
        logger.debug('trafo <%s> has tap changer' % name)
        type_data.update({
            "tap_side": ['hv', 'lv', 'ext'][item.tap_side],  # 'ext' not implemented
            # see if it is an ideal phase shifter or a complex phase shifter
            # checking tap_step_percent because a nonzero value for ideal phase shifter can be stored in the object
            "tap_step_percent": item.dutap if item.tapchtype != 1 else 0,
            "tap_step_degree": item.dphitap if item.tapchtype == 1 else item.phitr,
            "tap_phase_shifter": True if item.tapchtype == 1 else False,
            "tap_max": item.ntpmx,
            "tap_min": item.ntpmn,
            "tap_neutral": item.nntap0
        })
        if item.tapchtype == 2:
            logger.warning("trafo %s has symmetrical tap changer (tap changer at both hv and "
                           "lv side) - not implemented, importing as asymmetrical tap changer at "
                           "side %s. Results will differ." % (item.loc_name, type_data['tap_side']))

    if 'tap_side' in type_data.keys() and type_data['tap_side'] == 'ext':
        logger.warning('controlled node of trafo "EXT" not implemented (type <%s>)' % name)
    pp.create_std_type(net, type_data, name, "trafo")
    logger.debug('created trafo type <%s> with params: %s' % (name, type_data))
    return name, True


def create_trafo(net, item, export_controller=True, tap_opt="nntap", is_unbalanced=False):
    name = item.loc_name  # type: str
    logger.debug('>> creating trafo <%s>' % name)
    in_service = not bool(item.outserv)  # type: bool

    # figure out the connection terminals
    try:
        bus1, bus2 = get_connection_nodes(net, item, 2)  # type: int
    except IndexError:
        logger.error("Cannot add Trafo '%s': not connected" % name)
        return

    if not net.bus.vn_kv[bus1] >= net.bus.vn_kv[bus2]:
        logger.error('trafo <%s>: violated condition of HV >= LV!' % name)
    assert net.bus.vn_kv[bus1] >= net.bus.vn_kv[bus2]

    # figure out trafo type
    pf_type = item.typ_id
    std_type, type_created = create_trafo_type(net=net, item=pf_type)

    # figure out current tap position
    if tap_opt == "nntap":
        tap_pos = ga(item, "nntap")
        logger.debug("got tap %f from nntap" % tap_pos)

    elif tap_opt == "c:nntap":
        tap_pos = ga(item, "c:nntap")
        logger.debug("got tap %f from c:nntap" % tap_pos)
    else:
        raise ValueError('could not read current tap position: tap_opt = %s' % tap_opt)

    if std_type is not None and not is_unbalanced:
        tid = pp.create_transformer(net, hv_bus=bus1, lv_bus=bus2, name=name,
                                    std_type=std_type, tap_pos=tap_pos,
                                    in_service=in_service, parallel=item.ntnum, df=item.ratfac)
        logger.debug('created trafo at index <%d>' % tid)
    elif is_unbalanced:
        logger.info("Create Trafo 3ph")
        tid = pp.create_transformer_from_parameters(net, hv_bus=bus1, lv_bus=bus2, name=name,
                                    tap_pos=tap_pos,
                                    in_service=in_service, parallel=item.ntnum, df=item.ratfac,
                                    sn_mva=pf_type.strn, vn_hv_kv=pf_type.utrn_h, vn_lv_kv=pf_type.utrn_l,
                                    vk_percent=pf_type.uktr, vkr_percent=pf_type.uktrr,
                                    pfe_kw=pf_type.pfe, i0_percent=pf_type.curmg,
                                    vector_group=pf_type.vecgrp[:-1], vk0_percent=pf_type.uk0tr,
                                    vkr0_percent=pf_type.ur0tr, mag0_percent=pf_type.zx0hl_n,
                                    mag0_rx=pf_type.rtox0_n, si0_hv_partial=pf_type.zx0hl_h,
                                    shift_degree=pf_type.nt2ag * 30)
    else:

        logger.error("Cannot add Trafo '%s': missing type" % name)
        return

    # add value for voltage setpoint
    net.trafo.loc[tid, 'tap_set_vm_pu'] = item.usetp

    net.trafo.loc[tid, 'description'] = ' \n '.join(item.desc) if len(item.desc) > 0 else ''


    get_pf_trafo_results(net, item, tid, is_unbalanced)

    # assign loading from power factory results
#    if item.HasResults(-1):  # -1 for 'c' results (whatever that is...)
#        logger.debug('trafo <%s> has results' % name)
#        loading = ga(item, 'c:loading')
#        net.res_trafo.at[tid, "pf_loading"] = loading
#    else:
#        net.res_trafo.at[tid, "pf_loading"] = np.nan

    # adding switches
    # False if open, True if closed, None if no switch
    create_connection_switches(net, item, 2, 't', (bus1, bus2), (tid, tid))

    # adding tap changer
    if export_controller and item.HasAttribute('ntrcn') and item.HasAttribute('i_cont') \
            and item.ntrcn == 1:
        import pandapower.control as control
        if item.t2ldc == 0:
            logger.debug('tap controller of trafo <%s> at hv' % name)
            side = 'hv'
        else:
            logger.debug('tap controller of trafo <%s> at lv' % name)
            side = 'lv'
        if item.i_cont == 1:
            vm_set_pu = item.usetp
            logger.debug('trafo <%s> has continuous tap controller with vm_set_pu = %.3f, side = %s' %
                         (name, vm_set_pu, side))
            try:
                tap_changer = control.ContinuousTapControl(net, tid, side=side, vm_set_pu=vm_set_pu)
            except BaseException as err:
                logger.error('error while creating continuous tap controller at trafo <%s>' % name)
                logger.error('Error: %s' % err)
                tap_changer = None
            else:
                logger.debug('created discrete tap controller at trafo <%s>' % name)
        else:
            vm_lower_pu = item.usp_low
            vm_upper_pu = item.usp_up
            logger.debug('trafo <%s> has discrete tap controller with '
                         'u_low = %.3f, u_up = %.3f, side = %s' % (name, vm_lower_pu, vm_upper_pu, side))
            try:
                tap_changer = control.DiscreteTapControl(net, tid, side=side,
                                                         vm_lower_pu=vm_lower_pu,
                                                         vm_upper_pu=vm_upper_pu)
            except BaseException as err:
                logger.error('error while creating discrete tap controller at trafo <%s>' % name)
                logger.error('Error: %s' % err)
                tap_changer = None
            else:
                logger.debug('created discrete tap controller at trafo <%s>' % name)
    else:
        logger.debug('trafo <%s> has no tap controller' % name)
        tap_changer = None

    add_additional_attributes(item, net, element='trafo', element_id=tid,
                              attr_dict={'e:cpSite.loc_name': 'site', 'for_name': 'equipment'})
    if pf_type.itapzdep:
        logger.warning('%s: tap dependent impedance of 2W transformers not implemented in '
                       'Pandapower. There will be deviation of results' % item.loc_name)

    return tap_changer

def get_pf_trafo_results(net, item, tid, is_unbalanced):
    trafo_type = None
    result_variables = None
    if is_unbalanced:
        trafo_type = "res_trafo_3ph"
        result_variables = {
          "pf_i_a_hv_ka": "m:I:bushv:A",
          "pf_i_a_lv_ka": "m:I:buslv:A",
          "pf_i_b_hv_ka": "m:I:bushv:B",
          "pf_i_b_lv_ka": "m:I:buslv:B",
          "pf_i_c_hv_ka": "m:I:bushv:C",
          "pf_i_c_lv_ka": "m:I:buslv:C",
          "pf_i_n_hv_ka": "m:I0x3:bushv",
          "pf_i_n_lv_ka": "m:I0x3:buslv",
          "pf_loading_percent": "c:loading",
        }
    else:
        trafo_type = "res_trafo"
        result_variables = {
               "pf_loading": "c:loading"
               }

    for res_var_pp, res_var_pf in result_variables.items():
        res = np.nan
        if item.HasResults(-1): # -1 for 'c' results (whatever that is...)
            res = ga(item, res_var_pf)
        net[trafo_type].at[tid, res_var_pp] = res


def create_trafo3w(net, item, tap_opt='nntap'):
    # not tested properly yet...
    logger.debug('importing 3W-trafo <%s>' % item.loc_name)
    pf_type = item.typ_id
    try:
        bus1, bus2, bus3 = get_connection_nodes(net, item, 3)
    except IndexError:
        logger.debug("Cannot add Trafo3W '%s': not connected" % item.loc_name)
        return
    logger.debug('%s; %s; %s' % (bus1, bus2, bus3))
    if not net.bus.vn_kv.at[bus1] > net.bus.vn_kv.at[bus2] and net.bus.vn_kv.at[bus2] >= \
            net.bus.vn_kv.at[bus3]:
        logger.error('trafo <%s>: violated condition of HV > LV!' % item.loc_name)
    # assert net.bus.vn_kv[bus1] > net.bus.vn_kv[bus2] >= net.bus.vn_kv[bus3]
    else:
        logger.debug('bus voltages OK')
    params = {
        'name': item.loc_name,
        'hv_bus': bus1,
        'mv_bus': bus2,
        'lv_bus': bus3,
        'sn_hv_mva': pf_type.strn3_h,
        'sn_mv_mva': pf_type.strn3_m,
        'sn_lv_mva': pf_type.strn3_l,
        'vn_hv_kv': pf_type.utrn3_h,
        'vn_mv_kv': pf_type.utrn3_m,
        'vn_lv_kv': pf_type.utrn3_l,
        'vk_hv_percent': pf_type.uktr3_h,
        'vk_mv_percent': pf_type.uktr3_m,
        'vk_lv_percent': pf_type.uktr3_l,
        'vkr_hv_percent': pf_type.uktrr3_h,
        'vkr_mv_percent': pf_type.uktrr3_m,
        'vkr_lv_percent': pf_type.uktrr3_l,
        'pfe_kw': pf_type.pfe,
        'i0_percent': pf_type.curm3,
        'shift_mv_degree': -(pf_type.nt3ag_h - pf_type.nt3ag_m) * 30,
        'shift_lv_degree': -(pf_type.nt3ag_h - pf_type.nt3ag_l) * 30,
        'tap_at_star_point': pf_type.itapos == 0,
        'in_service': not bool(item.outserv)
    }

    if params['tap_at_star_point']:
        logger.warning('%s: implementation for tap changer at star point is not finalized - it can '
                       'lead to wrong results for voltage' % item.loc_name)

    if item.nt3nm != 1:
        logger.warning("trafo3w %s has parallel=%d, this is not implemented. "
                       "Calculation results will be incorrect." % (item.loc_name, item.nt3mn))

    if item.HasAttribute('t:du3tp_h'):
        steps = [pf_type.du3tp_h, pf_type.du3tp_m, pf_type.du3tp_l]
        side = np.nonzero(steps)[0]
        if len(side) > 1:
            logger.warning("pandapower currently doesn't support 3w transformer with"
                           "multiple tap changers")
        elif len(side) == 1:
            ts = ["h", "m", "l"][side[0]]
            # figure out current tap position
            if tap_opt == "nntap":
                tap_pos = ga(item, 'n3tap_' + ts)
                logger.debug("got tap %f from n3tap" % tap_pos)

            elif tap_opt == "c:nntap":
                tap_pos = ga(item, "c:n3tap_" + ts)
                logger.debug("got tap %f from c:n3tap" % tap_pos)
            else:
                raise ValueError('could not read current tap position: tap_opt = %s' % tap_opt)
            params.update({
                'tap_side': ts + 'v',  # hv, mv, lv
                'tap_step_percent': ga(item, 't:du3tp_' + ts),
                'tap_step_degree': ga(item, 't:ph3tr_' + ts),
                'tap_min': ga(item, 't:n3tmn_' + ts),
                'tap_max': ga(item, 't:n3tmx_' + ts),
                'tap_neutral': ga(item, 't:n3tp0_' + ts),
                'tap_pos': tap_pos
            })

    logger.debug('collected params: %s' % params)
    logger.debug('creating trafo3w from parameters')
    tid = pp.create_transformer3w_from_parameters(net, **params)  # type:int

    # adding switches
    # False if open, True if closed, None if no switch
    create_connection_switches(net, item, 3, 't3', (bus1, bus2, bus3), (tid, tid, tid))

    logger.debug('successfully created trafo3w from parameters: %d' % tid)
    # testen
    # net.trafo3w.loc[tid, 'tap_step_degree'] = ga(item, 't:ph3tr_h')

    # adding switches
    # False if open, True if closed, None if no switch
    # Switches for Trafos-3W are not implemented in the load flow!
    # create_connection_switches(net, item, 3, 't3', (bus1, bus2, bus3), (tid, tid, tid))
    # logger.debug('created connection switches for trafo 3w successfully')
    add_additional_attributes(item, net, element='trafo3w', element_id=tid,
                              attr_dict={'cpSite.loc_name': 'site', 'for_name': 'equipment', 'typ_id.loc_name': 'std_type', 'usetp': 'vm_set_pu'})

    # assign loading from power factory results
    if item.HasResults(-1):  # -1 for 'c' results (whatever that is...)
        logger.debug('trafo3w <%s> has results' % item.loc_name)
        loading = ga(item, 'c:loading')
        net.res_trafo3w.at[tid, "pf_loading"] = loading
    else:
        net.res_trafo3w.at[tid, "pf_loading"] = np.nan

    # TODO Implement the tap changer controller for 3-winding transformer

    if pf_type.itapzdep:
        logger.warning('%s: tap dependent impedance of 3W transformers not implemented in '
                       'Pandapower. There will be deviation of results' % item.loc_name)


def create_coup(net, item, is_fuse=False):
    switch_types = {"cbk": "CB", "sdc": "LBS", "swt": "LS", "dct": "DS"}
    name = item.loc_name
    logger.debug('>> creating coup <%s>' % name)

    try:
        bus1, bus2 = get_connection_nodes(net, item, 2)
    except IndexError:
        logger.debug("Cannot add Coup '%s': not connected" % name)
        return
    except IndexError:
        logger.error("Error while exporting Coup '%s'!" % name)
        return

    if not item.HasAttribute('isclosed') and not is_fuse:
        logger.error('switch %s does not have the attribute isclosed!' % item)
    switch_is_closed = bool(item.on_off) \
                       and (bool(item.isclosed) if item.HasAttribute('isclosed') else True)
    in_service = not bool(item.outserv) if item.HasAttribute('outserv') else True
    switch_is_closed = switch_is_closed and in_service
    switch_usage = switch_types.get(item.aUsage, 'unknown')

    cd = pp.create_switch(net, name=name, bus=bus1, element=bus2, et='b',
                          closed=switch_is_closed,
                          type=switch_usage)
    logger.debug('created switch at index <%d>, closed = %s, usage = %s' %
                 (cd, switch_is_closed, switch_usage))

    net.res_switch.loc[cd, ['pf_closed', 'pf_in_service']] = bool(item.on_off) and (
        bool(item.isclosed) if item.HasAttribute('isclosed') else True), in_service


def create_shunt(net, item):
    multiplier = get_power_multiplier(item, 'Qact')
    params = {
        'name': item.loc_name,
        'bus': get_connection_nodes(net, item, 1),
        'in_service': monopolar_in_service(item),
        'vn_kv': item.ushnm,
        'q_mvar': item.Qact * multiplier
    }

    if item.shtype == 2:
        # Shunt is a capacitor bank
        loss_factor = item.tandc
        sid = pp.create_shunt_as_capacitor(net, loss_factor=loss_factor, **params)
    else:
        # Shunt is an element of R-L-C (0), R-L (1), R-L-C, Rp (3), R-L-C1-C2, Rp (4)
        logger.warning('Importing of shunt elements that represent anything but capacitor banks '
                       'is not implemented correctly, the results will be inaccurate')
        if item.HasResults(0):
            p_mw = ga(item, 'm:P:bus1') * multiplier
        elif item.HasAttribute('c:PRp'):
            p_mw = ga(item, 'c:PRp') / 1e3 + ga(item, 'c:PL') / 1e3
        else:
            logger.warning("Shunt element %s is not implemented, p_mw is set to 0, results will be incorrect!" % item.loc_name)
            p_mw = 0
        sid = pp.create_shunt(net, p_mw=p_mw, **params)

    add_additional_attributes(item, net, element='shunt', element_id=sid,
                              attr_list=['cpSite.loc_name'])

    if item.HasResults(0):
        net.res_shunt.loc[sid, 'pf_p'] = ga(item, 'm:P:bus1') * multiplier
        net.res_shunt.loc[sid, 'pf_q'] = ga(item, 'm:Q:bus1') * multiplier
    else:
        net.res_shunt.loc[sid, 'pf_p'] = np.nan
        net.res_shunt.loc[sid, 'pf_q'] = np.nan


def _add_shunt_to_impedance_bus(net, item, bus):
    pp.create_shunt(net, bus, -item.bi_pu*net.sn_mva, p_mw=-item.gi_pu*net.sn_mva)


def create_zpu(net, item):
    bus1, bus2 = get_connection_nodes(net, item, 2)
    logger.debug('bus1 = %d, bus2 = %d' % (bus1, bus2))

    # net, from_bus, to_bus, r_pu, x_pu, sn_Mva, name=None, in_service=True, index=None
    params = {
        'name': item.loc_name,
        'from_bus': bus1,
        'to_bus': bus2,
        'rft_pu': item.r_pu,
        'xft_pu': item.x_pu,
        'rtf_pu': item.r_pu_ji,
        'xtf_pu': item.x_pu_ji,
        'sn_mva': item.Sn,
        'in_service': not bool(item.outserv)
    }

    logger.debug('params = %s' % params)
    pp.create_impedance(net, **params)

    # create shunts at the buses connected to the impedance
    if ~np.isclose(item.gi_pu, 0) or ~np.isclose(item.bi_pu, 0):
        _add_shunt_to_impedance_bus(net, item, bus1)
    if ~np.isclose(item.gj_pu, 0) or ~np.isclose(item.bj_pu, 0):
        _add_shunt_to_impedance_bus(net, item, bus2)


def create_vac(net, item):
    """
    not tested yet

    """
    params = {
        'name': item.loc_name,
        'bus': get_connection_nodes(net, item, 1),
        'ps_mw': item.Pload - item.Pgen,
        'qs_mvar': item.Qload - item.Qgen,
        'pz_mw': item.Pzload,
        'qz_mvar': item.Qzload,
        'in_service': not bool(item.outserv)
    }

    if item.itype == 3:
        # extended ward
        params.update({
            'r_ohm': item.Rext,
            'x_ohm': item.Xext,
            'vm_pu': item.usetp
        })

        if params['x_ohm'] == 0:
            params['x_ohm'] = 1e-6
            logger.warning("Element %s has x_ohm == 0, setting to 1e-6. Check impedance of the "
                           "created xward" % item.loc_name)

        xid = pp.create_xward(net, **params)
        elm = 'xward'

    elif item.itype == 2:
        # ward
        xid = pp.create_ward(net, **params)
        elm = 'ward'

    elif item.itype == 0:
        # voltage source
        params.update({
            'vm_pu': item.usetp,
            'va_degree': item.phisetp,
        })
        xid = pp.create_ext_grid(net, **params)
        elm = 'ext_grid'
    else:
        raise NotImplementedError(
            'Could not import %s: element type <%d> for AC Voltage Source not implemented' % (
                params['name'], item.itype))

    if item.HasResults(0):  # -1 for 'c' results (whatever that is...)
        net['res_%s' % elm].at[xid, "pf_p"] = -ga(item, 'm:P:bus1')
        net['res_%s' % elm].at[xid, "pf_q"] = -ga(item, 'm:Q:bus1')
    else:
        net['res_%s' % elm].at[xid, "pf_p"] = np.nan
        net['res_%s' % elm].at[xid, "pf_q"] = np.nan

    add_additional_attributes(item, net, element=elm, element_id=xid, attr_list=["cpSite.loc_name"])

    logger.debug('added pf_p and pf_q to {} {}: {}'.format(elm, xid, net['res_' + elm].loc[
        xid, ["pf_p", 'pf_q']].values))


def create_sind(net, item):
    # series reactor is modelled as per-unit impedance, values in Ohm are calculated into values in
    # per unit at creation
    bus1, bus2 = get_connection_nodes(net, item, 2)
    sind = pp.create_series_reactor_as_impedance(net, from_bus=bus1, to_bus=bus2, r_ohm=item.rrea,
                                                 x_ohm=item.xrea, sn_mva=item.Sn,
                                                 name=item.loc_name,
                                                 in_service=not bool(item.outserv))

    logger.debug('created series reactor %s as per unit impedance at index %d' %
                 (net.impedance.at[sind, 'name'], sind))


def split_line_at_length(net, line, length_pos):
    bus1, bus2 = net.line.loc[line, ['from_bus', 'to_bus']]
    if length_pos == net.line.at[line, 'length_km']:
        bus = bus2
    elif length_pos == 0:
        bus = bus1
    else:
        bus_name = "%s (Muff %u)" % (net.line.at[line, 'name'], length_pos)
        vn_kv = net.bus.at[bus1, "vn_kv"]
        zone = net.bus.at[bus1, "zone"]

        bus = pp.create_bus(net, name=bus_name, type='ls', vn_kv=vn_kv, zone=zone)

        net.line.at[line, 'to_bus'] = bus
        old_length = net.line.at[line, 'length_km']
        new_length = old_length - length_pos
        net.line.at[line, 'length_km'] = length_pos
        std_type = net.line.at[line, 'std_type']
        name = net.line.at[line, 'name']

        new_line = pp.create_line(net, from_bus=bus, to_bus=bus2, length_km=new_length,
                                  std_type=std_type, name=name, df=net.line.at[line, 'df'],
                                  parallel=net.line.at[line, 'parallel'],
                                  in_service=net.line.at[line, 'in_service'])

        if 'max_loading_percent' in net.line.columns:
            net.line.loc[new_line, 'max_loading_percent'] = net.line.at[line, 'max_loading_percent']

        if 'line_geodata' in net.keys() and line in net.line_geodata.index.values:
            coords = net.line_geodata.at[line, 'coords']

            scaling_factor = old_length / calc_len_coords(coords)
            sec_coords_a = get_section_coords(coords, sec_len=length_pos, start_len=0.,
                                              scale_factor=scaling_factor)

            sec_coords_b = get_section_coords(coords, sec_len=new_length, start_len=length_pos,
                                              scale_factor=scaling_factor)

            net.line_geodata.loc[line, 'coords'] = sec_coords_a
            net.line_geodata.loc[new_line, 'coords'] = sec_coords_b

            net.bus_geodata.loc[bus, ['x', 'y']] = sec_coords_b[0]

    return bus


def get_lodlvp_length_pos(line_item, lod_item):
    sections = line_item.GetContents('*.ElmLnesec')
    if len(sections) > 0:
        sections.sort(lambda x: x.index)
        sections_start = [s.rellen for s in sections]
        sections_end = [s.rellen + s.dline for s in sections]
    else:
        sections_start = [0]
        sections_end = [line_item.dline]

    loads = line_item.GetContents('*.ElmLodlvp')
    if len(loads) > 0:
        loads.sort(lambda x: x.rellen)
        loads_start = [l.rellen for l in loads]
    else:
        loads_start = [0]

    pos_sec_idx = bisect.bisect(sections_end, lod_item.rellen)
    pos_load_idx = bisect.bisect(loads_start, lod_item.rellen)

    pos = max(sections_end[pos_sec_idx - 1], loads_start[pos_load_idx - 1])

    return lod_item.rellen - pos


def get_next_line(net, line):
    name = net.line.at[line, 'name']
    to_bus = net.line.at[line, 'to_bus']
    next_line = net.line.loc[(net.line.name == name) & (net.line.from_bus == to_bus)].index

    return next_line


# def get_section_for_lodlvp(net, line_item, lod_item):
#     linepos = lod_item.rellen
#
#     cum_len = 0
#     while cum_len < linepos:
#         line =


# for ElmLodlvp - splits line at the partial load, creates new bus, sets up coordinates
def split_line(net, line_idx, pos_at_line, line_item):
    tol = 1e-6
    line_length = net.line.at[line_idx, 'length_km']
    logger.debug("line length: %.3f" % line_length)
    if pos_at_line < tol:
        bus_i = net.line.at[line_idx, 'from_bus']
        logger.debug('bus_i: %s' % bus_i)
        net.bus.at[bus_i, 'type'] = 'n'
        return bus_i
    elif abs(pos_at_line - line_length) < tol:
        bus_j = net.line.at[line_idx, 'to_bus']
        logger.debug('bus_j: %s' % bus_j)
        net.bus.at[bus_j, 'type'] = 'n'
        return bus_j
    elif (pos_at_line - line_length) > tol:
        raise ValueError(
            'Position at line is higher than the line length itself! Line length: %.7f, position at line: %.7f (line: \n%s)' % (
                # line_length, pos_at_line, line_item.loc_name))
                line_length, pos_at_line, net.line.loc[line_dict[line_item]]))
    else:
        logger.debug('getting split position')
        name = net.line.at[line_idx, 'name']
        bus_i = net.line.at[line_idx, 'from_bus']
        bus_j = net.line.at[line_idx, 'to_bus']
        u = net.bus.at[bus_i, 'vn_kv']

        new_bus = pp.create_bus(net, name="Partial Load", vn_kv=u, type='n')
        logger.debug("created new split bus %s" % new_bus)

        line_type = net.line.at[line_idx, 'std_type']
        len_a = pos_at_line
        len_b = line_length - pos_at_line

        net.line.at[line_idx, 'length_km'] = len_a

        # connect the existing line to the new bus
        net.line.at[line_idx, 'to_bus'] = new_bus

        new_line = pp.create_line(net, new_bus, bus_j, len_b, line_type, name=name)
        # change the connection of the bus-line switch to the new line
        sw = net.switch.query("et=='l' & bus==@bus_j & element==@line_idx").index
        if len(sw) > 0:
            if len(sw) > 1:
                raise RuntimeError(
                    'found too many switches to fix for line %s: \n%s' % (
                        line_item, net.switch.loc[sw]))
            net.switch.loc[sw, 'element'] = new_line

        line_dict[line_item].append(new_line)

        net.line.at[new_line, 'section'] = "%s_1" % net.line.at[line_idx, 'section']
        net.line.at[new_line, 'order'] = net.line.at[line_idx, 'order'] + 1
        net.res_line.at[new_line, 'pf_loading'] = net.res_line.at[line_idx, 'pf_loading']

        if line_idx in net.line_geodata.index.values:
            logger.debug('setting new coords')
            set_new_coords(net, new_bus, line_idx, new_line, line_length, pos_at_line)

        return new_bus


def calc_segment_length(x1, y1, x2, y2):
    delta_x = float(x2) - float(x1)
    delta_y = float(y2) - float(y1)
    return (delta_x ** 2 + delta_y ** 2) ** 0.5


def get_scale_factor(length_line, coords):
    if any(coords) is np.nan:
        return np.nan
    temp_len = 0
    num_coords = len(coords)
    for i in range(num_coords - 1):
        x1 = float(coords[i][0])
        y1 = float(coords[i][1])

        x2 = float(coords[i + 1][0])
        y2 = float(coords[i + 1][1])
        temp_len += calc_segment_length(x1, y1, x2, y2)
    return temp_len / length_line if length_line != 0 else 0


def break_coords_sections(coords, section_length, scale_factor_length):
    section_length *= scale_factor_length
    # breaks coordinates into 2 parts (chops the line section away)
    if any(coords) is np.nan:
        return [[np.nan, np.nan]], [[np.nan, np.nan]]

    num_coords = len(coords)
    if num_coords < 2:
        return [[np.nan, np.nan]], [[np.nan, np.nan]]
    # define scale

    sum_len, delta_len, x1, y1, x2, y2 = tuple([0] * 6)
    i = 0
    for i in range(num_coords - 1):
        x1 = float(coords[i][0])
        y1 = float(coords[i][1])

        x2 = float(coords[i + 1][0])
        y2 = float(coords[i + 1][1])

        delta_len = calc_segment_length(x1, y1, x2, y2)
        sum_len += delta_len
        if sum_len >= section_length:
            break

    a = section_length - (sum_len - delta_len)
    b = sum_len - section_length
    x0 = a * x2 / delta_len + b * x1 / delta_len
    y0 = a * y2 / delta_len + b * y1 / delta_len

    section_coords = coords[0:i + 1] + [[x0, y0]]
    new_coords = [[x0, y0]] + coords[(i + 1)::]
    return section_coords, new_coords


# set up new coordinates for line sections that are split by the new bus of the ElmLodlvp
def set_new_coords(net, bus_id, line_idx, new_line_idx, line_length, pos_at_line):
    line_coords = net.line_geodata.at[line_idx, 'coords']
    logger.debug('got coords for line %s' % line_idx)

    scale_factor_length = get_scale_factor(line_length, line_coords)
    section_coords, new_coords = break_coords_sections(line_coords, pos_at_line,
                                                       scale_factor_length)

    logger.debug('calculated new coords: %s, %s ' % (section_coords, new_coords))

    net.line_geodata.at[line_idx, 'coords'] = section_coords
    net.line_geodata.at[new_line_idx, 'coords'] = new_coords

    net.bus_geodata.at[bus_id, 'x'] = new_coords[0][0]
    net.bus_geodata.at[bus_id, 'y'] = new_coords[0][1]


# gather info about ElmLodlvp in a dict
def get_lvp_for_lines(dict_net):
    logger.debug(dict_net['lvp_params'])

    def calc_p_q(lvp, lvp_params):
        lvp_type = lvp.typ_id

        # if lvp_type is not None:
        #     cos_fix = lvp.coslini_a
        #
        #     s_var = lvp.cSav
        #     cos_var = lvp.ccosphi
        # else:
        #     cos_fix = lvp_params['cosfix']
        #
        #     s_var = lvp.cSav
        #     cos_var = lvp_params['cosvar']

        # s_fix = lvp_params['Sfix'] * lvp.NrCust + lvp.slini_a

        # p_fix = s_fix * cos_fix
        # q_fix = s_fix * np.sin(np.arccos(cos_fix))
        #
        # p_var = s_var * cos_var
        # q_var = s_var * np.sin(np.arccos(cos_var))

        if lvp_type is not None:
            s_fix_global = 0
            cos_fix_global = lvp.coslini_a
        else:
            s_fix_global = lvp_params['Sfix'] * lvp.NrCust
            cos_fix_global = lvp_params['cosfix']

        s_fix_local = lvp.slini_a
        cos_fix_local = lvp.coslini_a

        s_var_local = lvp.cSav
        cos_var_local = lvp.ccosphi

        p_fix = s_fix_local * cos_fix_local + s_fix_global * cos_fix_global
        q_fix = s_fix_local * np.sin(np.arccos(cos_fix_local)) + s_fix_global * np.sin(
            np.arccos(cos_fix_global))

        p_var = s_var_local * cos_var_local
        q_var = s_var_local * np.sin(np.arccos(cos_var_local))

        scale_p_night = lvp_params['scPnight'] / 100
        p_night = lvp.pnight_a * scale_p_night

        # logger.debug(
        #     f"load: {lvp.loc_name}, s_fix: {s_fix}, cos_fix: {cos_fix}, s_var: {s_var}, cos_var: {cos_var}, "
        #     f"p_night: {p_night}, scale_p_night: {scale_p_night}")

        p = p_fix + p_var + p_night
        q = q_fix + q_var

        return p, q

    line_items = dict_net['ElmLne']
    # choose ElmLodlvp that are part of lines
    lvp_items = [lvp for lvp in dict_net['ElmLodlvp'] if lvp.fold_id.GetClassName() == 'ElmLne']
    logger.debug(lvp_items)

    lvp_dict = {}
    for line in line_items:
        temp_loads = [lvp for lvp in lvp_items if lvp.fold_id == line]
        logger.debug('line: %s , loads: %s' % (line, temp_loads))

        if len(temp_loads) == 0:
            continue

        # {'line': [(load.ElmLodlvp, position_at_line, (p_mw, q_mvar))]}
        lvp_dict[line] = [(lvp, lvp.lneposkm, calc_p_q(lvp, dict_net['lvp_params']))
                          for lvp in temp_loads]

        lvp_dict[line].sort(key=lambda tup: tup[1])
    return lvp_dict


# find position of ElmLodlvp at the section
def get_pos_at_sec(net, lvp_dict, line_item, load_item):
    val = lvp_dict[line_item]
    pos_at_line = 0

    for load_item_for, pos_at_line_for, _ in val:
        if load_item_for == load_item:
            pos_at_line = pos_at_line_for
            break

    # line_sections = net.line[net.line.name == line_item.loc_name].sort_values(by='order')
    line_sections = net.line.loc[line_dict[line_item]].sort_values(by='order')
    logger.debug('line sections:\n%s' % line_sections)

    tot_length = 0
    sec_length = 0
    section = 1

    for section in line_sections.index:
        sec_length = line_sections.at[section, 'length_km']
        tot_length += sec_length
        logger.debug(
            "section: %s, sec_length: %s, tot_length: %s" % (section, sec_length, tot_length))
        if tot_length >= pos_at_line:
            break
    else:
        logger.warning(
            'possibly wrong section found: %s of %s for %s (tot_length=%s, pas_at_line=%s)' % (
                section, line_item, load_item, tot_length, pos_at_line))

    # section_name = line_sections[(line_sections.index == section)]['Name'].values[0]
    pos_at_sec = sec_length + pos_at_line - tot_length

    return section, pos_at_sec


# write order of sections
def write_line_order(net):
    net.line['order'] = ''
    line_names = net.line.name.unique()

    for n in line_names:
        k = 1000
        for i, row in net.line[net.line.name == n].iterrows():
            net.line.at[i, 'order'] = k
            k += 1000


# split all lines and create loads in place of ElmLodlvp
def split_all_lines(net, lvp_dict):
    write_line_order(net)
    # for idx in net.line.index:
    for line_item, val in lvp_dict.items():
        logger.debug(line_item)
        # for load_idx, pos_at_line, _, _ in val:
        #     section, pos_at_sec = get_pos_at_sec(net, net_dgs, lvp_dict, line, load_idx)
        #     pas[load_idx] = {'section':section, 'pos': pos_at_sec}
        # print('line: %s, val: %s' % (line, val))
        # val = [(92, 1, 0.025, 0.1), (91, 2, 0.031, 0.2), (90, 2, 0.032, 0.3)]
        for load_item, pos_at_line, (p, q) in val:
            logger.debug(load_item)
            ## calculate at once and then read from dict - not good approach! don't do it
            # section, pos_at_sec = get_pos_at_sec(net, net_dgs, lvp_dict, line, load_idx)
            # section = pas[load_idx]['section']
            # pos_at_sec = pas[load_idx]['pos']
            section, pos_at_sec = get_pos_at_sec(net, lvp_dict, line_item, load_item)
            logger.debug("section: %s, pos_at_sec: %s" % (section, pos_at_sec))
            logger.debug("%s" % net.line.at[section, 'in_service'])
            if not net.line.at[section, 'in_service']:
                print('line %s skipped because it is not in service' % net.line.at[section, 'name'])
                continue
            new_bus = split_line(net, section, pos_at_sec, line_item=line_item)
            logger.debug("new_bus: %s" % new_bus)
            net.bus.at[new_bus, 'description'] = 'Partial Line LV-Load %.2f kW' % p

            if p >= 0 or True:
                # TODO: set const_i_percent to 100 after the pandapower bug is fixed
                new_load = pp.create_load(net, new_bus, name=load_item.loc_name, p_mw=p, q_mvar=q,
                                          const_i_percent=0)
                logger.debug('created load %s' % new_load)
                net.res_load.at[new_load, 'pf_p'] = p
                net.res_load.at[new_load, 'pf_q'] = q
            else:
                # const I not implemented for sgen...
                new_load = pp.create_sgen(net, new_bus, name=load_item.loc_name, p_mw=p, q_mvar=q)
                logger.debug('created sgen %s' % new_load)
                net.res_sgen.at[new_load, 'pf_p'] = p
                net.res_sgen.at[new_load, 'pf_q'] = q


def remove_folder_of_std_types(net):
    """
    Removes the folder name from all standard types that do not have duplicates, or where
    duplicates have the same parameters
    """
    for element in ["line", "trafo", "trafo3w"]:
        std_types = pp.available_std_types(net, element=element).index
        reduced_std_types = {name.split("\\")[-1] for name in std_types}
        for std_type in reduced_std_types:
            all_types = [st for st in std_types if st.split('\\')[-1] == std_type]
            if len(all_types) > 1:
                types_equal = [
                    pp.load_std_type(net, type1, element) == pp.load_std_type(net, type2, element)
                    for type1, type2 in combinations(all_types, 2)]
                if not all(types_equal):
                    continue
            for st in all_types:
                net.std_types[element][std_type] = net.std_types[element].pop(st)
                net[element].std_type.replace(st, std_type, inplace=True)<|MERGE_RESOLUTION|>--- conflicted
+++ resolved
@@ -954,12 +954,8 @@
 
         lines_to_create.append(create_line_normal(net=net, item=item, bus1=bus1, bus2=bus2,
                                                   name=name, parallel=parallel,
-<<<<<<< HEAD
-                                                  is_unbalanced=is_unbalanced, line_idx=None, coords=sec_coords))
-=======
                                                   is_unbalanced=is_unbalanced, coords=sec_coords,
                                                   line_idx=line_idx))
->>>>>>> cca3cbad
         lines_to_create[-1]["section"] = section_name
         lines_to_create[-1]["pf_loading"] = line_loading
         lines_to_create[-1]["folder_id"] = line.fold_id.loc_name
