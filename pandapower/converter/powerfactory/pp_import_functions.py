import bisect
import math
import numbers
import re
from itertools import combinations
from typing import Literal, Optional, Union

import geojson
import networkx as nx
import numpy as np
from pandas import DataFrame

from pandapower.auxiliary import ADict, get_free_id
from pandapower.control import ContinuousTapControl, DiscreteTapControl, _create_trafo_characteristics, \
    BinarySearchControl, \
    DroopControl

from pandapower.create import create_empty_network, create_bus, create_bus_dc, create_load, create_switch, \
    create_shunt, create_line, create_line_from_parameters, create_line_dc, create_sgen, create_gen, create_ext_grid, \
    create_asymmetric_sgen, create_line_dc_from_parameters, create_asymmetric_load, create_transformer, \
    create_transformer_from_parameters, create_transformer3w_from_parameters, create_impedance, create_xward, \
    create_ward, create_series_reactor_as_impedance
from pandapower.results import reset_results
from pandapower.run import set_user_pf_options
from pandapower.std_types import add_zero_impedance_parameters, std_type_exists, create_std_type, available_std_types, \
    load_std_type
from pandapower.toolbox.grid_modification import set_isolated_areas_out_of_service, drop_inactive_elements, drop_buses
from pandapower.topology import create_nxgraph
from pandapower.control.util.auxiliary import create_q_capability_curve_characteristics_object
from pandapower.control.util.characteristic import SplineCharacteristic


try:
    import pandaplan.core.pplog as logging
except ImportError:
    import logging

logger = logging.getLogger(__name__)

# Define global variables
line_dict = {}
trafo_dict = {}
switch_dict = {}
bus_dict = {}
grf_map = {}

# import network to pandapower:
import pandas as pd


def from_pf(
        dict_net,
        pv_as_slack=True,
        pf_variable_p_loads='plini',
        pf_variable_p_gen='pgini',
        flag_graphics: Literal["GPS", "no geodata"] = 'GPS',
        tap_opt="nntap",
        export_controller=True,
        handle_us: Literal["Deactivate", "Drop", "Nothing"] = "Deactivate",
        max_iter=None,
        is_unbalanced=False,
        create_sections=True
):
    global line_dict, trafo_dict, switch_dict, bus_dict, grf_map
    line_dict = {}
    trafo_dict = {}
    switch_dict = {}
    logger.debug("__name__: %s" % __name__)
    logger.debug('started from_pf')
    logger.info(logger.__dict__)

    flag_graphics = flag_graphics if flag_graphics in ['GPS', 'no geodata'] else 'graphic objects'

    logger.debug('collecting grid')
    grid_name = dict_net['ElmNet'].loc_name
    base_sn_mva = dict_net['global_parameters']['base_sn_mva']
    net = create_empty_network(grid_name, sn_mva=base_sn_mva)

    reset_results(net, mode="pf_3ph")
    if max_iter is not None:
        set_user_pf_options(net, max_iteration=max_iter)
    logger.info('creating grid %s' % grid_name)
    if 'res_switch' not in net.keys():
        net['res_switch'] = DataFrame(columns=['pf_closed', 'pf_in_service'], dtype='bool')

    logger.debug('creating buses')
    # create buses:
    bus_dict = {}
    grf_map = dict_net.get('graphics', {})
    logger.debug('the graphic mapping is: %s' % grf_map)

    # ist leider notwendig
    n = 0
    for n, bus in enumerate(dict_net['ElmTerm'], 1):
        create_pp_bus(net=net, item=bus, flag_graphics=flag_graphics, is_unbalanced=is_unbalanced)
    if n > 0: logger.info('imported %d buses' % n)

    logger.debug('creating external grids')
    # create external networks:
    n = 0
    for n, ext_net in enumerate(dict_net['ElmXnet'], 1):
        create_ext_net(net=net, item=ext_net, pv_as_slack=pv_as_slack, is_unbalanced=is_unbalanced)
    if n > 0: logger.info('imported %d external grids' % n)

    logger.debug('creating loads')
    # create loads:
    n = 0
    for n, load in enumerate(dict_net['ElmLod'], 1):
        try:
            create_pp_load(net=net, item=load, pf_variable_p_loads=pf_variable_p_loads,
                        dict_net=dict_net, is_unbalanced=is_unbalanced)
        except RuntimeError as err:
            logger.debug('load failed at import and was not imported: %s' % err)
    if n > 0: logger.info('imported %d loads' % n)

    logger.debug('creating lv loads')
    # create loads:
    n = 0
    for n, load in enumerate(dict_net['ElmLodlv'], 1):
        try:
            create_pp_load(net=net, item=load, pf_variable_p_loads=pf_variable_p_loads,
                        dict_net=dict_net, is_unbalanced=is_unbalanced)
        except RuntimeError as err:
            logger.warning('load failed at import and was not imported: %s' % err)
    if n > 0: logger.info('imported %d lv loads' % n),

    logger.debug('creating mv loads')
    # create loads:
    n = 0
    for n, load in enumerate(dict_net['ElmLodmv'], 1):
        try:
            create_pp_load(net=net, item=load, pf_variable_p_loads=pf_variable_p_loads,
                        dict_net=dict_net, is_unbalanced=is_unbalanced)
        except RuntimeError as err:
            logger.error('load failed at import and was not imported: %s' % err)
    if n > 0: logger.info('imported %d mv loads' % n)

    #    logger.debug('sum loads: %.3f' % sum(net.load.loc[net.load.in_service, 'p_mw']))

    logger.debug('creating static generators')
    # create static generators:
    n = 0
    for n, gen in enumerate(dict_net['ElmGenstat'], 1):
        try:
            create_sgen_genstat(net=net, item=gen, pv_as_slack=pv_as_slack,
                                pf_variable_p_gen=pf_variable_p_gen, dict_net=dict_net, is_unbalanced=is_unbalanced,
                                export_ctrl=export_controller)
        except RuntimeError as err:
            logger.debug('sgen failed at import and was not imported: %s' % err)
    if n > 0: logger.info('imported %d static generators' % n)

    logger.debug('creating pv generators as static generators')

    # create pv generators:
    n = 0
    for n, pv in enumerate(dict_net['ElmPvsys'], 1):
        create_sgen_genstat(net=net, item=pv, pv_as_slack=pv_as_slack,
                            pf_variable_p_gen=pf_variable_p_gen, dict_net=dict_net, is_unbalanced=is_unbalanced,
                            export_ctrl=export_controller)
    if n > 0: logger.info('imported %d pv generators' % n)

    logger.debug('creating asynchronous machines')
    # create asynchronous machines:
    n = 0
    for n, asm in enumerate(dict_net['ElmAsm'], n):
        create_sgen_asm(net=net, item=asm, pf_variable_p_gen=pf_variable_p_gen, dict_net=dict_net)
    if n > 0: logger.info('imported %d asynchronous machines' % n)

    logger.debug('creating synchronous machines')
    # create synchronous machines:
    n = 0
    for n, gen in enumerate(dict_net['ElmSym'], n):
        create_sgen_sym(net=net, item=gen, pv_as_slack=pv_as_slack,
                        pf_variable_p_gen=pf_variable_p_gen, dict_net=dict_net, export_ctrl=export_controller)
    if n > 0: logger.info('imported %d synchronous machines' % n)

    logger.debug('creating transformers')

<<<<<<< HEAD
    if "trafo_characteristic_table" not in net:
        net["trafo_characteristic_table"] = pd.DataFrame(
            columns=['id_characteristic', 'step', 'voltage_ratio', 'angle_deg', 'vk_percent', 'vkr_percent',
                     'vk_hv_percent', 'vkr_hv_percent', 'vk_mv_percent', 'vkr_mv_percent', 'vk_lv_percent',
                     'vkr_lv_percent'])
=======
>>>>>>> bedc09a9
    # create trafos:
    n = 0
    for n, trafo in enumerate(dict_net['ElmTr2'], 1):
        create_trafo(net=net, item=trafo, export_controller=export_controller, tap_opt=tap_opt,
                     is_unbalanced=is_unbalanced, hunting_limit=dict_net["lvp_params"]["hunting_limit"])
    if n > 0: logger.info('imported %d trafos' % n)

    logger.debug('creating 3W-transformers')
    # create 3w-trafos:
    n = 0
    for n, trafo in enumerate(dict_net['ElmTr3'], 1):
        create_trafo3w(net=net, item=trafo, tap_opt=tap_opt)
    if n > 0:
        logger.info('imported %d 3w-trafos' % n)
        set_user_pf_options(net, trafo3w_losses='star')

    logger.debug('creating switches (couplings)')
    # create switches (ElmCoup):
    n = 0
    for n, coup in enumerate(dict_net['ElmCoup'], 1):
        create_coup(net=net, item=coup)
    if n > 0: logger.info('imported %d coups' % n)

    logger.debug('creating fuses (as couplings)')
    # create fuses (RelFuse):
    n = 0
    for n, fuse in enumerate(dict_net['RelFuse'], 1):
        create_coup(net=net, item=fuse, is_fuse=True)
    if n > 0: logger.info('imported %d fuses' % n)

    logger.debug('creating shunts')
    # create shunts (ElmShnt):
    n = 0
    for n, shunt in enumerate(dict_net['ElmShnt'], 1):
        create_pp_shunt(net=net, item=shunt)
    if n > 0: logger.info('imported %d shunts' % n)

    logger.debug('creating impedances')
    # create zpu (ElmZpu):
    n = 0
    for n, zpu in enumerate(dict_net['ElmZpu'], 1):
        create_zpu(net=net, item=zpu)
    if n > 0: logger.info('imported %d impedances' % n)

    logger.debug('creating series inductivity as impedance')
    # create series inductivity as impedance (ElmSind):
    n = 0
    for n, sind in enumerate(dict_net['ElmSind'], 1):
        create_sind(net=net, item=sind)
    if n > 0: logger.info('imported %d SIND' % n)

    logger.debug('creating series capacity as impedance')
    # create series capacity as impedance (ElmScap):
    n = 0
    for n, scap in enumerate(dict_net['ElmScap'], 1):
        create_scap(net=net, item=scap)
    if n > 0: logger.info('imported %d SCAP' % n)

    logger.debug('creating static var compensator')
    # create static var compensator (SVC) with control same as voltage controlled synchron machine (ElmSvs):
    n = 0
    for n, svc in enumerate(dict_net['ElmSvs'], 1):
        create_svc(net=net, item=svc, pv_as_slack=pv_as_slack,
                   pf_variable_p_gen=pf_variable_p_gen, dict_net=dict_net)
    if n > 0: logger.info('imported %d SVC' % n)

    # create vac (ElmVac):
    n = 0
    for n, vac in enumerate(dict_net['ElmVac'], 1):
        create_vac(net=net, item=vac)
    if n > 0: logger.info('imported %d VAC' % n)

    # create vac (ElmVsc):
    n = 0
    for n, vscmono in enumerate(dict_net['ElmVscmono'], 1):
        create_vscmono(net=net, item=vscmono)
    if n > 0: logger.info('imported %d VSC (mono)' % n)

    # create vac (ElmVsc):
    n = 0
    for n, vsc in enumerate(dict_net['ElmVsc'], 1):
        create_vsc(net=net, item=vsc)
    if n > 0: logger.info('imported %d VSC' % n)

    # logger.debug('creating switches')
    # # create switches (StaSwitch):
    # n = 0
    # for switch in dict_net['StaSwitch']:
    #     create_switch(net=net, item=switch)
    #     n += 1
    # logger.info('imported %d switches' % n)

    for idx, row in net.trafo.iterrows():
        propagate_bus_coords(net, row.lv_bus, row.hv_bus)

    for idx, row in net.switch[net.switch.et == 'b'].iterrows():
        propagate_bus_coords(net, row.bus, row.element)

    # we do lines last because of propagation of coordinates
    logger.debug('creating lines')
    # create lines:
    n = 0
    for n, line in enumerate(dict_net['ElmLne'], 0):
        create_pp_line(net=net, item=line, flag_graphics=flag_graphics, create_sections=create_sections,
                    is_unbalanced=is_unbalanced)
    logger.info('imported %d lines' % (len(net.line.line_idx.unique())) if len(net.line) else 0)
    net.line['section_idx'] = 0
    if dict_net['global_parameters']["iopt_tem"] == 1:
        set_user_pf_options(net, consider_line_temperature=True)
    if dict_net['global_parameters']["global_load_voltage_dependency"] == 1:
        set_user_pf_options(net, voltage_depend_loads=True)
    else:
        set_user_pf_options(net, voltage_depend_loads=False)

    if len(dict_net['ElmLodlvp']) > 0:
        lvp_dict = get_lvp_for_lines(dict_net)
        logger.debug(lvp_dict)
        split_all_lines(net, lvp_dict)

    # create station controllers (ElmStactrl):
    if export_controller:
        n = 0
        for n, stactrl in enumerate(dict_net['ElmStactrl'], 1):
            create_stactrl(net=net, item=stactrl)
        if n > 0: logger.info('imported %d station controllers' % n)

    remove_folder_of_std_types(net)

    ### don't import the ElmLodlvp for now...
    # logger.debug('creating lv partial loads')
    # # create loads:
    # n = 0
    # for n, load in enumerate(dict_net['ElmLodlvp'], 1):
    #     create_load(net=net, item=load, pf_variable_p_loads=pf_variable_p_loads)
    # if n > 0: logger.info('imported %d lv partial loads' % n)

    # # here we import the partial LV loads that are part of lines because of line section
    # coordinates
    # logger.debug('creating lv partial loads')
    # # create loads:
    # n = 0
    # for n, load in enumerate(dict_net['ElmLodlvp'], 1):
    #     try:
    #         create_pp_load(net=net, item=load, pf_variable_p_loads=pf_variable_p_loads)
    #     except NotImplementedError:
    #         logger.debug('load %s not imported because it is not contained in ElmLod' % load)
    # if n > 0: logger.info('imported %d lv partial loads' % n)

    # if len(dict_net['ElmLodlvp']) > 0:
    #     n = 0
    #     for line in dict_net['ElmLne']:
    #         partial_loads = line.GetContents('*.ElmLodlvp')
    #         partial_loads.sort(key=lambda x: x.lneposkm)
    #         for load in partial_loads:
    #             create_pp_load(net=net, item=load, pf_variable_p_loads=pf_variable_p_loads)
    #             n += 1
    #     logger.info('imported %d lv partial loads' % n)

    if handle_us == "Deactivate":
        logger.info('deactivating unsupplied elements')
        set_isolated_areas_out_of_service(net)
    elif handle_us == "Drop":
        logger.info('dropping inactive elements')
        drop_inactive_elements(net)
    elif handle_us != "Nothing":
        raise ValueError("handle_us should be 'Deactivate', 'Drop' or 'Nothing', "
                         "received: %s" % handle_us)

    if is_unbalanced:
        add_zero_impedance_parameters(net)

    # --------- create reactive power capability characteristics ---------
    if not net['q_capability_curve_table'].empty:
        logger.info('Create q_capability_curve_characteristics_object')
        create_q_capability_curve_characteristics_object(net)

    logger.info('imported net')
    return net


def get_graphic_object(item):
    try:
        graphic_object = grf_map[item]
    except KeyError as err:
        logger.warning('graphic object missing for element %s: %s' % (item, err))
        return None
    else:
        return graphic_object


def add_additional_attributes(item, net, element, element_id, attr_list=None, attr_dict=None):
    """
    Adds additonal atributes from powerfactory such as sernum or for_name

    @param item: powerfactory item
    @param net: pp net
    @param element: pp element namme (str). e.g. bus, load, sgen
    @param element_id: element index in pp net
    @param attr_list: list of attribtues to add. e.g. ["sernum", "for_name"]
    @param attr_dict: names of an attribute in powerfactory and in pandapower
    @return:
    """
    if attr_dict is None:
        attr_dict = {k: k for k in attr_list}

    for attr in attr_dict.keys():
        if '.' in attr:
            # go in the object chain of a.b.c.d until finally get the chr_name
            obj = item
            for a in attr.split('.'):
                if hasattr(obj, 'HasAttribute') and obj.HasAttribute(a):
                    obj = obj.GetAttribute(a)
            if obj is not None and isinstance(obj, str):
                net[element].loc[element_id, attr_dict[attr]] = obj

        elif item.HasAttribute(attr):
            chr_name = item.GetAttribute(attr)
            if chr_name is not None:
                if isinstance(chr_name, (str, numbers.Number)):
                    net[element].loc[element_id, attr_dict[attr]] = chr_name
                elif isinstance(chr_name, list):
                    if len(chr_name) > 1:
                        raise NotImplementedError(f"attribute {attr} is a list with more than 1 items - not supported.")
                    elif len(chr_name) == 0:
                        continue
                    net[element].loc[element_id, attr_dict[attr]] = chr_name[0]


def create_pp_bus(net, item, flag_graphics, is_unbalanced):
    # add geo data
    if flag_graphics == 'GPS':
        x = item.GetAttribute('e:GPSlon')
        y = item.GetAttribute('e:GPSlat')
    elif flag_graphics == 'graphic objects':
        graphic_object = get_graphic_object(item)
        if graphic_object:
            x = graphic_object.GetAttribute('rCenterX')
            y = graphic_object.GetAttribute('rCenterY')
            # add gr coord data
        else:
            x, y = 0, 0
    else:
        x, y = 0, 0

    # Commented out because geojson is set up to do the precision handling
    # # only values > 0+-1e-3 are entered into the bus.geo
    # if x > 1e-3 or y > 1e-3:
    #     geodata = (x, y)
    # else:
    #     geodata = None

    usage = ["b", "m", "n"]
    params = {
        'name': item.loc_name,
        'vn_kv': item.uknom,
        'in_service': not bool(item.outserv),
        'type': usage[item.iUsage],
        'geodata': (x, y),
    }

    system_type = {0: "ac", 1: "dc", 2: "ac/bi"}[item.systype]

    try:
        params['zone'] = item.Grid.loc_name.split('.ElmNet')[0]
    except AttributeError:
        params['zone'] = item.cpGrid.loc_name.split('.ElmNet')[0]

    logger.debug(f">> creating {system_type} bus <{params['name']}>")

    if system_type == "ac":
        bid = create_bus(net, **params)
        table = "bus"
    elif system_type == "dc":
        bid = create_bus_dc(net, **params)
        table = "bus_dc"
    else:
        raise NotImplementedError(f"Only buses with system type AC or DC are supported, "
                                  f"but f{item.loc_name} has system type {system_type}")
    # add the bus to the bus dictionary
    bus_dict[item] = bid

    get_pf_bus_results(net, item, bid, is_unbalanced, system_type)

    substat_descr = ''
    if item.HasAttribute('cpSubstat'):
        substat = item.cpSubstat
        if substat is not None:
            logger.debug('adding substat %s to descr of bus %s (#%d)' %
                         (substat, params['name'], bid))
            substat_descr = substat.loc_name
        else:
            logger.debug("bus has no substat description")
    else:
        logger.debug('bus %s is not part of any substation' %
                     params['name'])

    if len(item.desc) > 0:
        descr = ' \n '.join(item.desc)
    elif item.fold_id:
        descr = item.fold_id.loc_name
    else:
        descr = ''

    logger.debug('adding descr <%s> to bus' % descr)

    net[table].at[bid, "description"] = descr
    net[table].at[bid, "substat"] = substat_descr
    net[table].at[bid, "folder_id"] = item.fold_id.loc_name

    add_additional_attributes(item, net, table, bid, attr_dict={"for_name": "equipment", "cimRdfId": "origin_id"},
                              attr_list=["sernum", "chr_name", "cpSite.loc_name"])


def get_pf_bus_results(net, item, bid, is_unbalanced, system_type):
    if is_unbalanced:
        bus_type = "res_bus_3ph"
        result_variables = {
            "pf_vm_a_pu": "m:u:A",
            "pf_va_a_degree": "m:phiu:A",
            "pf_vm_b_pu": "m:u:B",
            "pf_va_b_degree": "m:phiu:B",
            "pf_vm_c_pu": "m:u:C",
            "pf_va_c_degree": "m:phiu:C",
        }
    elif system_type == "ac":
        bus_type = "res_bus"
        result_variables = {
            "pf_vm_pu": "m:u",
            "pf_va_degree": "m:phiu"
        }
    else:
        bus_type = "res_bus_dc"
        result_variables = {"pf_vm_pu": "m:u"}

    for res_var_pp, res_var_pf in result_variables.items():
        res = np.nan
        if item.HasResults(0):
            res = item.GetAttribute(res_var_pf)
        # dc bus voltage can be negative:
        net[bus_type].at[bid, res_var_pp] = np.abs(res) if "vm_pu" in res_var_pp else res


# # This one deletes all the results :(
# # Don't use it
# def find_bus_index_in_net(item, net=None):
#     foreign_key = int(item.GetAttribute('for_name'))
#     return foreign_key


# Is unfortunately not that safe :(
# Don't use it
# def find_bus_index_in_net(item, net):
#     usage = ["b", "m", "n"]
#     # to be sure that the bus is the correct one
#     name = item.GetAttribute('loc_name')
#     bus_type = usage[item.GetAttribute('iUsage')]
#     logger.debug('looking for bus <%s> in net' % name)
#
#     if item.HasAttribute('cpSubstat'):
#         substat = item.GetAttribute('cpSubstat')
#         if substat is not None:
#             descr = substat.GetAttribute('loc_name')
#             logger.debug('bus <%s> has substat, descr is <%s>' % (name, descr))
#         else:
#             # omg so ugly :(
#             descr = item.GetAttribute('desc')
#             descr = descr[0] if len(descr) > 0 else ""
#             logger.debug('substat is none, descr of bus <%s> is <%s>' % (name, descr))
#     else:
#         descr = item.GetAttribute('desc')
#         descr = descr[0] if len(descr) > 0 else ""
#         logger.debug('no attribute "substat", descr of bus <%s> is <%s>' % (name, descr))
#
#     try:
#         zone = item.GetAttribute('Grid')
#         zone_name = zone.GetAttribute('loc_name').split('.ElmNet')[0]
#         logger.debug('zone "Grid" found: <%s>' % zone_name)
#     except:
#         zone = item.GetAttribute('cpGrid')
#         zone_name = zone.GetAttribute('loc_name').split('.ElmNet')[0]
#         logger.debug('zone "cpGrid" found: <%s>' % zone_name)
#
#     temp_df_a = net.bus[net.bus.zone == zone_name]
#     temp_df_b = temp_df_a[temp_df_a.type == bus_type]
#     temp_df_c = temp_df_b[temp_df_a.description == descr]
#     bus_index = temp_df_c[temp_df_b.name == name].index.values[0]
#     logger.debug('bus index in net of bus <%s> is <%d>' % (name, bus_index))
#
#     return bus_index


def get_connection_nodes(net, item, num_nodes):
    buses = []
    table = "bus"
    for i in range(num_nodes):
        try:
            pf_bus = item.GetNode(i)
        except Exception as err:
            logger.error('GetNode failed for %s' % item)
            logger.error(err)
            pf_bus = None
        if pf_bus is None:
            if num_nodes == 1:
                logger.error(f"{item} has no connection node")
                raise IndexError
            buses.append(None)
        else:
            if pf_bus.systype == 1:
                table = "bus_dc"
            logger.debug("got bus %s" % pf_bus.loc_name)
            pp_bus = bus_dict[pf_bus]
            if num_nodes == 1:
                return pp_bus, table
            buses.append(pp_bus)

    if all([b is None for b in buses]):
        logger.error("Element %s is Disconnected: buses are %s" %
                     (item.loc_name, buses))
        raise IndexError
    elif None in buses:
        logger.debug('exising buses: %s' % buses)
        existing_bus = (set(buses) - {None}).pop()
        name = net[table].at[existing_bus, "name"] + "_aux"
        new_buses = []
        # determine the voltage needed
        # check if trafo
        v = []
        pf_class = item.GetClassName()
        logger.warning("object %s of class %s is not properly connected - creating auxiliary buses."
                       " check if the auxiliary buses have been created with correct voltages" % (
                           item, pf_class))

        if pf_class == "ElmTr2":
            v.append(item.GetAttribute('t:utrn_h'))
            v.append(item.GetAttribute('t:utrn_l'))
        elif pf_class == "ElmTr3":
            v.append(item.GetAttribute('t:utrn3_h'))
            v.append(item.GetAttribute('t:utrn3_m'))
            v.append(item.GetAttribute('t:utrn3_l'))
        else:
            v = [net[table].vn_kv.at[existing_bus] for _ in buses]

        # the order of buses must be the same as the order of voltage values
        # imo this could be more robust, because we don't know in what order item.GetNode(i)
        # actually returns the values, we can only rely on PF that it always is hv, mv, lv etc.
        for b, vv in zip(buses, v):
            if b is None:
                if table == "bus":
                    aux_bus = create_bus(net, vv, type="n", name=name)
                else:
                    aux_bus = create_bus_dc(net, vv, type="n", name=name)
                new_buses.append(aux_bus)
                logger.debug("Created new bus '%s' for disconected line " % name)
            else:
                new_buses.append(b)
        return tuple(new_buses), table
    else:
        return tuple(buses), table


def import_switch(item, idx_cubicle):
    logger.debug('importing switch for %s (%d)' % (item.loc_name, idx_cubicle))
    switch_types = {"cbk": "CB", "sdc": "LBS", "swt": "LS", "dct": "DS"}
    cub = item.GetCubicle(idx_cubicle)
    if cub is None:
        return None, None, None
    switches = cub.GetContents('*.StaSwitch')
    if len(switches) > 1:
        logger.error('more then 1 switch found for %s: %s' % (item, switches))
    if len(switches) != 0:
        switch = switches[0]
        switch_in_service = not bool(switch.outserv) if switch.HasAttribute('outserv') else True
        switch_name = switch.cDisplayName
        if not switch.HasAttribute('isclosed'):
            logger.warning('switch %s does not have the attribute isclosed!!!' % switch)
        switch_is_closed = bool(switch.on_off) and bool(switch.isclosed) and switch_in_service
        switch_usage = switch_types.get(switch.aUsage, 'unknown')
        return switch_is_closed, switch_usage, switch_name
    else:
        return None, None, None


def create_connection_switches(net, item, number_switches, et, buses, elements):
    # False if open, True if closed, None if no switch
    logger.debug('creating connection switches')
    new_switch_idx = []
    new_switch_closed = []
    for i in range(number_switches):
        switch_is_closed, switch_usage, switch_name = import_switch(item, i)
        logger.debug('switch closed: %s, switch_usage: %s' % (switch_is_closed, switch_usage))
        if switch_is_closed is not None:
            cd = create_switch(net, bus=buses[i], element=elements[i], et=et,
                               closed=switch_is_closed, type=switch_usage, name=switch_name)
            net.res_switch.loc[cd, ['pf_closed', 'pf_in_service']] = switch_is_closed, True
            new_switch_idx.append(cd)
            new_switch_closed.append(switch_is_closed)
    return new_switch_idx, new_switch_closed


def get_coords_from_buses(net, from_bus, to_bus, **kwargs):
    coords: list[tuple[float, float]] = []
    from_geo: Optional[str] = None
    to_geo: Optional[str] = None
    if from_bus in net.bus.index:
        from_geo: str = net.bus.loc[from_bus, 'geo']

    if to_bus in net.bus.index:
        to_geo: str = net.bus.loc[to_bus, 'geo']

    if from_geo and to_geo:
        coords = [geojson.utils.coords(geojson.loads(from_geo)), geojson.utils.coords(geojson.loads(to_geo))]
        coords = [tuple((x, y)) for item in coords for x, y in item]
        logger.debug('got coords from buses: %s' % coords)
    else:
        logger.debug('no coords for line between buses %d and %d' % (from_bus, to_bus))
    return coords


def get_coords_from_item(item):
    # function reads geodata from item directly (for lines this is in item.GPScoords)
    coords = item.GPScoords
    try:
        # lat / lon must be switched in my example (karlsruhe). Check if this is always right
        c = tuple((x, y) for [y, x] in coords)
    except ValueError:
        try:
            c = tuple((x, y, z) for [y, x, z] in coords)
        except ValueError:
            c = []
    return c


def get_coords_from_grf_object(item):
    logger.debug('getting coords from gr_obj')
    # center_x = ga(grf_map[item], 'rCenterX')
    # center_y = ga(grf_map[item], 'rCenterY')
    # coords = [[center_x, center_y]]

    graphic_object = get_graphic_object(item)
    if graphic_object:
        coords = []
        cons = graphic_object.GetContents('*.IntGrfcon')
        cons.sort(key=lambda x: x.iDatConNr)
        for c in cons:
            con_nr = c.iDatConNr
            x_list = c.rX
            y_list = c.rY
            coords_list = list(list(t) for t in zip(x_list, y_list) if t != (-1, -1))
            if con_nr == 0:
                coords_list = coords_list[::-1]
            coords.extend(coords_list)
        if len(coords) == 0:
            coords = [[graphic_object.rCenterX, graphic_object.rCenterY]] * 2
        logger.debug('extracted line coords from graphic object: %s' % coords)
    else:
        coords = []

    return coords


def create_pp_line(net, item, flag_graphics, create_sections, is_unbalanced):
    params = {'parallel': item.nlnum, 'name': item.loc_name}
    logger.debug('>> creating line <%s>' % params['name'])
    logger.debug('line <%s> has <%d> parallel lines' % (params['name'], params['parallel']))

    logger.debug('asked for buses')
    # here: implement situation if line not connected

    try:
        (params['bus1'], params['bus2']), bus_table = get_connection_nodes(net, item, 2)
    except IndexError:
        logger.debug("Cannot add Line '%s': not connected" % params['name'])
        return
    except:
        logger.error("Error while exporting Line '%s'" % params['name'])
        return

    ac = bus_table == "bus"
    line_table = "line" if ac else "line_dc"

    corridor = get_free_id(net[line_table])
    line_sections = item.GetContents('*.ElmLnesec')
    # geodata
    if flag_graphics == 'no geodata':
        coords = []
    elif flag_graphics == 'GPS':
        if len(item.GPScoords) > 0:
            coords = get_coords_from_item(item)
        else:
            coords = get_coords_from_buses(net, params['bus1'], params['bus2'])  # todo
    else:
        coords = get_coords_from_grf_object(item)

    if len(line_sections) == 0:
        if coords:
            params["geodata"] = coords
        logger.debug('line <%s> has no sections' % params['name'])
        lid = create_line_normal(net=net, item=item, is_unbalanced=is_unbalanced, ac=ac, **params)
        sid_list = [lid]
        logger.debug('created line <%s> with index <%d>' % (params['name'], lid))

    else:
        logger.debug('line <%s> has sections' % params['name'])
        if create_sections:
            if not ac:
                raise NotImplementedError(f"Export of lines with line sections only implemented for AC lines ({item})")
            sid_list = create_line_sections(net=net, item_list=line_sections, line=item,
                                            coords=coords, is_unbalanced=is_unbalanced, **params)
        else:
            lidx = create_line_no_sections(net, item, line_sections, params["bus1"], params["bus2"], coords,
                                           is_unbalanced, ac)
            sid_list = [lidx]
        logger.debug('created <%d> line sections for line <%s>' % (len(sid_list), params['name']))

    line_dict[item] = sid_list
    net[line_table].loc[sid_list, "line_idx"] = corridor
    net[line_table].loc[sid_list, "folder_id"] = item.fold_id.loc_name
    net[line_table].loc[sid_list, "equipment"] = item.for_name

    if ac:
        new_elements = (sid_list[0], sid_list[-1])
        new_switch_idx, new_switch_closed = create_connection_switches(net, item, 2, 'l',
                                                                       (params['bus1'], params['bus2']),
                                                                       new_elements)
        # correct in_service of lines if station switch is open
        # update_in_service_depending_station_switch(net, element_type="line",
        #                                            new_elements=new_elements,
        #                                            new_switch_idx=new_switch_idx,
        #                                            new_switch_closed=new_switch_closed)

    logger.debug('line <%s> created' % params['name'])


def point_len(
        p1: tuple[Union[float, int], Union[float, int]],
        p2: tuple[Union[float, int], Union[float, int]]) -> float:
    """
    Calculate distance between p1 and p2
    """
    x1, y1 = p1
    x2, y2 = p2
    return ((x1 - x2) ** 2 + (y1 - y2) ** 2) ** 0.5


def calc_len_coords(coords: list[tuple[Union[float, int], Union[float, int]]]) -> float:
    """
    Calculate the sum of point distances in list of coords
    """
    tot_len = 0
    for i in range(len(coords) - 1):
        tot_len += point_len(coords[i], coords[i + 1])
    return tot_len


def cut_coords_segment(p1, p2, split_len):
    # finds the point where the line segment is cut in two
    # use scale_factor before calling this
    if split_len == 0:
        logger.debug('split_len=0: return %s' % p1)
        return p1
    tot_len = point_len(p1, p2)
    if split_len == tot_len:
        logger.debug('split_len=tot_len (%.3f): return %s' % (tot_len, p2))
        return p2
    x1, y1 = p1
    x2, y2 = p2
    x_k = x2 * split_len / tot_len + x1 * (tot_len - split_len) / tot_len
    y_k = y2 * split_len / tot_len + y1 * (tot_len - split_len) / tot_len
    logger.debug('cut coords segment: p1=%s, p2=%s, split_len=%.3f, x_k = %.3f, y_k = %.3f' %
                 (p1, p2, split_len, x_k, y_k))
    return x_k, y_k


def get_section_coords(coords, sec_len, start_len, scale_factor):
    tol = 1e-6
    # get the starting point of section
    logger.debug('calculating section coords: sec_len=%.3f, start_len=%.3f, scale_factor=%.3f' %
                 (sec_len, start_len, scale_factor))
    if abs(sec_len) < tol and scale_factor == 0:
        logger.debug('cannot do anything: sec_len and scale factor are 0')
        sec_coords = [coords[0], coords[1]]
        return sec_coords
    elif scale_factor == 0:
        logger.error('scale factor==0')
        sec_coords = [coords[0], coords[1]]
        return sec_coords
    elif abs(sec_len) < tol:
        logger.debug('section length is 0')

    len_i = 0
    i = 0
    sec_coords = []
    logger.debug('len coords: %d, coords: %s' % (len(coords), coords))
    # find starting point
    for i in range(len(coords) - 1):
        len_i += point_len(coords[i], coords[i + 1])
        logger.debug('i: %d, len_i: %.3f' % (i, len_i * scale_factor))
        # catch if line has identical coords
        if not len_i:
            sec_coords = coords
            return sec_coords

        if len_i * scale_factor > start_len or abs(len_i * scale_factor - start_len) <= tol:
            logger.debug('len_i>start_len: cut coords segment')
            logger.debug('coords[i]: %s, coods[i+1]: %s' % (coords[i], coords[i + 1]))
            if start_len == 0:
                sec_coords = [[coords[i][0], coords[i][1]]]
            else:
                x_k, y_k = cut_coords_segment(coords[i], coords[i + 1],
                                              start_len / scale_factor +
                                              point_len(coords[i], coords[i + 1]) - len_i)
                sec_coords = [[x_k, y_k]]
            logger.debug('found start of the section: %s' % sec_coords)
            break
    else:
        logger.error(
            'could not find start of section: len_i = %.7f, start_len = %.7f' % (
                len_i * scale_factor, start_len))
        logger.debug('delta: %f' % (len_i * scale_factor - start_len))

    # keep adding points until encounter the end of line
    len_j = 0
    k = 0
    for j in range(i + 1, len(coords)):
        try:
            len_j += point_len(sec_coords[k], coords[j])
        except IndexError:
            logger.error(f"{j=}, {i=}, {k=}")
        if len_j <= sec_len / scale_factor:
            sec_coords.append(coords[j])
            k += 1
        else:
            # cut line between coords[i] and coords[i+1]
            x_k, y_k = cut_coords_segment(sec_coords[k], coords[j],
                                          sec_len / scale_factor +
                                          point_len(sec_coords[k], coords[j]) - len_j)
            sec_coords.append([x_k, y_k])
            break
    logger.debug('calculated sec_coords: %s' % sec_coords)
    return sec_coords


def segment_buses(net, bus1, bus2, num_sections, line_name):  # , sec_len, start_len, coords):
    """
    splits bus1, bus2 line so that it creates num_sections amount of lines.
    Yields start, end for each line segment.
    e.g. Yields bus1, a, a, bus2 for num_sections = 2.
    """
    yield bus1
    m = 1
    # if coords:
    #     if bus1 not in net.bus_geodata.index:
    #         logger.warning('bus1 not in coords, bus: %d, line: %s' % (bus1, line_name))
    #     if bus2 not in net.bus_geodata.index:
    #         logger.warning('bus2 not in coords, bus: %d, line: %s' % (bus2, line_name))
    #     x1, y1 = net.bus_geodata.loc[bus1, ['x', 'y']]
    #     x2, y2 = net.bus_geodata.loc[bus2, ['x', 'y']]
    #     # tot_len = ((x1 - x2) ** 2 + (y1 - y2) ** 2) ** 0.5
    #     tot_len = calc_len_coords(coords)
    #     scale_factor = tot_len / sum(sec_len)
    #     split_len = 0

    while m < num_sections:
        bus_name = f"{line_name} (Muff {m})"
        vn_kv = net.bus.at[bus1, "vn_kv"]
        zone = net.bus.at[bus1, "zone"]
        bus = create_bus(net, name=bus_name, type='ls', vn_kv=vn_kv, zone=zone)

        # TODO: implement coords for segmentation buses.
        #  Handle coords if line has multiple coords.
        # if coords:
        #     split_len += sec_len[m - 1] * scale_factor
        #
        #     x_k, y_k = cut_coords_segment([x1, y1], [x2, y2], split_len)
        #     net.bus_geodata.loc[k, ['x', 'y']] = x_k, y_k
        #     if x_k == 0 or y_k == 0:
        #         logger.warning('bus %d has 0 coords, bus1: %d, bus2: %d' % k, bus1, bus2)

        if "description" in net.bus:
            net.bus.at[bus, "description"] = ""
        yield bus
        yield bus
        m += 1
    else:
        yield bus2


def create_line_sections(net, item_list, line, bus1, bus2, coords, parallel, is_unbalanced, **kwargs):
    sid_list = []
    line_name = line.loc_name
    item_list.sort(key=lambda x: x.index)  # to ensure they are in correct order

    if line.HasResults(-1):  # -1 for 'c' results (whatever that is...)
        line_loading = line.GetAttribute('c:loading')
    else:
        line_loading = np.nan

    sec_len = [sec.dline for sec in item_list]
    # start_len = [sec.rellen for sec in item_list]

    buses_gen = segment_buses(net, bus1=bus1, bus2=bus2, num_sections=len(item_list),
                              line_name=line_name)

    for item in item_list:
        name = line_name
        section_name = item.loc_name
        bus1 = next(buses_gen)
        bus2 = next(buses_gen)
        sid = create_line_normal(net=net, item=item, bus1=bus1, bus2=bus2, name=name, parallel=parallel,
                                 is_unbalanced=is_unbalanced, ac=True)
        sid_list.append(sid)
        net.line.at[sid, "section"] = section_name
        net.res_line.at[sid, "pf_loading"] = line_loading

        if coords:
            try:
                scaling_factor = sum(sec_len) / calc_len_coords(coords)
                sec_coords = get_section_coords(coords, sec_len=item.dline, start_len=item.rellen,
                                                scale_factor=scaling_factor)
                net.line.loc[sid, 'geo'] = geojson.dumps(geojson.LineString(sec_coords))
                # p1 = sec_coords[0]
                # p2 = sec_coords[-1]
                net.bus.loc[bus2, ['geo']] = geojson.dumps(geojson.Point(sec_coords[-1]))
            except ZeroDivisionError:
                logger.warning("Could not generate geodata for line !!")

    return sid_list


def create_line_no_sections(net, main_item, item_list, bus1, bus2, coords, is_unbalanced, ac, **kwargs):
    if not ac:
        raise NotImplementedError("Creating DC lines with sections as DC lines without sections not implemented")

    line_name = main_item.loc_name

    sec_len = [item.dline for item in item_list]
    total_len = sum(sec_len)
    weights = [l / total_len for l in sec_len]

    df = [item.fline for item in item_list]
    parallel = [1 for item in item_list]
    max_i_ka = min([item.Inom * p * d if item.Inom != 0 else 1e-3 for item, p, d in zip(item_list, parallel, df)])
    r_ohm_per_km = sum([item.R1 for item in item_list]) / total_len
    x_ohm_per_km = sum([item.X1 for item in item_list]) / total_len
    c_nf_per_km = sum([item.C1 * 1e3 for item in item_list]) / total_len  # internal unit for C in PF is uF
    # g_us_per_km = sum([item.G1 for item in item_list]) / total_len
    r0_ohm_per_km = sum([item.R0 for item in item_list]) / total_len
    x0_ohm_per_km = sum([item.X0 for item in item_list]) / total_len
    c0_nf_per_km = sum([item.C0 * 1e3 for item in item_list]) / total_len  # internal unit for C in PF is uF
    # g0_us_per_km = sum([item.G0 for item in item_list]) / total_len
    # r_ohm_per_km = sum([item.rline / p * w for item, p, w in zip(item_list, parallel, weights)])
    # x_ohm_per_km = sum([item.xline / p * w for item, p, w in zip(item_list, parallel, weights)])
    # c_nf_per_km = sum([item.cline * item.frnom / 50 * 1e3 / p * w for item, p, w in zip(item_list, parallel, weights)])  # internal unit for C in PF is uF
    # g_us_per_km = sum([item.gline / p * w for item, p, w in zip(item_list, parallel, weights)])
    # r0_ohm_per_km = sum([item.rline0 / p * w for item, p, w in zip(item_list, parallel, weights)])
    # x0_ohm_per_km = sum([item.xline0 / p * w for item, p, w in zip(item_list, parallel, weights)])
    # c0_nf_per_km = sum([item.cline0 * item.frnom / 50 * 1e3 / p * w for item, p, w in zip(item_list, parallel, weights)])  # internal unit for C in PF is uF
    # g0_us_per_km = sum([item.gline0 / p * w for item, p, w in zip(item_list, parallel, weights)])
    # type_list = [item.cohl_ for item in item_list]

    g_us_per_km = 0.
    g0_us_per_km = 0.
    endtemp_degree = None

    # endtemp_degree = max([item.rtemp for item in item_list])
    # q_mm2 = sum([item.qurs * p * w for item, p, w in zip(item_list, parallel, weights)])
    alpha = sum([item.alpha / p * w for item, p, w in zip(item_list, parallel, weights)]) / total_len
    # alpha_final = [item.alpha / p * w for item, p, w in zip(item_list, parallel, weights)]
    # max_temperature_degree_celsius = min([item.tmax for item in item_list])
    temperature_degree_celsius = max([item.Top for item in item_list])

    lid = create_line_from_parameters(net=net, from_bus=bus1, to_bus=bus2, length_km=total_len,
                                      r_ohm_per_km=r_ohm_per_km, x_ohm_per_km=x_ohm_per_km, c_nf_per_km=c_nf_per_km,
                                      max_i_ka=max_i_ka, name=line_name, type=None, geodata=coords,
                                      g_us_per_km=g_us_per_km, alpha=alpha, parallel=main_item.nlnum,
                                      temperature_degree_celsius=temperature_degree_celsius,
                                      r0_ohm_per_km=r0_ohm_per_km, x0_ohm_per_km=x0_ohm_per_km,
                                      c0_nf_per_km=c0_nf_per_km, g0_us_per_km=g0_us_per_km,
                                      endtemp_degree=endtemp_degree)

    net.line.loc[lid, 'description'] = ' \n '.join(main_item.desc) if len(main_item.desc) > 0 else ''
    if hasattr(main_item, "cimRdfId"):
        chr_name = main_item.cimRdfId
        if chr_name is not None and len(chr_name) > 0:
            net["line"].loc[lid, 'origin_id'] = chr_name[0]

    get_pf_line_results(net, main_item, lid, is_unbalanced, ac)

    return lid


def create_line_normal(net, item, bus1, bus2, name, parallel, is_unbalanced, ac, geodata=None):
    pf_type = item.typ_id
    std_type, type_created = create_line_type(net=net, item=pf_type,
                                              cable_in_air=item.inAir if item.HasAttribute(
                                                  'inAir') else False)

    params = {
        'name': name,
        'in_service': not bool(item.outserv),
        'length_km': item.dline,
        'df': item.fline,
        'parallel': parallel,
        'alpha': pf_type.alpha if pf_type is not None else None,
        'temperature_degree_celsius': pf_type.tmax if pf_type is not None else None,
        'geodata': geodata
    }

    if std_type is not None:  # and not is_unbalanced:delete later
        params["std_type"] = std_type
        logger.debug('creating normal line with type <%s>' % std_type)
        if ac:
            lid = create_line(net, from_bus=bus1, to_bus=bus2, **params)
        else:
            lid = create_line_dc(net, from_bus_dc=bus1, to_bus_dc=bus2, **params)
    else:
        logger.debug('creating normal line <%s> from parameters' % name)
        r_ohm = item.R1

        params.update({
            'r_ohm_per_km': r_ohm / params['length_km'],
            'max_i_ka': item.Inom if item.Inom != 0 else 1e-3,
            'alpha': pf_type.alpha if pf_type is not None else None
        })
        if ac:
            x_ohm, c_nf = item.X1, item.C1
            r0_ohm, x0_ohm, c0_nf = item.R0, item.X0, item.C0

            if r_ohm == 0 and x_ohm == 0 and c_nf == 0:
                logger.error('Incomplete data for line "%s": missing type and '
                             'missing parameters R, X, C' % name)
            if r0_ohm == 0 and x0_ohm == 0 and c0_nf == 0:
                logger.error('Incomplete data for line "%s": missing type and '
                             'missing parameters R0, X0, C0' % name)

            params.update({
                'x_ohm_per_km': x_ohm / params['length_km'],
                'c_nf_per_km': c_nf / params['length_km'] * 1e3,  # internal unit for C in PF is uF
                'r0_ohm_per_km': r0_ohm / params['length_km'],
                'x0_ohm_per_km': x0_ohm / params['length_km'],
                'c0_nf_per_km': c0_nf / params['length_km'] * 1e3  # internal unit for C in PF is uF,
            })

            coupling = item.c_ptow
            if coupling is not None:
                coupling_type = coupling.GetClassName()
                if coupling_type == 'TypCabsys':
                    # line is part of "Cable System"
                    params['type'] = 'cs'
                elif coupling_type == 'ElmTow':
                    params['type'] = 'ol'
                else:
                    params['type'] = None
            else:
                params['type'] = None

            lid = create_line_from_parameters(net=net, from_bus=bus1, to_bus=bus2, **params)
        else:
            lid = create_line_dc_from_parameters(net, from_bus_dc=bus1, to_bus_dc=bus2, **params)

    net["line" if ac else "line_dc"].loc[lid, 'description'] = ' \n '.join(item.desc) if len(item.desc) > 0 else ''
    if hasattr(item, "cimRdfId"):
        chr_name = item.cimRdfId
        if chr_name is not None and len(chr_name) > 0:
            net["line" if ac else "line_dc"].loc[lid, 'origin_id'] = chr_name[0]

    get_pf_line_results(net, item, lid, is_unbalanced, ac)

    return lid


def get_pf_line_results(net, item, lid, is_unbalanced, ac):
    if is_unbalanced:
        line_type = "res_line_3ph"
        result_variables = {
            "pf_i_a_from_ka": "m:I:bus1:A",
            "pf_i_a_to_ka": "m:I:bus2:A",
            "pf_i_b_from_ka": "m:I:bus1:B",
            "pf_i_b_to_ka": "m:I:bus2:B",
            "pf_i_c_from_ka": "m:I:bus1:C",
            "pf_i_c_to_ka": "m:I:bus2:C",
            "pf_i_n_from_ka": "m:I0x3:bus1",
            "pf_i_n_to_ka": "m:I0x3:bus2",
            "pf_loading_percent": "c:loading",
        }
    elif ac:
        line_type = "res_line"
        result_variables = {"pf_loading": "c:loading"}
    else:
        line_type = "res_line_dc"
        result_variables = {"pf_loading": "c:loading"}

    for res_var_pp, res_var_pf in result_variables.items():
        res = np.nan
        if item.HasResults(-1):  # -1 for 'c' results (whatever that is...)
            res = item.GetAttribute(res_var_pf)
        net[line_type].at[lid, res_var_pp] = res


def create_line_type(net, item, cable_in_air=False):
    # return False if no line type has been created
    # return True if a new line type has been created

    if item is None:
        logger.warning('create_line_type: no item given! Be sure you can deal with None!')
        return None, False

    ac = item.systp == 0
    # pf_folder = item.fold_id.split('IntPrjfolder')[-1]
    pf_folder = item.fold_id.loc_name
    name = "%s\\%s" % (pf_folder, item.loc_name) if not cable_in_air else "%s\\%s_%s" % (
        pf_folder, item.loc_name, 'air')
    if std_type_exists(net, name, "line" if ac else "line_dc"):
        logger.debug('type <%s> exists already' % name)
        return name, False

    line_or_cable = 'cs' if item.cohl_ == 0 else 'ol'

    max_i_ka = item.sline if not cable_in_air else item.InomAir
    if ac:
        type_data = {
            "r_ohm_per_km": item.rline,
            "x_ohm_per_km": item.xline,
            "c_nf_per_km": item.cline * item.frnom / 50 * 1e3,  # internal unit for C in PF is uF
            "q_mm2": item.qurs,
            "max_i_ka": max_i_ka if max_i_ka != 0 else 1e-3,
            "endtemp_degree": item.rtemp,
            "type": line_or_cable,
            "r0_ohm_per_km": item.rline0,
            "x0_ohm_per_km": item.xline0,
            "c0_nf_per_km": item.cline0 * item.frnom / 50 * 1e3,  # internal unit for C in PF is uF
            "alpha": item.alpha
        }
        create_std_type(net, type_data, name, "line")
        logger.debug('>> created line type <%s>' % name)
    else:
        type_data = {
            "r_ohm_per_km": item.rline,
            "q_mm2": item.qurs,
            "max_i_ka": max_i_ka if max_i_ka != 0 else 1e-3,
            "type": line_or_cable,
            "alpha": item.alpha
        }
        create_std_type(net, type_data, name, "line_dc")
        logger.debug('>> created line_dc type <%s>' % name)

    return name, True


def monopolar_in_service(item):
    in_service = not bool(item.outserv)

    # False if open, True if closed, None if no switch
    switch_is_closed, _, _ = import_switch(item, 0)
    if switch_is_closed is not None:
        logger.debug('element in service: <%s>, switch is closed: <%s>' %
                     (in_service, switch_is_closed))
        # if switch is open, in_sevice becomes False
        in_service = in_service and switch_is_closed
    return in_service


def create_ext_net(net, item, pv_as_slack, is_unbalanced):
    name = item.loc_name
    logger.debug('>> creating ext_grid <%s>' % name)

    try:
        bus1, _ = get_connection_nodes(net, item, 1)
    except IndexError:
        logger.error("Cannot add Xnet '%s': not connected" % name)
        return

    logger.debug('found bus <%d> in net' % bus1)

    in_service = monopolar_in_service(item)

    # implement kW!..
    p_mw = item.pgini
    q_mvar = item.qgini
    logger.debug('p_mw = %.3f, q_mvar = %.3f' % (p_mw, q_mvar))

    # implementation for other elements that should be created as xnet
    s_max = item.snss if item.HasAttribute('snss') else item.Pmax_uc \
        if item.HasAttribute('Pmax_uc') else np.nan
    # needed change in create.py: line 570 - added sk_min_mva in list of params
    s_min = item.snssmin if item.HasAttribute('snssmin') else item.Pmin_uc \
        if item.HasAttribute('Pmin_uc') else np.nan

    rx_max = item.rntxn if item.HasAttribute('rntxn') else np.nan
    rx_min = item.rntxnmin if item.HasAttribute('rntxnmin') else np.nan

    vm_set_pu = item.usetp
    phi = item.phiini
    node_type = item.bustp if item.HasAttribute('bustp') else np.nan

    # create...
    if node_type == 'PQ':
        logger.debug('node type is "PQ", creating sgen')
        xid = create_sgen(net, bus1, p_mw=p_mw, q_mvar=q_mvar, name=name,
                          in_service=in_service)
        elm = 'sgen'
    elif node_type == 'PV' and not pv_as_slack:
        logger.debug('node type is "PV" and pv_as_slack is False, creating gen')
        xid = create_gen(net, bus1, p_mw=p_mw, vm_pu=vm_set_pu, name=name,
                         in_service=in_service)
        elm = 'gen'
    else:
        logger.debug('node type is <%s>, pv_as_slack=%s, creating ext_grid' % (node_type,
                                                                               pv_as_slack))
        xid = create_ext_grid(net, bus=bus1, name=name, vm_pu=vm_set_pu,
                              va_degree=phi, s_sc_max_mva=s_max,
                              s_sc_min_mva=s_min, rx_max=rx_max, rx_min=rx_min,
                              in_service=in_service)
        try:
            net.ext_grid.loc[xid, "r0x0_max"] = item.r0tx0
            net.ext_grid.loc[xid, "x0x_max"] = item.x0tx1
            net.ext_grid.loc[xid, "r0x0_min"] = item.r0tx0min
            net.ext_grid.loc[xid, "x0x_min"] = item.x0tx1min
        except AttributeError:
            pass
        elm = 'ext_grid'

    get_pf_ext_grid_results(net, item, xid, is_unbalanced)

    # if item.HasResults(0):  # 'm' results...
    #     # sm:r, sm:i don't work...
    #     logger.debug('<%s> has results' % name)
    #     net['res_' + elm].at[xid, "pf_p"] = item.GetAttribute('m:P:bus1')
    #     net['res_' + elm].at[xid, "pf_q"] = item.GetAttribute('m:Q:bus1')
    # else:
    #     net['res_' + elm].at[xid, "pf_p"] = np.nan
    #     net['res_' + elm].at[xid, "pf_q"] = np.nan

    # logger.debug('added pf_p and pf_q to {} {}: {}'.format(elm, xid, net['res_' + elm].loc[
    #     xid, ["pf_p", 'pf_q']].values))

    net[elm].loc[xid, 'description'] = ' \n '.join(item.desc) if len(item.desc) > 0 else ''
    add_additional_attributes(item, net, element=elm, element_id=xid, attr_dict={"for_name": "equipment", "cimRdfId": "origin_id"}, attr_list=['cpSite.loc_name'])

    if item.pQlimType:
        id = create_q_capability_curve(net, item.pQlimType)
        net[elm].loc[xid, 'id_q_capability_curve_characteristic'] = id
        net[elm].loc[xid, 'reactive_capability_curve'] = True
        net[elm].loc[xid, 'curve_style'] = 'straightLineYValues'

    return xid


def get_pf_ext_grid_results(net, item, xid, is_unbalanced):
    ext_grid_type = None
    result_variables = None
    if is_unbalanced:
        ext_grid_type = "res_ext_grid_3ph"
        result_variables = {
            "pf_p_a": "m:P:bus1:A",
            "pf_q_a": "m:Q:bus1:A",
            "pf_p_b": "m:P:bus1:B",
            "pf_q_b": "m:Q:bus1:B",
            "pf_p_c": "m:P:bus1:C",
            "pf_q_c": "m:Q:bus1:C",
        }
    else:
        ext_grid_type = "res_ext_grid"
        result_variables = {
            "pf_p": "m:P:bus1",
            "pf_q": "m:Q:bus1"
        }

    for res_var_pp, res_var_pf in result_variables.items():
        res = np.nan
        if item.HasResults(0):
            res = item.GetAttribute(res_var_pf)
        net[ext_grid_type].at[xid, res_var_pp] = res


# def extract_partial_loads_from_lv_load(net, item):
#     part_lods = item.GetContents('*.ElmLodlvp')
#     logger.debug('%s' % part_lods)
#     for elm in part_lods:
#         pass
#         # create_pp_load(net, elm, use_nominal_power)

def map_power_var(pf_var, map_var):
    """
    Returns additional variables from pf_variable_p_xxxx
    Args:
        pf_var: pf_variable_p_xxxx
        map_var: 'q' or 's'

    Returns: pf_variable as string

    """

    vars = {
        'q': {
            'plini': 'qlini',
            'plini_a': 'qlini_a',
            'm:P:bus1': 'm:Q:bus1',
            'pgini': 'qgini',
            'pgini_a': 'qgini_a'
        },
        's': {
            'plini': 'slini',
            'plini_a': 'slini_a',
            'm:P:bus1': 'm:S:bus1',
            'pgini': 'sgini',
            'pgini_a': 'sgini_a'
        },
        'sn': {
            'plini': 'sgn',
            'plini_a': 'sgn',
            'm:P:bus1': 'sgn',
            'pgini': 'sgn',
            'pgini_a': 'sgn'
        }
    }

    return vars[map_var][pf_var]


def map_type_var(pf_load_type):
    load_type = {
        "3PH PH-E": "wye",
        "3PH-'YN'": "wye",
        "3PH-'D'": "delta"
    }
    return load_type[pf_load_type]


def map_sgen_type_var(pf_sgen_type):
    sgen_type = {
        0: "wye",
        1: "wye",
        2: "wye"
    }
    return sgen_type[pf_sgen_type]


def get_power_multiplier(item, var):
    if item.outserv:
        return 1.
    if var == "m:P:bus1" and not item.HasResults():
        return 1.
        # raise UserWarning(f"{item} does not have results - cannot get power multiplier")
    exponent = item.GetAttributeUnit(var)
    if exponent.startswith('k'):
        multiplier = 1e-3
    elif exponent.startswith('M'):
        multiplier = 1
    else:
        raise UserWarning("unknown exponent %s" % exponent)
    # print(item.loc_name, exponent, multiplier)
    return multiplier


def ask_load_params(item, pf_variable_p_loads, dict_net, variables):
    multiplier = get_power_multiplier(item, pf_variable_p_loads)
    params = ADict()
    if pf_variable_p_loads == 'm:P:bus1' and not item.HasResults(0):
        raise RuntimeError('load %s does not have results and is ignored' % item.loc_name)
    if 'p_mw' in variables:
        params.p_mw = item.GetAttribute(pf_variable_p_loads) * multiplier
    if 'q_mvar' in variables:
        params.q_mvar = item.GetAttribute(map_power_var(pf_variable_p_loads, 'q')) * multiplier
    if 'sn_mva' in variables:
        params.sn_mva = item.GetAttribute(map_power_var(pf_variable_p_loads, 's')) * multiplier

        kap = -1 if item.pf_recap == 1 else 1
        try:
            params.q_mvar = kap * np.sqrt(params.sn_mva ** 2 - params.p_mw ** 2)
        except Exception as err:
            logger.error(
                'While creating load, error occurred for calculation of q_mvar: %s, %s' %
                (params, err))
            raise err
        logger.debug('load parameters: %s' % params)

    global_scaling = dict_net['global_parameters']['global_load_scaling']
    params.scaling = global_scaling * item.scale0 \
        if pf_variable_p_loads == 'plini' else 1
    if item.HasAttribute('zonefact'):
        params.scaling *= item.zonefact

    # p_mw = p_mw, q_mvar = q_mvar, scaling = scaling

    return params


def ask_unbalanced_load_params(item, pf_variable_p_loads, dict_net, variables):
    params = ADict()
    if pf_variable_p_loads == 'm:P:bus1' and not item.HasResults(0):
        raise RuntimeError('load %s does not have results and is ignored' % item.loc_name)
    if 'p_mw' in variables:
        params.p_a_mw = item.GetAttribute(pf_variable_p_loads + "r")
        params.p_b_mw = item.GetAttribute(pf_variable_p_loads + "s")
        params.p_c_mw = item.GetAttribute(pf_variable_p_loads + "t")
    if 'q_mvar' in variables:
        params.q_a_mvar = item.GetAttribute(map_power_var(pf_variable_p_loads, 'q') + "r")
        params.q_b_mvar = item.GetAttribute(map_power_var(pf_variable_p_loads, 'q') + "s")
        params.q_c_mvar = item.GetAttribute(map_power_var(pf_variable_p_loads, 'q') + "t")
    if 'sn_mva' in variables:
        params.sn_a_mva = item.GetAttribute(map_power_var(pf_variable_p_loads, 's') + "r")
        params.sn_b_mva = item.GetAttribute(map_power_var(pf_variable_p_loads, 's') + "s")
        params.sn_c_mva = item.GetAttribute(map_power_var(pf_variable_p_loads, 's') + "t")

        kap = -1 if item.pf_recap == 1 else 1
        try:
            params.q_mvar = kap * np.sqrt(params.sn_mva ** 2 - params.p_mw ** 2)
        except Exception as err:
            logger.error(
                'While creating load, error occurred for calculation of q_mvar: %s, %s' %
                (params, err))
            raise err
        logger.debug('load parameters: %s' % params)

    global_scaling = dict_net['global_parameters']['global_load_scaling']
    params.scaling = global_scaling * item.scale0 \
        if pf_variable_p_loads == 'plini' else 1
    if item.HasAttribute('zonefact'):
        params.scaling *= item.zonefact

    return params


def find_section(load, sections):
    tot_len = 0
    for s in sections:
        tot_len += s.dline
        if tot_len >= load.lneposkm:
            break
    else:
        raise RuntimeError('could not find section for load %s' % load)
    return s


def make_split_dict(line):
    # für jede einzelne line
    sections = line.GetContents('*.ElmLnesec')
    loads = line.GetContents('*.ElmLodlvp')
    if len(loads) > 0:
        loads.sort(key=lambda x: x.lneposkm)
    else:
        return {}

    split_dict = {}
    if len(sections) > 0:
        sections.sort(key=lambda x: x.index)
        for load in loads:
            section = find_section(load, sections)
            split_dict[section] = split_dict.get(section, []).append(load)

    else:
        for load in loads:
            split_dict[line] = split_dict.get(line, []).append(load)
    return split_dict


def split_line_add_bus(net, split_dict):
    for line, loads in split_dict.items():
        # here we throw the stones
        if len(loads) == 0:
            continue
        loads = loads.sort(key=lambda x: x.lneposkm)
        lix = line_dict[line]
        coords = net.line.at[lix, 'coords']
        tot_len = calc_len_coords(coords)
        scale_factor = line.dline / tot_len

        start_len = 0
        list_coords = []
        len_sections = []
        list_bus_coords = []
        temp_len = 0
        for load in loads:
            sec_len = load.lneposkm - start_len
            temp_len += sec_len
            sec_coords = get_section_coords(coords, sec_len, start_len, scale_factor)
            list_coords.append(sec_coords)
            len_sections.append(sec_len)
            list_bus_coords.append(sec_coords[-1])
            start_len = load.lneposkm

        ## not sure if this is necessary
        # if temp_len < line.dline:
        #     # the last piece of line
        #     sec_len = line.dline - start_len
        #     sec_coords = get_section_coords(coords, sec_len, start_len, scale_factor)
        #     list_coords.append(sec_coords)
        #     len_sections.append(sec_len)

        # it's time to collect the stones
        # get bus voltage
        vn_kv = net.bus.at[net.line.at[lix, 'from_bus'], 'vn_kv']

        for i in range(len(len_sections)):
            # create bus
            name = 'Muff Partial Load'
            bus = create_bus(net, name=name, vn_kv=vn_kv, geodata=list_bus_coords[i])
            # create new line
            from_bus = net.line.at[lix, 'from_bus']
            to_bus = net.line.at[lix, 'to_bus']
            std_type = net.line.at[lix, 'std_type']
            name = net.line.at[lix, 'name']
            new_lix = create_line(net, from_bus=from_bus, to_bus=to_bus,
                                  length_km=len_sections[i],
                                  std_type=std_type, name=name)
            # change old line
            net.line.at[lix, 'to_bus'] = bus
            net.line.at[lix, 'length_km'] = net.line.at[lix, 'length_km'] - len_sections[i]
            pass


def split_line_add_bus_old(net, item, parent):
    # get position at line
    # find line section
    previous_sec_len = 0
    sections = parent.GetContents('*.ElmLnesec')
    sections.sort(key=lambda x: x.index)  # to ensure they are in correct order
    if len(sections) == 0:
        # cool! no sections - split the line
        sec = parent
        has_sections = False
        logger.debug('line has no sections')
    else:
        has_sections = True
        logger.debug('line has %d sections' % len(sections))
        for s in sections:
            logger.debug('section start: %s, load pos: %s, section end: %s' % (
                s.rellen, item.lneposkm, s.dline))
            if s.rellen <= item.lneposkm <= s.rellen + s.dline:
                sec = s
                logger.debug('found section: %s' % sec)
                break
            else:
                previous_sec_len += s.dline
        else:
            raise RuntimeError("could not find section where ElmLodlvp %s belongs" % item.loc_name)

    # found section in powerfactory
    # at this point the section can be split by other loads and its length can vary
    # now find section in pandapower net
    if has_sections:
        sid = net.line.loc[
            (net.line.name == parent.loc_name) & (net.line.section == sec.loc_name)].index
        logger.debug('index of section in net: %s' % sid)
    else:
        sid = net.line.loc[(net.line.name == parent.loc_name)].index
        logger.debug('index of line in net: %s' % sid)
    # check
    if len(sid) > 1:
        # section_idx is 0, 1, ...
        for m in range(len(sid)):
            # find the correct section for lodlvp
            temp_lines = net.line.loc[sid]
            logger.debug('temp_lines: %s' % temp_lines)
            temp_sec_len = float(temp_lines.loc[temp_lines.section_idx == m, 'length_km'])
            logger.debug('temp_sec_len of sec nr. %d: %.3f' % (m, temp_sec_len))
            if (temp_sec_len + previous_sec_len) >= item.lneposkm:
                # temp_section = temp_lines.query('section_idx == @m')
                # sid = temp_lines[temp_lines.section_idx == m].index.values[0]
                sid = sid[m]
                logger.debug('found section for creating lodlvp: %d' % sid)
                break
            else:
                previous_sec_len += temp_sec_len
        else:
            raise RuntimeError(
                "could not find line or section where ElmLodlvp %s belongs: multiple indices "
                "found in net and none of them is good" % item.loc_name)
    elif len(sid) == 0:
        raise RuntimeError(
            "could not find line or section where ElmLodlvp %s belongs: no index found in net" %
            item.loc_name)
    else:
        sid = sid.values[0]
        logger.debug('index is unique: %d' % sid)

    # new line lengths
    tot_len = net.line.at[sid, 'length_km']
    sec_len_a = item.lneposkm - previous_sec_len
    sec_len_b = tot_len - sec_len_a
    logger.debug('total length: %.3f, a: %.3f, b:%.3f' % (tot_len, sec_len_a, sec_len_b))
    if sec_len_b < 0:
        raise RuntimeError('incorrect length for section %s: %.3f' % (sec, sec_len_b))

    # get coords
    if net.line.at[sid, 'geo'].notna():
        logger.debug('line has coords')
        coords = geojson.utils.coords(geojson.loads(net.line.at[sid, 'geo']))
        logger.debug('old geodata of line %d: %s' % (sid, coords))

        # get coords for 2 split lines
        coords_len = calc_len_coords(coords)
        scale_factor = parent.dline / coords_len  # scale = real_len / coords_len
        coords_a = get_section_coords(coords, sec_len_a, 0, scale_factor)
        coords_b = get_section_coords(coords, sec_len_b, sec_len_a, scale_factor)
        logger.debug('new coords: %s; %s' % (coords_a, coords_b))

        # get bus coords
        bus_coords = tuple(coords_b[0])
        logger.debug('new bus coords: %.3f, %.3f' % bus_coords)
    else:
        logger.debug('line has no coords')
        bus_coords = None
        coords_a = None
        coords_b = None

    if sec_len_b > 0:
        # create new bus
        vn_kv = net.bus.at[net.line.at[sid, 'from_bus'], 'vn_kv']
        name = 'LodLV-%s' % item.loc_name
        bus = create_bus(net, vn_kv=vn_kv, name=name, geodata=bus_coords, type='n')
        net.bus.loc[bus, 'description'] = 'Partial load %s = %.3f kW' % (item.loc_name, item.plini)
        logger.debug('created new bus in net: %s' % net.bus.loc[bus])

        # create new line
        lid = create_line(
            net,
            from_bus=bus,
            to_bus=net.line.at[sid, 'to_bus'],
            length_km=sec_len_b,
            std_type=net.line.at[sid, 'std_type'],
            name=net.line.at[sid, 'name'],
            df=net.line.at[sid, 'df'],
            geodata=coords_b
        )
        net.line.at[lid, 'section'] = net.line.at[sid, 'section']
        if not net.line.loc[sid, 'section_idx']:
            net.line.loc[sid, 'section_idx'] = 0

        net.line.loc[lid, 'section_idx'] = net.line.at[sid, 'section_idx'] + 1

        logger.debug('old line: %s' % net.line.loc[sid])
        logger.debug('new line: %s' % net.line.loc[lid])

        net.line.at[sid, 'to_bus'] = bus
        net.line.at[sid, 'length_km'] = sec_len_a
        net.line.at[sid, 'geo'] = geojson.dumps(geojson.LineString(coords_a))
        logger.debug('changed: %s' % net.line.loc[sid])
    else:
        # no new bus/line are created: take the to_bus
        bus = net.line.at[sid, 'to_bus']
    return bus


def create_pp_load(net, item, pf_variable_p_loads, dict_net, is_unbalanced):
    # params collects the input parameters for the create function
    params = ADict()
    bus_is_known = False
    params.name = item.loc_name
    load_class = item.GetClassName()
    logger.debug('>> creating load <%s.%s>' % (params.name, load_class))

    is_unbalanced = item.i_sym

    ask = ask_unbalanced_load_params if is_unbalanced else ask_load_params

    if load_class == 'ElmLodlv':
        # if bool(item.GetAttribute('e:cHasPartLod')):
        #     logger.info('ElmLodlv %s has partial loads - skip' % item.loc_name)
        #     part_lods = item.GetContents('*.ElmLodlvp')
        #     logger.debug('%s' % part_lods)
        #     return
        # else:
        #     params.update(ask(item, pf_variable_p_loads, 'p_mw', 'sn_mva'))
        try:
            params.update(ask(item, pf_variable_p_loads, dict_net=dict_net,
                              variables=('p_mw', 'sn_mva')))
        except Exception as err:
            logger.error("m:P:bus1 and m:Q:bus1 should be used with ElmLodlv")
            logger.error('While creating load %s, error occurred for '
                         'calculation of q_mvar: %s, %s' % (item, params, err))
            raise err

    elif load_class == 'ElmLodmv':
        params.update(ask(item, pf_variable_p_loads=pf_variable_p_loads,
                          dict_net=dict_net, variables=('p_mw', 'sn_mva')))

    elif load_class == 'ElmLod':
        params.update(ask(item, pf_variable_p_loads=pf_variable_p_loads,
                          dict_net=dict_net, variables=('p_mw', 'q_mvar')))
        load_type = item.typ_id
        if load_type is None:
            params["const_z_percent"] = 100
        else:
            if (load_type.kpu != load_type.kqu or load_type.kpu0 != load_type.kqu0 or load_type.aP != load_type.aQ or
                    load_type.bP != load_type.bQ or load_type.cP != load_type.cQ):
                logger.warning(f"Load {item.loc_name} ({load_class}) has unsupported voltage dependency configuration!"
                               f"Only the P parameters will be used to specify the voltage dependency of this load")
                # todo implement load voltage dependency in this case using CharacteristicControl
            i = 0
            z = 0
            for cc, ee in zip(("aP", "bP", "cP"), ("kpu0", "kpu1", "kpu")):
                c = load_type.GetAttribute(cc)
                e = load_type.GetAttribute(ee)
                if e == 1:
                    i += 100 * c
                elif e == 2:
                    z += 100 * c
            params["const_i_percent"] = i
            params["const_z_percent"] = z

    ### for now - don't import ElmLodlvp
    elif load_class == 'ElmLodlvp':
        parent = item.fold_id
        parent_class = parent.GetClassName()
        logger.debug('parent class name of ElmLodlvp: %s' % parent_class)
        if parent_class == 'ElmLodlv':
            raise NotImplementedError('ElmLodlvp as not part of ElmLne not implemented')
        elif parent_class == 'ElmLne':
            logger.debug('creating load that is part of line %s' % parent)
            params.update(ask(item, pf_variable_p_loads=pf_variable_p_loads,
                              dict_net=dict_net, variables=('p_mw', 'sn_mva')))
            params.name += '(%s)' % parent.loc_name
            split_dict = make_split_dict(parent)
            # todo remake this
            params.bus = split_line_add_bus(net, split_dict)
            bus_is_known = True
            logger.debug('created bus <%d> in net and changed lines' % params.bus)
        else:
            raise NotImplementedError('ElmLodlvp as part of %s not implemented' % parent)

    else:
        logger.warning(
            'item <%s> not imported - <%s> not implemented yet!' % (item.loc_name, load_class))
        raise RuntimeError('Load <%s> of type <%s> not implemented!' % (item.loc_name, load_class))

    # implement negative load as sgen:
    # if p_mw < 0:
    #     create_sgen_load(net=net, item=item)
    #     return

    if not bus_is_known:
        try:
            params.bus, _ = get_connection_nodes(net, item, 1)
            logger.debug('found bus <%d> in net' % params.bus)
        except IndexError:
            logger.error("Cannot add Load '%s': not connected" % params.name)
            return

    params.in_service = not bool(item.outserv)

    if load_class != 'ElmLodlvp':
        params.in_service = monopolar_in_service(item)

    logger.debug('parameters: %s' % params)

    if is_unbalanced:
        pf_load_type = item.phtech
        params.type = map_type_var(pf_load_type)
    # create...
    try:
        # net, bus, p_mw, q_mvar=0, sn_mva=np.nan, name=None, scaling=1., index=None,
        # in_service=True, type=None
        if is_unbalanced:
            ld = create_asymmetric_load(net, **params)
        else:
            ld = create_load(net, **params)
        logger.debug('created load with index <%d>' % ld)
    except Exception as err:
        logger.error('While creating %s.%s, error occured: %s' % (params.name, load_class, err))
        raise err

    load_type = None

    if is_unbalanced:
        load_type = "asymmetric_load"
    else:
        load_type = "load"

    net[load_type].loc[ld, 'description'] = ' \n '.join(item.desc) if len(item.desc) > 0 else ''
    attr_list = ["sernum", "chr_name", 'cpSite.loc_name']
    if load_class == 'ElmLodlv':
        attr_list.extend(['pnight', 'cNrCust', 'cPrCust', 'UtilFactor', 'cSmax', 'cSav', 'ccosphi'])
    add_additional_attributes(item, net, load_type, ld, attr_dict={"for_name": "equipment", "cimRdfId": "origin_id"}, attr_list=attr_list)
    get_pf_load_results(net, item, ld, is_unbalanced)
    #    if not is_unbalanced:
    #        if item.HasResults(0):  # 'm' results...
    #            logger.debug('<%s> has results' % params.name)
    #            net["res_load"].at[ld, "pf_p"] = item.GetAttribute('m:P:bus1')
    #            net["res_load"].at[ld, "pf_q"] = item.GetAttribute('m:Q:bus1')
    #        else:
    #            net["res_load"].at[ld, "pf_p"] = np.nan
    #            net["res_load"].at[ld, "pf_q"] = np.nan

    logger.debug('created load <%s> at index <%d>' % (params.name, ld))


def get_pf_load_results(net, item, ld, is_unbalanced):
    load_type = None
    result_variables = None
    if is_unbalanced:
        load_type = "res_asymmetric_load_3ph"
        result_variables = {
            "pf_p_a": "m:P:bus1:A",
            "pf_p_b": "m:P:bus1:B",
            "pf_p_c": "m:P:bus1:C",
            "pf_q_a": "m:Q:bus1:A",
            "pf_q_b": "m:Q:bus1:B",
            "pf_q_c": "m:Q:bus1:C",
        }
    else:
        load_type = "res_load"
        result_variables = {
            "pf_p": "m:P:bus1",
            "pf_q": "m:Q:bus1"
        }

    for res_var_pp, res_var_pf in result_variables.items():
        res = np.nan
        if item.HasResults(0):
            res = item.GetAttribute(res_var_pf) * get_power_multiplier(item, res_var_pf)
        net[load_type].at[ld, res_var_pp] = res


def ask_gen_params(item, pf_variable_p_gen, *vars):
    multiplier = get_power_multiplier(item, pf_variable_p_gen)
    params = ADict()
    if pf_variable_p_gen == 'm:P:bus1' and not item.HasResults(0):
        raise RuntimeError('generator %s does not have results and is ignored' % item.loc_name)
    if 'p_mw' in vars:
        params.p_mw = item.GetAttribute(pf_variable_p_gen) * multiplier
    if 'q_mvar' in vars:
        params.q_mvar = item.GetAttribute(map_power_var(pf_variable_p_gen, 'q')) * multiplier
    if 'sn_mva' in vars:
        params.sn_mva = item.GetAttribute(map_power_var(pf_variable_p_gen, 'sn')) * multiplier

    params.scaling = item.scale0 if pf_variable_p_gen == 'pgini' else 1
    # p_mw = p_mw, q_mvar = q_mvar, scaling = scaling

    return params


def ask_unbalanced_sgen_params(item, pf_variable_p_sgen, *vars):
    params = ADict()
    if pf_variable_p_sgen == 'm:P:bus1' and not item.HasResults(0):
        raise RuntimeError('sgen %s does not have results and is ignored' % item.loc_name)

    technology = item.phtech
    if technology in [0, 1]:  # (0-1: 3PH)
        if 'p_mw' in vars:
            params.p_a_mw = item.GetAttribute(pf_variable_p_sgen) / 3
            params.p_b_mw = item.GetAttribute(pf_variable_p_sgen) / 3
            params.p_c_mw = item.GetAttribute(pf_variable_p_sgen) / 3
        if 'q_mvar' in vars:
            params.q_a_mvar = item.GetAttribute(map_power_var(pf_variable_p_sgen, 'q')) / 3
            params.q_b_mvar = item.GetAttribute(map_power_var(pf_variable_p_sgen, 'q')) / 3
            params.q_c_mvar = item.GetAttribute(map_power_var(pf_variable_p_sgen, 'q')) / 3
    elif technology in [2, 3, 4]:  # (2-4: 1PH)
        if 'p_mw' in vars:
            params.p_a_mw = item.GetAttribute(pf_variable_p_sgen)
            params.p_b_mw = 0
            params.p_c_mw = 0
        if 'q_mvar' in vars:
            params.q_a_mvar = item.GetAttribute(map_power_var(pf_variable_p_sgen, 'q'))
            params.q_b_mvar = 0
            params.q_c_mvar = 0

    if 'sn_mva' in vars:
        params.sn_mva = item.GetAttribute(map_power_var(pf_variable_p_sgen, 's'))

    params.scaling = item.scale0 if pf_variable_p_sgen == 'pgini' else 1
    return params


def create_sgen_genstat(net, item, pv_as_slack, pf_variable_p_gen, dict_net, is_unbalanced, export_ctrl):
    params = ADict()
    categories = {"wgen": "WKA", "pv": "PV", "reng": "REN", "stg": "SGEN"}
    params.name = item.loc_name
    logger.debug('>> creating genstat <%s>' % params)

    av_mode = item.av_mode
    is_reference_machine = bool(item.ip_ctrl)

    ask = ask_unbalanced_sgen_params if is_unbalanced else ask_gen_params

    if is_reference_machine or (av_mode == 'constv' and pv_as_slack):
        logger.info('Genstat <%s> to be imported as external grid' % params.name)
        logger.debug('genstat parameters: %s' % params)
        sg = create_ext_net(net, item=item, pv_as_slack=pv_as_slack, is_unbalanced=is_unbalanced)
        element = 'ext_grid'
    else:
        try:
            params.bus, _ = get_connection_nodes(net, item, 1)
        except:
            logger.error("Cannot add Sgen '%s': not connected" % params.name)
            return

        params.update(ask(item, pf_variable_p_gen, 'p_mw', 'q_mvar', 'sn_mva'))
        logger.debug(f'genstat parameters: {params}')

        params.in_service = monopolar_in_service(item)

        # category (wind, PV, etc):
        if item.GetClassName() == 'ElmPvsys':
            cat = 'PV'
        else:
            try:
                cat = categories[item.aCategory]
            except KeyError:
                cat = None
                logger.debug('sgen <%s> with category <%s> imported as <%s>' %
                             (params.name, item.aCategory, cat))
        # parallel units:
        ngnum = item.ngnum
        logger.debug('%d parallel generators of type %s' % (ngnum, cat))

        for param in params.keys():
            if any(param.startswith(prefix) for prefix in ["p_", "q_", "sn_"]):
                params[param] *= ngnum
        #        params.p_mw *= ngnum
        #        params.q_mvar *= ngnum
        #        params.sn_mva *= ngnum
        if is_unbalanced:
            pf_sgen_type = item.phtech
            params.type = map_sgen_type_var(pf_sgen_type)
        else:
            params.type = cat

        # create...
        pstac = item.c_pstac  # "None" if station controller is not available
        if pstac is not None and not pstac.outserv and export_ctrl:
            if pstac.i_droop:
                av_mode = 'constq'
            else:
                if pstac.i_ctrl == 0:
                    av_mode = 'constq'
                elif pstac.i_ctrl == 1:
                    av_mode = 'constq'
                elif pstac.i_ctrl == 2:
                    av_mode = 'cosphi'
                    logger.error('Error! av_mode cosphi not implemented')
                    return
                elif pstac.i_ctrl == 3:
                    av_mode = 'tanphi'
                    logger.error('Error! av_mode tanphi not implemented')
                    return
                else:
                    logger.error('Error! av_mode undefined')
                    return
        if av_mode == 'constv':
            logger.debug('av_mode: %s - creating as gen' % av_mode)
            params.vm_pu = item.usetp
            del params['q_mvar']

            # add reactive and active power limits
            params.min_q_mvar = item.cQ_min
            params.max_q_mvar = item.cQ_max
            params.min_p_mw = item.Pmin_uc
            params.max_p_mw = item.Pmax_uc

            sg = create_gen(net, **params)
            element = 'gen'
        else:
            if is_unbalanced:
                sg = create_asymmetric_sgen(net, **params)
                element = "asymmetric_sgen"
            else:
                # add reactive and active power limits
                params.min_q_mvar = item.cQ_min
                params.max_q_mvar = item.cQ_max
                params.min_p_mw = item.Pmin_uc
                params.max_p_mw = item.Pmax_uc

                sg = create_sgen(net, **params)
                element = 'sgen'
    logger.debug('created sgen at index <%d>' % sg)

    net[element].at[sg, 'description'] = ' \n '.join(item.desc) if len(item.desc) > 0 else ''
    add_additional_attributes(item, net, element, sg, attr_dict={"for_name": "equipment", "cimRdfId": "origin_id"},
                              attr_list=["sernum", "chr_name", "cpSite.loc_name"])
    net[element].at[sg, 'scaling'] = dict_net['global_parameters']['global_generation_scaling'] * item.scale0
    get_pf_sgen_results(net, item, sg, is_unbalanced, element=element)

    if item.pQlimType and element != 'ext_grid':
        id = create_q_capability_curve(net, item.pQlimType)
        net[element].loc[sg, 'id_q_capability_curve_characteristic'] = id
        net[element].loc[sg, 'reactive_capability_curve'] = True
        net[element].loc[sg, 'curve_style'] = 'straightLineYValues'

    logger.debug('created genstat <%s> as element <%s> at index <%d>' % (params.name, element, sg))

    ###########################


#    if is_unbalanced:
#        pf_sgen_type = item.phtech
#        params.type = map_type_var(pf_sgen_type)
#    # create...
#    try:
#        # net, bus, p_mw, q_mvar=0, sn_mva=np.nan, name=None, scaling=1., index=None,
#        # in_service=True, type=None
#        if is_unbalanced:
#            sg = create_asymmetric_sgen(net, **params)
#            logger.info("CREATING UNBALANCED SGEN")
#        else:
#            logger.info("CREATING BALANCED SGEN")
#            sg = create_sgen_genstat(net, **params)
#        logger.debug('created sgen with index <%d>' % sg)
#    except Exception as err:
#        logger.error('While creating %s.%s, error occured: %s' % (params.name, sgen_class, err))
#        raise err
#
#    sgen_type = None
#
#    if is_unbalanced:
#        sgen_type = "asymmetric_sgen"
#    else:
#        sgen_type = "sgen"
#
#    net[sgen_type].loc[sg, 'description'] = ' \n '.join(item.desc) if len(item.desc) > 0 else ''
#    attr_list = ["sernum", "for_name", "chr_name", 'cpSite.loc_name']
#    if sgen_class == 'ElmGenstat':
#        attr_list.extend(['pnight', 'cNrCust', 'cPrCust', 'UtilFactor', 'cSmax', 'cSav', 'ccosphi'])
#    add_additional_attributes(item, net, sgen_type, sg, attr_list=attr_list)
#    get_pf_sgen_results(net, item, sg, is_unbalanced)
#
#
#    logger.debug('created sgen <%s> at index <%d>' % (params.name, sg))

def get_pf_sgen_results(net, item, sg, is_unbalanced, element='sgen'):
    result_variables = None

    if is_unbalanced:
        technology = item.phtech
        sgen_type = "res_asymmetric_sgen_3ph"

        if technology in [0, 1]:
            result_variables = {
                "pf_p_a": "m:P:bus1:A",
                "pf_p_b": "m:P:bus1:B",
                "pf_p_c": "m:P:bus1:C",
                "pf_q_a": "m:Q:bus1:A",
                "pf_q_b": "m:Q:bus1:B",
                "pf_q_c": "m:Q:bus1:C",
            }
        elif technology in [2, 3, 4]:
            result_variables = {
                "pf_p_a": "m:P:bus1:A",
                "pf_p_b": None,
                "pf_p_c": None,
                "pf_q_a": "m:Q:bus1:A",
                "pf_q_b": None,
                "pf_q_c": None,
            }
    else:
        sgen_type = "res_%s" % element
        result_variables = {
            "pf_p": "m:P:bus1",
            "pf_q": "m:Q:bus1"
        }

    for res_var_pp, res_var_pf in result_variables.items():
        res = np.nan
        if item.HasResults(0):
            if res_var_pf is not None:
                res = item.GetAttribute(res_var_pf) * get_power_multiplier(item, res_var_pf)
            else:
                res = np.nan
        net[sgen_type].at[sg, res_var_pp] = res


def create_sgen_neg_load(net, item, pf_variable_p_loads, dict_net):
    raise UserWarning('not used')
    params = ADict()
    #    categories = {"wgen": "WKA", "pv": "PV", "reng": "REN", "stg": "SGEN"}
    # let the category be PV:
    params.type = None
    params.name = item.loc_name
    logger.debug('>> implementing negative load <%s> as sgen' % params.name)
    try:
        params.bus, _ = get_connection_nodes(net, item, 1)
    except IndexError:
        logger.error("Cannot add Sgen '%s': not connected" % params.name)
        return

    params.update(ask_load_params(item, pf_variable_p_loads=pf_variable_p_loads,
                                  dict_net=dict_net, variables=('p_mw', 'q_mvar')))
    # rated S:
    params.sn_mva = math.sqrt(params.p_mw ** 2 + params.q_mvar ** 2)

    logger.debug('negative load parameters: %s' % params)

    params.in_service = monopolar_in_service(item)

    # create...
    sg = create_sgen(net, **params)

    net.sgen.loc[sg, 'description'] = ' \n '.join(item.desc) if len(item.desc) > 0 else ''
    add_additional_attributes(item, net, "sgen", sg, attr_dict={"for_name": "equipment", "cimRdfId": "origin_id"},
                              attr_list=["sernum", "chr_name", "cpSite.loc_name"])

    if item.HasResults(0):  # 'm' results...
        logger.debug('<%s> has results' % params.name)
        net.res_sgen.at[sg, "pf_p"] = -item.GetAttribute('m:P:bus1')
        net.res_sgen.at[sg, "pf_q"] = -item.GetAttribute('m:Q:bus1')
    else:
        net.res_sgen.at[sg, "pf_p"] = np.nan
        net.res_sgen.at[sg, "pf_q"] = np.nan

    logger.debug('created load <%s> as sgen at index <%d>' % (params.name, sg))


def create_sgen_sym(net, item, pv_as_slack, pf_variable_p_gen, dict_net, export_ctrl):
    categories = {"wgen": "WKA", "pv": "PV", "reng": "REN", "stg": "SGEN"}
    name = item.loc_name
    sid = None
    element = None
    logger.debug('>> creating synchronous machine <%s>' % name)
    av_mode = item.av_mode
    is_reference_machine = bool(item.ip_ctrl)
    is_motor = bool(item.i_mot)
    global_scaling = dict_net['global_parameters']['global_motor_scaling'] if is_motor else \
        dict_net['global_parameters']['global_generation_scaling']
    multiplier = get_power_multiplier(item, pf_variable_p_gen)

    if is_reference_machine or (av_mode == 'constv' and pv_as_slack):
        logger.info('synchronous machine <%s> to be imported as external grid' % name)
        logger.debug('ref. machine: %d, av_mode: %s, pv as slack: %s' %
                     (is_reference_machine, av_mode, pv_as_slack))
        sid = create_ext_net(net, item=item, pv_as_slack=pv_as_slack, is_unbalanced=False)
        net.ext_grid.loc[sid, 'p_disp_mw'] = -item.pgini * multiplier
        net.ext_grid.loc[sid, 'q_disp_mvar'] = -item.qgini * multiplier
        logger.debug('created ext net with sid <%d>', sid)
        element = 'ext_grid'
    else:
        try:
            bus1, _ = get_connection_nodes(net, item, 1)
        except IndexError:
            logger.error("Cannot add Sgen '%s': not connected" % name)
            return

        logger.debug('sgen <%s> is a %s' % (name, {True: 'motor', False: 'generator'}[is_motor]))

        in_service = monopolar_in_service(item)

        # category (wind, PV, etc):
        try:
            cat = categories[item.aCategory]
        except KeyError:
            cat = 'SGEN'
            logger.debug('sgen <%s> with category <%s> imported as <%s>' %
                         (name, item.aCategory, cat))

        # parallel units:
        ngnum = item.ngnum
        logger.debug('%d parallel generators' % ngnum)

        p_mw = ngnum * item.pgini * multiplier

        pstac = item.c_pstac
        # "None" if station controller is not available
        if pstac is not None and not pstac.outserv and export_ctrl:
            if pstac.i_droop:
                av_mode = 'constq'
            else:
                i_ctrl = pstac.i_ctrl
                if i_ctrl == 0:
                    av_mode = 'constq'
                elif i_ctrl == 1:
                    av_mode = 'constq'
                elif i_ctrl == 2:
                    av_mode = 'cosphi'
                    logger.error('Error! avmode cosphi not implemented')
                    return
                elif i_ctrl == 3:
                    av_mode = 'tanphi'
                    logger.error('Error! avmode tanphi not implemented')
                    return

        logger.debug('av_mode: %s' % av_mode)
        if av_mode == 'constv':
            logger.debug('creating sym %s as gen' % name)
            vm_pu = item.usetp
            if item.iqtype == 1:
                type = item.typ_id
                sid = create_gen(net, bus=bus1, p_mw=p_mw, vm_pu=vm_pu,
                                 min_q_mvar=type.Q_min, max_q_mvar=type.Q_max,
                                 min_p_mw=item.Pmin_uc, max_p_mw=item.Pmax_uc,
                                 name=name, type=cat, in_service=in_service, scaling=global_scaling)
            else:
                sid = create_gen(net, bus=bus1, p_mw=p_mw, vm_pu=vm_pu,
                                 min_q_mvar=item.cQ_min, max_q_mvar=item.cQ_max,
                                 min_p_mw=item.Pmin_uc, max_p_mw=item.Pmax_uc,
                                 name=name, type=cat, in_service=in_service, scaling=global_scaling)
            element = 'gen'
        elif av_mode == 'constq':
            q_mvar = ngnum * item.qgini * multiplier
            if item.iqtype == 1:
                type = item.typ_id
                sid = create_sgen(net, bus=bus1, p_mw=p_mw, q_mvar=q_mvar,
                                  min_q_mvar=type.Q_min, max_q_mvar=type.Q_max,
                                  min_p_mw=item.Pmin_uc, max_p_mw=item.Pmax_uc,
                                  name=name, type=cat, in_service=in_service, scaling=global_scaling)
            else:
                sid = create_sgen(net, bus=bus1, p_mw=p_mw, q_mvar=q_mvar,
                                  min_q_mvar=item.cQ_min, max_q_mvar=item.cQ_max,
                                  min_p_mw=item.Pmin_uc, max_p_mw=item.Pmax_uc,
                                  name=name, type=cat, in_service=in_service, scaling=global_scaling)

            element = 'sgen'

        if sid is None or element is None:
            logger.error('Error! Sgen not created')
        logger.debug('sym <%s>: p_mw = %.3f' % (name, p_mw))
        logger.debug('created sgen at index <%s>' % sid)

    net[element].loc[sid, 'description'] = ' \n '.join(item.desc) if len(item.desc) > 0 else ''
    add_additional_attributes(item, net, element, sid, attr_dict={"for_name": "equipment", "cimRdfId": "origin_id"},
                              attr_list=["sernum", "chr_name", "cpSite.loc_name"])

    if item.pQlimType and element != 'ext_grid':
        id = create_q_capability_curve(net, item.pQlimType)
        net[element].loc[sid, 'id_q_capability_curve_characteristic'] = id
        net[element].loc[sid, 'reactive_capability_curve'] = True
        net[element].loc[sid, 'curve_style'] = 'straightLineYValues'

    if item.HasResults(0):  # 'm' results...
        logger.debug('<%s> has results' % name)
        net['res_' + element].at[sid, "pf_p"] = item.GetAttribute('m:P:bus1') * multiplier
        net['res_' + element].at[sid, "pf_q"] = item.GetAttribute('m:Q:bus1') * multiplier
    else:
        net['res_' + element].at[sid, "pf_p"] = np.nan
        net['res_' + element].at[sid, "pf_q"] = np.nan

    logger.debug('created genstat <%s> at index <%d>' % (name, sid))


def create_sgen_asm(net, item, pf_variable_p_gen, dict_net):
    is_motor = bool(item.i_mot)
    global_scaling = dict_net['global_parameters']['global_motor_scaling'] if is_motor else \
        dict_net['global_parameters']['global_generation_scaling']

    multiplier = get_power_multiplier(item, pf_variable_p_gen)
    p_res = item.GetAttribute('pgini') * multiplier
    q_res = item.GetAttribute('qgini') * multiplier
    if item.HasResults(0):
        q_res = item.GetAttribute('m:Q:bus1') / global_scaling * multiplier
    else:
        logger.warning('reactive power for asynchronous generator is not exported properly '
                       '(advanced modelling of asynchronous generators not implemented)')

    logger.debug('p_res: %.3f, q_res: %.3f' % (p_res, q_res))

    in_service = monopolar_in_service(item)

    logger.debug('in_service: %s' % in_service)

    try:
        bus, _ = get_connection_nodes(net, item, 1)
    except IndexError:
        logger.error("Cannot add Sgen asm '%s': not connected" % item.loc_name)
        return

    params = {
        'name': item.loc_name,
        'bus': bus,
        'p_mw': item.pgini * multiplier,
        'q_mvar': item.qgini * multiplier if item.bustp == 'PQ' else q_res,
        'in_service': in_service,
        'scaling': global_scaling
    }

    logger.debug('params: %s' % params)

    sid = create_sgen(net, **params)

    net.sgen.loc[sid, 'description'] = ' \n '.join(item.desc) if len(item.desc) > 0 else ''
    add_additional_attributes(item, net, "sgen", sid, attr_dict={"for_name": "equipment", "cimRdfId": "origin_id"},
                              attr_list=["sernum", "chr_name", "cpSite.loc_name"])

    if item.HasResults(0):
        net.res_sgen.at[sid, 'pf_p'] = item.GetAttribute('m:P:bus1') * multiplier
        net.res_sgen.at[sid, 'pf_q'] = item.GetAttribute('m:Q:bus1') * multiplier
    else:
        net.res_sgen.at[sid, 'pf_p'] = np.nan
        net.res_sgen.at[sid, 'pf_q'] = np.nan


def create_trafo_type(net, item):
    # return False if no line type has been created
    # return True if a new line type has been created

    logger.debug('>> creating trafo type')
    if item is None:
        logger.error('no item given!')
        return None, False

    pf_folder = item.fold_id.loc_name
    name = "%s\\%s" % (pf_folder, item.loc_name)
    if std_type_exists(net, name):
        logger.debug('trafo type <%s> already exists' % name)
        return name, False

    type_data = {
        "sn_mva": item.strn,
        "vn_hv_kv": item.utrn_h,
        "vn_lv_kv": item.utrn_l,
        "vk_percent": item.uktr,
        "vkr_percent": item.uktrr,
        "pfe_kw": item.pfe,
        "i0_percent": item.curmg,
        "shift_degree": item.nt2ag * 30,
        "vector_group": item.vecgrp[:-1],
        "vk0_percent": item.uk0tr,
        "vkr0_percent": item.ur0tr,
        "mag0_percent": item.zx0hl_n,
        "mag0_rx": item.rtox0_n,
        "si0_hv_partial": item.zx0hl_h,
        "tap_side": ['hv', 'lv', 'ext'][item.tap_side],  # 'ext' not implemented
    }

    type_data.update({"tap_changer_type": None})
    type_data.update({"tap2_changer_type": None})

    if item.itapch:
        logger.debug('trafo <%s> has tap changer' % name)

        if item.tapchtype == 0:
            tap_changer_type = "Ratio"
        elif item.tapchtype == 1:
            tap_changer_type = "Ideal"
        elif item.tapchtype == 2:
            tap_changer_type = "Symmetrical"

        type_data.update({
            # see if it is an ideal phase shifter or a complex phase shifter
            # checking tap_step_percent because a nonzero value for ideal phase shifter can be stored in the object
            "tap_step_percent": item.dutap if item.tapchtype != 1 else 0,
            "tap_step_degree": item.dphitap if item.tapchtype == 1 else item.phitr,
            "tap_changer_type": tap_changer_type,
            "tap_max": item.ntpmx,
            "tap_min": item.ntpmn,
            "tap_neutral": item.nntap0
        })
        if item.tapchtype == 2:
            logger.warning("trafo %s has symmetrical tap changer (tap changer at both hv and "
                           "lv side) - not implemented, importing as asymmetrical tap changer at "
                           "side %s. Results will differ." % (item.loc_name, type_data['tap_side']))

    # In PowerFactory, if the first tap changer is absent, the second is also, even if the check was there
    if item.itapch and item.itapch2:
        logger.debug('trafo <%s> has tap2 changer' % name)

        if item.tapchtype2 == 0:
            tap2_changer_type = "Ratio"
        elif item.tapchtype2 == 1:
            tap2_changer_type = "Ideal"
        elif item.tapchtype2 == 2:
            tap2_changer_type = "Symmetrical"


        type_data.update({
            "tap2_side": ['hv', 'lv', 'ext'][item.tap_side2],  # 'ext' not implemented
            # see if it is an ideal phase shifter or a complex phase shifter
            # checking tap_step_percent because a nonzero value for ideal phase shifter can be stored in the object
            "tap2_step_percent": item.dutap2 if item.tapchtype2 != 1 else 0,
            "tap2_step_degree": item.dphitap2 if item.tapchtype2 == 1 else item.phitr2,
            "tap2_changer_type":  tap2_changer_type,
            "tap2_max": item.ntpmx2,
            "tap2_min": item.ntpmn2,
            "tap2_neutral": item.nntap02
        })
        if item.tapchtype2 == 2:
            logger.warning("trafo %s has symmetrical tap2 changer (tap2 changer at both hv and "
                           "lv side) - not implemented, importing as asymmetrical tap2 changer at "
                           "side %s. Results will differ." % (item.loc_name, type_data['tap2_side']))

    if 'tap_side' in type_data.keys() and (type_data.get('tap_side') == 'ext' or type_data.get('tap_side') == 'ext'):
        logger.warning('controlled node of trafo "EXT" not implemented (type <%s>)' % name)
    create_std_type(net, type_data, name, "trafo")
    logger.debug('created trafo type <%s> with params: %s' % (name, type_data))
    return name, True


def create_trafo(net, item, export_controller=True, tap_opt="nntap", is_unbalanced=False, hunting_limit=None):
    name = item.loc_name  # type: str
    logger.debug('>> creating trafo <%s>' % name)
    in_service = not bool(item.outserv)  # type: bool

    # figure out the connection terminals
    try:
        (bus1, bus2), _ = get_connection_nodes(net, item, 2)  # type: int
    except IndexError:
        logger.error("Cannot add Trafo '%s': not connected" % name)
        return

    propagate_bus_coords(net, bus1, bus2)

    if not net.bus.vn_kv[bus1] >= net.bus.vn_kv[bus2]:
        logger.error('trafo <%s>: violated condition of HV >= LV!' % name)
    # assert net.bus.vn_kv[bus1] >= net.bus.vn_kv[bus2]

    # figure out trafo type
    pf_type = item.typ_id
    if pf_type is None:
        logger.error('cannot create transformer <%s>: missing type' % name)
        return
    std_type, type_created = create_trafo_type(net=net, item=pf_type)

    # figure out current tap position
    tap_pos = np.nan
    if pf_type.itapch:
        if tap_opt == "nntap":
            tap_pos = item.GetAttribute("nntap")
            logger.debug("got tap %f from nntap" % tap_pos)

        elif tap_opt == "c:nntap":
            tap_pos = item.GetAttribute("c:nntap")
            logger.debug("got tap %f from c:nntap" % tap_pos)
        else:
            raise ValueError('could not read current tap position: tap_opt = %s' % tap_opt)

    tap_pos2 = np.nan
    # In PowerFactory, if the first tap changer is absent, the second is also, even if the check was there
    if pf_type.itapch and pf_type.itapch2:
        if tap_opt == "nntap":
            tap_pos2 = item.GetAttribute("nntap2")
        elif tap_opt == "c:nntap":
            tap_pos2 = item.GetAttribute("c:nntap2")

    use_tap_table = item.GetAttribute("iTaps")

<<<<<<< HEAD
=======

    # Creating trafo characteristics table for tap dependence impedance
    if "trafo_characteristic_table" not in net:
        net["trafo_characteristic_table"] = pd.DataFrame(
            columns=['id_characteristic', 'step', 'voltage_ratio', 'angle_deg', 'vk_percent', 'vkr_percent',
                     'vk_hv_percent', 'vkr_hv_percent', 'vk_mv_percent', 'vkr_mv_percent', 'vk_lv_percent',
                     'vkr_lv_percent'])

>>>>>>> bedc09a9
    if std_type is not None:
        if use_tap_table == 1:
            id_characteristic_table, tap_changer_type, tap_dependency_table, tap_side = \
                (create_trafo_characteristics_from_measurement_protocol(item, net, pf_type))
        else:
            id_characteristic_table = None
            tap_dependency_table = False
            tap_changer_type = None

        tid = create_transformer(net, hv_bus=bus1, lv_bus=bus2, name=name,
                                    std_type=std_type, tap_pos=tap_pos,
                                    tap_dependency_table=tap_dependency_table,
                                    tap_changer_type=tap_changer_type,
                                    id_characteristic_table=id_characteristic_table,
                                    in_service=in_service, parallel=item.ntnum, df=item.ratfac, tap2_pos=tap_pos2,
                                    leakage_resistance_ratio_hv=pf_type.itrdr, leakage_reactance_ratio_hv=pf_type.itrdl)
        trafo_dict[item] = tid
        logger.debug('created trafo at index <%d>' % tid)
    else:
        logger.info("Create Trafo 3ph")
        if use_tap_table == 1:
            id_characteristic_table, tap_changer_type, tap_dependency_table, tap_side = \
                (create_trafo_characteristics_from_measurement_protocol(item, net, pf_type))
        else:
            id_characteristic_table = None
            tap_dependency_table = False
            tap_changer_type = None

        tid = create_transformer_from_parameters(
            net,
            hv_bus=bus1,
            lv_bus=bus2,
            name=name,
            tap_pos=tap_pos,
            tap_side=tap_side,
            tap_changer_type=tap_changer_type,
            id_characteristic_table=id_characteristic_table,
            tap_dependency_table=tap_dependency_table,
            in_service=in_service,
            parallel=item.ntnum,
            df=item.ratfac,
            sn_mva=pf_type.strn,
            vn_hv_kv=pf_type.utrn_h,
            vn_lv_kv=pf_type.utrn_l,
            vk_percent=pf_type.uktr,
            vkr_percent=pf_type.uktrr,
            pfe_kw=pf_type.pfe,
            i0_percent=pf_type.curmg,
            vector_group=pf_type.vecgrp[:-1],
            vk0_percent=pf_type.uk0tr,
            vkr0_percent=pf_type.ur0tr,
            mag0_percent=pf_type.zx0hl_n,
            mag0_rx=pf_type.rtox0_n,
            si0_hv_partial=pf_type.zx0hl_h,
            shift_degree=pf_type.nt2ag * 30,
            tap2_pos=tap_pos2
        )
        trafo_dict[item] = tid

    # add value for voltage setpoint
    net.trafo.loc[tid, 'tap_set_vm_pu'] = item.usetp

    net.trafo.loc[tid, 'description'] = ' \n '.join(item.desc) if len(item.desc) > 0 else ''

    get_pf_trafo_results(net, item, tid, is_unbalanced)

    # adding switches
    # False if open, True if closed, None if no switch
    new_elements = (tid, tid)
    new_switch_idx, new_switch_closed = create_connection_switches(net, item, 2, 't', (bus1, bus2),
                                                                   new_elements)
    # correct in_service of trafo if station switch is open
    # update_in_service_depending_station_switch(net, element_type="trafo",
    #                                            new_elements=new_elements,
    #                                            new_switch_idx=new_switch_idx,
    #                                            new_switch_closed=new_switch_closed)

    # adding tap changer
    if (export_controller and pf_type.itapch and item.HasAttribute('ntrcn') and
            item.HasAttribute('i_cont') and item.ntrcn == 1):
        if item.t2ldc == 0:
            logger.debug('tap controller of trafo <%s> at hv' % name)
            side = 'hv'
        else:
            logger.debug('tap controller of trafo <%s> at lv' % name)
            side = 'lv'
        if item.i_cont == 1:
            vm_set_pu = item.usetp
            logger.debug('trafo <%s> has continuous tap controller with vm_set_pu = %.3f, side = %s' %
                         (name, vm_set_pu, side))
            try:
                ContinuousTapControl(net, tid, side=side, vm_set_pu=vm_set_pu)
            except BaseException as err:
                logger.error('error while creating continuous tap controller at trafo <%s>' % name)
                logger.error('Error: %s' % err)
            else:
                logger.debug('created discrete tap controller at trafo <%s>' % name)
        else:
            vm_lower_pu = item.usp_low
            vm_upper_pu = item.usp_up
            logger.debug('trafo <%s> has discrete tap controller with '
                         'u_low = %.3f, u_up = %.3f, side = %s' % (name, vm_lower_pu, vm_upper_pu, side))
            try:
                DiscreteTapControl(net, tid, side=side, vm_lower_pu=vm_lower_pu, vm_upper_pu=vm_upper_pu,
                                   hunting_limit=hunting_limit)
            except BaseException as err:
                logger.error('error while creating discrete tap controller at trafo <%s>' % name)
                logger.error('Error: %s' % err)
            else:
                logger.debug('created discrete tap controller at trafo <%s>' % name)
    else:
        logger.debug('trafo <%s> has no tap controller' % name)

    add_additional_attributes(item, net, element='trafo', element_id=tid,
                              attr_dict={'e:cpSite.loc_name': 'site', 'for_name': 'equipment', "cimRdfId": "origin_id"})


    if pf_type.itapch and pf_type.itapzdep and not use_tap_table:
        add_tap_dependent_impedance_for_trafo(item, net, pf_type, tid)

    #     # todo
    #     # vk0_min, vk0_max = pf_type.uk0tmn, pf_type.uk0tmx
    #     # vkr0_min, vkr0_max = pf_type.uk0rtmn, pf_type.uk0rtmx
    #     create_trafo_characteristics(net, trafotable="trafo", trafo_index=tid, variable="vk_percent",
    #                                  x_points=x_points, y_points=(vk_min, vk_neutral, vk_max))
    #     create_trafo_characteristics(net, trafotable="trafo", trafo_index=tid, variable="vkr_percent",
    #                                  x_points=x_points, y_points=(vkr_min, vkr_neutral, vkr_max))


def add_tap_dependent_impedance_for_trafo(item, net, pf_type, tid):
    # Creating trafo characteristics table for tap dependence impedance for 2 winding transformer
    tap_neutral = net.trafo.at[tid, "tap_neutral"]
    x_points = (net.trafo.at[tid, "tap_min"], tap_neutral, net.trafo.at[tid, "tap_max"])

    vk_values = [pf_type.uktmn, net.trafo.at[tid, "vk_percent"], pf_type.uktmx]
    vkr_values = [pf_type.ukrtmn, net.trafo.at[tid, "vkr_percent"], pf_type.ukrtmx]

    # Create Spline characteristics
    steps = np.arange(x_points[0], x_points[2] + 1, 1).astype(int)

    # Determine vk and vkr points
    vk_points = SplineCharacteristic(net, x_points, vk_values, table="temporary_characteristics")(steps)
    vkr_points = SplineCharacteristic(net, x_points, vkr_values, table="temporary_characteristics")(steps)
    tap_diff = steps - tap_neutral

    # Calculate angle and voltage ratio for each step
    cos = lambda x: np.cos(np.deg2rad(x))
    sin = lambda x: np.sin(np.deg2rad(x))
    arctan = lambda x: np.rad2deg(np.arctan(x))
    direction = -1 if pf_type.tap_side else 1
    tap_step_percent = pf_type.dutap if pf_type.tapchtype != 1 else 0,
    tap_step_degree = pf_type.dphitap if pf_type.tapchtype == 1 else pf_type.phitr
    index = int(net.trafo_characteristic_table.iat[-1, 0] + 1) if not net['trafo_characteristic_table'].empty else int(
        0)

    if pf_type.tapchtype == 1: # if tapchanger is Ideal
        angle_deg = tap_diff * tap_step_degree * direction
        voltage_ratio = 1
    else:
        tap_steps = tap_step_percent * tap_diff / 100
        u1 = pf_type.utrn_l if pf_type.tap_side else pf_type.utrn_h
        du = u1 * tap_steps
        voltage_ratio = np.sqrt((u1 + du * cos(tap_step_degree)) ** 2 + (du * sin(tap_step_degree)) ** 2) / u1
        angle_deg = (arctan(direction * du * sin(tap_step_degree) / (u1 + du * cos(tap_step_degree))))
    angle_deg[angle_deg == -0] = 0.0

    # Add data to trafo characteristics table
    new_tap_table = pd.DataFrame({
        'id_characteristic': index,
        'step': steps,
        'voltage_ratio': voltage_ratio,
        'angle_deg': angle_deg,
        'vk_percent': vk_points,
        'vkr_percent': vkr_points,'vk_hv_percent':np.nan, 'vkr_hv_percent':np.nan, 'vk_mv_percent':np.nan,
        'vkr_mv_percent':np.nan, 'vk_lv_percent':np.nan, 'vkr_lv_percent':np.nan
    })

    # Append new tap characteristics to the network table
    net["trafo_characteristic_table"] = pd.concat([net["trafo_characteristic_table"], new_tap_table],
                                                  ignore_index=True)

    # Update transformer attributes
    net.trafo.loc[tid, ['tap_dependency_table', 'id_characteristic_table', 'tap_changer_type']] = [True, index,
                                                                                                   'Tabular']
    del net['temporary_characteristics']

def create_trafo_characteristics_from_measurement_protocol(item, net, pf_type):
    last_index = net["trafo_characteristic_table"]['id_characteristic'].max() if not net[
        "trafo_characteristic_table"].empty else -1
    new_id_characteristic_table = last_index + 1
    tap_min = pf_type.ntpmn
    tap_max = pf_type.ntpmx
    tap_side = pf_type.tap_side
    meas_side = item.GetAttribute("iMeasLoc")  # 0: meas-side == tap_side
    steps = list(range(tap_min, tap_max + 1))
    new_tap_table = pd.DataFrame(item.GetAttribute("mTaps"),
                                 columns=['voltage_ratio', 'angle_deg', 'vk_percent', 'vkr_percent',
                                          'ignore'])
    new_tap_table = new_tap_table.drop(columns='ignore')
    if meas_side == 0:
        if tap_side == 0:
            new_tap_table["voltage_ratio"] = new_tap_table["voltage_ratio"] / pf_type.utrn_h
        else:
            new_tap_table["voltage_ratio"] = new_tap_table["voltage_ratio"] / pf_type.utrn_l
    elif meas_side == 1:
        new_tap_table["angle_deg"] = -new_tap_table["angle_deg"]
        if tap_side == 0:
            new_tap_table["voltage_ratio"] = pf_type.utrn_l / new_tap_table["voltage_ratio"]
        else:
            new_tap_table["voltage_ratio"] = pf_type.utrn_h / new_tap_table["voltage_ratio"]
    else:
        raise ValueError("Measurement location for tap table not given.")
    new_tap_table["vkr_percent"] = new_tap_table["vkr_percent"] / pf_type.strn / 1000 * 100
    # * 1000 / 100 for conversion from MVA to kVA and from decimal to %
    if len(new_tap_table) == len(steps):
        new_tap_table['step'] = steps[:len(new_tap_table)]
    else:
        raise ValueError("The number of steps differs from the number of rows in new_tap_table.")
    new_tap_table['id_characteristic'] = new_id_characteristic_table
    missing_columns = set(net["trafo_characteristic_table"].columns) - set(new_tap_table.columns)
    for col in missing_columns:
        new_tap_table[col] = np.nan
    net["trafo_characteristic_table"] = pd.concat([net["trafo_characteristic_table"], new_tap_table],
                                                  ignore_index=True)
    if pf_type.tapchtype == 0:
        tap_changer_type = "Ratio"
    elif pf_type.tapchtype == 1:
        tap_changer_type = "Symmetrical"
    elif pf_type.tapchtype == 2:
        tap_changer_type = "Ideal"
    else:
        tap_changer_type = "None"
    tap_dependency_table = True
    id_characteristic_table = new_id_characteristic_table
    return id_characteristic_table, tap_changer_type, tap_dependency_table, tap_side


def get_pf_trafo_results(net, item, tid, is_unbalanced):
    trafo_type = None
    result_variables = None
    if is_unbalanced:
        trafo_type = "res_trafo_3ph"
        result_variables = {
            "pf_i_a_hv_ka": "m:I:bushv:A",
            "pf_i_a_lv_ka": "m:I:buslv:A",
            "pf_i_b_hv_ka": "m:I:bushv:B",
            "pf_i_b_lv_ka": "m:I:buslv:B",
            "pf_i_c_hv_ka": "m:I:bushv:C",
            "pf_i_c_lv_ka": "m:I:buslv:C",
            "pf_i_n_hv_ka": "m:I0x3:bushv",
            "pf_i_n_lv_ka": "m:I0x3:buslv",
            "pf_loading_percent": "c:loading",
        }
    else:
        trafo_type = "res_trafo"
        result_variables = {
            "pf_loading": "c:loading"
        }

    for res_var_pp, res_var_pf in result_variables.items():
        res = np.nan
        if item.HasResults(-1):  # -1 for 'c' results (whatever that is...)
            res = item.GetAttribute(res_var_pf)
        net[trafo_type].at[tid, res_var_pp] = res


def create_trafo3w(net, item, tap_opt='nntap'):
    # not tested properly yet...
    logger.debug('importing 3W-trafo <%s>' % item.loc_name)
    pf_type = item.typ_id

    try:
        (bus1, bus2, bus3), _ = get_connection_nodes(net, item, 3)
    except IndexError:
        logger.error("Cannot add Trafo3W '%s': not connected" % item.loc_name)
        return

    logger.debug('%s; %s; %s' % (bus1, bus2, bus3))
    if not (net.bus.vn_kv.at[bus1] >= net.bus.vn_kv.at[bus2] >= net.bus.vn_kv.at[bus3]):
        logger.error('trafo <%s>: violated condition of HV > LV!' % item.loc_name)
    # assert net.bus.vn_kv[bus1] > net.bus.vn_kv[bus2] >= net.bus.vn_kv[bus3]
    else:
        logger.debug('bus voltages OK')
    params = {
        'name': item.loc_name,
        'hv_bus': bus1,
        'mv_bus': bus2,
        'lv_bus': bus3,
        'sn_hv_mva': pf_type.strn3_h,
        'sn_mv_mva': pf_type.strn3_m,
        'sn_lv_mva': pf_type.strn3_l,
        'vn_hv_kv': pf_type.utrn3_h,
        'vn_mv_kv': pf_type.utrn3_m,
        'vn_lv_kv': pf_type.utrn3_l,
        'vk_hv_percent': pf_type.uktr3_h,
        'vk_mv_percent': pf_type.uktr3_m,
        'vk_lv_percent': pf_type.uktr3_l,
        'vkr_hv_percent': pf_type.uktrr3_h,
        'vkr_mv_percent': pf_type.uktrr3_m,
        'vkr_lv_percent': pf_type.uktrr3_l,

        'vk0_hv_percent': pf_type.uk0hm,
        'vk0_mv_percent': pf_type.uk0ml,
        'vk0_lv_percent': pf_type.uk0hl,
        'vkr0_hv_percent': pf_type.ur0hm,
        'vkr0_mv_percent': pf_type.ur0ml,
        'vkr0_lv_percent': pf_type.ur0hl,
        'vector_group': re.sub(r"\d+", '', pf_type.vecgrp),

        'pfe_kw': pf_type.pfe,
        'i0_percent': pf_type.curm3,
        'shift_mv_degree': -(pf_type.nt3ag_h - pf_type.nt3ag_m) * 30,
        'shift_lv_degree': -(pf_type.nt3ag_h - pf_type.nt3ag_l) * 30,
        'tap_at_star_point': pf_type.itapos == 0,
        'in_service': not bool(item.outserv),
        'parallel': item.nt3nm,
    }

    if item.nt3nm != 1:
        logger.warning("trafo3w %s has parallel=%d, this is not implemented. "
                       "Calculation results will be incorrect." % (item.loc_name, item.nt3nm))


    # Creating trafo characteristics table for tap dependence impedance
    if "trafo_characteristic_table" not in net:
        net["trafo_characteristic_table"] = pd.DataFrame(
            columns=['id_characteristic', 'step', 'voltage_ratio', 'angle_deg', 'vk_percent', 'vkr_percent',
                     'vk_hv_percent', 'vkr_hv_percent', 'vk_mv_percent', 'vkr_mv_percent', 'vk_lv_percent',
                     'vkr_lv_percent'])

    use_tap_table = item.GetAttribute("iTaps")
    if use_tap_table == 1:
        if "trafo_characteristic_table" not in net:
            net["trafo_characteristic_table"] = pd.DataFrame(
                columns=['id_characteristic', 'step', 'voltage_ratio', 'angle_deg', 'vk_percent', 'vkr_percent',
                         'vk_hv_percent', 'vkr_hv_percent', 'vk_mv_percent', 'vkr_mv_percent', 'vk_lv_percent',
                         'vkr_lv_percent'])

        last_index = net["trafo_characteristic_table"]['id_characteristic'].max() if not net[
            "trafo_characteristic_table"].empty else -1
        new_id_characteristic_table = last_index + 1

        measurement_report = item.GetAttribute("mTaps")
        columns =['voltage_ratio', 'angle_deg', 'vk_hv_percent', 'vk_mv_percent',
                  'vk_lv_percent', 'vkr_hv_percent', 'vkr_mv_percent', 'vkr_lv_percent']
        if len(measurement_report) == len(columns):
            new_tap_table = pd.DataFrame(measurement_report, columns=columns)
        else:
            # for now, ignore "Zusätzliche Bemessungsleistung Faktor" and zero sequence components
            new_tap_table = pd.DataFrame(measurement_report)
            new_tap_table = new_tap_table.iloc[:, :len(columns)]
            new_tap_table.columns = columns

        if pf_type.itapzdep:
            table_side = pf_type.itapzside
        else:
            table_side = item.GetAttribute("iMeasTap")
        meas_side = item.GetAttribute("iMeasLoc")

        if table_side == 0:
            tap_min = pf_type.n3tmn_h
            tap_max = pf_type.n3tmx_h
            if meas_side == 0:
                new_tap_table["voltage_ratio"] = new_tap_table["voltage_ratio"] / pf_type.utrn3_h
            elif meas_side == 1:
                new_tap_table["voltage_ratio"] = new_tap_table["voltage_ratio"] / pf_type.utrn3_m
            elif meas_side == 2:
                new_tap_table["voltage_ratio"] = new_tap_table["voltage_ratio"] / pf_type.utrn3_l
        elif table_side == 1:
            tap_min = pf_type.n3tmn_m
            tap_max = pf_type.n3tmx_m
            if meas_side == 0:
                new_tap_table["voltage_ratio"] = new_tap_table["voltage_ratio"] / pf_type.utrn3_h
            elif meas_side == 1:
                new_tap_table["voltage_ratio"] = new_tap_table["voltage_ratio"] / pf_type.utrn3_m
            elif meas_side == 2:
                new_tap_table["voltage_ratio"] = new_tap_table["voltage_ratio"] / pf_type.utrn3_l
        elif table_side == 2:
            tap_min = pf_type.n3tmn_l
            tap_max = pf_type.n3tmx_l
            if meas_side == 0:
                new_tap_table["voltage_ratio"] = new_tap_table["voltage_ratio"] / pf_type.utrn3_h
            elif meas_side == 1:
                new_tap_table["voltage_ratio"] = new_tap_table["voltage_ratio"] / pf_type.utrn3_m
            elif meas_side == 2:
                new_tap_table["voltage_ratio"] = new_tap_table["voltage_ratio"] / pf_type.utrn3_l

        strn3_h = pf_type.strn3_h
        strn3_m = pf_type.strn3_m
        strn3_l = pf_type.strn3_l
        new_tap_table["vkr_hv_percent"] = new_tap_table["vkr_hv_percent"] / (
                np.min([float(strn3_h), float(strn3_m)]) * 1000) * 100
        new_tap_table["vkr_mv_percent"] = new_tap_table["vkr_mv_percent"] / (
                    np.min([float(strn3_m), float(strn3_l)]) * 1000) * 100
        new_tap_table["vkr_lv_percent"] = new_tap_table["vkr_lv_percent"] / (
                    np.min([float(strn3_h), float(strn3_l)]) * 1000) * 100

        steps = list(range(tap_min, tap_max + 1))

        if len(new_tap_table) == len(steps):
            new_tap_table['step'] = steps[:len(new_tap_table)]
        else:
            raise ValueError("The number of steps differs from the number of rows in new_tap_table.")
        new_tap_table['id_characteristic'] = new_id_characteristic_table

        missing_columns = set(net["trafo_characteristic_table"].columns) - set(new_tap_table.columns)
        for col in missing_columns:
            new_tap_table[col] = np.nan

        net["trafo_characteristic_table"] = pd.concat([net["trafo_characteristic_table"], new_tap_table],
                                                      ignore_index=True)

        params['tap_dependency_table'] = True
        params['id_characteristic_table'] = new_id_characteristic_table
    else:
        params['tap_dependency_table'] = False

    if item.HasAttribute('t:du3tp_h'):
        steps = [pf_type.du3tp_h, pf_type.du3tp_m, pf_type.du3tp_l]
        if(use_tap_table):
            side = np.array([table_side])
        else:
            side = np.nonzero(steps)[0]

        if len(side) > 1:
            logger.warning("pandapower currently doesn't support 3w transformer with"
                           "multiple tap changers")
        elif len(side) == 1:
            ts = ["h", "m", "l"][side[0]]
            # figure out current tap position
            if tap_opt == "nntap":
                tap_pos = item.GetAttribute('n3tap_' + ts)
                logger.debug("got tap %f from n3tap" % tap_pos)

            elif tap_opt == "c:nntap":
                tap_pos = item.GetAttribute("c:n3tap_" + ts)
                logger.debug("got tap %f from c:n3tap" % tap_pos)
            else:
                raise ValueError('could not read current tap position: tap_opt = %s' % tap_opt)

            tap_step_percent = item.GetAttribute('t:du3tp_' + ts)
            tap_step_degree = item.GetAttribute('t:ph3tr_' + ts)

            if (tap_step_degree is None or tap_step_degree == 0) and (tap_step_percent is None or tap_step_percent == 0):
                if not params["tap_dependency_table"]:
                    tap_changer_type = None
                else:
                    tap_changer_type ="Tabular"
            # ratio/asymmetrical phase shifters
            elif (tap_step_degree != 90 and tap_step_percent is not None and tap_step_percent != 0):
                tap_changer_type = "Ratio"
            # symmetrical phase shifters
            elif (tap_step_degree == 90 and tap_step_percent is not None and tap_step_percent != 0):
                tap_changer_type = "Symmetrical"
            # ideal phase shifters
            elif (tap_step_degree is not None and tap_step_degree != 0 and (tap_step_percent is None or tap_step_percent == 0)):
                tap_changer_type = "Ideal"

            params.update({
                'tap_side': ts + 'v',  # hv, mv, lv
                'tap_changer_type': tap_changer_type,
                'tap_step_percent': item.GetAttribute('t:du3tp_' + ts),
                'tap_step_degree': item.GetAttribute('t:ph3tr_' + ts),
                'tap_min': item.GetAttribute('t:n3tmn_' + ts),
                'tap_max': item.GetAttribute('t:n3tmx_' + ts),
                'tap_neutral': item.GetAttribute('t:n3tp0_' + ts),
                'tap_pos': tap_pos
            })

    logger.debug('collected params: %s' % params)
    logger.debug('creating trafo3w from parameters')
    tid = create_transformer3w_from_parameters(net, **params)  # type:int

    # adding switches
    # False if open, True if closed, None if no switch
    new_elements = (tid, tid, tid)
    new_switch_idx, new_switch_closed = create_connection_switches(net, item, 3, 't3',
                                                                   (bus1, bus2, bus3), new_elements)

    # correct in_service of trafo3w if station switch is open
    # update_in_service_depending_station_switch(net, element_type="trafo3w",
    #                                            new_elements=new_elements,
    #                                            new_switch_idx=new_switch_idx,
    #                                            new_switch_closed=new_switch_closed)

    logger.debug('successfully created trafo3w from parameters: %d' % tid)
    # testen
    # net.trafo3w.loc[tid, 'tap_step_degree'] = item.GetAttribute('t:ph3tr_h')

    # adding switches
    # False if open, True if closed, None if no switch
    # Switches for Trafos-3W are not implemented in the load flow!
    # create_connection_switches(net, item, 3, 't3', (bus1, bus2, bus3), (tid, tid, tid))
    # logger.debug('created connection switches for trafo 3w successfully')
    add_additional_attributes(item, net, element='trafo3w', element_id=tid,
                              attr_dict={'cpSite.loc_name': 'site', 'for_name': 'equipment',
                                         'typ_id.loc_name': 'std_type', 'usetp': 'vm_set_pu',
                                         "cimRdfId": "origin_id"})

    # assign loading from power factory results
    if item.HasResults(-1):  # -1 for 'c' results (whatever that is...)
        logger.debug('trafo3w <%s> has results' % item.loc_name)
        loading = item.GetAttribute('c:loading')
        net.res_trafo3w.at[tid, "pf_loading"] = loading
    else:
        net.res_trafo3w.at[tid, "pf_loading"] = np.nan

    # TODO Implement the tap changer controller for 3-winding transformer
    if pf_type.itapzdep:
        add_tap_dependant_impedance_for_trafo3W(net, pf_type, tid)

<<<<<<< HEAD
    # TODO Implement extracting trafo_characteristic_table if pf_type.itapzdep is true
    #  and no trafo_characteristic_table available
    if pf_type.itapzdep:
        add_tap_dependant_impedance_for_trafo3W(net, pf_type, tid)

=======
    # TODO right now Pandapower only supports one tapchanger
>>>>>>> bedc09a9
    #        # todo zero-sequence parameters (must be implemented in build_branch first)
    #       create_trafo_characteristics(net, trafotable="trafo3w", trafo_index=tid,
    #                                                variable=f"vk_{side}_percent", x_points=x_points,
    #                                                y_points=(vk_min, vk_neutral, vk_max))
    #       create_trafo_characteristics(net, trafotable="trafo3w", trafo_index=tid,
    #                                                variable=f"vkr_{side}_percent", x_points=x_points,
    #                                                y_points=(vkr_min, vkr_neutral, vkr_max))


def add_tap_dependant_impedance_for_trafo3W(net, pf_type, tid):
<<<<<<< HEAD
    # Creating trafo characteristics table for tap dependence impedance
    # TODO right now Pandapower only supports one tapchanger
=======
>>>>>>> bedc09a9
    # Mapping for tp_side values to eliminate redundant conditions
    tp_map = {
        0: ("h", pf_type.utrn3_h, pf_type.du3tp_h, pf_type.ph3tr_h, pf_type.n3tp0_h, pf_type.n3tmn_h, pf_type.n3tmx_h),
        1: ("m", pf_type.utrn3_m, pf_type.du3tp_m, pf_type.ph3tr_m, pf_type.n3tp0_m, pf_type.n3tmn_m, pf_type.n3tmx_m),
        2: ("l", pf_type.utrn3_l, pf_type.du3tp_l, pf_type.ph3tr_l, pf_type.n3tp0_l, pf_type.n3tmn_l, pf_type.n3tmx_l)
    }
    # Extract values based on tp_side
    side, vn, tap_step_percent, tap_step_degree, tap_neutral, tap_min, tap_max = tp_map.get(pf_type.itapzside,
                                                                                            tp_map[2])
    x_points = (tap_min, tap_neutral, tap_max)

    steps = np.arange(tap_min, tap_max + 1, 1).astype(int)
    tap_diff = steps - tap_neutral

    index = int(net.trafo_characteristic_table.iat[-1, 0] + 1) if not net['trafo_characteristic_table'].empty else 0

    cos = lambda x: np.cos(np.deg2rad(x))
    sin = lambda x: np.sin(np.deg2rad(x))
    arctan = lambda x: np.rad2deg(np.arctan(x))
    direction = -1 if  pf_type.itapzside else 1

    # Calculate voltage ratio and phase shift for each tap
    tap_steps = tap_step_percent * tap_diff / 100
    du = vn * tap_steps
    voltage_ratio = np.sqrt((vn + du * cos(tap_step_degree)) ** 2 + (du * sin(tap_step_degree)) ** 2) / vn
    angle_deg = (arctan(direction * du * sin(tap_step_degree) / (vn + du * cos(tap_step_degree))))
    angle_deg[angle_deg == -0] = 0.0

    # Compute vk and vkr points for each side efficiently
    vk_vkr_data = {}

    for side in ("h", "m", "l"):
        vk_points = SplineCharacteristic(net, x_points, [
            pf_type.GetAttribute(f"uktr3mn_{side}"),
            pf_type.GetAttribute(f"uktr3_{side}"),
            pf_type.GetAttribute(f"uktr3mx_{side}")
        ], table="temporary_characteristics")(steps)

        vkr_points = SplineCharacteristic(net, x_points, [
            pf_type.GetAttribute(f"uktrr3mn_{side}"),
            pf_type.GetAttribute(f"uktrr3_{side}"),
            pf_type.GetAttribute(f"uktrr3mx_{side}")
        ], table="temporary_characteristics")(steps)

        vk_vkr_data[f"vk_{side}v_percent"] = vk_points
        vk_vkr_data[f"vkr_{side}v_percent"] = vkr_points

    # Create DataFrame in one efficient step
    new_tap_table = pd.DataFrame({
        'id_characteristic': index,
        'step': steps,
        'voltage_ratio': voltage_ratio,
        'angle_deg': angle_deg,
        'vk_percent': np.nan,
        'vkr_percent': np.nan,
        **vk_vkr_data
    })

    net["trafo_characteristic_table"] = pd.concat([net["trafo_characteristic_table"], new_tap_table],
                                                  ignore_index=True)

    # Update transformer attributes efficiently
    net.trafo3w.loc[tid, ["tap_dependency_table", "id_characteristic_table", "tap_changer_type"]] = [True, index,
                                                                                                     "Tabular"]
    del net['temporary_characteristics']


def propagate_bus_coords(net, bus1, bus2):
    pass
    # if bus1 in net.bus_geodata.index and bus2 not in net.bus_geodata.index:
    #     net.bus_geodata.loc[bus2, ['x', 'y']] = net.bus_geodata.loc[bus1, ['x', 'y']]
    # elif bus2 in net.bus_geodata.index and bus1 not in net.bus_geodata.index:
    #     net.bus_geodata.loc[bus1, ['x', 'y']] = net.bus_geodata.loc[bus2, ['x', 'y']]


def create_coup(net, item, is_fuse=False):
    switch_types = {"cbk": "CB", "sdc": "LBS", "swt": "LS", "dct": "DS"}
    name = item.loc_name
    logger.debug('>> creating coup <%s>' % name)

    try:
        (bus1, bus2), _ = get_connection_nodes(net, item, 2)
    except IndexError:
        logger.error("Cannot add Coup '%s': not connected" % name)
        return

    propagate_bus_coords(net, bus1, bus2)
    if not item.HasAttribute('isclosed') and not is_fuse:
        logger.error('switch %s does not have the attribute isclosed!' % item)
    switch_is_closed = bool(item.on_off) \
                       and (bool(item.isclosed) if item.HasAttribute('isclosed') else True)
    in_service = not bool(item.outserv) if item.HasAttribute('outserv') else True
    switch_is_closed = switch_is_closed and in_service
    switch_usage = switch_types.get(item.aUsage, 'unknown')

    cd = create_switch(net, name=name, bus=bus1, element=bus2, et='b',
                       closed=switch_is_closed,
                       type=switch_usage)
    switch_dict[item] = cd

    add_additional_attributes(item, net, element='switch', element_id=cd,
                              attr_list=['cpSite.loc_name'], attr_dict={"for_name": "equipment", "cimRdfId": "origin_id"})

    logger.debug('created switch at index <%d>, closed = %s, usage = %s' %
                 (cd, switch_is_closed, switch_usage))

    net.res_switch.loc[cd, ['pf_closed', 'pf_in_service']] = bool(item.on_off) and (
        bool(item.isclosed) if item.HasAttribute('isclosed') else True), in_service


# # false approach, completely irrelevant
# def create_switch(net, item):
#     switch_types = {"cbk": "CB", "sdc": "LBS", "swt": "LS", "dct": "DS"}
#     name = item.GetAttribute('loc_name')
#     logger.debug('>> creating switch <%s>' % name)
#
#     pf_bus1 = item.GetNode(0)
#     pf_bus2 = item.GetNode(1)
#
#     # here: implement situation if line not connected
#     if pf_bus1 is None or pf_bus2 is None:
#         logger.error("Cannot add Switch '%s': not connected" % name)
#         return
#
#     bus1 = find_bus_index_in_net(pf_bus1, net)
#     bus2 = find_bus_index_in_net(pf_bus2, net)
#     logger.debug('switch %s connects buses <%d> and <%d>' % (name, bus1, bus2))
#
#     switch_is_closed = bool(item.GetAttribute('on_off'))
#     switch_usage = switch_types[item.GetAttribute('aUsage')]
#
#     cd = create_switch(net, name=name, bus=bus1, element=bus2, et='b',
# closed=switch_is_closed, type=switch_usage)
#     logger.debug('created switch at index <%d>, closed = %s, usage = %s' % (cd,
# switch_is_closed, switch_usage))


def create_pp_shunt(net, item):
    try:
        bus = get_connection_nodes(net, item, 1)
    except IndexError:
        logger.error("Cannot add Shunt '%s': not connected" % item.loc_name)
        return

    def calc_p_mw_and_q_mvar(r: float, x: float) -> tuple[float, float]:
        if r == 0 and x == 0:
            return 0, 0
        divisor: float = (r ** 2 + x ** 2)
        return (item.ushnm ** 2 * r) / divisor * multiplier, (item.ushnm ** 2 * x) / divisor * multiplier

    multiplier = get_power_multiplier(item, 'Qact')
    bus, _ = get_connection_nodes(net, item, 1)
    params = {
        'name': item.loc_name,
        'bus': bus,
        'in_service': monopolar_in_service(item),
        'vn_kv': item.ushnm,
        'q_mvar': item.Qact * multiplier,
        'step': item.ncapa,
        'max_step': item.ncapx
    }
    r_val: float = .0
    x_val: float = .0
    if item.shtype == 0:
        # Shunt is a R-L-C element
        r_val = item.rrea
        x_val = -1e6 / item.bcap + item.xrea
    elif item.shtype == 1:
        # Shunt is an R-L element
        r_val = item.rrea
        x_val = item.xrea
    elif item.shtype == 2:
        # Shunt is a capacitor bank
        b = item.bcap * 1e-6
        g = item.gparac * 1e-6

        r_val = g / (g ** 2 + b ** 2)
        x_val = -b / (g ** 2 + b ** 2)
    elif item.shtype == 3:
        # Shunt is a R-L-C, Rp element
        rp = item.rpara
        rs = item.rrea
        xl = item.xrea
        bc = -item.bcap * 1e-6

        r_val = rp * (rp * rs + rs ** 2 + xl ** 2) / ((rp + rs) ** 2 + xl ** 2)
        x_val = 1 / bc + (xl * rp ** 2) / ((rp + rs) ** 2 + xl ** 2)
    elif item.shtype == 4:
        # Shunt is a R-L-C1-C2, Rp element
        rp = item.rpara
        rs = item.rrea
        xl = item.xrea
        b1 = 2 * np.pi * 50 * item.c1 * 1e-6
        b2 = 2 * np.pi * 50 * item.c2 * 1e-6

        z = rp * (rs + 1j * (xl - 1 / b1)) / (rp + rs + 1j * (xl - 1 / b1)) - 1j / b2
        r_val = np.real(z)
        x_val = np.imag(z)

    if 0 <= item.shtype <= 4:
        p_mw, params['q_mvar'] = calc_p_mw_and_q_mvar(r_val, x_val)
        sid = create_shunt(net, p_mw=p_mw, **params)

        add_additional_attributes(
            item,
            net,
            element='shunt',
            element_id=sid,
            attr_list=['cpSite.loc_name'],
            attr_dict={"cimRdfId": "origin_id", 'for_name': 'equipment'}
        )
    else:
        raise AttributeError(f"Shunt type {item.shtype} not valid: {item}")

    if item.HasResults(0):
        net.res_shunt.loc[sid, 'pf_p'] = item.GetAttribute('m:P:bus1') * multiplier
        net.res_shunt.loc[sid, 'pf_q'] = item.GetAttribute('m:Q:bus1') * multiplier
    else:
        net.res_shunt.loc[sid, 'pf_p'] = np.nan
        net.res_shunt.loc[sid, 'pf_q'] = np.nan


def _add_shunt_to_impedance_bus(net, item, bus):
    create_shunt(net, bus, -item.bi_pu * net.sn_mva, p_mw=-item.gi_pu * net.sn_mva)


def create_zpu(net, item):
    try:
        (bus1, bus2), _ = get_connection_nodes(net, item, 2)
    except IndexError:
        logger.error("Cannot add ZPU '%s': not connected" % item.loc_name)
        return
    logger.debug('bus1 = %d, bus2 = %d' % (bus1, bus2))

    # net, from_bus, to_bus, r_pu, x_pu, sn_Mva, name=None, in_service=True, index=None
    params = {
        'name': item.loc_name,
        # 'from_bus': bus1,
        # 'to_bus': bus2,
        'rft_pu': item.r_pu,
        'xft_pu': item.x_pu,
        'rtf_pu': item.r_pu_ji,
        'xtf_pu': item.x_pu_ji,
        'rft0_pu': item.r0_pu,
        'xft0_pu': item.x0_pu,
        'rtf0_pu': item.r0_pu_ji,
        'xtf0_pu': item.x0_pu_ji,
        'gf_pu': item.gi_pu,
        'bf_pu': item.bi_pu,
        'gt_pu': item.gj_pu,
        'bt_pu': item.bj_pu,
        'gf0_pu': item.gi0_pu,
        'bf0_pu': item.bi0_pu,
        'gt0_pu': item.gj0_pu,
        'bt0_pu': item.bj0_pu,
        'sn_mva': item.Sn,
        'in_service': not bool(item.outserv)
    }

    logger.debug('params = %s' % params)

    # create auxilary buses
    aux_bus1 = create_bus(net, vn_kv=net.bus.vn_kv.at[bus1], name=net.bus.name.at[bus1] + '_aux',
                          type="b", zone=net.bus.zone.at[bus1], in_service=True)
    net.bus.loc[aux_bus1, 'geo'] = net.bus.geo.at[bus1]
    params['from_bus'] = aux_bus1
    aux_bus2 = create_bus(net, vn_kv=net.bus.vn_kv.at[bus2], name=net.bus.name.at[bus2] + '_aux',
                          type="b", zone=net.bus.zone.at[bus2], in_service=True)
    net.bus.loc[aux_bus2, 'geo'] = net.bus.geo.at[bus2]
    params['to_bus'] = aux_bus2

    xid = create_impedance(net, **params)
    add_additional_attributes(item, net, element='impedance', element_id=xid, attr_list=["cpSite.loc_name"],
                              attr_dict={"cimRdfId": "origin_id", 'for_name': 'equipment'})

    # consider and create station switches
    new_elements = (aux_bus1, aux_bus2)
    new_switch_idx, new_switch_closed = create_connection_switches(net, item, 2, 'b', (bus1, bus2),
                                                                   new_elements)

    if len(new_switch_idx) == 0:
        net.impedance.loc[xid, 'from_bus'] = bus1
        net.impedance.loc[xid, 'to_bus'] = bus2
        # drop auxilary buses, not needed
        drop_buses(net, buses=[aux_bus1, aux_bus2])
    elif len(new_switch_idx) == 1:
        sw_bus = net.switch.loc[new_switch_idx[0], 'bus']
        if sw_bus == bus1:
            net.impedance.loc[xid, 'to_bus'] = bus2
            # drop one auxilary bus, where no switch exists, not needed
            drop_buses(net, buses=[aux_bus2])
        elif sw_bus == bus2:
            net.impedance.loc[xid, 'from_bus'] = bus1
            # drop one auxilary bus, where no switch exists, not needed
            drop_buses(net, buses=[aux_bus1])

    # correct in_service of series reactor if station switch is open
    # update_in_service_depending_station_switch(net, element_type="impedance",
    #                                            new_elements=new_elements,
    #                                            new_switch_idx=new_switch_idx,
    #                                            new_switch_closed=new_switch_closed)

    logger.debug('created ZPU %s as impedance at index %d' % (net.impedance.at[xid, 'name'], xid))


def create_vac(net, item):
    """
    not tested yet

    """
    try:
        bus, _ = get_connection_nodes(net, item, 1)
    except IndexError:
        logger.error("Cannot add VAC '%s': not connected" % item.loc_name)
        return

    in_service = monopolar_in_service(item)
    params = {
        'name': item.loc_name,
        'bus': bus,
        'ps_mw': item.Pload - item.Pgen,
        'qs_mvar': item.Qload - item.Qgen,
        'pz_mw': item.Pzload,
        'qz_mvar': item.Qzload,
        'in_service': in_service
    }

    if item.itype == 3:
        # extended ward
        params.update({
            'r_ohm': item.Rext,
            'x_ohm': item.Xext,
            'vm_pu': item.usetp
        })

        if params['x_ohm'] == 0:
            params['x_ohm'] = 1e-6
            logger.warning("Element %s has x_ohm == 0, setting to 1e-6. Check impedance of the "
                           "created xward" % item.loc_name)

        xid = create_xward(net, **params)
        elm = 'xward'

    elif item.itype == 2:
        # ward
        xid = create_ward(net, **params)
        elm = 'ward'

    elif item.itype == 0:
        # voltage source
        params.update({
            'vm_pu': item.usetp,
            'va_degree': item.phisetp,
        })
        xid = create_ext_grid(net, **params)
        elm = 'ext_grid'
    else:
        raise NotImplementedError(
            'Could not import %s: element type <%d> for AC Voltage Source not implemented' % (
                params['name'], item.itype))

    if item.HasResults(0):  # -1 for 'c' results (whatever that is...)
        net['res_%s' % elm].at[xid, "pf_p"] = -item.GetAttribute('m:P:bus1')
        net['res_%s' % elm].at[xid, "pf_q"] = -item.GetAttribute('m:Q:bus1')
    else:
        net['res_%s' % elm].at[xid, "pf_p"] = np.nan
        net['res_%s' % elm].at[xid, "pf_q"] = np.nan

    add_additional_attributes(item, net, element=elm, element_id=xid, attr_list=["cpSite.loc_name"],
                              attr_dict={"cimRdfId": "origin_id", 'for_name': 'equipment'})

    logger.debug('added pf_p and pf_q to {} {}: {}'.format(elm, xid, net['res_' + elm].loc[
        xid, ["pf_p", 'pf_q']].values))


def update_in_service_depending_station_switch(net, element_type, new_elements, new_switch_idx, new_switch_closed):
    ### fcn is not used!
    if len(new_switch_idx) != 0:
        for i in range(len(new_switch_idx)):
            if new_switch_closed[i] == 0:
                if net[element_type].loc[new_elements[i], 'in_service'] == False:
                    continue
                else:
                    net[element_type].loc[new_elements[i], 'in_service'] = False
                    logger.debug('element of element_type %s with index %d is set\
                                 out of service because station switch is open ' %
                                 (net[element_type].at[new_elements[i], 'name'], new_elements[i]))
    else:
        pass


def create_sind(net, item):
    # series reactor is modelled as per-unit impedance, values in Ohm are calculated into values in
    # per unit at creation
    try:
        (bus1, bus2), _ = get_connection_nodes(net, item, 2)
    except IndexError:
        logger.error("Cannot add Sind '%s': not connected" % item.loc_name)
        return

    # create auxilary buses
    aux_bus1 = create_bus(net, vn_kv=net.bus.vn_kv.at[bus1], name=net.bus.name.at[bus1] + '_aux',
                          type="b", zone=net.bus.zone.at[bus1], in_service=True)
    net.bus.loc[aux_bus1, 'geo'] = net.bus.geo.at[bus1]
    aux_bus2 = create_bus(net, vn_kv=net.bus.vn_kv.at[bus2], name=net.bus.name.at[bus2] + '_aux',
                          type="b", zone=net.bus.zone.at[bus2], in_service=True)
    net.bus.loc[aux_bus2, 'geo'] = net.bus.geo.at[bus2]

    sind = create_series_reactor_as_impedance(net, from_bus=aux_bus1, to_bus=aux_bus2,
                                              r_ohm=item.rrea, x_ohm=item.xrea, sn_mva=item.Sn,
                                              name=item.loc_name,
                                              in_service=not bool(item.outserv))

    # consider and create station switches
    new_elements = (aux_bus1, aux_bus2)
    new_switch_idx, new_switch_closed = create_connection_switches(net, item, 2, 'b', (bus1, bus2),
                                                                   new_elements)

    if len(new_switch_idx) == 0:
        net.impedance.loc[sind, 'from_bus'] = bus1
        net.impedance.loc[sind, 'to_bus'] = bus2
        # drop auxilary buses, not needed
        drop_buses(net, buses=[aux_bus1, aux_bus2])
    elif len(new_switch_idx) == 1:
        sw_bus = net.switch.loc[new_switch_idx[0], 'bus']
        if sw_bus == bus1:
            net.impedance.loc[sind, 'to_bus'] = bus2
            # drop one auxilary bus, where no switch exists, not needed
            drop_buses(net, buses=[aux_bus2])
        elif sw_bus == bus2:
            net.impedance.loc[sind, 'from_bus'] = bus1
            # drop one auxilary bus, where no switch exists, not needed
            drop_buses(net, buses=[aux_bus1])

    # correct in_service of series reactor if station switch is open
    # update_in_service_depending_station_switch(net, element_type="impedance",
    #                                            new_elements=new_elements,
    #                                            new_switch_idx=new_switch_idx,
    #                                            new_switch_closed=new_switch_closed)

    logger.debug('created series reactor %s as per unit impedance at index %d' %
                 (net.impedance.at[sind, 'name'], sind))


def create_scap(net, item):
    # series capacitor is modelled as per-unit impedance, values in Ohm are calculated into values in
    # per unit at creation
    try:
        (bus1, bus2), _ = get_connection_nodes(net, item, 2)
    except IndexError:
        logger.error("Cannot add Scap '%s': not connected" % item.loc_name)
        return

    if (item.gcap == 0) and (item.bcap == 0):
        logger.info('not creating series capacitor for %s' % item.loc_name)
    else:
        r_ohm = item.gcap / (item.gcap ** 2 + item.bcap ** 2)
        x_ohm = -item.bcap / (item.gcap ** 2 + item.bcap ** 2)

        # create auxilary buses
        aux_bus1 = create_bus(net, vn_kv=net.bus.vn_kv.at[bus1], name=net.bus.name.at[bus1] + '_aux',
                              type="b", zone=net.bus.zone.at[bus1], in_service=True)
        net.bus.loc[aux_bus1, 'geo'] = net.bus.geo.at[bus1]
        aux_bus2 = create_bus(net, vn_kv=net.bus.vn_kv.at[bus2], name=net.bus.name.at[bus2] + '_aux',
                              type="b", zone=net.bus.zone.at[bus2], in_service=True)
        net.bus.loc[aux_bus2, 'geo'] = net.bus.geo.at[bus2]

        scap = create_series_reactor_as_impedance(net, from_bus=aux_bus1, to_bus=aux_bus2, r_ohm=r_ohm,
                                                  x_ohm=x_ohm, sn_mva=item.Sn,
                                                  name=item.loc_name,
                                                  in_service=not bool(item.outserv))

        # consider and create station switches
        new_elements = (aux_bus1, aux_bus2)
        new_switch_idx, new_switch_closed = create_connection_switches(net, item, 2, 'b', (bus1, bus2),
                                                                       new_elements)

        if len(new_switch_idx) == 0:
            net.impedance.loc[scap, 'from_bus'] = bus1
            net.impedance.loc[scap, 'to_bus'] = bus2
            # drop auxilary buses, not needed
            drop_buses(net, buses=[aux_bus1, aux_bus2])
        elif len(new_switch_idx) == 1:
            sw_bus = net.switch.loc[new_switch_idx[0], 'bus']
            if sw_bus == bus1:
                net.impedance.loc[scap, 'to_bus'] = bus2
                # drop one auxilary bus, where no switch exists, not needed
                drop_buses(net, buses=[aux_bus2])
            elif sw_bus == bus2:
                net.impedance.loc[scap, 'from_bus'] = bus1
                # drop one auxilary bus, where no switch exists, not needed
                drop_buses(net, buses=[aux_bus1])

        # correct in_service of series capacitor if station switch is open
        # update_in_service_depending_station_switch(net, element_type="impedance",
        #                                            new_elements=new_elements,
        #                                            new_switch_idx=new_switch_idx,
        #                                            new_switch_closed=new_switch_closed)

        logger.debug('created series capacitor %s as per unit impedance at index %d' %
                     (net.impedance.at[scap, 'name'], scap))


def create_svc(net, item, pv_as_slack, pf_variable_p_gen, dict_net):
    # SVC is voltage controlled and therefore modelled the same way as a voltage controlled synchron machine (gen)
    # TODO: at least implement a uncontrolled svc as synchron machine with const. Q
    # TODO: transfer item entries for usage of pp.create_svc, x_l_ohm, x_cvar_ohm,
    #       thyristor_firing_angle must be computed
    name = item.loc_name
    sid = None
    element = None
    logger.debug('>> creating synchronous machine <%s>' % name)

    try:
        bus1 = get_connection_nodes(net, item, 1)
    except IndexError:
        logger.error("Cannot add SVC '%s': not connected" % name)
        return

    if item.i_ctrl == 1:  # 0: no control, 1: voltage control, 2: reactive power control
        logger.debug('creating SVC %s as gen' % name)
        vm_pu = item.usetp
        in_service = monopolar_in_service(item)
        svc = create_gen(net, bus=bus1, p_mw=0, vm_pu=vm_pu,
                         name=name, type="SVC", in_service=in_service)
        element = 'gen'

        if svc is None or element is None:
            logger.error('Error! SVC not created')
        logger.debug('created svc at index <%s>' % svc)

        net[element].loc[svc, 'description'] = ' \n '.join(item.desc) if len(item.desc) > 0 else ''
        add_additional_attributes(item, net, element, svc, attr_dict={"cimRdfId": "origin_id", 'for_name': 'equipment'},
                                  attr_list=["sernum", "chr_name", "cpSite.loc_name"])

        if item.HasResults(0):  # 'm' results...
            logger.debug('<%s> has results' % name)
            net['res_' + element].at[svc, "pf_p"] = item.GetAttribute('m:P:bus1')  #* multiplier
            net['res_' + element].at[svc, "pf_q"] = item.GetAttribute('m:Q:bus1')  #* multiplier
        else:
            net['res_' + element].at[svc, "pf_p"] = np.nan
            net['res_' + element].at[svc, "pf_q"] = np.nan
    else:
        logger.info('not creating SVC for %s' % item.loc_name)


def _get_vsc_control_modes(item, mono=True):
    if mono:
        scaling = 1
        dc_bus_str = "busdc"
    else:
        scaling = 0.5
        dc_bus_str = "busdp"  # also busdm is possible for the second dc node but we consider them the same

    c_m = item.i_acdc

    if c_m not in [0, 3, 4, 5, 6]:
        raise NotImplementedError(f"control mode for vscmono"
                                  f" {item.loc_name} not implemented: {c_m}")

    if item.HasResults(0):
        p_set_dc = -item.GetAttribute(f"m:P:{dc_bus_str}")
        q_set_ac = -item.GetAttribute("m:Q:busac") * scaling
    else:
        p_set_dc = -item.psetp * scaling  # does not work - in PowerFactory, the P set-point relates to AC side
        q_set_ac = -item.qsetp * scaling

    control_mode_ac, control_mode_dc, control_value_ac, control_value_dc = {
        0: ("slack", "p_mw", item.usetp, 0.),  # Vac-phi
        1: ("", "vm_pu", None, None),  # Vdc-phi
        2: ("", "", None, None),  # PWM-phi
        3: ("q_mvar", "vm_pu", q_set_ac, item.usetpdc),  # Vdc-Q
        4: ("vm_pu", "p_mw", item.usetp, p_set_dc),  # P-Vac
        5: ("q_mvar", "p_mw", q_set_ac, p_set_dc),  # P-Q
        6: ("vm_pu", "vm_pu", item.usetp, item.usetpdc),  # Vdc-Vac
        7: ("", "", None, None),  # P-cos(phi)
        8: (""        "", None, None)  # Vdc-cos(phi)
    }[c_m]
    return control_mode_ac, control_mode_dc, control_value_ac, control_value_dc


def create_vscmono(net, item):
    (bus, bus_dc), _ = get_connection_nodes(net, item, 2)

    sn_mva = item.Snom
    v_ac = item.Unom
    p_cu_kw = item.Pcu
    vk = item.uk / 100  # in ratio, not in %

    z_vsc_base_ohm = np.square(v_ac) / sn_mva
    r_pu = p_cu_kw / (1e3 * sn_mva)
    x_pu = np.sqrt(np.square(vk) - np.square(r_pu))
    r_ohm = r_pu * z_vsc_base_ohm
    x_ohm = x_pu * z_vsc_base_ohm

    logger.debug(f"VSCmono: {item.loc_name=}, {sn_mva=}, {v_ac=}, {p_cu_kw=}, {vk=}, {r_ohm=}, {x_ohm=}")

    control_mode_ac, control_mode_dc, control_value_ac, control_value_dc = _get_vsc_control_modes(item)

    params = {
        "name": item.loc_name,
        "in_service": not item.outserv,
        "controllable": True,
        "bus": bus,
        "bus_dc": bus_dc,
        "r_ohm": r_ohm,
        "x_ohm": x_ohm,
        "r_dc_ohm": item.resLossFactor,
        "pl_dc_mw": 1e-3 * item.Pnold,
        "control_mode_ac": control_mode_ac,
        "control_mode_dc": control_mode_dc,
        "control_value_ac": control_value_ac,
        "control_value_dc": control_value_dc
    }

    if params["r_dc_ohm"] == 0:
        logger.warning(
            f"VSCmono element {params['name']} has no DC resistive loss factor - power flow will not converge!"
        )

    vid = create_vsc(net, **params)
    logger.debug(f'created VSC {vid} for vscmono {item.loc_name}')

    result_variables = {"pf_p_mw": "m:P:busac",
                        "pf_q_mvar": "m:Q:busac",
                        "pf_p_dc_mw": "m:P:busdc"}

    for res_var_pp, res_var_pf in result_variables.items():
        res = np.nan
        if item.HasResults(0):
            res = item.GetAttribute(res_var_pf)
        net.res_vsc.at[vid, res_var_pp] = -res


def create_vsc(net, item):
    (bus, bus_dc_p, bus_dc_n), _ = get_connection_nodes(net, item, 3)

    sn_mva = item.Snom / 2
    v_ac = item.Unom
    p_cu_kw = item.Pcu / 2
    vk = item.uk / 100  # in ratio, not in %

    z_vsc_base_ohm = np.square(v_ac) / sn_mva
    r_pu = p_cu_kw / (1e3 * sn_mva)
    x_pu = np.sqrt(np.square(vk) - np.square(r_pu))
    r_ohm = r_pu * z_vsc_base_ohm
    x_ohm = x_pu * z_vsc_base_ohm

    logger.debug(f"VSC: {item.loc_name=}, {sn_mva=}, {v_ac=}, {p_cu_kw=}, {vk=}, {r_ohm=}, {x_ohm=}")

    control_mode_ac, control_mode_dc, control_value_ac, control_value_dc = _get_vsc_control_modes(item, mono=False)

    params = {
        "name": item.loc_name,
        "in_service": not item.outserv,
        "controllable": True,
        "r_ohm": r_ohm,
        "x_ohm": x_ohm,
        "r_dc_ohm": item.resLossFactor / 2,
        "pl_dc_mw": 1e-3 * item.Pnold / 2,
        "control_mode_ac": control_mode_ac,
        "control_mode_dc": control_mode_dc,
        "control_value_ac": control_value_ac,
        "control_value_dc": control_value_dc
    }

    if params["r_dc_ohm"] == 0:
        logger.warning(f"VSC element {params['name']} has no DC resistive loss factor - power flow will not converge!")

    vid_1 = create_vsc(net, bus=bus, bus_dc=bus_dc_n, **params)
    vid_2 = create_vsc(net, bus=bus, bus_dc=bus_dc_p, **params)
    logger.debug(f'created two vsc mono {vid_1}, {vid_2} for vsc {item.loc_name}')

    result_variables = {"pf_p_mw": "m:P:busac",
                        "pf_q_mvar": "m:Q:busac"}

    if item.HasResults(0):
        for res_var_pp, res_var_pf in result_variables.items():
            res = item.GetAttribute(res_var_pf)
            net.res_vsc.at[vid_1, res_var_pp] = -res / 2
            net.res_vsc.at[vid_2, res_var_pp] = -res / 2
        net.res_vsc.at[vid_1, "pf_p_dc_mw"] = -item.GetAttribute("m:P:busdm")
        net.res_vsc.at[vid_2, "pf_p_dc_mw"] = -item.GetAttribute("m:P:busdp")
    else:
        net.res_vsc.loc[vid_1, ["pf_p_mw", "pf_q_mvar", "pf_p_dc_mw"]] = np.nan
        net.res_vsc.loc[vid_2, ["pf_p_mw", "pf_q_mvar", "pf_p_dc_mw"]] = np.nan


def create_stactrl(net, item):
    stactrl_in_service = True
    if item.outserv:
        logger.info(f"Station controller {item.loc_name} is out of service")
        return

    machines = [m for m in item.psym if m is not None]
    if len(machines) == 0 or np.all([s is None for s in machines]):
        logger.error(f"No machines controlled by station controller {item.loc_name} - skipping")
        return

    # find gen_element_index using name:
    if np.any(net.sgen.name.duplicated()):
        duplicated_sgen_names = True
        # raise UserWarning("error while creating station controller: sgen names must be unique")
    else:
        duplicated_sgen_names = False

    gen_types = []
    for s in machines:
        if s.ip_ctrl == 1:
            gt = "other"
        elif not hasattr(s, 'av_mode'):
            gt = "other"
        elif s.av_mode == "constq":
            gt = "sgen"
        elif s.av_mode == "constv":
            gt = "gen"
        else:
            gt = "other"
        gen_types.append(gt)

    if "other" in gen_types or len(np.unique(gen_types)) > 1:
        logger.error(f"Generator type not supported {gen_types} for {item.loc_name}")
        return

    control_mode = item.i_ctrl

    # Overwrite gen_type if local control differs from station controller type
    if control_mode is not None:
        if item.i_droop:
            for i in range(len(gen_types)):
                gen_types[i] = "sgen"
        else:
            if control_mode == 0:
                for i in range(len(gen_types)):
                    gen_types[i] = "sgen"
            elif control_mode == 1:
                for i in range(len(gen_types)):
                    gen_types[i] = "sgen"
            else:
                print("station control type not supported!")

    gen_element = gen_types[0]
    gen_element_index = []

    if duplicated_sgen_names == False:
        for s in machines:
            gen_element_index.append(net[gen_element].loc[net[gen_element].name == s.loc_name].index.values[0])
    else:
        # check if gen_element has set controller
        for s in machines:
            gen_element_index_try = net[gen_element].loc[net[gen_element].name == s.loc_name].index.values
            if len(gen_element_index_try) == 1:
                gen_element_index.append(gen_element_index_try[0])
            else:
                gen_element_index_try_again = net[gen_element].loc[(net[gen_element].name == s.loc_name) & (
                            net[gen_element].sta_ctrl == s.c_pstac.loc_name)].index.values
                if len(gen_element_index_try_again) > 1:
                    raise UserWarning(
                        "error while creating station controller: sgen and controler names must be unique")
                else:
                    gen_element_index.append(gen_element_index_try_again[0])

    if len(gen_element_index) != len(machines):
        raise UserWarning("station controller: could not properly identify the machines")

    gen_element_in_service = [net[gen_element].loc[net[gen_element].name == s.loc_name].in_service for s in machines]

    i = 0
    distribution = []
    for m in item.psym:
        if m is not None and isinstance(item.cvqq, list):
            distribution.append(item.cvqq[i] / 100)
        elif m is not None and not isinstance(item.cvqq, list):
            distribution.append(item.cvqq / 100)
        i = i + 1

    if item.imode > 2:
        raise NotImplementedError(f"{item}: reactive power distribution {item.imode=} not implemented")

    phase = item.i_phase
    if phase != 0:
        raise NotImplementedError(f"{item}: phase {item.i_phase=} not implemented")

    # Controlled Node: User selection vs Automatic selection  # User selection
    if item.selBus != 0:
        raise NotImplementedError(f"{item}: controlled node selection {item.selBus=} not implemented")

    variable = None
    res_element_table = None
    res_element_index = None
    if control_mode == 1 or item.i_droop:
        q_control_cubicle = item.p_cub if control_mode == 1 else item.pQmeas  # Feld
        if q_control_cubicle is None:
            logger.info(f"Input Element of Controller {item.loc_name} is missing, skipping")
            return

        q_control_element = []
        q_control_side = []
        element_class = []
        res_element_index = []
        variable = []
        if q_control_cubicle.GetClassName() == "StaCubic":
            q_control_element.append(q_control_cubicle.obj_id)
            q_control_side.append(q_control_cubicle.obj_bus)  # 0=from, 1=to
            element_class.append(q_control_element[0].GetClassName())
        elif q_control_cubicle.GetClassName() == "ElmBoundary":
            for cubicles in q_control_cubicle.cubicles:
                q_control_element.append(cubicles.obj_id)
                q_control_side.append(cubicles.obj_bus)  # 0=from, 1=to
                element_class.append(q_control_element[0].GetClassName())
        else:
            print("Not implemented class for q_control_cubicle!")
        if element_class[0] == "ElmLne":
            res_element_table = "res_line"
            for i in range(len(q_control_element)):
                line_sections = line_dict[q_control_element[i]]
                if q_control_side[i] == 0:
                    res_element_index.append(line_sections[0])
                    variable.append("q_from_mvar")
                else:
                    res_element_index.append(line_sections[-1])
                    variable.append("q_to_mvar")
        elif element_class[0] == "ElmTr2":
            res_element_table = "res_trafo"
            for element in q_control_element:
                res_element_index.append(trafo_dict[element])
                variable = "q_hv_mvar" if q_control_side == 0 else "q_lv_mvar"
        elif element_class[0] == "ElmCoup":
            res_element_table = "res_switch"
            for element in q_control_element:
                res_element_index.append(switch_dict[element])
                net.switch.at[res_element_index[-1], "z_ohm"] = 1e-3
                variable = "q_from_mvar" if q_control_side == 0 else "q_to_mvar"
        else:
            logger.error(
                f"{item}: only line, trafo element and switch flows can be controlled, {element_class[0]=}")
            return
    elif control_mode == 0:
        res_element_table = "res_bus"

    input_busses = []
    output_busses = []
    if res_element_table == "res_line":
        for index in res_element_index:
            input_busses.append(net.line.at[index, 'to_bus'])
    elif res_element_table == "res_trafo":
        for index in res_element_index:
            input_busses.append(net.trafo.at[index, 'hv_bus'])
    elif res_element_table == "res_switch":
        for index in res_element_index:
            input_busses.append(net.switch.at[index, 'bus'])
    if gen_element == "gen":
        for index in gen_element_index:
            output_busses.append(net.gen.at[index, 'bus'])
    elif gen_element == "sgen":
        for index in gen_element_index:
            output_busses.append(net.sgen.at[index, 'bus'])

    top = create_nxgraph(net, respect_switches=True, include_lines=True, include_trafos=True,
                         include_impedances=True, nogobuses=None, notravbuses=None, multi=True,
                         calc_branch_impedances=False, branch_impedance_unit='ohm')
    has_path = False
    for n in range(len(input_busses)):
        for m in range(len(output_busses)):
            has_path = has_path or nx.has_path(top, input_busses[n], output_busses[m])
    if not has_path and not control_mode == 0 and not item.i_droop:
        return

    if control_mode == 0:  # VOLTAGE CONTROL
        # controlled_node = item.rembar
        controlled_node = item.cpCtrlNode
        bus = bus_dict[controlled_node]  # controlled node

        if item.uset_mode == 0:  # Station controller
            v_setpoint_pu = item.usetp
        else:
            v_setpoint_pu = controlled_node.vtarget  # Bus target voltage

        if item.i_droop:  # Enable Droop
            bsc = BinarySearchControl(net, ctrl_in_service=stactrl_in_service,
                                      output_element=gen_element, output_variable="q_mvar",
                                      output_element_index=gen_element_index,
                                      output_element_in_service=gen_element_in_service,
                                      output_values_distribution=distribution,
                                      input_element=res_element_table, input_variable=variable,
                                      input_element_index=res_element_index,
                                      set_point=v_setpoint_pu, voltage_ctrl=True, bus_idx=bus, tol=1e-3)
            DroopControl(net, q_droop_mvar=item.Srated * 100 / item.ddroop, bus_idx=bus,
                         vm_set_pu=v_setpoint_pu, controller_idx=bsc.index, voltage_ctrl=True)
        else:
            BinarySearchControl(net, ctrl_in_service=stactrl_in_service,
                                output_element=gen_element, output_variable="q_mvar",
                                output_element_index=gen_element_index,
                                output_element_in_service=gen_element_in_service, input_element="res_bus",
                                output_values_distribution=distribution, damping_factor=0.9,
                                input_variable="vm_pu", input_element_index=bus,
                                set_point=v_setpoint_pu, voltage_ctrl=True, tol=1e-6)
    elif control_mode == 1:  # Q Control mode
        if item.iQorient != 0:
            if not stactrl_in_service:
                return
            raise NotImplementedError(f"{item}: Q orientation '-' not supported")
        # q_control_mode = item.qu_char  # 0: "Const Q", 1: "Q(V) Characteristic", 2: "Q(P) Characteristic"
        # q_control_terminal = q_control_cubicle.cterm  # terminal of the cubicle
        if item.qu_char == 0:
            BinarySearchControl(
                net, ctrl_in_service=stactrl_in_service,
                output_element=gen_element,
                output_variable="q_mvar",
                output_element_index=gen_element_index,
                output_element_in_service=gen_element_in_service,
                input_element=res_element_table,
                output_values_distribution=distribution,
                damping_factor=0.9,
                input_variable=variable,
                input_element_index=res_element_index,
                set_point=item.qsetp,
                voltage_ctrl=False, tol=1e-6
            )
        elif item.qu_char == 1:
            controlled_node = item.refbar
            bus = bus_dict[controlled_node]  # controlled node
            bsc = BinarySearchControl(
                net, ctrl_in_service=stactrl_in_service,
                output_element=gen_element,
                output_variable="q_mvar",
                output_element_index=gen_element_index,
                output_element_in_service=gen_element_in_service,
                input_element=res_element_table,
                output_values_distribution=distribution,
                damping_factor=0.9,
                input_variable=variable,
                input_element_index=res_element_index,
                set_point=item.qsetp,
                voltage_ctrl=False,
                bus_idx=bus,
                tol=1e-6
            )
            DroopControl(
                net,
                q_droop_mvar=item.Srated * 100 / item.ddroop,
                bus_idx=bus,
                vm_set_pu=item.udeadbup,
                vm_set_ub=item.udeadbup,
                vm_set_lb=item.udeadblow,
                controller_idx=bsc.index,
                voltage_ctrl=False
            )
        else:
            raise NotImplementedError
    else:
        raise NotImplementedError(f"{item}: control mode {item.i_ctrl=} not implemented")


def split_line_at_length(net, line, length_pos):
    bus1, bus2 = net.line.loc[line, ['from_bus', 'to_bus']]
    if length_pos == net.line.at[line, 'length_km']:
        bus = bus2
    elif length_pos == 0:
        bus = bus1
    else:
        bus_name = "%s (Muff %u)" % (net.line.at[line, 'name'], length_pos)
        vn_kv = net.bus.at[bus1, "vn_kv"]
        zone = net.bus.at[bus1, "zone"]

        bus = create_bus(net, name=bus_name, type='ls', vn_kv=vn_kv, zone=zone)

        net.line.at[line, 'to_bus'] = bus
        old_length = net.line.at[line, 'length_km']
        new_length = old_length - length_pos
        net.line.at[line, 'length_km'] = length_pos
        std_type = net.line.at[line, 'std_type']
        name = net.line.at[line, 'name']

        new_line = create_line(
            net,
            from_bus=bus,
            to_bus=bus2,
            length_km=new_length,
            std_type=std_type,
            name=name,
            df=net.line.at[line, 'df'],
            parallel=net.line.at[line, 'parallel'],
            in_service=net.line.at[line, 'in_service']
        )

        if 'max_loading_percent' in net.line.columns:
            net.line.loc[new_line, 'max_loading_percent'] = net.line.at[line, 'max_loading_percent']

        if net.line.loc[line, 'geo'].notna():
            coords = geojson.utils.coords(geojson.loads(net.line.loc[line, 'geo']))

            scaling_factor = old_length / calc_len_coords(coords)
            sec_coords_a = get_section_coords(coords, sec_len=length_pos, start_len=0., scale_factor=scaling_factor)
            sec_coords_b = get_section_coords(
                coords, sec_len=new_length, start_len=length_pos, scale_factor=scaling_factor
            )

            net.line.loc[line, 'geo'] = geojson.dumps(geojson.LineString(sec_coords_a))
            net.line.loc[new_line, 'geo'] = geojson.dumps(geojson.LineString(sec_coords_b))

            net.bus.loc[bus, ['geo']] = geojson.Point(sec_coords_b[0])

    return bus


def get_lodlvp_length_pos(line_item, lod_item):
    sections = line_item.GetContents('*.ElmLnesec')
    if len(sections) > 0:
        sections.sort(lambda x: x.index)
        sections_end = [s.rellen + s.dline for s in sections]
    else:
        sections_end = [line_item.dline]

    loads = line_item.GetContents('*.ElmLodlvp')
    if len(loads) > 0:
        loads.sort(lambda x: x.rellen)
        loads_start = [load.rellen for load in loads]
    else:
        loads_start = [0]

    pos_sec_idx = bisect.bisect(sections_end, lod_item.rellen)
    pos_load_idx = bisect.bisect(loads_start, lod_item.rellen)

    pos = max(sections_end[pos_sec_idx - 1], loads_start[pos_load_idx - 1])

    return lod_item.rellen - pos


def get_next_line(net, line):
    name = net.line.at[line, 'name']
    to_bus = net.line.at[line, 'to_bus']
    next_line = net.line.loc[(net.line.name == name) & (net.line.from_bus == to_bus)].index

    return next_line


# def get_section_for_lodlvp(net, line_item, lod_item):
#     linepos = lod_item.rellen
#
#     cum_len = 0
#     while cum_len < linepos:
#         line =


# for ElmLodlvp - splits line at the partial load, creates new bus, sets up coordinates
def split_line(net, line_idx, pos_at_line, line_item):
    tol = 1e-6
    line_length = net.line.at[line_idx, 'length_km']
    logger.debug("line length: %.3f" % line_length)
    if pos_at_line < tol:
        bus_i = net.line.at[line_idx, 'from_bus']
        logger.debug('bus_i: %s' % bus_i)
        net.bus.at[bus_i, 'type'] = 'n'
        return bus_i
    elif abs(pos_at_line - line_length) < tol:
        bus_j = net.line.at[line_idx, 'to_bus']
        logger.debug('bus_j: %s' % bus_j)
        net.bus.at[bus_j, 'type'] = 'n'
        return bus_j
    elif (pos_at_line - line_length) > tol:
        raise ValueError(
            'Position at line is higher than the line length itself!\
             Line length: %.7f, position at line: %.7f (line: \n%s)' % (
                # line_length, pos_at_line, line_item.loc_name))
                line_length, pos_at_line, net.line.loc[line_dict[line_item]]))
    else:
        logger.debug('getting split position')
        name = net.line.at[line_idx, 'name']
        bus_i = net.line.at[line_idx, 'from_bus']
        bus_j = net.line.at[line_idx, 'to_bus']
        u = net.bus.at[bus_i, 'vn_kv']

        new_bus = create_bus(net, name="Partial Load", vn_kv=u, type='n')
        logger.debug("created new split bus %s" % new_bus)

        line_type = net.line.at[line_idx, 'std_type']
        len_a = pos_at_line
        len_b = line_length - pos_at_line

        net.line.at[line_idx, 'length_km'] = len_a

        # connect the existing line to the new bus
        net.line.at[line_idx, 'to_bus'] = new_bus

        new_line = create_line(net, new_bus, bus_j, len_b, line_type, name=name)
        # change the connection of the bus-line switch to the new line
        sw = net.switch.query("et=='l' & bus==@bus_j & element==@line_idx").index
        if len(sw) > 0:
            if len(sw) > 1:
                raise RuntimeError(
                    'found too many switches to fix for line %s: \n%s' % (
                        line_item, net.switch.loc[sw]))
            net.switch.loc[sw, 'element'] = new_line

        line_dict[line_item].append(new_line)

        net.line.at[new_line, 'section'] = "%s_1" % net.line.at[line_idx, 'section']
        net.line.at[new_line, 'order'] = net.line.at[line_idx, 'order'] + 1
        net.res_line.at[new_line, 'pf_loading'] = net.res_line.at[line_idx, 'pf_loading']

        if line_idx in net.line.index:
            logger.debug('setting new coords')
            set_new_coords(net, new_bus, line_idx, new_line, line_length, pos_at_line)

        return new_bus


def calc_segment_length(x1, y1, x2, y2):
    delta_x = float(x2) - float(x1)
    delta_y = float(y2) - float(y1)
    return (delta_x ** 2 + delta_y ** 2) ** 0.5


def get_scale_factor(length_line, coords):
    if any(coords) is np.nan:
        return np.nan
    temp_len = 0
    num_coords = len(coords)
    for i in range(num_coords - 1):
        x1 = float(coords[i][0])
        y1 = float(coords[i][1])

        x2 = float(coords[i + 1][0])
        y2 = float(coords[i + 1][1])
        temp_len += calc_segment_length(x1, y1, x2, y2)
    return temp_len / length_line if length_line != 0 else 0


def break_coords_sections(coords, section_length, scale_factor_length):
    section_length *= scale_factor_length
    # breaks coordinates into 2 parts (chops the line section away)
    if any(coords) is np.nan:
        return [[np.nan, np.nan]], [[np.nan, np.nan]]

    num_coords = len(coords)
    if num_coords < 2:
        return [[np.nan, np.nan]], [[np.nan, np.nan]]
    # define scale

    sum_len, delta_len, x1, y1, x2, y2 = tuple([0] * 6)
    i = 0
    for i in range(num_coords - 1):
        x1 = float(coords[i][0])
        y1 = float(coords[i][1])

        x2 = float(coords[i + 1][0])
        y2 = float(coords[i + 1][1])

        delta_len = calc_segment_length(x1, y1, x2, y2)
        sum_len += delta_len
        if sum_len >= section_length:
            break

    a = section_length - (sum_len - delta_len)
    b = sum_len - section_length
    x0 = a * x2 / delta_len + b * x1 / delta_len
    y0 = a * y2 / delta_len + b * y1 / delta_len

    section_coords = coords[0:i + 1] + [[x0, y0]]
    new_coords = [[x0, y0]] + coords[(i + 1)::]
    return section_coords, new_coords


# set up new coordinates for line sections that are split by the new bus of the ElmLodlvp
def set_new_coords(net, bus_id, line_idx, new_line_idx, line_length, pos_at_line):
    line_coords = net.line.at[line_idx, 'geo']
    logger.debug('got coords for line %s' % line_idx)

    scale_factor_length = get_scale_factor(line_length, line_coords)
    section_coords, new_coords = break_coords_sections(line_coords, pos_at_line,
                                                       scale_factor_length)

    logger.debug('calculated new coords: %s, %s ' % (section_coords, new_coords))

    net.line.at[line_idx, 'geo'] = geojson.dumps(geojson.LineString(section_coords))
    net.line.at[new_line_idx, 'geo'] = geojson.dumps(geojson.LineString(new_coords))

    net.bus.at[bus_id, 'geo'] = geojson.dumps(geojson.Point(new_coords[0]))


# gather info about ElmLodlvp in a dict
def get_lvp_for_lines(dict_net):
    logger.debug(dict_net['lvp_params'])

    def calc_p_q(lvp, lvp_params):
        lvp_type = lvp.typ_id

        # if lvp_type is not None:
        #     cos_fix = lvp.coslini_a
        #
        #     s_var = lvp.cSav
        #     cos_var = lvp.ccosphi
        # else:
        #     cos_fix = lvp_params['cosfix']
        #
        #     s_var = lvp.cSav
        #     cos_var = lvp_params['cosvar']

        # s_fix = lvp_params['Sfix'] * lvp.NrCust + lvp.slini_a

        # p_fix = s_fix * cos_fix
        # q_fix = s_fix * np.sin(np.arccos(cos_fix))
        #
        # p_var = s_var * cos_var
        # q_var = s_var * np.sin(np.arccos(cos_var))

        if lvp_type is not None:
            s_fix_global = 0
            cos_fix_global = lvp.coslini_a
        else:
            s_fix_global = lvp_params['Sfix'] * lvp.NrCust
            cos_fix_global = lvp_params['cosfix']

        s_fix_local = lvp.slini_a
        cos_fix_local = lvp.coslini_a

        s_var_local = lvp.cSav
        cos_var_local = lvp.ccosphi

        p_fix = s_fix_local * cos_fix_local + s_fix_global * cos_fix_global
        q_fix = s_fix_local * np.sin(np.arccos(cos_fix_local)) + s_fix_global * np.sin(
            np.arccos(cos_fix_global))

        p_var = s_var_local * cos_var_local
        q_var = s_var_local * np.sin(np.arccos(cos_var_local))

        scale_p_night = lvp_params['scPnight'] / 100
        p_night = lvp.pnight_a * scale_p_night

        # logger.debug(
        #     f"load: {lvp.loc_name}, s_fix: {s_fix}, cos_fix: {cos_fix}, s_var: {s_var}, cos_var: {cos_var}, "
        #     f"p_night: {p_night}, scale_p_night: {scale_p_night}")

        p = p_fix + p_var + p_night
        q = q_fix + q_var

        return p, q

    line_items = dict_net['ElmLne']
    # choose ElmLodlvp that are part of lines
    lvp_items = [lvp for lvp in dict_net['ElmLodlvp'] if lvp.fold_id.GetClassName() == 'ElmLne']
    logger.debug(lvp_items)

    lvp_dict = {}
    for line in line_items:
        temp_loads = [lvp for lvp in lvp_items if lvp.fold_id == line]
        logger.debug('line: %s , loads: %s' % (line, temp_loads))

        if len(temp_loads) == 0:
            continue

        # {'line': [(load.ElmLodlvp, position_at_line, (p_mw, q_mvar))]}
        lvp_dict[line] = [(lvp, lvp.lneposkm, calc_p_q(lvp, dict_net['lvp_params']))
                          for lvp in temp_loads]

        lvp_dict[line].sort(key=lambda tup: tup[1])
    return lvp_dict


# find position of ElmLodlvp at the section
def get_pos_at_sec(net, lvp_dict, line_item, load_item):
    val = lvp_dict[line_item]
    pos_at_line = 0

    for load_item_for, pos_at_line_for, _ in val:
        if load_item_for == load_item:
            pos_at_line = pos_at_line_for
            break

    # line_sections = net.line[net.line.name == line_item.loc_name].sort_values(by='order')
    line_sections = net.line.loc[line_dict[line_item]].sort_values(by='order')
    logger.debug('line sections:\n%s' % line_sections)

    tot_length = 0
    sec_length = 0
    section = 1

    for section in line_sections.index:
        sec_length = line_sections.at[section, 'length_km']
        tot_length += sec_length
        logger.debug(
            "section: %s, sec_length: %s, tot_length: %s" % (section, sec_length, tot_length))
        if tot_length >= pos_at_line:
            break
    else:
        logger.warning(
            'possibly wrong section found: %s of %s for %s (tot_length=%s, pas_at_line=%s)' % (
                section, line_item, load_item, tot_length, pos_at_line))

    # section_name = line_sections[(line_sections.index == section)]['Name'].values[0]
    pos_at_sec = sec_length + pos_at_line - tot_length

    return section, pos_at_sec


# write order of sections
def write_line_order(net):
    net.line['order'] = ''
    line_names = net.line.name.unique()

    for n in line_names:
        k = 1000
        for i, row in net.line[net.line.name == n].iterrows():
            net.line.at[i, 'order'] = k
            k += 1000


# split all lines and create loads in place of ElmLodlvp
def split_all_lines(net, lvp_dict):
    write_line_order(net)
    # for idx in net.line.index:
    for line_item, val in lvp_dict.items():
        logger.debug(line_item)
        # for load_idx, pos_at_line, _, _ in val:
        #     section, pos_at_sec = get_pos_at_sec(net, net_dgs, lvp_dict, line, load_idx)
        #     pas[load_idx] = {'section':section, 'pos': pos_at_sec}
        # print('line: %s, val: %s' % (line, val))
        # val = [(92, 1, 0.025, 0.1), (91, 2, 0.031, 0.2), (90, 2, 0.032, 0.3)]
        for load_item, pos_at_line, (p, q) in val:
            logger.debug(load_item)
            # calculate at once and then read from dict - not good approach! don't do it
            # section, pos_at_sec = get_pos_at_sec(net, net_dgs, lvp_dict, line, load_idx)
            # section = pas[load_idx]['section']
            # pos_at_sec = pas[load_idx]['pos']
            section, pos_at_sec = get_pos_at_sec(net, lvp_dict, line_item, load_item)
            logger.debug("section: %s, pos_at_sec: %s" % (section, pos_at_sec))
            logger.debug("%s" % net.line.at[section, 'in_service'])
            if not net.line.at[section, 'in_service']:
                print('line %s skipped because it is not in service' % net.line.at[section, 'name'])
                continue
            new_bus = split_line(net, section, pos_at_sec, line_item=line_item)
            logger.debug("new_bus: %s" % new_bus)
            net.bus.at[new_bus, 'description'] = 'Partial Line LV-Load %.2f kW' % p

            if p >= 0 or True:
                # TODO: set const_i_percent to 100 after the pandapower bug is fixed
                new_load = create_load(net, new_bus, name=load_item.loc_name, p_mw=p, q_mvar=q,
                                       const_i_percent=0)
                logger.debug('created load %s' % new_load)
                net.res_load.at[new_load, 'pf_p'] = p
                net.res_load.at[new_load, 'pf_q'] = q
            else:
                # const I is not implemented for sgen
                new_load = create_sgen(net, new_bus, name=load_item.loc_name, p_mw=p, q_mvar=q)
                logger.debug('created sgen %s' % new_load)
                net.res_sgen.at[new_load, 'pf_p'] = p
                net.res_sgen.at[new_load, 'pf_q'] = q


def remove_folder_of_std_types(net):
    """
    Removes the folder name from all standard types that do not have duplicates, or where
    duplicates have the same parameters
    """
    for element in ["line", "trafo", "trafo3w"]:
        std_types = available_std_types(net, element=element).index
        reduced_std_types = {name.split("\\")[-1] for name in std_types}
        for std_type in reduced_std_types:
            all_types = [st for st in std_types if st.split('\\')[-1] == std_type]
            if len(all_types) > 1:
                types_equal = [
                    load_std_type(net, type1, element) == load_std_type(net, type2, element)
                    for type1, type2 in combinations(all_types, 2)]
                if not all(types_equal):
                    continue
            for st in all_types:
                net.std_types[element][std_type] = net.std_types[element].pop(st)
                net[element].std_type = net[element].std_type.replace(st, std_type)

def create_q_capability_curve(net, item):
    name = item.loc_name
    # create q capability curve
    if 'q_capability_curve_table' not in net:
        net['q_capability_curve_table'] = pd.DataFrame(
            columns=['id_q_capability_curve', 'p_mw', 'q_min_mvar', 'q_max_mvar'])

    logger.debug('>> creating  reactive power capabiltiy curve<%s>' % name)
    index = net.q_capability_curve_table.iat[-1, 0] + 1 if not net['q_capability_curve_table'].empty else 0
    new_data = pd.DataFrame({
        'id_q_capability_curve': index,
        'p_mw': item.cap_P,
        'q_min_mvar': item.cap_Qmn,
        'q_max_mvar': item.cap_Qmx
    })
    net['q_capability_curve_table'] = pd.concat([net['q_capability_curve_table'], new_data], ignore_index=True)
    return index

<|MERGE_RESOLUTION|>--- conflicted
+++ resolved
@@ -176,14 +176,6 @@
 
     logger.debug('creating transformers')
 
-<<<<<<< HEAD
-    if "trafo_characteristic_table" not in net:
-        net["trafo_characteristic_table"] = pd.DataFrame(
-            columns=['id_characteristic', 'step', 'voltage_ratio', 'angle_deg', 'vk_percent', 'vkr_percent',
-                     'vk_hv_percent', 'vkr_hv_percent', 'vk_mv_percent', 'vkr_mv_percent', 'vk_lv_percent',
-                     'vkr_lv_percent'])
-=======
->>>>>>> bedc09a9
     # create trafos:
     n = 0
     for n, trafo in enumerate(dict_net['ElmTr2'], 1):
@@ -2507,8 +2499,6 @@
 
     use_tap_table = item.GetAttribute("iTaps")
 
-<<<<<<< HEAD
-=======
 
     # Creating trafo characteristics table for tap dependence impedance
     if "trafo_characteristic_table" not in net:
@@ -2517,7 +2507,6 @@
                      'vk_hv_percent', 'vkr_hv_percent', 'vk_mv_percent', 'vkr_mv_percent', 'vk_lv_percent',
                      'vkr_lv_percent'])
 
->>>>>>> bedc09a9
     if std_type is not None:
         if use_tap_table == 1:
             id_characteristic_table, tap_changer_type, tap_dependency_table, tap_side = \
@@ -3029,15 +3018,7 @@
     if pf_type.itapzdep:
         add_tap_dependant_impedance_for_trafo3W(net, pf_type, tid)
 
-<<<<<<< HEAD
-    # TODO Implement extracting trafo_characteristic_table if pf_type.itapzdep is true
-    #  and no trafo_characteristic_table available
-    if pf_type.itapzdep:
-        add_tap_dependant_impedance_for_trafo3W(net, pf_type, tid)
-
-=======
     # TODO right now Pandapower only supports one tapchanger
->>>>>>> bedc09a9
     #        # todo zero-sequence parameters (must be implemented in build_branch first)
     #       create_trafo_characteristics(net, trafotable="trafo3w", trafo_index=tid,
     #                                                variable=f"vk_{side}_percent", x_points=x_points,
@@ -3048,11 +3029,6 @@
 
 
 def add_tap_dependant_impedance_for_trafo3W(net, pf_type, tid):
-<<<<<<< HEAD
-    # Creating trafo characteristics table for tap dependence impedance
-    # TODO right now Pandapower only supports one tapchanger
-=======
->>>>>>> bedc09a9
     # Mapping for tp_side values to eliminate redundant conditions
     tp_map = {
         0: ("h", pf_type.utrn3_h, pf_type.du3tp_h, pf_type.ph3tr_h, pf_type.n3tp0_h, pf_type.n3tmn_h, pf_type.n3tmx_h),
