import bisect
import math
import numbers
import re
from itertools import combinations
from typing import Literal, Optional, Union

import geojson
import networkx as nx
import numpy as np
from pandas import DataFrame

from pandapower.auxiliary import ADict, get_free_id
from pandapower.control import ContinuousTapControl, DiscreteTapControl, _create_trafo_characteristics, \
    BinarySearchControl, \
    DroopControl

from pandapower.create import create_empty_network, create_bus, create_bus_dc, create_load, create_switch, \
    create_shunt, create_line, create_line_from_parameters, create_line_dc, create_sgen, create_gen, create_ext_grid, \
    create_asymmetric_sgen, create_line_dc_from_parameters, create_asymmetric_load, create_transformer, \
    create_transformer_from_parameters, create_transformer3w_from_parameters, create_impedance, create_xward, \
    create_ward, create_series_reactor_as_impedance
from pandapower.results import reset_results
from pandapower.run import set_user_pf_options
from pandapower.std_types import add_zero_impedance_parameters, std_type_exists, create_std_type, available_std_types, \
    load_std_type
from pandapower.toolbox.grid_modification import set_isolated_areas_out_of_service, drop_inactive_elements, drop_buses
from pandapower.topology import create_nxgraph

try:
    import pandaplan.core.pplog as logging
except ImportError:
    import logging

logger = logging.getLogger(__name__)

# Define global variables
line_dict = {}
trafo_dict = {}
switch_dict = {}
bus_dict = {}
grf_map = {}

# import network to pandapower:
import pandas as pd


def from_pf(
        dict_net,
        pv_as_slack=True,
        pf_variable_p_loads='plini',
        pf_variable_p_gen='pgini',
        flag_graphics: Literal["GPS", "no geodata"] = 'GPS',
        tap_opt="nntap",
        export_controller=True,
        handle_us: Literal["Deactivate", "Drop", "Nothing"] = "Deactivate",
        max_iter=None,
        is_unbalanced=False,
        create_sections=True
):
    global line_dict, trafo_dict, switch_dict, bus_dict, grf_map
    line_dict = {}
    trafo_dict = {}
    switch_dict = {}
    logger.debug("__name__: %s" % __name__)
    logger.debug('started from_pf')
    logger.info(logger.__dict__)

    flag_graphics = flag_graphics if flag_graphics in ['GPS', 'no geodata'] else 'graphic objects'

    logger.debug('collecting grid')
    grid_name = dict_net['ElmNet'].loc_name
    base_sn_mva = dict_net['global_parameters']['base_sn_mva']
    net = create_empty_network(grid_name, sn_mva=base_sn_mva)

    reset_results(net, mode="pf_3ph")
    if max_iter is not None:
        set_user_pf_options(net, max_iteration=max_iter)
    logger.info('creating grid %s' % grid_name)
    if 'res_switch' not in net.keys():
        net['res_switch'] = DataFrame(columns=['pf_closed', 'pf_in_service'], dtype='bool')

    logger.debug('creating buses')
    # create buses:
    bus_dict = {}
    grf_map = dict_net.get('graphics', {})
    logger.debug('the graphic mapping is: %s' % grf_map)

    # ist leider notwendig
    n = 0
    for n, bus in enumerate(dict_net['ElmTerm'], 1):
        create_pp_bus(net=net, item=bus, flag_graphics=flag_graphics, is_unbalanced=is_unbalanced)
    if n > 0: logger.info('imported %d buses' % n)

    logger.debug('creating external grids')
    # create external networks:
    n = 0
    for n, ext_net in enumerate(dict_net['ElmXnet'], 1):
        create_ext_net(net=net, item=ext_net, pv_as_slack=pv_as_slack, is_unbalanced=is_unbalanced)
    if n > 0: logger.info('imported %d external grids' % n)

    logger.debug('creating loads')
    # create loads:
    n = 0
    for n, load in enumerate(dict_net['ElmLod'], 1):
        try:
            create_pp_load(net=net, item=load, pf_variable_p_loads=pf_variable_p_loads,
                        dict_net=dict_net, is_unbalanced=is_unbalanced)
        except RuntimeError as err:
            logger.debug('load failed at import and was not imported: %s' % err)
    if n > 0: logger.info('imported %d loads' % n)

    logger.debug('creating lv loads')
    # create loads:
    n = 0
    for n, load in enumerate(dict_net['ElmLodlv'], 1):
        try:
            create_pp_load(net=net, item=load, pf_variable_p_loads=pf_variable_p_loads,
                        dict_net=dict_net, is_unbalanced=is_unbalanced)
        except RuntimeError as err:
            logger.warning('load failed at import and was not imported: %s' % err)
    if n > 0: logger.info('imported %d lv loads' % n),

    logger.debug('creating mv loads')
    # create loads:
    n = 0
    for n, load in enumerate(dict_net['ElmLodmv'], 1):
        try:
            create_pp_load(net=net, item=load, pf_variable_p_loads=pf_variable_p_loads,
                        dict_net=dict_net, is_unbalanced=is_unbalanced)
        except RuntimeError as err:
            logger.error('load failed at import and was not imported: %s' % err)
    if n > 0: logger.info('imported %d mv loads' % n)

    #    logger.debug('sum loads: %.3f' % sum(net.load.loc[net.load.in_service, 'p_mw']))

    logger.debug('creating static generators')
    # create static generators:
    n = 0
    for n, gen in enumerate(dict_net['ElmGenstat'], 1):
        try:
            create_sgen_genstat(net=net, item=gen, pv_as_slack=pv_as_slack,
                                pf_variable_p_gen=pf_variable_p_gen, dict_net=dict_net, is_unbalanced=is_unbalanced,
                                export_ctrl=export_controller)
        except RuntimeError as err:
            logger.debug('sgen failed at import and was not imported: %s' % err)
    if n > 0: logger.info('imported %d static generators' % n)

    logger.debug('creating pv generators as static generators')

    # create pv generators:
    n = 0
    for n, pv in enumerate(dict_net['ElmPvsys'], 1):
        create_sgen_genstat(net=net, item=pv, pv_as_slack=pv_as_slack,
                            pf_variable_p_gen=pf_variable_p_gen, dict_net=dict_net, is_unbalanced=is_unbalanced,
                            export_ctrl=export_controller)
    if n > 0: logger.info('imported %d pv generators' % n)

    logger.debug('creating asynchronous machines')
    # create asynchronous machines:
    n = 0
    for n, asm in enumerate(dict_net['ElmAsm'], n):
        create_sgen_asm(net=net, item=asm, pf_variable_p_gen=pf_variable_p_gen, dict_net=dict_net)
    if n > 0: logger.info('imported %d asynchronous machines' % n)

    logger.debug('creating synchronous machines')
    # create synchronous machines:
    n = 0
    for n, gen in enumerate(dict_net['ElmSym'], n):
        create_sgen_sym(net=net, item=gen, pv_as_slack=pv_as_slack,
                        pf_variable_p_gen=pf_variable_p_gen, dict_net=dict_net, export_ctrl=export_controller)
    if n > 0: logger.info('imported %d synchronous machines' % n)

    logger.debug('creating transformers')
    # create trafos:
    n = 0
    for n, trafo in enumerate(dict_net['ElmTr2'], 1):
        create_trafo(net=net, item=trafo, export_controller=export_controller, tap_opt=tap_opt,
                     is_unbalanced=is_unbalanced, hunting_limit=dict_net["lvp_params"]["hunting_limit"])
    if n > 0: logger.info('imported %d trafos' % n)

    logger.debug('creating 3W-transformers')
    # create 3w-trafos:
    n = 0
    for n, trafo in enumerate(dict_net['ElmTr3'], 1):
        create_trafo3w(net=net, item=trafo, tap_opt=tap_opt)
    if n > 0:
        logger.info('imported %d 3w-trafos' % n)
        set_user_pf_options(net, trafo3w_losses='star')

    logger.debug('creating switches (couplings)')
    # create switches (ElmCoup):
    n = 0
    for n, coup in enumerate(dict_net['ElmCoup'], 1):
        create_coup(net=net, item=coup)
    if n > 0: logger.info('imported %d coups' % n)

    logger.debug('creating fuses (as couplings)')
    # create fuses (RelFuse):
    n = 0
    for n, fuse in enumerate(dict_net['RelFuse'], 1):
        create_coup(net=net, item=fuse, is_fuse=True)
    if n > 0: logger.info('imported %d fuses' % n)

    logger.debug('creating shunts')
    # create shunts (ElmShnt):
    n = 0
    for n, shunt in enumerate(dict_net['ElmShnt'], 1):
        create_pp_shunt(net=net, item=shunt)
    if n > 0: logger.info('imported %d shunts' % n)

    logger.debug('creating impedances')
    # create zpu (ElmZpu):
    n = 0
    for n, zpu in enumerate(dict_net['ElmZpu'], 1):
        create_zpu(net=net, item=zpu)
    if n > 0: logger.info('imported %d impedances' % n)

    logger.debug('creating series inductivity as impedance')
    # create series inductivity as impedance (ElmSind):
    n = 0
    for n, sind in enumerate(dict_net['ElmSind'], 1):
        create_sind(net=net, item=sind)
    if n > 0: logger.info('imported %d SIND' % n)

    logger.debug('creating series capacity as impedance')
    # create series capacity as impedance (ElmScap):
    n = 0
    for n, scap in enumerate(dict_net['ElmScap'], 1):
        create_scap(net=net, item=scap)
    if n > 0: logger.info('imported %d SCAP' % n)

    logger.debug('creating static var compensator')
    # create static var compensator (SVC) with control same as voltage controlled synchron machine (ElmSvs):
    n = 0
    for n, svc in enumerate(dict_net['ElmSvs'], 1):
        create_svc(net=net, item=svc, pv_as_slack=pv_as_slack,
                   pf_variable_p_gen=pf_variable_p_gen, dict_net=dict_net)
    if n > 0: logger.info('imported %d SVC' % n)

    # create vac (ElmVac):
    n = 0
    for n, vac in enumerate(dict_net['ElmVac'], 1):
        create_vac(net=net, item=vac)
    if n > 0: logger.info('imported %d VAC' % n)

    # create vac (ElmVsc):
    n = 0
    for n, vscmono in enumerate(dict_net['ElmVscmono'], 1):
        create_vscmono(net=net, item=vscmono)
    if n > 0: logger.info('imported %d VSC (mono)' % n)

    # create vac (ElmVsc):
    n = 0
    for n, vsc in enumerate(dict_net['ElmVsc'], 1):
        create_vsc(net=net, item=vsc)
    if n > 0: logger.info('imported %d VSC' % n)

    # logger.debug('creating switches')
    # # create switches (StaSwitch):
    # n = 0
    # for switch in dict_net['StaSwitch']:
    #     create_switch(net=net, item=switch)
    #     n += 1
    # logger.info('imported %d switches' % n)

    for idx, row in net.trafo.iterrows():
        propagate_bus_coords(net, row.lv_bus, row.hv_bus)

    for idx, row in net.switch[net.switch.et == 'b'].iterrows():
        propagate_bus_coords(net, row.bus, row.element)

    # we do lines last because of propagation of coordinates
    logger.debug('creating lines')
    # create lines:
    n = 0
    for n, line in enumerate(dict_net['ElmLne'], 0):
        create_pp_line(net=net, item=line, flag_graphics=flag_graphics, create_sections=create_sections,
                    is_unbalanced=is_unbalanced)
    logger.info('imported %d lines' % (len(net.line.line_idx.unique())) if len(net.line) else 0)
    net.line['section_idx'] = 0
    if dict_net['global_parameters']["iopt_tem"] == 1:
        set_user_pf_options(net, consider_line_temperature=True)
    if dict_net['global_parameters']["global_load_voltage_dependency"] == 1:
        set_user_pf_options(net, voltage_depend_loads=True)
    else:
        set_user_pf_options(net, voltage_depend_loads=False)

    if len(dict_net['ElmLodlvp']) > 0:
        lvp_dict = get_lvp_for_lines(dict_net)
        logger.debug(lvp_dict)
        split_all_lines(net, lvp_dict)

    # create station controllers (ElmStactrl):
    if export_controller:
        n = 0
        for n, stactrl in enumerate(dict_net['ElmStactrl'], 1):
            create_stactrl(net=net, item=stactrl)
        if n > 0: logger.info('imported %d station controllers' % n)

    remove_folder_of_std_types(net)

    ### don't import the ElmLodlvp for now...
    # logger.debug('creating lv partial loads')
    # # create loads:
    # n = 0
    # for n, load in enumerate(dict_net['ElmLodlvp'], 1):
    #     create_load(net=net, item=load, pf_variable_p_loads=pf_variable_p_loads)
    # if n > 0: logger.info('imported %d lv partial loads' % n)

    # # here we import the partial LV loads that are part of lines because of line section
    # coordinates
    # logger.debug('creating lv partial loads')
    # # create loads:
    # n = 0
    # for n, load in enumerate(dict_net['ElmLodlvp'], 1):
    #     try:
    #         create_pp_load(net=net, item=load, pf_variable_p_loads=pf_variable_p_loads)
    #     except NotImplementedError:
    #         logger.debug('load %s not imported because it is not contained in ElmLod' % load)
    # if n > 0: logger.info('imported %d lv partial loads' % n)

    # if len(dict_net['ElmLodlvp']) > 0:
    #     n = 0
    #     for line in dict_net['ElmLne']:
    #         partial_loads = line.GetContents('*.ElmLodlvp')
    #         partial_loads.sort(key=lambda x: x.lneposkm)
    #         for load in partial_loads:
    #             create_pp_load(net=net, item=load, pf_variable_p_loads=pf_variable_p_loads)
    #             n += 1
    #     logger.info('imported %d lv partial loads' % n)

    if handle_us == "Deactivate":
        logger.info('deactivating unsupplied elements')
        set_isolated_areas_out_of_service(net)
    elif handle_us == "Drop":
        logger.info('dropping inactive elements')
        drop_inactive_elements(net)
    elif handle_us != "Nothing":
        raise ValueError("handle_us should be 'Deactivate', 'Drop' or 'Nothing', "
                         "received: %s" % handle_us)

    if is_unbalanced:
        add_zero_impedance_parameters(net)

    logger.info('imported net')
    return net


def get_graphic_object(item):
    try:
        graphic_object = grf_map[item]
    except KeyError as err:
        logger.warning('graphic object missing for element %s: %s' % (item, err))
        return None
    else:
        return graphic_object


def add_additional_attributes(item, net, element, element_id, attr_list=None, attr_dict=None):
    """
    Adds additonal atributes from powerfactory such as sernum or for_name

    @param item: powerfactory item
    @param net: pp net
    @param element: pp element namme (str). e.g. bus, load, sgen
    @param element_id: element index in pp net
    @param attr_list: list of attribtues to add. e.g. ["sernum", "for_name"]
    @param attr_dict: names of an attribute in powerfactory and in pandapower
    @return:
    """
    if attr_dict is None:
        attr_dict = {k: k for k in attr_list}

    for attr in attr_dict.keys():
        if '.' in attr:
            # go in the object chain of a.b.c.d until finally get the chr_name
            obj = item
            for a in attr.split('.'):
                if hasattr(obj, 'HasAttribute') and obj.HasAttribute(a):
                    obj = obj.GetAttribute(a)
            if obj is not None and isinstance(obj, str):
                net[element].loc[element_id, attr_dict[attr]] = obj

        elif item.HasAttribute(attr):
            chr_name = item.GetAttribute(attr)
            if chr_name is not None:
                if isinstance(chr_name, (str, numbers.Number)):
                    net[element].loc[element_id, attr_dict[attr]] = chr_name
                elif isinstance(chr_name, list):
                    if len(chr_name) > 1:
                        raise NotImplementedError(f"attribute {attr} is a list with more than 1 items - not supported.")
                    elif len(chr_name) == 0:
                        continue
                    net[element].loc[element_id, attr_dict[attr]] = chr_name[0]


def create_pp_bus(net, item, flag_graphics, is_unbalanced):
    # add geo data
    if flag_graphics == 'GPS':
        x = item.GetAttribute('e:GPSlon')
        y = item.GetAttribute('e:GPSlat')
    elif flag_graphics == 'graphic objects':
        graphic_object = get_graphic_object(item)
        if graphic_object:
            x = graphic_object.GetAttribute('rCenterX')
            y = graphic_object.GetAttribute('rCenterY')
            # add gr coord data
        else:
            x, y = 0, 0
    else:
        x, y = 0, 0

    # Commented out because geojson is set up to do the precision handling
    # # only values > 0+-1e-3 are entered into the bus.geo
    # if x > 1e-3 or y > 1e-3:
    #     geodata = (x, y)
    # else:
    #     geodata = None

    usage = ["b", "m", "n"]
    params = {
        'name': item.loc_name,
        'vn_kv': item.uknom,
        'in_service': not bool(item.outserv),
        'type': usage[item.iUsage],
        'geodata': (x, y),
    }

    system_type = {0: "ac", 1: "dc", 2: "ac/bi"}[item.systype]

    try:
        params['zone'] = item.Grid.loc_name.split('.ElmNet')[0]
    except AttributeError:
        params['zone'] = item.cpGrid.loc_name.split('.ElmNet')[0]

    logger.debug(f">> creating {system_type} bus <{params['name']}>")

    if system_type == "ac":
        bid = create_bus(net, **params)
        table = "bus"
    elif system_type == "dc":
        bid = create_bus_dc(net, **params)
        table = "bus_dc"
    else:
        raise NotImplementedError(f"Only buses with system type AC or DC are supported, "
                                  f"but f{item.loc_name} has system type {system_type}")
    # add the bus to the bus dictionary
    bus_dict[item] = bid

    get_pf_bus_results(net, item, bid, is_unbalanced, system_type)

    substat_descr = ''
    if item.HasAttribute('cpSubstat'):
        substat = item.cpSubstat
        if substat is not None:
            logger.debug('adding substat %s to descr of bus %s (#%d)' %
                         (substat, params['name'], bid))
            substat_descr = substat.loc_name
        else:
            logger.debug("bus has no substat description")
    else:
        logger.debug('bus %s is not part of any substation' %
                     params['name'])

    if len(item.desc) > 0:
        descr = ' \n '.join(item.desc)
    elif item.fold_id:
        descr = item.fold_id.loc_name
    else:
        descr = ''

    logger.debug('adding descr <%s> to bus' % descr)

    net[table].at[bid, "description"] = descr
    net[table].at[bid, "substat"] = substat_descr
    net[table].at[bid, "folder_id"] = item.fold_id.loc_name

    add_additional_attributes(item, net, table, bid, attr_dict={"for_name": "equipment", "cimRdfId": "origin_id"},
                              attr_list=["sernum", "chr_name", "cpSite.loc_name"])


def get_pf_bus_results(net, item, bid, is_unbalanced, system_type):
    if is_unbalanced:
        bus_type = "res_bus_3ph"
        result_variables = {
            "pf_vm_a_pu": "m:u:A",
            "pf_va_a_degree": "m:phiu:A",
            "pf_vm_b_pu": "m:u:B",
            "pf_va_b_degree": "m:phiu:B",
            "pf_vm_c_pu": "m:u:C",
            "pf_va_c_degree": "m:phiu:C",
        }
    elif system_type == "ac":
        bus_type = "res_bus"
        result_variables = {
            "pf_vm_pu": "m:u",
            "pf_va_degree": "m:phiu"
        }
    else:
        bus_type = "res_bus_dc"
        result_variables = {"pf_vm_pu": "m:u"}

    for res_var_pp, res_var_pf in result_variables.items():
        res = np.nan
        if item.HasResults(0):
            res = item.GetAttribute(res_var_pf)
        # dc bus voltage can be negative:
        net[bus_type].at[bid, res_var_pp] = np.abs(res) if "vm_pu" in res_var_pp else res


# # This one deletes all the results :(
# # Don't use it
# def find_bus_index_in_net(item, net=None):
#     foreign_key = int(item.GetAttribute('for_name'))
#     return foreign_key


# Is unfortunately not that safe :(
# Don't use it
# def find_bus_index_in_net(item, net):
#     usage = ["b", "m", "n"]
#     # to be sure that the bus is the correct one
#     name = item.GetAttribute('loc_name')
#     bus_type = usage[item.GetAttribute('iUsage')]
#     logger.debug('looking for bus <%s> in net' % name)
#
#     if item.HasAttribute('cpSubstat'):
#         substat = item.GetAttribute('cpSubstat')
#         if substat is not None:
#             descr = substat.GetAttribute('loc_name')
#             logger.debug('bus <%s> has substat, descr is <%s>' % (name, descr))
#         else:
#             # omg so ugly :(
#             descr = item.GetAttribute('desc')
#             descr = descr[0] if len(descr) > 0 else ""
#             logger.debug('substat is none, descr of bus <%s> is <%s>' % (name, descr))
#     else:
#         descr = item.GetAttribute('desc')
#         descr = descr[0] if len(descr) > 0 else ""
#         logger.debug('no attribute "substat", descr of bus <%s> is <%s>' % (name, descr))
#
#     try:
#         zone = item.GetAttribute('Grid')
#         zone_name = zone.GetAttribute('loc_name').split('.ElmNet')[0]
#         logger.debug('zone "Grid" found: <%s>' % zone_name)
#     except:
#         zone = item.GetAttribute('cpGrid')
#         zone_name = zone.GetAttribute('loc_name').split('.ElmNet')[0]
#         logger.debug('zone "cpGrid" found: <%s>' % zone_name)
#
#     temp_df_a = net.bus[net.bus.zone == zone_name]
#     temp_df_b = temp_df_a[temp_df_a.type == bus_type]
#     temp_df_c = temp_df_b[temp_df_a.description == descr]
#     bus_index = temp_df_c[temp_df_b.name == name].index.values[0]
#     logger.debug('bus index in net of bus <%s> is <%d>' % (name, bus_index))
#
#     return bus_index


def get_connection_nodes(net, item, num_nodes):
    buses = []
    table = "bus"
    for i in range(num_nodes):
        try:
            pf_bus = item.GetNode(i)
        except Exception as err:
            logger.error('GetNode failed for %s' % item)
            logger.error(err)
            pf_bus = None
        if pf_bus is None:
            if num_nodes == 1:
                logger.error(f"{item} has no connection node")
                raise IndexError
            buses.append(None)
        else:
            if pf_bus.systype == 1:
                table = "bus_dc"
            logger.debug("got bus %s" % pf_bus.loc_name)
            pp_bus = bus_dict[pf_bus]
            if num_nodes == 1:
                return pp_bus, table
            buses.append(pp_bus)

    if all([b is None for b in buses]):
        logger.error("Element %s is Disconnected: buses are %s" %
                     (item.loc_name, buses))
        raise IndexError
    elif None in buses:
        logger.debug('exising buses: %s' % buses)
        existing_bus = (set(buses) - {None}).pop()
        name = net[table].at[existing_bus, "name"] + "_aux"
        new_buses = []
        # determine the voltage needed
        # check if trafo
        v = []
        pf_class = item.GetClassName()
        logger.warning("object %s of class %s is not properly connected - creating auxiliary buses."
                       " check if the auxiliary buses have been created with correct voltages" % (
                           item, pf_class))

        if pf_class == "ElmTr2":
            v.append(item.GetAttribute('t:utrn_h'))
            v.append(item.GetAttribute('t:utrn_l'))
        elif pf_class == "ElmTr3":
            v.append(item.GetAttribute('t:utrn3_h'))
            v.append(item.GetAttribute('t:utrn3_m'))
            v.append(item.GetAttribute('t:utrn3_l'))
        else:
            v = [net[table].vn_kv.at[existing_bus] for _ in buses]

        # the order of buses must be the same as the order of voltage values
        # imo this could be more robust, because we don't know in what order item.GetNode(i)
        # actually returns the values, we can only rely on PF that it always is hv, mv, lv etc.
        for b, vv in zip(buses, v):
            if b is None:
                if table == "bus":
                    aux_bus = create_bus(net, vv, type="n", name=name)
                else:
                    aux_bus = create_bus_dc(net, vv, type="n", name=name)
                new_buses.append(aux_bus)
                logger.debug("Created new bus '%s' for disconected line " % name)
            else:
                new_buses.append(b)
        return tuple(new_buses), table
    else:
        return tuple(buses), table


def import_switch(item, idx_cubicle):
    logger.debug('importing switch for %s (%d)' % (item.loc_name, idx_cubicle))
    switch_types = {"cbk": "CB", "sdc": "LBS", "swt": "LS", "dct": "DS"}
    cub = item.GetCubicle(idx_cubicle)
    if cub is None:
        return None, None, None
    switches = cub.GetContents('*.StaSwitch')
    if len(switches) > 1:
        logger.error('more then 1 switch found for %s: %s' % (item, switches))
    if len(switches) != 0:
        switch = switches[0]
        switch_in_service = not bool(switch.outserv) if switch.HasAttribute('outserv') else True
        switch_name = switch.cDisplayName
        if not switch.HasAttribute('isclosed'):
            logger.warning('switch %s does not have the attribute isclosed!!!' % switch)
        switch_is_closed = bool(switch.on_off) and bool(switch.isclosed) and switch_in_service
        switch_usage = switch_types.get(switch.aUsage, 'unknown')
        return switch_is_closed, switch_usage, switch_name
    else:
        return None, None, None


def create_connection_switches(net, item, number_switches, et, buses, elements):
    # False if open, True if closed, None if no switch
    logger.debug('creating connection switches')
    new_switch_idx = []
    new_switch_closed = []
    for i in range(number_switches):
        switch_is_closed, switch_usage, switch_name = import_switch(item, i)
        logger.debug('switch closed: %s, switch_usage: %s' % (switch_is_closed, switch_usage))
        if switch_is_closed is not None:
            cd = create_switch(net, bus=buses[i], element=elements[i], et=et,
                               closed=switch_is_closed, type=switch_usage, name=switch_name)
            net.res_switch.loc[cd, ['pf_closed', 'pf_in_service']] = switch_is_closed, True
            new_switch_idx.append(cd)
            new_switch_closed.append(switch_is_closed)
    return new_switch_idx, new_switch_closed


def get_coords_from_buses(net, from_bus, to_bus, **kwargs):
    coords: list[tuple[float, float]] = []
    from_geo: Optional[str] = None
    to_geo: Optional[str] = None
    if from_bus in net.bus.index:
        from_geo: str = net.bus.loc[from_bus, 'geo']

    if to_bus in net.bus.index:
        to_geo: str = net.bus.loc[to_bus, 'geo']

    if from_geo and to_geo:
        coords = [geojson.utils.coords(geojson.loads(from_geo)), geojson.utils.coords(geojson.loads(to_geo))]
        coords = [tuple((x, y)) for item in coords for x, y in item]
        logger.debug('got coords from buses: %s' % coords)
    else:
        logger.debug('no coords for line between buses %d and %d' % (from_bus, to_bus))
    return coords


def get_coords_from_item(item):
    # function reads geodata from item directly (for lines this is in item.GPScoords)
    coords = item.GPScoords
    try:
        # lat / lon must be switched in my example (karlsruhe). Check if this is always right
        c = tuple((x, y) for [y, x] in coords)
    except ValueError:
        try:
            c = tuple((x, y, z) for [y, x, z] in coords)
        except ValueError:
            c = []
    return c


def get_coords_from_grf_object(item):
    logger.debug('getting coords from gr_obj')
    # center_x = ga(grf_map[item], 'rCenterX')
    # center_y = ga(grf_map[item], 'rCenterY')
    # coords = [[center_x, center_y]]

    graphic_object = get_graphic_object(item)
    if graphic_object:
        coords = []
        cons = graphic_object.GetContents('*.IntGrfcon')
        cons.sort(key=lambda x: x.iDatConNr)
        for c in cons:
            con_nr = c.iDatConNr
            x_list = c.rX
            y_list = c.rY
            coords_list = list(list(t) for t in zip(x_list, y_list) if t != (-1, -1))
            if con_nr == 0:
                coords_list = coords_list[::-1]
            coords.extend(coords_list)
        if len(coords) == 0:
            coords = [[graphic_object.rCenterX, graphic_object.rCenterY]] * 2
        logger.debug('extracted line coords from graphic object: %s' % coords)
    else:
        coords = []

    return coords


def create_pp_line(net, item, flag_graphics, create_sections, is_unbalanced):
    params = {'parallel': item.nlnum, 'name': item.loc_name}
    logger.debug('>> creating line <%s>' % params['name'])
    logger.debug('line <%s> has <%d> parallel lines' % (params['name'], params['parallel']))

    logger.debug('asked for buses')
    # here: implement situation if line not connected

    try:
        (params['bus1'], params['bus2']), bus_table = get_connection_nodes(net, item, 2)
    except IndexError:
        logger.debug("Cannot add Line '%s': not connected" % params['name'])
        return
    except:
        logger.error("Error while exporting Line '%s'" % params['name'])
        return

    ac = bus_table == "bus"
    line_table = "line" if ac else "line_dc"

    corridor = get_free_id(net[line_table])
    line_sections = item.GetContents('*.ElmLnesec')
    # geodata
    if flag_graphics == 'no geodata':
        coords = []
    elif flag_graphics == 'GPS':
        if len(item.GPScoords) > 0:
            coords = get_coords_from_item(item)
        else:
            coords = get_coords_from_buses(net, params['bus1'], params['bus2'])  # todo
    else:
        coords = get_coords_from_grf_object(item)

    if len(line_sections) == 0:
        if coords:
            params["geodata"] = coords
        logger.debug('line <%s> has no sections' % params['name'])
        lid = create_line_normal(net=net, item=item, is_unbalanced=is_unbalanced, ac=ac, **params)
        sid_list = [lid]
        logger.debug('created line <%s> with index <%d>' % (params['name'], lid))

    else:
        logger.debug('line <%s> has sections' % params['name'])
        if create_sections:
            if not ac:
                raise NotImplementedError(f"Export of lines with line sections only implemented for AC lines ({item})")
            sid_list = create_line_sections(net=net, item_list=line_sections, line=item,
                                            coords=coords, is_unbalanced=is_unbalanced, **params)
        else:
            lidx = create_line_no_sections(net, item, line_sections, params["bus1"], params["bus2"], coords,
                                           is_unbalanced, ac)
            sid_list = [lidx]
        logger.debug('created <%d> line sections for line <%s>' % (len(sid_list), params['name']))

    line_dict[item] = sid_list
    net[line_table].loc[sid_list, "line_idx"] = corridor
    net[line_table].loc[sid_list, "folder_id"] = item.fold_id.loc_name
    net[line_table].loc[sid_list, "equipment"] = item.for_name

    if ac:
        new_elements = (sid_list[0], sid_list[-1])
        new_switch_idx, new_switch_closed = create_connection_switches(net, item, 2, 'l',
                                                                       (params['bus1'], params['bus2']),
                                                                       new_elements)
        # correct in_service of lines if station switch is open
        # update_in_service_depending_station_switch(net, element_type="line",
        #                                            new_elements=new_elements,
        #                                            new_switch_idx=new_switch_idx,
        #                                            new_switch_closed=new_switch_closed)

    logger.debug('line <%s> created' % params['name'])


def point_len(
        p1: tuple[Union[float, int], Union[float, int]],
        p2: tuple[Union[float, int], Union[float, int]]) -> float:
    """
    Calculate distance between p1 and p2
    """
    x1, y1 = p1
    x2, y2 = p2
    return ((x1 - x2) ** 2 + (y1 - y2) ** 2) ** 0.5


def calc_len_coords(coords: list[tuple[Union[float, int], Union[float, int]]]) -> float:
    """
    Calculate the sum of point distances in list of coords
    """
    tot_len = 0
    for i in range(len(coords) - 1):
        tot_len += point_len(coords[i], coords[i + 1])
    return tot_len


def cut_coords_segment(p1, p2, split_len):
    # finds the point where the line segment is cut in two
    # use scale_factor before calling this
    if split_len == 0:
        logger.debug('split_len=0: return %s' % p1)
        return p1
    tot_len = point_len(p1, p2)
    if split_len == tot_len:
        logger.debug('split_len=tot_len (%.3f): return %s' % (tot_len, p2))
        return p2
    x1, y1 = p1
    x2, y2 = p2
    x_k = x2 * split_len / tot_len + x1 * (tot_len - split_len) / tot_len
    y_k = y2 * split_len / tot_len + y1 * (tot_len - split_len) / tot_len
    logger.debug('cut coords segment: p1=%s, p2=%s, split_len=%.3f, x_k = %.3f, y_k = %.3f' %
                 (p1, p2, split_len, x_k, y_k))
    return x_k, y_k


def get_section_coords(coords, sec_len, start_len, scale_factor):
    tol = 1e-6
    # get the starting point of section
    logger.debug('calculating section coords: sec_len=%.3f, start_len=%.3f, scale_factor=%.3f' %
                 (sec_len, start_len, scale_factor))
    if abs(sec_len) < tol and scale_factor == 0:
        logger.debug('cannot do anything: sec_len and scale factor are 0')
        sec_coords = [coords[0], coords[1]]
        return sec_coords
    elif scale_factor == 0:
        logger.error('scale factor==0')
        sec_coords = [coords[0], coords[1]]
        return sec_coords
    elif abs(sec_len) < tol:
        logger.debug('section length is 0')

    len_i = 0
    i = 0
    sec_coords = []
    logger.debug('len coords: %d, coords: %s' % (len(coords), coords))
    # find starting point
    for i in range(len(coords) - 1):
        len_i += point_len(coords[i], coords[i + 1])
        logger.debug('i: %d, len_i: %.3f' % (i, len_i * scale_factor))
        # catch if line has identical coords
        if not len_i:
            sec_coords = coords
            return sec_coords

        if len_i * scale_factor > start_len or abs(len_i * scale_factor - start_len) <= tol:
            logger.debug('len_i>start_len: cut coords segment')
            logger.debug('coords[i]: %s, coods[i+1]: %s' % (coords[i], coords[i + 1]))
            if start_len == 0:
                sec_coords = [[coords[i][0], coords[i][1]]]
            else:
                x_k, y_k = cut_coords_segment(coords[i], coords[i + 1],
                                              start_len / scale_factor +
                                              point_len(coords[i], coords[i + 1]) - len_i)
                sec_coords = [[x_k, y_k]]
            logger.debug('found start of the section: %s' % sec_coords)
            break
    else:
        logger.error(
            'could not find start of section: len_i = %.7f, start_len = %.7f' % (
                len_i * scale_factor, start_len))
        logger.debug('delta: %f' % (len_i * scale_factor - start_len))

    # keep adding points until encounter the end of line
    len_j = 0
    k = 0
    for j in range(i + 1, len(coords)):
        try:
            len_j += point_len(sec_coords[k], coords[j])
        except IndexError:
            logger.error(f"{j=}, {i=}, {k=}")
        if len_j <= sec_len / scale_factor:
            sec_coords.append(coords[j])
            k += 1
        else:
            # cut line between coords[i] and coords[i+1]
            x_k, y_k = cut_coords_segment(sec_coords[k], coords[j],
                                          sec_len / scale_factor +
                                          point_len(sec_coords[k], coords[j]) - len_j)
            sec_coords.append([x_k, y_k])
            break
    logger.debug('calculated sec_coords: %s' % sec_coords)
    return sec_coords


def segment_buses(net, bus1, bus2, num_sections, line_name):  # , sec_len, start_len, coords):
    """
    splits bus1, bus2 line so that it creates num_sections amount of lines.
    Yields start, end for each line segment.
    e.g. Yields bus1, a, a, bus2 for num_sections = 2.
    """
    yield bus1
    m = 1
    # if coords:
    #     if bus1 not in net.bus_geodata.index:
    #         logger.warning('bus1 not in coords, bus: %d, line: %s' % (bus1, line_name))
    #     if bus2 not in net.bus_geodata.index:
    #         logger.warning('bus2 not in coords, bus: %d, line: %s' % (bus2, line_name))
    #     x1, y1 = net.bus_geodata.loc[bus1, ['x', 'y']]
    #     x2, y2 = net.bus_geodata.loc[bus2, ['x', 'y']]
    #     # tot_len = ((x1 - x2) ** 2 + (y1 - y2) ** 2) ** 0.5
    #     tot_len = calc_len_coords(coords)
    #     scale_factor = tot_len / sum(sec_len)
    #     split_len = 0

    while m < num_sections:
        bus_name = f"{line_name} (Muff {m})"
        vn_kv = net.bus.at[bus1, "vn_kv"]
        zone = net.bus.at[bus1, "zone"]
        bus = create_bus(net, name=bus_name, type='ls', vn_kv=vn_kv, zone=zone)

        # TODO: implement coords for segmentation buses.
        #  Handle coords if line has multiple coords.
        # if coords:
        #     split_len += sec_len[m - 1] * scale_factor
        #
        #     x_k, y_k = cut_coords_segment([x1, y1], [x2, y2], split_len)
        #     net.bus_geodata.loc[k, ['x', 'y']] = x_k, y_k
        #     if x_k == 0 or y_k == 0:
        #         logger.warning('bus %d has 0 coords, bus1: %d, bus2: %d' % k, bus1, bus2)

        if "description" in net.bus:
            net.bus.at[bus, "description"] = ""
        yield bus
        yield bus
        m += 1
    else:
        yield bus2


def create_line_sections(net, item_list, line, bus1, bus2, coords, parallel, is_unbalanced, **kwargs):
    sid_list = []
    line_name = line.loc_name
    item_list.sort(key=lambda x: x.index)  # to ensure they are in correct order

    if line.HasResults(-1):  # -1 for 'c' results (whatever that is...)
        line_loading = line.GetAttribute('c:loading')
    else:
        line_loading = np.nan

    sec_len = [sec.dline for sec in item_list]
    # start_len = [sec.rellen for sec in item_list]

    buses_gen = segment_buses(net, bus1=bus1, bus2=bus2, num_sections=len(item_list),
                              line_name=line_name)

    for item in item_list:
        name = line_name
        section_name = item.loc_name
        bus1 = next(buses_gen)
        bus2 = next(buses_gen)
        sid = create_line_normal(net=net, item=item, bus1=bus1, bus2=bus2, name=name, parallel=parallel,
                                 is_unbalanced=is_unbalanced, ac=True)
        sid_list.append(sid)
        net.line.at[sid, "section"] = section_name
        net.res_line.at[sid, "pf_loading"] = line_loading

        if coords:
            try:
                scaling_factor = sum(sec_len) / calc_len_coords(coords)
                sec_coords = get_section_coords(coords, sec_len=item.dline, start_len=item.rellen,
                                                scale_factor=scaling_factor)
                net.line.loc[sid, 'geo'] = geojson.dumps(geojson.LineString(sec_coords))
                # p1 = sec_coords[0]
                # p2 = sec_coords[-1]
                net.bus.loc[bus2, ['geo']] = geojson.dumps(geojson.Point(sec_coords[-1]))
            except ZeroDivisionError:
                logger.warning("Could not generate geodata for line !!")

    return sid_list


def create_line_no_sections(net, main_item, item_list, bus1, bus2, coords, is_unbalanced, ac, **kwargs):
    if not ac:
        raise NotImplementedError("Creating DC lines with sections as DC lines without sections not implemented")

    line_name = main_item.loc_name

    sec_len = [item.dline for item in item_list]
    total_len = sum(sec_len)
    weights = [l / total_len for l in sec_len]

    df = [item.fline for item in item_list]
    parallel = [1 for item in item_list]
    max_i_ka = min([item.Inom * p * d if item.Inom != 0 else 1e-3 for item, p, d in zip(item_list, parallel, df)])
    r_ohm_per_km = sum([item.R1 for item in item_list]) / total_len
    x_ohm_per_km = sum([item.X1 for item in item_list]) / total_len
    c_nf_per_km = sum([item.C1 * 1e3 for item in item_list]) / total_len  # internal unit for C in PF is uF
    # g_us_per_km = sum([item.G1 for item in item_list]) / total_len
    r0_ohm_per_km = sum([item.R0 for item in item_list]) / total_len
    x0_ohm_per_km = sum([item.X0 for item in item_list]) / total_len
    c0_nf_per_km = sum([item.C0 * 1e3 for item in item_list]) / total_len  # internal unit for C in PF is uF
    # g0_us_per_km = sum([item.G0 for item in item_list]) / total_len
    # r_ohm_per_km = sum([item.rline / p * w for item, p, w in zip(item_list, parallel, weights)])
    # x_ohm_per_km = sum([item.xline / p * w for item, p, w in zip(item_list, parallel, weights)])
    # c_nf_per_km = sum([item.cline * item.frnom / 50 * 1e3 / p * w for item, p, w in zip(item_list, parallel, weights)])  # internal unit for C in PF is uF
    # g_us_per_km = sum([item.gline / p * w for item, p, w in zip(item_list, parallel, weights)])
    # r0_ohm_per_km = sum([item.rline0 / p * w for item, p, w in zip(item_list, parallel, weights)])
    # x0_ohm_per_km = sum([item.xline0 / p * w for item, p, w in zip(item_list, parallel, weights)])
    # c0_nf_per_km = sum([item.cline0 * item.frnom / 50 * 1e3 / p * w for item, p, w in zip(item_list, parallel, weights)])  # internal unit for C in PF is uF
    # g0_us_per_km = sum([item.gline0 / p * w for item, p, w in zip(item_list, parallel, weights)])
    # type_list = [item.cohl_ for item in item_list]

    g_us_per_km = 0.
    g0_us_per_km = 0.
    endtemp_degree = None

    # endtemp_degree = max([item.rtemp for item in item_list])
    # q_mm2 = sum([item.qurs * p * w for item, p, w in zip(item_list, parallel, weights)])
    alpha = sum([item.alpha / p * w for item, p, w in zip(item_list, parallel, weights)]) / total_len
    # alpha_final = [item.alpha / p * w for item, p, w in zip(item_list, parallel, weights)]
    # max_temperature_degree_celsius = min([item.tmax for item in item_list])
    temperature_degree_celsius = max([item.Top for item in item_list])

    lid = create_line_from_parameters(net=net, from_bus=bus1, to_bus=bus2, length_km=total_len,
                                      r_ohm_per_km=r_ohm_per_km, x_ohm_per_km=x_ohm_per_km, c_nf_per_km=c_nf_per_km,
                                      max_i_ka=max_i_ka, name=line_name, type=None, geodata=coords,
                                      g_us_per_km=g_us_per_km, alpha=alpha, parallel=main_item.nlnum,
                                      temperature_degree_celsius=temperature_degree_celsius,
                                      r0_ohm_per_km=r0_ohm_per_km, x0_ohm_per_km=x0_ohm_per_km,
                                      c0_nf_per_km=c0_nf_per_km, g0_us_per_km=g0_us_per_km,
                                      endtemp_degree=endtemp_degree)

    net.line.loc[lid, 'description'] = ' \n '.join(main_item.desc) if len(main_item.desc) > 0 else ''
    if hasattr(main_item, "cimRdfId"):
        chr_name = main_item.cimRdfId
        if chr_name is not None and len(chr_name) > 0:
            net["line"].loc[lid, 'origin_id'] = chr_name[0]

    get_pf_line_results(net, main_item, lid, is_unbalanced, ac)

    return lid


def create_line_normal(net, item, bus1, bus2, name, parallel, is_unbalanced, ac, geodata=None):
    pf_type = item.typ_id
    std_type, type_created = create_line_type(net=net, item=pf_type,
                                              cable_in_air=item.inAir if item.HasAttribute(
                                                  'inAir') else False)

    params = {
        'name': name,
        'in_service': not bool(item.outserv),
        'length_km': item.dline,
        'df': item.fline,
        'parallel': parallel,
        'alpha': pf_type.alpha if pf_type is not None else None,
        'temperature_degree_celsius': pf_type.tmax if pf_type is not None else None,
        'geodata': geodata
    }

    if std_type is not None:  # and not is_unbalanced:delete later
        params["std_type"] = std_type
        logger.debug('creating normal line with type <%s>' % std_type)
        if ac:
            lid = create_line(net, from_bus=bus1, to_bus=bus2, **params)
        else:
            lid = create_line_dc(net, from_bus_dc=bus1, to_bus_dc=bus2, **params)
    else:
        logger.debug('creating normal line <%s> from parameters' % name)
        r_ohm = item.R1

        params.update({
            'r_ohm_per_km': r_ohm / params['length_km'],
            'max_i_ka': item.Inom if item.Inom != 0 else 1e-3,
            'alpha': pf_type.alpha if pf_type is not None else None
        })
        if ac:
            x_ohm, c_nf = item.X1, item.C1
            r0_ohm, x0_ohm, c0_nf = item.R0, item.X0, item.C0

            if r_ohm == 0 and x_ohm == 0 and c_nf == 0:
                logger.error('Incomplete data for line "%s": missing type and '
                             'missing parameters R, X, C' % name)
            if r0_ohm == 0 and x0_ohm == 0 and c0_nf == 0:
                logger.error('Incomplete data for line "%s": missing type and '
                             'missing parameters R0, X0, C0' % name)

            params.update({
                'x_ohm_per_km': x_ohm / params['length_km'],
                'c_nf_per_km': c_nf / params['length_km'] * 1e3,  # internal unit for C in PF is uF
                'r0_ohm_per_km': r0_ohm / params['length_km'],
                'x0_ohm_per_km': x0_ohm / params['length_km'],
                'c0_nf_per_km': c0_nf / params['length_km'] * 1e3  # internal unit for C in PF is uF,
            })

            coupling = item.c_ptow
            if coupling is not None:
                coupling_type = coupling.GetClassName()
                if coupling_type == 'TypCabsys':
                    # line is part of "Cable System"
                    params['type'] = 'cs'
                elif coupling_type == 'ElmTow':
                    params['type'] = 'ol'
                else:
                    params['type'] = None
            else:
                params['type'] = None

            lid = create_line_from_parameters(net=net, from_bus=bus1, to_bus=bus2, **params)
        else:
            lid = create_line_dc_from_parameters(net, from_bus_dc=bus1, to_bus_dc=bus2, **params)

    net["line" if ac else "line_dc"].loc[lid, 'description'] = ' \n '.join(item.desc) if len(item.desc) > 0 else ''
    if hasattr(item, "cimRdfId"):
        chr_name = item.cimRdfId
        if chr_name is not None and len(chr_name) > 0:
            net["line" if ac else "line_dc"].loc[lid, 'origin_id'] = chr_name[0]

    get_pf_line_results(net, item, lid, is_unbalanced, ac)

    return lid


def get_pf_line_results(net, item, lid, is_unbalanced, ac):
    if is_unbalanced:
        line_type = "res_line_3ph"
        result_variables = {
            "pf_i_a_from_ka": "m:I:bus1:A",
            "pf_i_a_to_ka": "m:I:bus2:A",
            "pf_i_b_from_ka": "m:I:bus1:B",
            "pf_i_b_to_ka": "m:I:bus2:B",
            "pf_i_c_from_ka": "m:I:bus1:C",
            "pf_i_c_to_ka": "m:I:bus2:C",
            "pf_i_n_from_ka": "m:I0x3:bus1",
            "pf_i_n_to_ka": "m:I0x3:bus2",
            "pf_loading_percent": "c:loading",
        }
    elif ac:
        line_type = "res_line"
        result_variables = {"pf_loading": "c:loading"}
    else:
        line_type = "res_line_dc"
        result_variables = {"pf_loading": "c:loading"}

    for res_var_pp, res_var_pf in result_variables.items():
        res = np.nan
        if item.HasResults(-1):  # -1 for 'c' results (whatever that is...)
            res = item.GetAttribute(res_var_pf)
        net[line_type].at[lid, res_var_pp] = res


def create_line_type(net, item, cable_in_air=False):
    # return False if no line type has been created
    # return True if a new line type has been created

    if item is None:
        logger.warning('create_line_type: no item given! Be sure you can deal with None!')
        return None, False

    ac = item.systp == 0
    # pf_folder = item.fold_id.split('IntPrjfolder')[-1]
    pf_folder = item.fold_id.loc_name
    name = "%s\\%s" % (pf_folder, item.loc_name) if not cable_in_air else "%s\\%s_%s" % (
        pf_folder, item.loc_name, 'air')
    if std_type_exists(net, name, "line" if ac else "line_dc"):
        logger.debug('type <%s> exists already' % name)
        return name, False

    line_or_cable = 'cs' if item.cohl_ == 0 else 'ol'

    max_i_ka = item.sline if not cable_in_air else item.InomAir
    if ac:
        type_data = {
            "r_ohm_per_km": item.rline,
            "x_ohm_per_km": item.xline,
            "c_nf_per_km": item.cline * item.frnom / 50 * 1e3,  # internal unit for C in PF is uF
            "q_mm2": item.qurs,
            "max_i_ka": max_i_ka if max_i_ka != 0 else 1e-3,
            "endtemp_degree": item.rtemp,
            "type": line_or_cable,
            "r0_ohm_per_km": item.rline0,
            "x0_ohm_per_km": item.xline0,
            "c0_nf_per_km": item.cline0 * item.frnom / 50 * 1e3,  # internal unit for C in PF is uF
            "alpha": item.alpha
        }
        create_std_type(net, type_data, name, "line")
        logger.debug('>> created line type <%s>' % name)
    else:
        type_data = {
            "r_ohm_per_km": item.rline,
            "q_mm2": item.qurs,
            "max_i_ka": max_i_ka if max_i_ka != 0 else 1e-3,
            "type": line_or_cable,
            "alpha": item.alpha
        }
        create_std_type(net, type_data, name, "line_dc")
        logger.debug('>> created line_dc type <%s>' % name)

    return name, True


def monopolar_in_service(item):
    in_service = not bool(item.outserv)

    # False if open, True if closed, None if no switch
    switch_is_closed, _, _ = import_switch(item, 0)
    if switch_is_closed is not None:
        logger.debug('element in service: <%s>, switch is closed: <%s>' %
                     (in_service, switch_is_closed))
        # if switch is open, in_sevice becomes False
        in_service = in_service and switch_is_closed
    return in_service


def create_ext_net(net, item, pv_as_slack, is_unbalanced):
    name = item.loc_name
    logger.debug('>> creating ext_grid <%s>' % name)

    try:
        bus1, _ = get_connection_nodes(net, item, 1)
    except IndexError:
        logger.error("Cannot add Xnet '%s': not connected" % name)
        return

    logger.debug('found bus <%d> in net' % bus1)

    in_service = monopolar_in_service(item)

    # implement kW!..
    p_mw = item.pgini
    q_mvar = item.qgini
    logger.debug('p_mw = %.3f, q_mvar = %.3f' % (p_mw, q_mvar))

    # implementation for other elements that should be created as xnet
    s_max = item.snss if item.HasAttribute('snss') else item.Pmax_uc \
        if item.HasAttribute('Pmax_uc') else np.nan
    # needed change in create.py: line 570 - added sk_min_mva in list of params
    s_min = item.snssmin if item.HasAttribute('snssmin') else item.Pmin_uc \
        if item.HasAttribute('Pmin_uc') else np.nan

    rx_max = item.rntxn if item.HasAttribute('rntxn') else np.nan
    rx_min = item.rntxnmin if item.HasAttribute('rntxnmin') else np.nan

    vm_set_pu = item.usetp
    phi = item.phiini
    node_type = item.bustp if item.HasAttribute('bustp') else np.nan

    # create...
    if node_type == 'PQ':
        logger.debug('node type is "PQ", creating sgen')
        xid = create_sgen(net, bus1, p_mw=p_mw, q_mvar=q_mvar, name=name,
                          in_service=in_service)
        elm = 'sgen'
    elif node_type == 'PV' and not pv_as_slack:
        logger.debug('node type is "PV" and pv_as_slack is False, creating gen')
        xid = create_gen(net, bus1, p_mw=p_mw, vm_pu=vm_set_pu, name=name,
                         in_service=in_service)
        elm = 'gen'
    else:
        logger.debug('node type is <%s>, pv_as_slack=%s, creating ext_grid' % (node_type,
                                                                               pv_as_slack))
        xid = create_ext_grid(net, bus=bus1, name=name, vm_pu=vm_set_pu,
                              va_degree=phi, s_sc_max_mva=s_max,
                              s_sc_min_mva=s_min, rx_max=rx_max, rx_min=rx_min,
                              in_service=in_service)
        try:
            net.ext_grid.loc[xid, "r0x0_max"] = item.r0tx0
            net.ext_grid.loc[xid, "x0x_max"] = item.x0tx1
            net.ext_grid.loc[xid, "r0x0_min"] = item.r0tx0min
            net.ext_grid.loc[xid, "x0x_min"] = item.x0tx1min
        except AttributeError:
            pass
        elm = 'ext_grid'

    get_pf_ext_grid_results(net, item, xid, is_unbalanced)

    # if item.HasResults(0):  # 'm' results...
    #     # sm:r, sm:i don't work...
    #     logger.debug('<%s> has results' % name)
    #     net['res_' + elm].at[xid, "pf_p"] = item.GetAttribute('m:P:bus1')
    #     net['res_' + elm].at[xid, "pf_q"] = item.GetAttribute('m:Q:bus1')
    # else:
    #     net['res_' + elm].at[xid, "pf_p"] = np.nan
    #     net['res_' + elm].at[xid, "pf_q"] = np.nan

    # logger.debug('added pf_p and pf_q to {} {}: {}'.format(elm, xid, net['res_' + elm].loc[
    #     xid, ["pf_p", 'pf_q']].values))

    net[elm].loc[xid, 'description'] = ' \n '.join(item.desc) if len(item.desc) > 0 else ''
    add_additional_attributes(item, net, element=elm, element_id=xid, attr_list=['cpSite.loc_name'])

    return xid


def get_pf_ext_grid_results(net, item, xid, is_unbalanced):
    ext_grid_type = None
    result_variables = None
    if is_unbalanced:
        ext_grid_type = "res_ext_grid_3ph"
        result_variables = {
            "pf_p_a": "m:P:bus1:A",
            "pf_q_a": "m:Q:bus1:A",
            "pf_p_b": "m:P:bus1:B",
            "pf_q_b": "m:Q:bus1:B",
            "pf_p_c": "m:P:bus1:C",
            "pf_q_c": "m:Q:bus1:C",
        }
    else:
        ext_grid_type = "res_ext_grid"
        result_variables = {
            "pf_p": "m:P:bus1",
            "pf_q": "m:Q:bus1"
        }

    for res_var_pp, res_var_pf in result_variables.items():
        res = np.nan
        if item.HasResults(0):
            res = item.GetAttribute(res_var_pf)
        net[ext_grid_type].at[xid, res_var_pp] = res


# def extract_partial_loads_from_lv_load(net, item):
#     part_lods = item.GetContents('*.ElmLodlvp')
#     logger.debug('%s' % part_lods)
#     for elm in part_lods:
#         pass
#         # create_pp_load(net, elm, use_nominal_power)

def map_power_var(pf_var, map_var):
    """
    Returns additional variables from pf_variable_p_xxxx
    Args:
        pf_var: pf_variable_p_xxxx
        map_var: 'q' or 's'

    Returns: pf_variable as string

    """

    vars = {
        'q': {
            'plini': 'qlini',
            'plini_a': 'qlini_a',
            'm:P:bus1': 'm:Q:bus1',
            'pgini': 'qgini',
            'pgini_a': 'qgini_a'
        },
        's': {
            'plini': 'slini',
            'plini_a': 'slini_a',
            'm:P:bus1': 'm:S:bus1',
            'pgini': 'sgini',
            'pgini_a': 'sgini_a'
        },
        'sn': {
            'plini': 'sgn',
            'plini_a': 'sgn',
            'm:P:bus1': 'sgn',
            'pgini': 'sgn',
            'pgini_a': 'sgn'
        }
    }

    return vars[map_var][pf_var]


def map_type_var(pf_load_type):
    load_type = {
        "3PH PH-E": "wye",
        "3PH-'YN'": "wye",
        "3PH-'D'": "delta"
    }
    return load_type[pf_load_type]


def map_sgen_type_var(pf_sgen_type):
    sgen_type = {
        0: "wye",
        1: "wye",
        2: "wye"
    }
    return sgen_type[pf_sgen_type]


def get_power_multiplier(item, var):
    if item.outserv:
        return 1.
    if var == "m:P:bus1" and not item.HasResults():
        return 1.
        # raise UserWarning(f"{item} does not have results - cannot get power multiplier")
    exponent = item.GetAttributeUnit(var)
    if exponent.startswith('k'):
        multiplier = 1e-3
    elif exponent.startswith('M'):
        multiplier = 1
    else:
        raise UserWarning("unknown exponent %s" % exponent)
    # print(item.loc_name, exponent, multiplier)
    return multiplier


def ask_load_params(item, pf_variable_p_loads, dict_net, variables):
    multiplier = get_power_multiplier(item, pf_variable_p_loads)
    params = ADict()
    if pf_variable_p_loads == 'm:P:bus1' and not item.HasResults(0):
        raise RuntimeError('load %s does not have results and is ignored' % item.loc_name)
    if 'p_mw' in variables:
        params.p_mw = item.GetAttribute(pf_variable_p_loads) * multiplier
    if 'q_mvar' in variables:
        params.q_mvar = item.GetAttribute(map_power_var(pf_variable_p_loads, 'q')) * multiplier
    if 'sn_mva' in variables:
        params.sn_mva = item.GetAttribute(map_power_var(pf_variable_p_loads, 's')) * multiplier

        kap = -1 if item.pf_recap == 1 else 1
        try:
            params.q_mvar = kap * np.sqrt(params.sn_mva ** 2 - params.p_mw ** 2)
        except Exception as err:
            logger.error(
                'While creating load, error occurred for calculation of q_mvar: %s, %s' %
                (params, err))
            raise err
        logger.debug('load parameters: %s' % params)

    global_scaling = dict_net['global_parameters']['global_load_scaling']
    params.scaling = global_scaling * item.scale0 \
        if pf_variable_p_loads == 'plini' else 1
    if item.HasAttribute('zonefact'):
        params.scaling *= item.zonefact

    # p_mw = p_mw, q_mvar = q_mvar, scaling = scaling

    return params


def ask_unbalanced_load_params(item, pf_variable_p_loads, dict_net, variables):
    params = ADict()
    if pf_variable_p_loads == 'm:P:bus1' and not item.HasResults(0):
        raise RuntimeError('load %s does not have results and is ignored' % item.loc_name)
    if 'p_mw' in variables:
        params.p_a_mw = item.GetAttribute(pf_variable_p_loads + "r")
        params.p_b_mw = item.GetAttribute(pf_variable_p_loads + "s")
        params.p_c_mw = item.GetAttribute(pf_variable_p_loads + "t")
    if 'q_mvar' in variables:
        params.q_a_mvar = item.GetAttribute(map_power_var(pf_variable_p_loads, 'q') + "r")
        params.q_b_mvar = item.GetAttribute(map_power_var(pf_variable_p_loads, 'q') + "s")
        params.q_c_mvar = item.GetAttribute(map_power_var(pf_variable_p_loads, 'q') + "t")
    if 'sn_mva' in variables:
        params.sn_a_mva = item.GetAttribute(map_power_var(pf_variable_p_loads, 's') + "r")
        params.sn_b_mva = item.GetAttribute(map_power_var(pf_variable_p_loads, 's') + "s")
        params.sn_c_mva = item.GetAttribute(map_power_var(pf_variable_p_loads, 's') + "t")

        kap = -1 if item.pf_recap == 1 else 1
        try:
            params.q_mvar = kap * np.sqrt(params.sn_mva ** 2 - params.p_mw ** 2)
        except Exception as err:
            logger.error(
                'While creating load, error occurred for calculation of q_mvar: %s, %s' %
                (params, err))
            raise err
        logger.debug('load parameters: %s' % params)

    global_scaling = dict_net['global_parameters']['global_load_scaling']
    params.scaling = global_scaling * item.scale0 \
        if pf_variable_p_loads == 'plini' else 1
    if item.HasAttribute('zonefact'):
        params.scaling *= item.zonefact

    return params


def find_section(load, sections):
    tot_len = 0
    for s in sections:
        tot_len += s.dline
        if tot_len >= load.lneposkm:
            break
    else:
        raise RuntimeError('could not find section for load %s' % load)
    return s


def make_split_dict(line):
    # für jede einzelne line
    sections = line.GetContents('*.ElmLnesec')
    loads = line.GetContents('*.ElmLodlvp')
    if len(loads) > 0:
        loads.sort(key=lambda x: x.lneposkm)
    else:
        return {}

    split_dict = {}
    if len(sections) > 0:
        sections.sort(key=lambda x: x.index)
        for load in loads:
            section = find_section(load, sections)
            split_dict[section] = split_dict.get(section, []).append(load)

    else:
        for load in loads:
            split_dict[line] = split_dict.get(line, []).append(load)
    return split_dict


def split_line_add_bus(net, split_dict):
    for line, loads in split_dict.items():
        # here we throw the stones
        if len(loads) == 0:
            continue
        loads = loads.sort(key=lambda x: x.lneposkm)
        lix = line_dict[line]
        coords = net.line.at[lix, 'coords']
        tot_len = calc_len_coords(coords)
        scale_factor = line.dline / tot_len

        start_len = 0
        list_coords = []
        len_sections = []
        list_bus_coords = []
        temp_len = 0
        for load in loads:
            sec_len = load.lneposkm - start_len
            temp_len += sec_len
            sec_coords = get_section_coords(coords, sec_len, start_len, scale_factor)
            list_coords.append(sec_coords)
            len_sections.append(sec_len)
            list_bus_coords.append(sec_coords[-1])
            start_len = load.lneposkm

        ## not sure if this is necessary
        # if temp_len < line.dline:
        #     # the last piece of line
        #     sec_len = line.dline - start_len
        #     sec_coords = get_section_coords(coords, sec_len, start_len, scale_factor)
        #     list_coords.append(sec_coords)
        #     len_sections.append(sec_len)

        # it's time to collect the stones
        # get bus voltage
        vn_kv = net.bus.at[net.line.at[lix, 'from_bus'], 'vn_kv']

        for i in range(len(len_sections)):
            # create bus
            name = 'Muff Partial Load'
            bus = create_bus(net, name=name, vn_kv=vn_kv, geodata=list_bus_coords[i])
            # create new line
            from_bus = net.line.at[lix, 'from_bus']
            to_bus = net.line.at[lix, 'to_bus']
            std_type = net.line.at[lix, 'std_type']
            name = net.line.at[lix, 'name']
            new_lix = create_line(net, from_bus=from_bus, to_bus=to_bus,
                                  length_km=len_sections[i],
                                  std_type=std_type, name=name)
            # change old line
            net.line.at[lix, 'to_bus'] = bus
            net.line.at[lix, 'length_km'] = net.line.at[lix, 'length_km'] - len_sections[i]
            pass


def split_line_add_bus_old(net, item, parent):
    # get position at line
    # find line section
    previous_sec_len = 0
    sections = parent.GetContents('*.ElmLnesec')
    sections.sort(key=lambda x: x.index)  # to ensure they are in correct order
    if len(sections) == 0:
        # cool! no sections - split the line
        sec = parent
        has_sections = False
        logger.debug('line has no sections')
    else:
        has_sections = True
        logger.debug('line has %d sections' % len(sections))
        for s in sections:
            logger.debug('section start: %s, load pos: %s, section end: %s' % (
                s.rellen, item.lneposkm, s.dline))
            if s.rellen <= item.lneposkm <= s.rellen + s.dline:
                sec = s
                logger.debug('found section: %s' % sec)
                break
            else:
                previous_sec_len += s.dline
        else:
            raise RuntimeError("could not find section where ElmLodlvp %s belongs" % item.loc_name)

    # found section in powerfactory
    # at this point the section can be split by other loads and its length can vary
    # now find section in pandapower net
    if has_sections:
        sid = net.line.loc[
            (net.line.name == parent.loc_name) & (net.line.section == sec.loc_name)].index
        logger.debug('index of section in net: %s' % sid)
    else:
        sid = net.line.loc[(net.line.name == parent.loc_name)].index
        logger.debug('index of line in net: %s' % sid)
    # check
    if len(sid) > 1:
        # section_idx is 0, 1, ...
        for m in range(len(sid)):
            # find the correct section for lodlvp
            temp_lines = net.line.loc[sid]
            logger.debug('temp_lines: %s' % temp_lines)
            temp_sec_len = float(temp_lines.loc[temp_lines.section_idx == m, 'length_km'])
            logger.debug('temp_sec_len of sec nr. %d: %.3f' % (m, temp_sec_len))
            if (temp_sec_len + previous_sec_len) >= item.lneposkm:
                # temp_section = temp_lines.query('section_idx == @m')
                # sid = temp_lines[temp_lines.section_idx == m].index.values[0]
                sid = sid[m]
                logger.debug('found section for creating lodlvp: %d' % sid)
                break
            else:
                previous_sec_len += temp_sec_len
        else:
            raise RuntimeError(
                "could not find line or section where ElmLodlvp %s belongs: multiple indices "
                "found in net and none of them is good" % item.loc_name)
    elif len(sid) == 0:
        raise RuntimeError(
            "could not find line or section where ElmLodlvp %s belongs: no index found in net" %
            item.loc_name)
    else:
        sid = sid.values[0]
        logger.debug('index is unique: %d' % sid)

    # new line lengths
    tot_len = net.line.at[sid, 'length_km']
    sec_len_a = item.lneposkm - previous_sec_len
    sec_len_b = tot_len - sec_len_a
    logger.debug('total length: %.3f, a: %.3f, b:%.3f' % (tot_len, sec_len_a, sec_len_b))
    if sec_len_b < 0:
        raise RuntimeError('incorrect length for section %s: %.3f' % (sec, sec_len_b))

    # get coords
    if net.line.at[sid, 'geo'].notna():
        logger.debug('line has coords')
        coords = geojson.utils.coords(geojson.loads(net.line.at[sid, 'geo']))
        logger.debug('old geodata of line %d: %s' % (sid, coords))

        # get coords for 2 split lines
        coords_len = calc_len_coords(coords)
        scale_factor = parent.dline / coords_len  # scale = real_len / coords_len
        coords_a = get_section_coords(coords, sec_len_a, 0, scale_factor)
        coords_b = get_section_coords(coords, sec_len_b, sec_len_a, scale_factor)
        logger.debug('new coords: %s; %s' % (coords_a, coords_b))

        # get bus coords
        bus_coords = tuple(coords_b[0])
        logger.debug('new bus coords: %.3f, %.3f' % bus_coords)
    else:
        logger.debug('line has no coords')
        bus_coords = None
        coords_a = None
        coords_b = None

    if sec_len_b > 0:
        # create new bus
        vn_kv = net.bus.at[net.line.at[sid, 'from_bus'], 'vn_kv']
        name = 'LodLV-%s' % item.loc_name
        bus = create_bus(net, vn_kv=vn_kv, name=name, geodata=bus_coords, type='n')
        net.bus.loc[bus, 'description'] = 'Partial load %s = %.3f kW' % (item.loc_name, item.plini)
        logger.debug('created new bus in net: %s' % net.bus.loc[bus])

        # create new line
        lid = create_line(
            net,
            from_bus=bus,
            to_bus=net.line.at[sid, 'to_bus'],
            length_km=sec_len_b,
            std_type=net.line.at[sid, 'std_type'],
            name=net.line.at[sid, 'name'],
            df=net.line.at[sid, 'df'],
            geodata=coords_b
        )
        net.line.at[lid, 'section'] = net.line.at[sid, 'section']
        if not net.line.loc[sid, 'section_idx']:
            net.line.loc[sid, 'section_idx'] = 0

        net.line.loc[lid, 'section_idx'] = net.line.at[sid, 'section_idx'] + 1

        logger.debug('old line: %s' % net.line.loc[sid])
        logger.debug('new line: %s' % net.line.loc[lid])

        net.line.at[sid, 'to_bus'] = bus
        net.line.at[sid, 'length_km'] = sec_len_a
        net.line.at[sid, 'geo'] = geojson.dumps(geojson.LineString(coords_a))
        logger.debug('changed: %s' % net.line.loc[sid])
    else:
        # no new bus/line are created: take the to_bus
        bus = net.line.at[sid, 'to_bus']
    return bus


def create_pp_load(net, item, pf_variable_p_loads, dict_net, is_unbalanced):
    # params collects the input parameters for the create function
    params = ADict()
    bus_is_known = False
    params.name = item.loc_name
    load_class = item.GetClassName()
    logger.debug('>> creating load <%s.%s>' % (params.name, load_class))

    is_unbalanced = item.i_sym

    ask = ask_unbalanced_load_params if is_unbalanced else ask_load_params

    if load_class == 'ElmLodlv':
        # if bool(item.GetAttribute('e:cHasPartLod')):
        #     logger.info('ElmLodlv %s has partial loads - skip' % item.loc_name)
        #     part_lods = item.GetContents('*.ElmLodlvp')
        #     logger.debug('%s' % part_lods)
        #     return
        # else:
        #     params.update(ask(item, pf_variable_p_loads, 'p_mw', 'sn_mva'))
        try:
            params.update(ask(item, pf_variable_p_loads, dict_net=dict_net,
                              variables=('p_mw', 'sn_mva')))
        except Exception as err:
            logger.error("m:P:bus1 and m:Q:bus1 should be used with ElmLodlv")
            logger.error('While creating load %s, error occurred for '
                         'calculation of q_mvar: %s, %s' % (item, params, err))
            raise err

    elif load_class == 'ElmLodmv':
        params.update(ask(item, pf_variable_p_loads=pf_variable_p_loads,
                          dict_net=dict_net, variables=('p_mw', 'sn_mva')))

    elif load_class == 'ElmLod':
        params.update(ask(item, pf_variable_p_loads=pf_variable_p_loads,
                          dict_net=dict_net, variables=('p_mw', 'q_mvar')))
        load_type = item.typ_id
        if load_type is None:
            params["const_z_percent"] = 100
        else:
            if (load_type.kpu != load_type.kqu or load_type.kpu0 != load_type.kqu0 or load_type.aP != load_type.aQ or
                    load_type.bP != load_type.bQ or load_type.cP != load_type.cQ):
                logger.warning(f"Load {item.loc_name} ({load_class}) has unsupported voltage dependency configuration!"
                               f"Only the P parameters will be used to specify the voltage dependency of this load")
                # todo implement load voltage dependency in this case using CharacteristicControl
            i = 0
            z = 0
            for cc, ee in zip(("aP", "bP", "cP"), ("kpu0", "kpu1", "kpu")):
                c = load_type.GetAttribute(cc)
                e = load_type.GetAttribute(ee)
                if e == 1:
                    i += 100 * c
                elif e == 2:
                    z += 100 * c
            params["const_i_percent"] = i
            params["const_z_percent"] = z

    ### for now - don't import ElmLodlvp
    elif load_class == 'ElmLodlvp':
        parent = item.fold_id
        parent_class = parent.GetClassName()
        logger.debug('parent class name of ElmLodlvp: %s' % parent_class)
        if parent_class == 'ElmLodlv':
            raise NotImplementedError('ElmLodlvp as not part of ElmLne not implemented')
        elif parent_class == 'ElmLne':
            logger.debug('creating load that is part of line %s' % parent)
            params.update(ask(item, pf_variable_p_loads=pf_variable_p_loads,
                              dict_net=dict_net, variables=('p_mw', 'sn_mva')))
            params.name += '(%s)' % parent.loc_name
            split_dict = make_split_dict(parent)
            # todo remake this
            params.bus = split_line_add_bus(net, split_dict)
            bus_is_known = True
            logger.debug('created bus <%d> in net and changed lines' % params.bus)
        else:
            raise NotImplementedError('ElmLodlvp as part of %s not implemented' % parent)

    else:
        logger.warning(
            'item <%s> not imported - <%s> not implemented yet!' % (item.loc_name, load_class))
        raise RuntimeError('Load <%s> of type <%s> not implemented!' % (item.loc_name, load_class))

    # implement negative load as sgen:
    # if p_mw < 0:
    #     create_sgen_load(net=net, item=item)
    #     return

    if not bus_is_known:
        try:
            params.bus, _ = get_connection_nodes(net, item, 1)
            logger.debug('found bus <%d> in net' % params.bus)
        except IndexError:
            logger.error("Cannot add Load '%s': not connected" % params.name)
            return

    params.in_service = not bool(item.outserv)

    if load_class != 'ElmLodlvp':
        params.in_service = monopolar_in_service(item)

    logger.debug('parameters: %s' % params)

    if is_unbalanced:
        pf_load_type = item.phtech
        params.type = map_type_var(pf_load_type)
    # create...
    try:
        # net, bus, p_mw, q_mvar=0, sn_mva=np.nan, name=None, scaling=1., index=None,
        # in_service=True, type=None
        if is_unbalanced:
            ld = create_asymmetric_load(net, **params)
        else:
            ld = create_load(net, **params)
        logger.debug('created load with index <%d>' % ld)
    except Exception as err:
        logger.error('While creating %s.%s, error occured: %s' % (params.name, load_class, err))
        raise err

    load_type = None

    if is_unbalanced:
        load_type = "asymmetric_load"
    else:
        load_type = "load"

    net[load_type].loc[ld, 'description'] = ' \n '.join(item.desc) if len(item.desc) > 0 else ''
    attr_list = ["sernum", "chr_name", 'cpSite.loc_name']
    if load_class == 'ElmLodlv':
        attr_list.extend(['pnight', 'cNrCust', 'cPrCust', 'UtilFactor', 'cSmax', 'cSav', 'ccosphi'])
    add_additional_attributes(item, net, load_type, ld, attr_dict={"for_name": "equipment"}, attr_list=attr_list)
    get_pf_load_results(net, item, ld, is_unbalanced)
    #    if not is_unbalanced:
    #        if item.HasResults(0):  # 'm' results...
    #            logger.debug('<%s> has results' % params.name)
    #            net["res_load"].at[ld, "pf_p"] = item.GetAttribute('m:P:bus1')
    #            net["res_load"].at[ld, "pf_q"] = item.GetAttribute('m:Q:bus1')
    #        else:
    #            net["res_load"].at[ld, "pf_p"] = np.nan
    #            net["res_load"].at[ld, "pf_q"] = np.nan

    logger.debug('created load <%s> at index <%d>' % (params.name, ld))


def get_pf_load_results(net, item, ld, is_unbalanced):
    load_type = None
    result_variables = None
    if is_unbalanced:
        load_type = "res_asymmetric_load_3ph"
        result_variables = {
            "pf_p_a": "m:P:bus1:A",
            "pf_p_b": "m:P:bus1:B",
            "pf_p_c": "m:P:bus1:C",
            "pf_q_a": "m:Q:bus1:A",
            "pf_q_b": "m:Q:bus1:B",
            "pf_q_c": "m:Q:bus1:C",
        }
    else:
        load_type = "res_load"
        result_variables = {
            "pf_p": "m:P:bus1",
            "pf_q": "m:Q:bus1"
        }

    for res_var_pp, res_var_pf in result_variables.items():
        res = np.nan
        if item.HasResults(0):
            res = item.GetAttribute(res_var_pf) * get_power_multiplier(item, res_var_pf)
        net[load_type].at[ld, res_var_pp] = res


def ask_gen_params(item, pf_variable_p_gen, *vars):
    multiplier = get_power_multiplier(item, pf_variable_p_gen)
    params = ADict()
    if pf_variable_p_gen == 'm:P:bus1' and not item.HasResults(0):
        raise RuntimeError('generator %s does not have results and is ignored' % item.loc_name)
    if 'p_mw' in vars:
        params.p_mw = item.GetAttribute(pf_variable_p_gen) * multiplier
    if 'q_mvar' in vars:
        params.q_mvar = item.GetAttribute(map_power_var(pf_variable_p_gen, 'q')) * multiplier
    if 'sn_mva' in vars:
        params.sn_mva = item.GetAttribute(map_power_var(pf_variable_p_gen, 'sn')) * multiplier

    params.scaling = item.scale0 if pf_variable_p_gen == 'pgini' else 1
    # p_mw = p_mw, q_mvar = q_mvar, scaling = scaling

    return params


def ask_unbalanced_sgen_params(item, pf_variable_p_sgen, *vars):
    params = ADict()
    if pf_variable_p_sgen == 'm:P:bus1' and not item.HasResults(0):
        raise RuntimeError('sgen %s does not have results and is ignored' % item.loc_name)

    technology = item.phtech
    if technology in [0, 1]:  # (0-1: 3PH)
        if 'p_mw' in vars:
            params.p_a_mw = item.GetAttribute(pf_variable_p_sgen) / 3
            params.p_b_mw = item.GetAttribute(pf_variable_p_sgen) / 3
            params.p_c_mw = item.GetAttribute(pf_variable_p_sgen) / 3
        if 'q_mvar' in vars:
            params.q_a_mvar = item.GetAttribute(map_power_var(pf_variable_p_sgen, 'q')) / 3
            params.q_b_mvar = item.GetAttribute(map_power_var(pf_variable_p_sgen, 'q')) / 3
            params.q_c_mvar = item.GetAttribute(map_power_var(pf_variable_p_sgen, 'q')) / 3
    elif technology in [2, 3, 4]:  # (2-4: 1PH)
        if 'p_mw' in vars:
            params.p_a_mw = item.GetAttribute(pf_variable_p_sgen)
            params.p_b_mw = 0
            params.p_c_mw = 0
        if 'q_mvar' in vars:
            params.q_a_mvar = item.GetAttribute(map_power_var(pf_variable_p_sgen, 'q'))
            params.q_b_mvar = 0
            params.q_c_mvar = 0

    if 'sn_mva' in vars:
        params.sn_mva = item.GetAttribute(map_power_var(pf_variable_p_sgen, 's'))

    params.scaling = item.scale0 if pf_variable_p_sgen == 'pgini' else 1
    return params


def create_sgen_genstat(net, item, pv_as_slack, pf_variable_p_gen, dict_net, is_unbalanced, export_ctrl):
    params = ADict()
    categories = {"wgen": "WKA", "pv": "PV", "reng": "REN", "stg": "SGEN"}
    params.name = item.loc_name
    logger.debug('>> creating genstat <%s>' % params)

    av_mode = item.av_mode
    is_reference_machine = bool(item.ip_ctrl)

    ask = ask_unbalanced_sgen_params if is_unbalanced else ask_gen_params

    if is_reference_machine or (av_mode == 'constv' and pv_as_slack):
        logger.info('Genstat <%s> to be imported as external grid' % params.name)
        logger.debug('genstat parameters: %s' % params)
        sg = create_ext_net(net, item=item, pv_as_slack=pv_as_slack, is_unbalanced=is_unbalanced)
        element = 'ext_grid'
    else:
        try:
            params.bus, _ = get_connection_nodes(net, item, 1)
        except:
            logger.error("Cannot add Sgen '%s': not connected" % params.name)
            return

        params.update(ask(item, pf_variable_p_gen, 'p_mw', 'q_mvar', 'sn_mva'))
        logger.debug(f'genstat parameters: {params}')

        params.in_service = monopolar_in_service(item)

        # category (wind, PV, etc):
        if item.GetClassName() == 'ElmPvsys':
            cat = 'PV'
        else:
            try:
                cat = categories[item.aCategory]
            except KeyError:
                cat = None
                logger.debug('sgen <%s> with category <%s> imported as <%s>' %
                             (params.name, item.aCategory, cat))
        # parallel units:
        ngnum = item.ngnum
        logger.debug('%d parallel generators of type %s' % (ngnum, cat))

        for param in params.keys():
            if any(param.startswith(prefix) for prefix in ["p_", "q_", "sn_"]):
                params[param] *= ngnum
        #        params.p_mw *= ngnum
        #        params.q_mvar *= ngnum
        #        params.sn_mva *= ngnum
        if is_unbalanced:
            pf_sgen_type = item.phtech
            params.type = map_sgen_type_var(pf_sgen_type)
        else:
            params.type = cat

        # create...
        pstac = item.c_pstac  # "None" if station controller is not available
        if pstac is not None and not pstac.outserv and export_ctrl:
            if pstac.i_droop:
                av_mode = 'constq'
            else:
                if pstac.i_ctrl == 0:
                    av_mode = 'constq'#why? shouldnt it be constv? Only sgen element?
                elif pstac.i_ctrl == 1:
                    av_mode = 'constq'
                elif pstac.i_ctrl == 2:
                    av_mode='constq' #other devices
                    #av_mode = 'cosphi'
                    #logger.error('Error! av_mode cosphi not implemented')
                    #return #implemented
                elif pstac.i_ctrl == 3:
                    av_mode='constq' #implementing other devices?
                    #av_mode = 'tanphi'
                    #logger.error('Error! av_mode tanphi not implemented')
                    #return #implemented
                else:
                    logger.error('Error! av_mode undefined')
                    return
        if av_mode == 'constv':
            logger.debug('av_mode: %s - creating as gen' % av_mode)
            params.vm_pu = item.usetp
            del params['q_mvar']

            # add reactive and active power limits
            params.min_q_mvar = item.cQ_min
            params.max_q_mvar = item.cQ_max
            params.min_p_mw = item.Pmin_uc
            params.max_p_mw = item.Pmax_uc

            sg = create_gen(net, **params)
            element = 'gen'
        else:
            if is_unbalanced:
                sg = create_asymmetric_sgen(net, **params)
                element = "asymmetric_sgen"
            else:
                # add reactive and active power limits
                params.min_q_mvar = item.cQ_min
                params.max_q_mvar = item.cQ_max
                params.min_p_mw = item.Pmin_uc
                params.max_p_mw = item.Pmax_uc

                sg = create_sgen(net, **params)
                element = 'sgen'
    logger.debug('created sgen at index <%d>' % sg)

    net[element].at[sg, 'description'] = ' \n '.join(item.desc) if len(item.desc) > 0 else ''
    add_additional_attributes(item, net, element, sg, attr_dict={"for_name": "equipment"},
                              attr_list=["sernum", "chr_name", "cpSite.loc_name"])
    net[element].at[sg, 'scaling'] = dict_net['global_parameters']['global_generation_scaling'] * item.scale0
    get_pf_sgen_results(net, item, sg, is_unbalanced, element=element)

    logger.debug('created genstat <%s> as element <%s> at index <%d>' % (params.name, element, sg))

    ###########################


#    if is_unbalanced:
#        pf_sgen_type = item.phtech
#        params.type = map_type_var(pf_sgen_type)
#    # create...
#    try:
#        # net, bus, p_mw, q_mvar=0, sn_mva=np.nan, name=None, scaling=1., index=None,
#        # in_service=True, type=None
#        if is_unbalanced:
#            sg = create_asymmetric_sgen(net, **params)
#            logger.info("CREATING UNBALANCED SGEN")
#        else:
#            logger.info("CREATING BALANCED SGEN")
#            sg = create_sgen_genstat(net, **params)
#        logger.debug('created sgen with index <%d>' % sg)
#    except Exception as err:
#        logger.error('While creating %s.%s, error occured: %s' % (params.name, sgen_class, err))
#        raise err
#
#    sgen_type = None
#
#    if is_unbalanced:
#        sgen_type = "asymmetric_sgen"
#    else:
#        sgen_type = "sgen"
#
#    net[sgen_type].loc[sg, 'description'] = ' \n '.join(item.desc) if len(item.desc) > 0 else ''
#    attr_list = ["sernum", "for_name", "chr_name", 'cpSite.loc_name']
#    if sgen_class == 'ElmGenstat':
#        attr_list.extend(['pnight', 'cNrCust', 'cPrCust', 'UtilFactor', 'cSmax', 'cSav', 'ccosphi'])
#    add_additional_attributes(item, net, sgen_type, sg, attr_list=attr_list)
#    get_pf_sgen_results(net, item, sg, is_unbalanced)
#
#
#    logger.debug('created sgen <%s> at index <%d>' % (params.name, sg))

def get_pf_sgen_results(net, item, sg, is_unbalanced, element='sgen'):
    result_variables = None

    if is_unbalanced:
        technology = item.phtech
        sgen_type = "res_asymmetric_sgen_3ph"

        if technology in [0, 1]:
            result_variables = {
                "pf_p_a": "m:P:bus1:A",
                "pf_p_b": "m:P:bus1:B",
                "pf_p_c": "m:P:bus1:C",
                "pf_q_a": "m:Q:bus1:A",
                "pf_q_b": "m:Q:bus1:B",
                "pf_q_c": "m:Q:bus1:C",
            }
        elif technology in [2, 3, 4]:
            result_variables = {
                "pf_p_a": "m:P:bus1:A",
                "pf_p_b": None,
                "pf_p_c": None,
                "pf_q_a": "m:Q:bus1:A",
                "pf_q_b": None,
                "pf_q_c": None,
            }
    else:
        sgen_type = "res_%s" % element
        result_variables = {
            "pf_p": "m:P:bus1",
            "pf_q": "m:Q:bus1"
        }

    for res_var_pp, res_var_pf in result_variables.items():
        res = np.nan
        if item.HasResults(0):
            if res_var_pf is not None:
                res = item.GetAttribute(res_var_pf) * get_power_multiplier(item, res_var_pf)
            else:
                res = np.nan
        net[sgen_type].at[sg, res_var_pp] = res


def create_sgen_neg_load(net, item, pf_variable_p_loads, dict_net):
    raise UserWarning('not used')
    params = ADict()
    #    categories = {"wgen": "WKA", "pv": "PV", "reng": "REN", "stg": "SGEN"}
    # let the category be PV:
    params.type = None
    params.name = item.loc_name
    logger.debug('>> implementing negative load <%s> as sgen' % params.name)
    try:
        params.bus, _ = get_connection_nodes(net, item, 1)
    except IndexError:
        logger.error("Cannot add Sgen '%s': not connected" % params.name)
        return

    params.update(ask_load_params(item, pf_variable_p_loads=pf_variable_p_loads,
                                  dict_net=dict_net, variables=('p_mw', 'q_mvar')))
    # rated S:
    params.sn_mva = math.sqrt(params.p_mw ** 2 + params.q_mvar ** 2)

    logger.debug('negative load parameters: %s' % params)

    params.in_service = monopolar_in_service(item)

    # create...
    sg = create_sgen(net, **params)

    net.sgen.loc[sg, 'description'] = ' \n '.join(item.desc) if len(item.desc) > 0 else ''
    add_additional_attributes(item, net, "sgen", sg, attr_dict={"for_name": "equipment"},
                              attr_list=["sernum", "chr_name", "cpSite.loc_name"])

    if item.HasResults(0):  # 'm' results...
        logger.debug('<%s> has results' % params.name)
        net.res_sgen.at[sg, "pf_p"] = -item.GetAttribute('m:P:bus1')
        net.res_sgen.at[sg, "pf_q"] = -item.GetAttribute('m:Q:bus1')
    else:
        net.res_sgen.at[sg, "pf_p"] = np.nan
        net.res_sgen.at[sg, "pf_q"] = np.nan

    logger.debug('created load <%s> as sgen at index <%d>' % (params.name, sg))


def create_sgen_sym(net, item, pv_as_slack, pf_variable_p_gen, dict_net, export_ctrl):
    categories = {"wgen": "WKA", "pv": "PV", "reng": "REN", "stg": "SGEN"}
    name = item.loc_name
    sid = None
    element = None
    logger.debug('>> creating synchronous machine <%s>' % name)
    av_mode = item.av_mode
    is_reference_machine = bool(item.ip_ctrl)
    is_motor = bool(item.i_mot)
    global_scaling = dict_net['global_parameters']['global_motor_scaling'] if is_motor else \
        dict_net['global_parameters']['global_generation_scaling']
    multiplier = get_power_multiplier(item, pf_variable_p_gen)

    if is_reference_machine or (av_mode == 'constv' and pv_as_slack):
        logger.info('synchronous machine <%s> to be imported as external grid' % name)
        logger.debug('ref. machine: %d, av_mode: %s, pv as slack: %s' %
                     (is_reference_machine, av_mode, pv_as_slack))
        sid = create_ext_net(net, item=item, pv_as_slack=pv_as_slack, is_unbalanced=False)
        net.ext_grid.loc[sid, 'p_disp_mw'] = -item.pgini * multiplier
        net.ext_grid.loc[sid, 'q_disp_mvar'] = -item.qgini * multiplier
        logger.debug('created ext net with sid <%d>', sid)
        element = 'ext_grid'
    else:
        try:
            bus1, _ = get_connection_nodes(net, item, 1)
        except IndexError:
            logger.error("Cannot add Sgen '%s': not connected" % name)
            return

        logger.debug('sgen <%s> is a %s' % (name, {True: 'motor', False: 'generator'}[is_motor]))

        in_service = monopolar_in_service(item)

        # category (wind, PV, etc):
        try:
            cat = categories[item.aCategory]
        except KeyError:
            cat = 'SGEN'
            logger.debug('sgen <%s> with category <%s> imported as <%s>' %
                         (name, item.aCategory, cat))

        # parallel units:
        ngnum = item.ngnum
        logger.debug('%d parallel generators' % ngnum)

        p_mw = ngnum * item.pgini * multiplier

        pstac = item.c_pstac
        # "None" if station controller is not available
        if pstac is not None and not pstac.outserv and export_ctrl:
            if pstac.i_droop:
                av_mode = 'constq'
            else:
                i_ctrl = pstac.i_ctrl
                if i_ctrl == 0:
                    av_mode = 'constq'#why not constv? Ahh, only sgen implemented
                elif i_ctrl == 1:
                    av_mode = 'constq'
                elif i_ctrl == 2:
                    av_mode='constq'
                    #av_mode = 'cosphi'#what element could be created?
                    #logger.error('Error! avmode cosphi not implemented')
                    #return
                elif i_ctrl == 3:
                    av_mode= 'constq'
                    #av_mode = 'tanphi' #what element could be created?
                    #logger.error('Error! avmode tanphi not implemented')
                    #return

        logger.debug('av_mode: %s' % av_mode)
        if av_mode == 'constv':
            logger.debug('creating sym %s as gen' % name)
            vm_pu = item.usetp
            if item.iqtype == 1:
                type = item.typ_id
                sid = create_gen(net, bus=bus1, p_mw=p_mw, vm_pu=vm_pu,
                                 min_q_mvar=type.Q_min, max_q_mvar=type.Q_max,
                                 min_p_mw=item.Pmin_uc, max_p_mw=item.Pmax_uc,
                                 name=name, type=cat, in_service=in_service, scaling=global_scaling)
            else:
                sid = create_gen(net, bus=bus1, p_mw=p_mw, vm_pu=vm_pu,
                                 min_q_mvar=item.cQ_min, max_q_mvar=item.cQ_max,
                                 min_p_mw=item.Pmin_uc, max_p_mw=item.Pmax_uc,
                                 name=name, type=cat, in_service=in_service, scaling=global_scaling)
            element = 'gen'
        elif av_mode == 'constq':
            q_mvar = ngnum * item.qgini * multiplier
            if item.iqtype == 1:
                type = item.typ_id
                sid = create_sgen(net, bus=bus1, p_mw=p_mw, q_mvar=q_mvar,
                                  min_q_mvar=type.Q_min, max_q_mvar=type.Q_max,
                                  min_p_mw=item.Pmin_uc, max_p_mw=item.Pmax_uc,
                                  name=name, type=cat, in_service=in_service, scaling=global_scaling)
            else:
                sid = create_sgen(net, bus=bus1, p_mw=p_mw, q_mvar=q_mvar,
                                  min_q_mvar=item.cQ_min, max_q_mvar=item.cQ_max,
                                  min_p_mw=item.Pmin_uc, max_p_mw=item.Pmax_uc,
                                  name=name, type=cat, in_service=in_service, scaling=global_scaling)

            element = 'sgen'

        if sid is None or element is None:
            logger.error('Error! Sgen not created')
        logger.debug('sym <%s>: p_mw = %.3f' % (name, p_mw))
        logger.debug('created sgen at index <%s>' % sid)

    net[element].loc[sid, 'description'] = ' \n '.join(item.desc) if len(item.desc) > 0 else ''
    add_additional_attributes(item, net, element, sid, attr_dict={"for_name": "equipment"},
                              attr_list=["sernum", "chr_name", "cpSite.loc_name"])

    if item.HasResults(0):  # 'm' results...
        logger.debug('<%s> has results' % name)
        net['res_' + element].at[sid, "pf_p"] = item.GetAttribute('m:P:bus1') * multiplier
        net['res_' + element].at[sid, "pf_q"] = item.GetAttribute('m:Q:bus1') * multiplier
    else:
        net['res_' + element].at[sid, "pf_p"] = np.nan
        net['res_' + element].at[sid, "pf_q"] = np.nan

    logger.debug('created genstat <%s> at index <%d>' % (name, sid))


def create_sgen_asm(net, item, pf_variable_p_gen, dict_net):
    is_motor = bool(item.i_mot)
    global_scaling = dict_net['global_parameters']['global_motor_scaling'] if is_motor else \
        dict_net['global_parameters']['global_generation_scaling']

    multiplier = get_power_multiplier(item, pf_variable_p_gen)
    p_res = item.GetAttribute('pgini') * multiplier
    q_res = item.GetAttribute('qgini') * multiplier
    if item.HasResults(0):
        q_res = item.GetAttribute('m:Q:bus1') / global_scaling * multiplier
    else:
        logger.warning('reactive power for asynchronous generator is not exported properly '
                       '(advanced modelling of asynchronous generators not implemented)')

    logger.debug('p_res: %.3f, q_res: %.3f' % (p_res, q_res))

    in_service = monopolar_in_service(item)

    logger.debug('in_service: %s' % in_service)

    try:
        bus, _ = get_connection_nodes(net, item, 1)
    except IndexError:
        logger.error("Cannot add Sgen asm '%s': not connected" % item.loc_name)
        return

    params = {
        'name': item.loc_name,
        'bus': bus,
        'p_mw': item.pgini * multiplier,
        'q_mvar': item.qgini * multiplier if item.bustp == 'PQ' else q_res,
        'in_service': in_service,
        'scaling': global_scaling
    }

    logger.debug('params: %s' % params)

    sid = create_sgen(net, **params)

    net.sgen.loc[sid, 'description'] = ' \n '.join(item.desc) if len(item.desc) > 0 else ''
    add_additional_attributes(item, net, "sgen", sid, attr_dict={"for_name": "equipment", "cimRdfId": "origin_id"},
                              attr_list=["sernum", "chr_name", "cpSite.loc_name"])

    if item.HasResults(0):
        net.res_sgen.at[sid, 'pf_p'] = item.GetAttribute('m:P:bus1') * multiplier
        net.res_sgen.at[sid, 'pf_q'] = item.GetAttribute('m:Q:bus1') * multiplier
    else:
        net.res_sgen.at[sid, 'pf_p'] = np.nan
        net.res_sgen.at[sid, 'pf_q'] = np.nan


def create_trafo_type(net, item):
    # return False if no line type has been created
    # return True if a new line type has been created

    logger.debug('>> creating trafo type')
    if item is None:
        logger.error('no item given!')
        return None, False

    pf_folder = item.fold_id.loc_name
    name = "%s\\%s" % (pf_folder, item.loc_name)
    if std_type_exists(net, name):
        logger.debug('trafo type <%s> already exists' % name)
        return name, False

    type_data = {
        "sn_mva": item.strn,
        "vn_hv_kv": item.utrn_h,
        "vn_lv_kv": item.utrn_l,
        "vk_percent": item.uktr,
        "vkr_percent": item.uktrr,
        "pfe_kw": item.pfe,
        "i0_percent": item.curmg,
        "shift_degree": item.nt2ag * 30,
        "vector_group": item.vecgrp[:-1],
        "vk0_percent": item.uk0tr,
        "vkr0_percent": item.ur0tr,
        "mag0_percent": item.zx0hl_n,
        "mag0_rx": item.rtox0_n,
        "si0_hv_partial": item.zx0hl_h,
        "tap_side": ['hv', 'lv', 'ext'][item.tap_side],  # 'ext' not implemented
    }

    type_data.update({"tap_changer_type": "None"})
    type_data.update({"tap2_changer_type": "None"})

    if item.itapch:
        logger.debug('trafo <%s> has tap changer' % name)

        if item.tapchtype == 0:
            tap_changer_type = "Ratio"
        elif item.tapchtype == 1:
            tap_changer_type = "Symmetrical"
        elif item.tapchtype == 2:
            tap_changer_type = "Ideal"

        type_data.update({
            # see if it is an ideal phase shifter or a complex phase shifter
            # checking tap_step_percent because a nonzero value for ideal phase shifter can be stored in the object
            "tap_step_percent": item.dutap if item.tapchtype != 1 else 0,
            "tap_step_degree": item.dphitap if item.tapchtype == 1 else item.phitr,
            "tap_changer_type": tap_changer_type,
            "tap_max": item.ntpmx,
            "tap_min": item.ntpmn,
            "tap_neutral": item.nntap0
        })
        if item.tapchtype == 2:
            logger.warning("trafo %s has symmetrical tap changer (tap changer at both hv and "
                           "lv side) - not implemented, importing as asymmetrical tap changer at "
                           "side %s. Results will differ." % (item.loc_name, type_data['tap_side']))

    # In PowerFactory, if the first tap changer is absent, the second is also, even if the check was there
    if item.itapch and item.itapch2:
        logger.debug('trafo <%s> has tap2 changer' % name)
        type_data.update({
            "tap2_side": ['hv', 'lv', 'ext'][item.tap_side2],  # 'ext' not implemented
            # see if it is an ideal phase shifter or a complex phase shifter
            # checking tap_step_percent because a nonzero value for ideal phase shifter can be stored in the object
            "tap2_step_percent": item.dutap2 if item.tapchtype2 != 1 else 0,
            "tap2_step_degree": item.dphitap2 if item.tapchtype2 == 1 else item.phitr2,
            "tap2_changer_type":  item.tapchtype2,
            "tap2_max": item.ntpmx2,
            "tap2_min": item.ntpmn2,
            "tap2_neutral": item.nntap02
        })
        if item.tapchtype2 == 2:
            logger.warning("trafo %s has symmetrical tap2 changer (tap2 changer at both hv and "
                           "lv side) - not implemented, importing as asymmetrical tap2 changer at "
                           "side %s. Results will differ." % (item.loc_name, type_data['tap2_side']))

    if 'tap_side' in type_data.keys() and (type_data.get('tap_side') == 'ext' or type_data.get('tap_side') == 'ext'):
        logger.warning('controlled node of trafo "EXT" not implemented (type <%s>)' % name)
    create_std_type(net, type_data, name, "trafo")
    logger.debug('created trafo type <%s> with params: %s' % (name, type_data))
    return name, True


def create_trafo(net, item, export_controller=True, tap_opt="nntap", is_unbalanced=False, hunting_limit=None):
    name = item.loc_name  # type: str
    logger.debug('>> creating trafo <%s>' % name)
    in_service = not bool(item.outserv)  # type: bool

    # figure out the connection terminals
    try:
        (bus1, bus2), _ = get_connection_nodes(net, item, 2)  # type: int
    except IndexError:
        logger.error("Cannot add Trafo '%s': not connected" % name)
        return

    propagate_bus_coords(net, bus1, bus2)

    if not net.bus.vn_kv[bus1] >= net.bus.vn_kv[bus2]:
        logger.error('trafo <%s>: violated condition of HV >= LV!' % name)
    # assert net.bus.vn_kv[bus1] >= net.bus.vn_kv[bus2]

    # figure out trafo type
    pf_type = item.typ_id
    if pf_type is None:
        logger.error('cannot create transformer <%s>: missing type' % name)
        return
    std_type, type_created = create_trafo_type(net=net, item=pf_type)

    # figure out current tap position
    tap_pos = np.nan
    if pf_type.itapch:
        if tap_opt == "nntap":
            tap_pos = item.GetAttribute("nntap")
            logger.debug("got tap %f from nntap" % tap_pos)

        elif tap_opt == "c:nntap":
            tap_pos = item.GetAttribute("c:nntap")
            logger.debug("got tap %f from c:nntap" % tap_pos)
        else:
            raise ValueError('could not read current tap position: tap_opt = %s' % tap_opt)

    tap_pos2 = np.nan
    # In PowerFactory, if the first tap changer is absent, the second is also, even if the check was there
    if pf_type.itapch and pf_type.itapch2:
        if tap_opt == "nntap":
            tap_pos2 = item.GetAttribute("nntap2")
        elif tap_opt == "c:nntap":
            tap_pos2 = item.GetAttribute("c:nntap2")

    if std_type is not None:
        use_tap_table = item.GetAttribute("iTaps")
        if use_tap_table == 1:
            if "trafo_characteristic_table" not in net:
                net["trafo_characteristic_table"] = pd.DataFrame(
                    columns=['id_characteristic', 'step', 'voltage_ratio', 'angle_deg', 'vk_percent', 'vkr_percent',
                             'vk_hv_percent', 'vkr_hv_percent', 'vk_mv_percent', 'vkr_mv_percent', 'vk_lv_percent',
                             'vkr_lv_percent'])

            last_index = net["trafo_characteristic_table"]['id_characteristic'].max() if not net[
                "trafo_characteristic_table"].empty else -1
            new_id_characteristic_table = last_index + 1
            tap_min = pf_type.ntpmn
            tap_max = pf_type.ntpmx
            tap_side = pf_type.tap_side
            meas_side = item.GetAttribute("iMeasLoc")  # 0: meas-side == tap_side

            steps = list(range(tap_min, tap_max + 1))

            new_tap_table = pd.DataFrame(item.GetAttribute("mTaps"),
                                         columns=['voltage_ratio', 'angle_deg', 'vk_percent', 'vkr_percent',
                                                  'ignore'])
            new_tap_table = new_tap_table.drop(columns='ignore')
            if meas_side == 0:
                if tap_side == 0:
                    new_tap_table["voltage_ratio"] = new_tap_table["voltage_ratio"] / pf_type.utrn_h
                else:
                    new_tap_table["voltage_ratio"] = new_tap_table["voltage_ratio"] / pf_type.utrn_l
            elif meas_side == 1:
                new_tap_table["angle_deg"] = -new_tap_table["angle_deg"]
                if tap_side == 0:
                    new_tap_table["voltage_ratio"] = pf_type.utrn_l / new_tap_table["voltage_ratio"]
                else:
                    new_tap_table["voltage_ratio"] = pf_type.utrn_h / new_tap_table["voltage_ratio"]
            else:
                raise ValueError("Measurement location for tap table not given.")

            new_tap_table["vkr_percent"] = new_tap_table["vkr_percent"] / pf_type.strn / 1000 * 100
            # * 1000 / 100 for conversion from MVA to kVA and from decimal to %

            if len(new_tap_table) == len(steps):
                new_tap_table['step'] = steps[:len(new_tap_table)]
            else:
                raise ValueError("The number of steps differs from the number of rows in new_tap_table.")
            new_tap_table['id_characteristic'] = new_id_characteristic_table

            missing_columns = set(net["trafo_characteristic_table"].columns) - set(new_tap_table.columns)
            for col in missing_columns:
                new_tap_table[col] = np.nan

            net["trafo_characteristic_table"] = pd.concat([net["trafo_characteristic_table"], new_tap_table],
                                                          ignore_index=True)

            if pf_type.tapchtype == 0:
                tap_changer_type = "Ratio"
            elif pf_type.tapchtype == 1:
                tap_changer_type = "Symmetrical"
            elif pf_type.tapchtype == 2:
                tap_changer_type = "Ideal"
            else:
                tap_changer_type = "None"

            tap_dependency_table = True
            id_characteristic_table = new_id_characteristic_table
        else:
            id_characteristic_table = None
            tap_dependency_table = False
            tap_changer_type = None

        tid = create_transformer(net, hv_bus=bus1, lv_bus=bus2, name=name,
                                    std_type=std_type, tap_pos=tap_pos,
                                    tap_dependency_table=tap_dependency_table,
                                    tap_changer_type=tap_changer_type,
                                    id_characteristic_table=id_characteristic_table,
                                    in_service=in_service, parallel=item.ntnum, df=item.ratfac, tap2_pos=tap_pos2,
                                    leakage_resistance_ratio_hv=pf_type.itrdr, leakage_reactance_ratio_hv=pf_type.itrdl)
        trafo_dict[item] = tid
        logger.debug('created trafo at index <%d>' % tid)
    else:
        logger.info("Create Trafo 3ph")
        use_tap_table = item.GetAttribute("iTaps")
        if use_tap_table == 1:
            if "trafo_characteristic_table" not in net:
                net["trafo_characteristic_table"] = pd.DataFrame(
                    columns=['id_characteristic', 'step', 'voltage_ratio', 'angle_deg', 'vk_percent', 'vkr_percent',
                             'vk_hv_percent', 'vkr_hv_percent', 'vk_mv_percent', 'vkr_mv_percent', 'vk_lv_percent',
                             'vkr_lv_percent'])

            last_index = net["trafo_characteristic_table"]['id_characteristic'].max() if not net[
                "trafo_characteristic_table"].empty else -1
            new_id_characteristic_table = last_index + 1
            tap_min = pf_type.ntpmn
            tap_max = pf_type.ntpmx
            tap_side = item.GetAttribute("tap_side")
            meas_side = item.GetAttribute("iMeasLoc")

            steps = list(range(tap_min, tap_max + 1))

            new_tap_table = pd.DataFrame(item.GetAttribute("mTaps"),
                                         columns=['voltage_ratio', 'angle_deg', 'vk_percent', 'vkr_percent',
                                                  'ignore'])
            new_tap_table = new_tap_table.drop(columns='ignore')

            if meas_side == 0:
                if tap_side == 0:
                    new_tap_table["voltage_ratio"] = new_tap_table["voltage_ratio"] / pf_type.utrn_h
                else:
                    new_tap_table["voltage_ratio"] = new_tap_table["voltage_ratio"] / pf_type.utrn_l
            elif meas_side == 1:
                new_tap_table["angle_deg"] = -new_tap_table["angle_deg"]
                if tap_side == 0:
                    new_tap_table["voltage_ratio"] = pf_type.utrn_l / new_tap_table["voltage_ratio"]
                else:
                    new_tap_table["voltage_ratio"] = pf_type.utrn_h / new_tap_table["voltage_ratio"]
            else:
                raise ValueError("Measurement location for tap table not given.")

            new_tap_table["vkr_percent"] = new_tap_table["vkr_percent"] / pf_type.strn / 1000 * 100
            # * 1000 / 100 for conversion from MVA to kVA and from decimal to %

            if len(new_tap_table) == len(steps):
                new_tap_table['step'] = steps[:len(new_tap_table)]
            else:
                raise ValueError("The number of steps differs from the number of rows in new_tap_table.")
            new_tap_table['id_characteristic'] = new_id_characteristic_table

            missing_columns = set(net["trafo_characteristic_table"].columns) - set(new_tap_table.columns)
            for col in missing_columns:
                new_tap_table[col] = np.nan

            net["trafo_characteristic_table"] = pd.concat([net["trafo_characteristic_table"], new_tap_table],
                                                          ignore_index=True)

            if pf_type.tapchtype == 0:
                tap_changer_type = "Ratio"
            elif pf_type.tapchtype == 1:
                tap_changer_type = "Symmetrical"
            elif pf_type.tapchtype == 2:
                tap_changer_type = "Ideal"
            else:
                tap_changer_type = "None"

            tap_dependency_table = True
            id_characteristic_table = new_id_characteristic_table
        else:
            id_characteristic_table = None
            tap_dependency_table = False
            tap_changer_type = None

        tid = create_transformer_from_parameters(
            net,
            hv_bus=bus1,
            lv_bus=bus2,
            name=name,
            tap_pos=tap_pos,
            tap_side=tap_side,
            tap_changer_type=tap_changer_type,
            id_characteristic_table=id_characteristic_table,
            tap_dependency_table=tap_dependency_table,
            in_service=in_service,
            parallel=item.ntnum,
            df=item.ratfac,
            sn_mva=pf_type.strn,
            vn_hv_kv=pf_type.utrn_h,
            vn_lv_kv=pf_type.utrn_l,
            vk_percent=pf_type.uktr,
            vkr_percent=pf_type.uktrr,
            pfe_kw=pf_type.pfe,
            i0_percent=pf_type.curmg,
            vector_group=pf_type.vecgrp[:-1],
            vk0_percent=pf_type.uk0tr,
            vkr0_percent=pf_type.ur0tr,
            mag0_percent=pf_type.zx0hl_n,
            mag0_rx=pf_type.rtox0_n,
            si0_hv_partial=pf_type.zx0hl_h,
            shift_degree=pf_type.nt2ag * 30,
            tap2_pos=tap_pos2
        )
        trafo_dict[item] = tid

    # add value for voltage setpoint
    net.trafo.loc[tid, 'tap_set_vm_pu'] = item.usetp

    net.trafo.loc[tid, 'description'] = ' \n '.join(item.desc) if len(item.desc) > 0 else ''

    get_pf_trafo_results(net, item, tid, is_unbalanced)

    # adding switches
    # False if open, True if closed, None if no switch
    new_elements = (tid, tid)
    new_switch_idx, new_switch_closed = create_connection_switches(net, item, 2, 't', (bus1, bus2),
                                                                   new_elements)
    # correct in_service of trafo if station switch is open
    # update_in_service_depending_station_switch(net, element_type="trafo",
    #                                            new_elements=new_elements,
    #                                            new_switch_idx=new_switch_idx,
    #                                            new_switch_closed=new_switch_closed)

    # adding tap changer
    if (export_controller and pf_type.itapch and item.HasAttribute('ntrcn') and
            item.HasAttribute('i_cont') and item.ntrcn == 1):
        if item.t2ldc == 0:
            logger.debug('tap controller of trafo <%s> at hv' % name)
            side = 'hv'
        else:
            logger.debug('tap controller of trafo <%s> at lv' % name)
            side = 'lv'
        if item.i_cont == 1:
            vm_set_pu = item.usetp
            logger.debug('trafo <%s> has continuous tap controller with vm_set_pu = %.3f, side = %s' %
                         (name, vm_set_pu, side))
            try:
                ContinuousTapControl(net, tid, side=side, vm_set_pu=vm_set_pu)
            except BaseException as err:
                logger.error('error while creating continuous tap controller at trafo <%s>' % name)
                logger.error('Error: %s' % err)
            else:
                logger.debug('created discrete tap controller at trafo <%s>' % name)
        else:
            vm_lower_pu = item.usp_low
            vm_upper_pu = item.usp_up
            logger.debug('trafo <%s> has discrete tap controller with '
                         'u_low = %.3f, u_up = %.3f, side = %s' % (name, vm_lower_pu, vm_upper_pu, side))
            try:
                DiscreteTapControl(net, tid, side=side, vm_lower_pu=vm_lower_pu, vm_upper_pu=vm_upper_pu,
                                   hunting_limit=hunting_limit)
            except BaseException as err:
                logger.error('error while creating discrete tap controller at trafo <%s>' % name)
                logger.error('Error: %s' % err)
            else:
                logger.debug('created discrete tap controller at trafo <%s>' % name)
    else:
        logger.debug('trafo <%s> has no tap controller' % name)

    add_additional_attributes(item, net, element='trafo', element_id=tid,
                              attr_dict={'e:cpSite.loc_name': 'site', 'for_name': 'equipment', "cimRdfId": "origin_id"})
    # if pf_type.itapzdep:
    #     x_points = (net.trafo.at[tid, "tap_min"], net.trafo.at[tid, "tap_neutral"], net.trafo.at[tid, "tap_max"])
    #     vk_min, vk_neutral, vk_max = pf_type.uktmn, net.trafo.at[tid, "vk_percent"], pf_type.uktmx
    #     vkr_min, vkr_neutral, vkr_max = pf_type.ukrtmn, net.trafo.at[tid, "vkr_percent"], pf_type.ukrtmx
    #     # todo
    #     # vk0_min, vk0_max = pf_type.uk0tmn, pf_type.uk0tmx
    #     # vkr0_min, vkr0_max = pf_type.uk0rtmn, pf_type.uk0rtmx
    #     create_trafo_characteristics(net, trafotable="trafo", trafo_index=tid, variable="vk_percent",
    #                                  x_points=x_points, y_points=(vk_min, vk_neutral, vk_max))
    #     create_trafo_characteristics(net, trafotable="trafo", trafo_index=tid, variable="vkr_percent",
    #                                  x_points=x_points, y_points=(vkr_min, vkr_neutral, vkr_max))


def get_pf_trafo_results(net, item, tid, is_unbalanced):
    trafo_type = None
    result_variables = None
    if is_unbalanced:
        trafo_type = "res_trafo_3ph"
        result_variables = {
            "pf_i_a_hv_ka": "m:I:bushv:A",
            "pf_i_a_lv_ka": "m:I:buslv:A",
            "pf_i_b_hv_ka": "m:I:bushv:B",
            "pf_i_b_lv_ka": "m:I:buslv:B",
            "pf_i_c_hv_ka": "m:I:bushv:C",
            "pf_i_c_lv_ka": "m:I:buslv:C",
            "pf_i_n_hv_ka": "m:I0x3:bushv",
            "pf_i_n_lv_ka": "m:I0x3:buslv",
            "pf_loading_percent": "c:loading",
        }
    else:
        trafo_type = "res_trafo"
        result_variables = {
            "pf_loading": "c:loading"
        }

    for res_var_pp, res_var_pf in result_variables.items():
        res = np.nan
        if item.HasResults(-1):  # -1 for 'c' results (whatever that is...)
            res = item.GetAttribute(res_var_pf)
        net[trafo_type].at[tid, res_var_pp] = res


def create_trafo3w(net, item, tap_opt='nntap'):
    # not tested properly yet...
    logger.debug('importing 3W-trafo <%s>' % item.loc_name)
    pf_type = item.typ_id

    try:
        (bus1, bus2, bus3), _ = get_connection_nodes(net, item, 3)
    except IndexError:
        logger.error("Cannot add Trafo3W '%s': not connected" % item.loc_name)
        return

    logger.debug('%s; %s; %s' % (bus1, bus2, bus3))
    if not (net.bus.vn_kv.at[bus1] >= net.bus.vn_kv.at[bus2] >= net.bus.vn_kv.at[bus3]):
        logger.error('trafo <%s>: violated condition of HV > LV!' % item.loc_name)
    # assert net.bus.vn_kv[bus1] > net.bus.vn_kv[bus2] >= net.bus.vn_kv[bus3]
    else:
        logger.debug('bus voltages OK')
    params = {
        'name': item.loc_name,
        'hv_bus': bus1,
        'mv_bus': bus2,
        'lv_bus': bus3,
        'sn_hv_mva': pf_type.strn3_h,
        'sn_mv_mva': pf_type.strn3_m,
        'sn_lv_mva': pf_type.strn3_l,
        'vn_hv_kv': pf_type.utrn3_h,
        'vn_mv_kv': pf_type.utrn3_m,
        'vn_lv_kv': pf_type.utrn3_l,
        'vk_hv_percent': pf_type.uktr3_h,
        'vk_mv_percent': pf_type.uktr3_m,
        'vk_lv_percent': pf_type.uktr3_l,
        'vkr_hv_percent': pf_type.uktrr3_h,
        'vkr_mv_percent': pf_type.uktrr3_m,
        'vkr_lv_percent': pf_type.uktrr3_l,

        'vk0_hv_percent': pf_type.uk0hm,
        'vk0_mv_percent': pf_type.uk0ml,
        'vk0_lv_percent': pf_type.uk0hl,
        'vkr0_hv_percent': pf_type.ur0hm,
        'vkr0_mv_percent': pf_type.ur0ml,
        'vkr0_lv_percent': pf_type.ur0hl,
        'vector_group': re.sub(r"\d+", '', pf_type.vecgrp),

        'pfe_kw': pf_type.pfe,
        'i0_percent': pf_type.curm3,
        'shift_mv_degree': -(pf_type.nt3ag_h - pf_type.nt3ag_m) * 30,
        'shift_lv_degree': -(pf_type.nt3ag_h - pf_type.nt3ag_l) * 30,
        'tap_at_star_point': pf_type.itapos == 0,
        'in_service': not bool(item.outserv),
        'parallel': item.nt3nm,
    }

    if item.nt3nm != 1:
        logger.warning("trafo3w %s has parallel=%d, this is not implemented. "
                       "Calculation results will be incorrect." % (item.loc_name, item.nt3nm))


    use_tap_table = item.GetAttribute("iTaps")
    if use_tap_table == 1:
        if "trafo_characteristic_table" not in net:
            net["trafo_characteristic_table"] = pd.DataFrame(
                columns=['id_characteristic', 'step', 'voltage_ratio', 'angle_deg', 'vk_percent', 'vkr_percent',
                         'vk_hv_percent', 'vkr_hv_percent', 'vk_mv_percent', 'vkr_mv_percent', 'vk_lv_percent',
                         'vkr_lv_percent'])

        last_index = net["trafo_characteristic_table"]['id_characteristic'].max() if not net[
            "trafo_characteristic_table"].empty else -1
        new_id_characteristic_table = last_index + 1

        new_tap_table = pd.DataFrame(item.GetAttribute("mTaps"),
                                     columns=['voltage_ratio', 'angle_deg', 'vk_hv_percent', 'vk_mv_percent',
                                              'vk_lv_percent', 'vkr_hv_percent', 'vkr_mv_percent', 'vkr_lv_percent'])

        if pf_type.itapzdep:
            table_side = pf_type.itapzside
        else:
            table_side = item.GetAttribute("iMeasTap")
        meas_side = item.GetAttribute("iMeasLoc")

        if table_side == 0:
            tap_min = pf_type.n3tmn_h
            tap_max = pf_type.n3tmx_h
            if meas_side == 0:
                new_tap_table["voltage_ratio"] = new_tap_table["voltage_ratio"] / pf_type.utrn3_h
            elif meas_side == 1:
                new_tap_table["voltage_ratio"] = new_tap_table["voltage_ratio"] / pf_type.utrn3_m
            elif meas_side == 2:
                new_tap_table["voltage_ratio"] = new_tap_table["voltage_ratio"] / pf_type.utrn3_l
        elif table_side == 1:
            tap_min = pf_type.n3tmn_m
            tap_max = pf_type.n3tmx_m
            if meas_side == 0:
                new_tap_table["voltage_ratio"] = new_tap_table["voltage_ratio"] / pf_type.utrn3_h
            elif meas_side == 1:
                new_tap_table["voltage_ratio"] = new_tap_table["voltage_ratio"] / pf_type.utrn3_m
            elif meas_side == 2:
                new_tap_table["voltage_ratio"] = new_tap_table["voltage_ratio"] / pf_type.utrn3_l
        elif table_side == 2:
            tap_min = pf_type.n3tmn_l
            tap_max = pf_type.n3tmx_l
            if meas_side == 0:
                new_tap_table["voltage_ratio"] = new_tap_table["voltage_ratio"] / pf_type.utrn3_h
            elif meas_side == 1:
                new_tap_table["voltage_ratio"] = new_tap_table["voltage_ratio"] / pf_type.utrn3_m
            elif meas_side == 2:
                new_tap_table["voltage_ratio"] = new_tap_table["voltage_ratio"] / pf_type.utrn3_l

        strn3_h = pf_type.strn3_h
        strn3_m = pf_type.strn3_m
        strn3_l = pf_type.strn3_l
        new_tap_table["vkr_hv_percent"] = new_tap_table["vkr_hv_percent"] / (
                np.min([float(strn3_h), float(strn3_m)]) * 1000) * 100
        new_tap_table["vkr_mv_percent"] = new_tap_table["vkr_mv_percent"] / (
                    np.min([float(strn3_m), float(strn3_l)]) * 1000) * 100
        new_tap_table["vkr_lv_percent"] = new_tap_table["vkr_lv_percent"] / (
                    np.min([float(strn3_h), float(strn3_l)]) * 1000) * 100

        steps = list(range(tap_min, tap_max + 1))

        if len(new_tap_table) == len(steps):
            new_tap_table['step'] = steps[:len(new_tap_table)]
        else:
            raise ValueError("The number of steps differs from the number of rows in new_tap_table.")
        new_tap_table['id_characteristic'] = new_id_characteristic_table

        missing_columns = set(net["trafo_characteristic_table"].columns) - set(new_tap_table.columns)
        for col in missing_columns:
            new_tap_table[col] = np.nan

        net["trafo_characteristic_table"] = pd.concat([net["trafo_characteristic_table"], new_tap_table],
                                                      ignore_index=True)

        params['tap_dependency_table'] = True
        params['id_characteristic_table'] = new_id_characteristic_table
    else:
        params['tap_dependency_table'] = False

    if item.HasAttribute('t:du3tp_h'):
        steps = [pf_type.du3tp_h, pf_type.du3tp_m, pf_type.du3tp_l]
        if(use_tap_table):
            side = np.array([table_side])
        else:
            side = np.nonzero(steps)[0]

        if len(side) > 1:
            logger.warning("pandapower currently doesn't support 3w transformer with"
                           "multiple tap changers")
        elif len(side) == 1:
            ts = ["h", "m", "l"][side[0]]
            # figure out current tap position
            if tap_opt == "nntap":
                tap_pos = item.GetAttribute('n3tap_' + ts)
                logger.debug("got tap %f from n3tap" % tap_pos)

            elif tap_opt == "c:nntap":
                tap_pos = item.GetAttribute("c:n3tap_" + ts)
                logger.debug("got tap %f from c:n3tap" % tap_pos)
            else:
                raise ValueError('could not read current tap position: tap_opt = %s' % tap_opt)

            tap_step_percent = item.GetAttribute('t:du3tp_' + ts)
            tap_step_degree = item.GetAttribute('t:ph3tr_' + ts)

            if (tap_step_degree is None or tap_step_degree == 0) and (tap_step_percent is None or tap_step_percent == 0):
                tap_changer_type = "None"
            # ratio/asymmetrical phase shifters
            elif (tap_step_degree != 90 and tap_step_percent is not None and tap_step_percent != 0):
                tap_changer_type = "Ratio"
            # symmetrical phase shifters
            elif (tap_step_degree == 90 and tap_step_percent is not None and tap_step_percent != 0):
                tap_changer_type = "Symmetrical"
            # ideal phase shifters
            elif (tap_step_degree is not None and tap_step_degree != 0 and (tap_step_percent is None or tap_step_percent == 0)):
                tap_changer_type = "Ideal"

            params.update({
                'tap_side': ts + 'v',  # hv, mv, lv
                'tap_changer_type': tap_changer_type,
                'tap_step_percent': item.GetAttribute('t:du3tp_' + ts),
                'tap_step_degree': item.GetAttribute('t:ph3tr_' + ts),
                'tap_min': item.GetAttribute('t:n3tmn_' + ts),
                'tap_max': item.GetAttribute('t:n3tmx_' + ts),
                'tap_neutral': item.GetAttribute('t:n3tp0_' + ts),
                'tap_pos': tap_pos
            })

    logger.debug('collected params: %s' % params)
    logger.debug('creating trafo3w from parameters')
    tid = create_transformer3w_from_parameters(net, **params)  # type:int

    # adding switches
    # False if open, True if closed, None if no switch
    new_elements = (tid, tid, tid)
    new_switch_idx, new_switch_closed = create_connection_switches(net, item, 3, 't3',
                                                                   (bus1, bus2, bus3), new_elements)

    # correct in_service of trafo3w if station switch is open
    # update_in_service_depending_station_switch(net, element_type="trafo3w",
    #                                            new_elements=new_elements,
    #                                            new_switch_idx=new_switch_idx,
    #                                            new_switch_closed=new_switch_closed)

    logger.debug('successfully created trafo3w from parameters: %d' % tid)
    # testen
    # net.trafo3w.loc[tid, 'tap_step_degree'] = item.GetAttribute('t:ph3tr_h')

    # adding switches
    # False if open, True if closed, None if no switch
    # Switches for Trafos-3W are not implemented in the load flow!
    # create_connection_switches(net, item, 3, 't3', (bus1, bus2, bus3), (tid, tid, tid))
    # logger.debug('created connection switches for trafo 3w successfully')
    add_additional_attributes(item, net, element='trafo3w', element_id=tid,
                              attr_dict={'cpSite.loc_name': 'site', 'for_name': 'equipment',
                                         'typ_id.loc_name': 'std_type', 'usetp': 'vm_set_pu',
                                         "cimRdfId": "origin_id"})

    # assign loading from power factory results
    if item.HasResults(-1):  # -1 for 'c' results (whatever that is...)
        logger.debug('trafo3w <%s> has results' % item.loc_name)
        loading = item.GetAttribute('c:loading')
        net.res_trafo3w.at[tid, "pf_loading"] = loading
    else:
        net.res_trafo3w.at[tid, "pf_loading"] = np.nan

    # TODO Implement the tap changer controller for 3-winding transformer

    # TODO Implement extracting trafo_characteristic_table if pf_type.itapzdep is true
    #  and no trafo_characteristic_table available
    # if pf_type.itapzdep:
    #    x_points = (net.trafo3w.at[tid, "tap_min"], net.trafo3w.at[tid, "tap_neutral"], net.trafo3w.at[tid, "tap_max"])
    #    for side in ("hv", "mv", "lv"):
    #        vk_min = pf_type.GetAttribute(f"uktr3mn_{side[0]}")
    #        vk_neutral = net.trafo3w.at[tid, f"vk_{side}_percent"]
    #        vk_max = pf_type.GetAttribute(f"uktr3mx_{side[0]}")
    #        vkr_min = pf_type.GetAttribute(f"uktrr3mn_{side[0]}")
    #        vkr_neutral = net.trafo3w.at[tid, f"vkr_{side}_percent"]
    #        vkr_max = pf_type.GetAttribute(f"uktrr3mx_{side[0]}")
    #        # todo zero-sequence parameters (must be implemented in build_branch first)
    #       create_trafo_characteristics(net, trafotable="trafo3w", trafo_index=tid,
    #                                                variable=f"vk_{side}_percent", x_points=x_points,
    #                                                y_points=(vk_min, vk_neutral, vk_max))
    #       create_trafo_characteristics(net, trafotable="trafo3w", trafo_index=tid,
    #                                                variable=f"vkr_{side}_percent", x_points=x_points,
    #                                                y_points=(vkr_min, vkr_neutral, vkr_max))


def propagate_bus_coords(net, bus1, bus2):
    pass
    # if bus1 in net.bus_geodata.index and bus2 not in net.bus_geodata.index:
    #     net.bus_geodata.loc[bus2, ['x', 'y']] = net.bus_geodata.loc[bus1, ['x', 'y']]
    # elif bus2 in net.bus_geodata.index and bus1 not in net.bus_geodata.index:
    #     net.bus_geodata.loc[bus1, ['x', 'y']] = net.bus_geodata.loc[bus2, ['x', 'y']]


def create_coup(net, item, is_fuse=False):
    switch_types = {"cbk": "CB", "sdc": "LBS", "swt": "LS", "dct": "DS"}
    name = item.loc_name
    logger.debug('>> creating coup <%s>' % name)

    try:
        (bus1, bus2), _ = get_connection_nodes(net, item, 2)
    except IndexError:
        logger.error("Cannot add Coup '%s': not connected" % name)
        return

    propagate_bus_coords(net, bus1, bus2)
    if not item.HasAttribute('isclosed') and not is_fuse:
        logger.error('switch %s does not have the attribute isclosed!' % item)
    switch_is_closed = bool(item.on_off) \
                       and (bool(item.isclosed) if item.HasAttribute('isclosed') else True)
    in_service = not bool(item.outserv) if item.HasAttribute('outserv') else True
    switch_is_closed = switch_is_closed and in_service
    switch_usage = switch_types.get(item.aUsage, 'unknown')

    cd = create_switch(net, name=name, bus=bus1, element=bus2, et='b',
                       closed=switch_is_closed,
                       type=switch_usage)
    switch_dict[item] = cd

    add_additional_attributes(item, net, element='switch', element_id=cd,
                              attr_list=['cpSite.loc_name'], attr_dict={"cimRdfId": "origin_id"})

    logger.debug('created switch at index <%d>, closed = %s, usage = %s' %
                 (cd, switch_is_closed, switch_usage))

    net.res_switch.loc[cd, ['pf_closed', 'pf_in_service']] = bool(item.on_off) and (
        bool(item.isclosed) if item.HasAttribute('isclosed') else True), in_service


# # false approach, completely irrelevant
# def create_switch(net, item):
#     switch_types = {"cbk": "CB", "sdc": "LBS", "swt": "LS", "dct": "DS"}
#     name = item.GetAttribute('loc_name')
#     logger.debug('>> creating switch <%s>' % name)
#
#     pf_bus1 = item.GetNode(0)
#     pf_bus2 = item.GetNode(1)
#
#     # here: implement situation if line not connected
#     if pf_bus1 is None or pf_bus2 is None:
#         logger.error("Cannot add Switch '%s': not connected" % name)
#         return
#
#     bus1 = find_bus_index_in_net(pf_bus1, net)
#     bus2 = find_bus_index_in_net(pf_bus2, net)
#     logger.debug('switch %s connects buses <%d> and <%d>' % (name, bus1, bus2))
#
#     switch_is_closed = bool(item.GetAttribute('on_off'))
#     switch_usage = switch_types[item.GetAttribute('aUsage')]
#
#     cd = create_switch(net, name=name, bus=bus1, element=bus2, et='b',
# closed=switch_is_closed, type=switch_usage)
#     logger.debug('created switch at index <%d>, closed = %s, usage = %s' % (cd,
# switch_is_closed, switch_usage))


def create_pp_shunt(net, item):
    try:
        bus = get_connection_nodes(net, item, 1)
    except IndexError:
        logger.error("Cannot add Shunt '%s': not connected" % item.loc_name)
        return

    def calc_p_mw_and_q_mvar(r: float, x: float) -> tuple[float, float]:
        if r == 0 and x == 0:
            return 0, 0
        divisor: float = (r ** 2 + x ** 2)
        return (item.ushnm ** 2 * r) / divisor * multiplier, (item.ushnm ** 2 * x) / divisor * multiplier

    multiplier = get_power_multiplier(item, 'Qact')
    bus, _ = get_connection_nodes(net, item, 1)
    params = {
        'name': item.loc_name,
        'bus': bus,
        'in_service': monopolar_in_service(item),
        'vn_kv': item.ushnm,
        'q_mvar': item.Qact * multiplier,
        'step': item.ncapa,
        'max_step': item.ncapx
    }
    r_val: float = .0
    x_val: float = .0
    if item.shtype == 0:
        # Shunt is a R-L-C element
        r_val = item.rrea
        x_val = -1e6 / item.bcap + item.xrea
    elif item.shtype == 1:
        # Shunt is an R-L element
        r_val = item.rrea
        x_val = item.xrea
    elif item.shtype == 2:
        # Shunt is a capacitor bank
        b = item.bcap * 1e-6
        g = item.gparac * 1e-6

        r_val = g / (g ** 2 + b ** 2)
        x_val = -b / (g ** 2 + b ** 2)
    elif item.shtype == 3:
        # Shunt is a R-L-C, Rp element
        rp = item.rpara
        rs = item.rrea
        xl = item.xrea
        bc = -item.bcap * 1e-6

        r_val = rp * (rp * rs + rs ** 2 + xl ** 2) / ((rp + rs) ** 2 + xl ** 2)
        x_val = 1 / bc + (xl * rp ** 2) / ((rp + rs) ** 2 + xl ** 2)
    elif item.shtype == 4:
        # Shunt is a R-L-C1-C2, Rp element
        rp = item.rpara
        rs = item.rrea
        xl = item.xrea
        b1 = 2 * np.pi * 50 * item.c1 * 1e-6
        b2 = 2 * np.pi * 50 * item.c2 * 1e-6

        z = rp * (rs + 1j * (xl - 1 / b1)) / (rp + rs + 1j * (xl - 1 / b1)) - 1j / b2
        r_val = np.real(z)
        x_val = np.imag(z)

    if 0 <= item.shtype <= 4:
        p_mw, params['q_mvar'] = calc_p_mw_and_q_mvar(r_val, x_val)
        sid = create_shunt(net, p_mw=p_mw, **params)

        add_additional_attributes(
            item,
            net,
            element='shunt',
            element_id=sid,
            attr_list=['cpSite.loc_name'],
            attr_dict={"cimRdfId": "origin_id"}
        )
    else:
        raise AttributeError(f"Shunt type {item.shtype} not valid: {item}")

    if item.HasResults(0):
        net.res_shunt.loc[sid, 'pf_p'] = item.GetAttribute('m:P:bus1') * multiplier
        net.res_shunt.loc[sid, 'pf_q'] = item.GetAttribute('m:Q:bus1') * multiplier
    else:
        net.res_shunt.loc[sid, 'pf_p'] = np.nan
        net.res_shunt.loc[sid, 'pf_q'] = np.nan


def _add_shunt_to_impedance_bus(net, item, bus):
    create_shunt(net, bus, -item.bi_pu * net.sn_mva, p_mw=-item.gi_pu * net.sn_mva)


def create_zpu(net, item):
    try:
        (bus1, bus2), _ = get_connection_nodes(net, item, 2)
    except IndexError:
        logger.error("Cannot add ZPU '%s': not connected" % item.loc_name)
        return
    logger.debug('bus1 = %d, bus2 = %d' % (bus1, bus2))

    # net, from_bus, to_bus, r_pu, x_pu, sn_Mva, name=None, in_service=True, index=None
    params = {
        'name': item.loc_name,
        # 'from_bus': bus1,
        # 'to_bus': bus2,
        'rft_pu': item.r_pu,
        'xft_pu': item.x_pu,
        'rtf_pu': item.r_pu_ji,
        'xtf_pu': item.x_pu_ji,
        'rft0_pu': item.r0_pu,
        'xft0_pu': item.x0_pu,
        'rtf0_pu': item.r0_pu_ji,
        'xtf0_pu': item.x0_pu_ji,
        'gf_pu': item.gi_pu,
        'bf_pu': item.bi_pu,
        'gt_pu': item.gj_pu,
        'bt_pu': item.bj_pu,
        'gf0_pu': item.gi0_pu,
        'bf0_pu': item.bi0_pu,
        'gt0_pu': item.gj0_pu,
        'bt0_pu': item.bj0_pu,
        'sn_mva': item.Sn,
        'in_service': not bool(item.outserv)
    }

    logger.debug('params = %s' % params)

    # create auxilary buses
    aux_bus1 = create_bus(net, vn_kv=net.bus.vn_kv.at[bus1], name=net.bus.name.at[bus1] + '_aux',
                          type="b", zone=net.bus.zone.at[bus1], in_service=True)
    net.bus.loc[aux_bus1, 'geo'] = net.bus.geo.at[bus1]
    params['from_bus'] = aux_bus1
    aux_bus2 = create_bus(net, vn_kv=net.bus.vn_kv.at[bus2], name=net.bus.name.at[bus2] + '_aux',
                          type="b", zone=net.bus.zone.at[bus2], in_service=True)
    net.bus.loc[aux_bus2, 'geo'] = net.bus.geo.at[bus2]
    params['to_bus'] = aux_bus2

    xid = create_impedance(net, **params)
    add_additional_attributes(item, net, element='impedance', element_id=xid, attr_list=["cpSite.loc_name"],
                              attr_dict={"cimRdfId": "origin_id"})

    # consider and create station switches
    new_elements = (aux_bus1, aux_bus2)
    new_switch_idx, new_switch_closed = create_connection_switches(net, item, 2, 'b', (bus1, bus2),
                                                                   new_elements)

    if len(new_switch_idx) == 0:
        net.impedance.loc[xid, 'from_bus'] = bus1
        net.impedance.loc[xid, 'to_bus'] = bus2
        # drop auxilary buses, not needed
        drop_buses(net, buses=[aux_bus1, aux_bus2])
    elif len(new_switch_idx) == 1:
        sw_bus = net.switch.loc[new_switch_idx[0], 'bus']
        if sw_bus == bus1:
            net.impedance.loc[xid, 'to_bus'] = bus2
            # drop one auxilary bus, where no switch exists, not needed
            drop_buses(net, buses=[aux_bus2])
        elif sw_bus == bus2:
            net.impedance.loc[xid, 'from_bus'] = bus1
            # drop one auxilary bus, where no switch exists, not needed
            drop_buses(net, buses=[aux_bus1])

    # correct in_service of series reactor if station switch is open
    # update_in_service_depending_station_switch(net, element_type="impedance",
    #                                            new_elements=new_elements,
    #                                            new_switch_idx=new_switch_idx,
    #                                            new_switch_closed=new_switch_closed)

    logger.debug('created ZPU %s as impedance at index %d' % (net.impedance.at[xid, 'name'], xid))


def create_vac(net, item):
    """
    not tested yet

    """
    try:
        bus, _ = get_connection_nodes(net, item, 1)
    except IndexError:
        logger.error("Cannot add VAC '%s': not connected" % item.loc_name)
        return

    in_service = monopolar_in_service(item)
    params = {
        'name': item.loc_name,
        'bus': bus,
        'ps_mw': item.Pload - item.Pgen,
        'qs_mvar': item.Qload - item.Qgen,
        'pz_mw': item.Pzload,
        'qz_mvar': item.Qzload,
        'in_service': in_service
    }

    if item.itype == 3:
        # extended ward
        params.update({
            'r_ohm': item.Rext,
            'x_ohm': item.Xext,
            'vm_pu': item.usetp
        })

        if params['x_ohm'] == 0:
            params['x_ohm'] = 1e-6
            logger.warning("Element %s has x_ohm == 0, setting to 1e-6. Check impedance of the "
                           "created xward" % item.loc_name)

        xid = create_xward(net, **params)
        elm = 'xward'

    elif item.itype == 2:
        # ward
        xid = create_ward(net, **params)
        elm = 'ward'

    elif item.itype == 0:
        # voltage source
        params.update({
            'vm_pu': item.usetp,
            'va_degree': item.phisetp,
        })
        xid = create_ext_grid(net, **params)
        elm = 'ext_grid'
    else:
        raise NotImplementedError(
            'Could not import %s: element type <%d> for AC Voltage Source not implemented' % (
                params['name'], item.itype))

    if item.HasResults(0):  # -1 for 'c' results (whatever that is...)
        net['res_%s' % elm].at[xid, "pf_p"] = -item.GetAttribute('m:P:bus1')
        net['res_%s' % elm].at[xid, "pf_q"] = -item.GetAttribute('m:Q:bus1')
    else:
        net['res_%s' % elm].at[xid, "pf_p"] = np.nan
        net['res_%s' % elm].at[xid, "pf_q"] = np.nan

    add_additional_attributes(item, net, element=elm, element_id=xid, attr_list=["cpSite.loc_name"],
                              attr_dict={"cimRdfId": "origin_id"})

    logger.debug('added pf_p and pf_q to {} {}: {}'.format(elm, xid, net['res_' + elm].loc[
        xid, ["pf_p", 'pf_q']].values))


def update_in_service_depending_station_switch(net, element_type, new_elements, new_switch_idx, new_switch_closed):
    ### fcn is not used!
    if len(new_switch_idx) != 0:
        for i in range(len(new_switch_idx)):
            if new_switch_closed[i] == 0:
                if net[element_type].loc[new_elements[i], 'in_service'] == False:
                    continue
                else:
                    net[element_type].loc[new_elements[i], 'in_service'] = False
                    logger.debug('element of element_type %s with index %d is set\
                                 out of service because station switch is open ' %
                                 (net[element_type].at[new_elements[i], 'name'], new_elements[i]))
    else:
        pass


def create_sind(net, item):
    # series reactor is modelled as per-unit impedance, values in Ohm are calculated into values in
    # per unit at creation
    try:
        (bus1, bus2), _ = get_connection_nodes(net, item, 2)
    except IndexError:
        logger.error("Cannot add Sind '%s': not connected" % item.loc_name)
        return

    # create auxilary buses
    aux_bus1 = create_bus(net, vn_kv=net.bus.vn_kv.at[bus1], name=net.bus.name.at[bus1] + '_aux',
                          type="b", zone=net.bus.zone.at[bus1], in_service=True)
    net.bus.loc[aux_bus1, 'geo'] = net.bus.geo.at[bus1]
    aux_bus2 = create_bus(net, vn_kv=net.bus.vn_kv.at[bus2], name=net.bus.name.at[bus2] + '_aux',
                          type="b", zone=net.bus.zone.at[bus2], in_service=True)
    net.bus.loc[aux_bus2, 'geo'] = net.bus.geo.at[bus2]

    sind = create_series_reactor_as_impedance(net, from_bus=aux_bus1, to_bus=aux_bus2,
                                              r_ohm=item.rrea, x_ohm=item.xrea, sn_mva=item.Sn,
                                              name=item.loc_name,
                                              in_service=not bool(item.outserv))

    # consider and create station switches
    new_elements = (aux_bus1, aux_bus2)
    new_switch_idx, new_switch_closed = create_connection_switches(net, item, 2, 'b', (bus1, bus2),
                                                                   new_elements)

    if len(new_switch_idx) == 0:
        net.impedance.loc[sind, 'from_bus'] = bus1
        net.impedance.loc[sind, 'to_bus'] = bus2
        # drop auxilary buses, not needed
        drop_buses(net, buses=[aux_bus1, aux_bus2])
    elif len(new_switch_idx) == 1:
        sw_bus = net.switch.loc[new_switch_idx[0], 'bus']
        if sw_bus == bus1:
            net.impedance.loc[sind, 'to_bus'] = bus2
            # drop one auxilary bus, where no switch exists, not needed
            drop_buses(net, buses=[aux_bus2])
        elif sw_bus == bus2:
            net.impedance.loc[sind, 'from_bus'] = bus1
            # drop one auxilary bus, where no switch exists, not needed
            drop_buses(net, buses=[aux_bus1])

    # correct in_service of series reactor if station switch is open
    # update_in_service_depending_station_switch(net, element_type="impedance",
    #                                            new_elements=new_elements,
    #                                            new_switch_idx=new_switch_idx,
    #                                            new_switch_closed=new_switch_closed)

    logger.debug('created series reactor %s as per unit impedance at index %d' %
                 (net.impedance.at[sind, 'name'], sind))


def create_scap(net, item):
    # series capacitor is modelled as per-unit impedance, values in Ohm are calculated into values in
    # per unit at creation
    try:
        (bus1, bus2), _ = get_connection_nodes(net, item, 2)
    except IndexError:
        logger.error("Cannot add Scap '%s': not connected" % item.loc_name)
        return

    if (item.gcap == 0) and (item.bcap == 0):
        logger.info('not creating series capacitor for %s' % item.loc_name)
    else:
        r_ohm = item.gcap / (item.gcap ** 2 + item.bcap ** 2)
        x_ohm = -item.bcap / (item.gcap ** 2 + item.bcap ** 2)

        # create auxilary buses
        aux_bus1 = create_bus(net, vn_kv=net.bus.vn_kv.at[bus1], name=net.bus.name.at[bus1] + '_aux',
                              type="b", zone=net.bus.zone.at[bus1], in_service=True)
        net.bus.loc[aux_bus1, 'geo'] = net.bus.geo.at[bus1]
        aux_bus2 = create_bus(net, vn_kv=net.bus.vn_kv.at[bus2], name=net.bus.name.at[bus2] + '_aux',
                              type="b", zone=net.bus.zone.at[bus2], in_service=True)
        net.bus.loc[aux_bus2, 'geo'] = net.bus.geo.at[bus2]

        scap = create_series_reactor_as_impedance(net, from_bus=aux_bus1, to_bus=aux_bus2, r_ohm=r_ohm,
                                                  x_ohm=x_ohm, sn_mva=item.Sn,
                                                  name=item.loc_name,
                                                  in_service=not bool(item.outserv))

        # consider and create station switches
        new_elements = (aux_bus1, aux_bus2)
        new_switch_idx, new_switch_closed = create_connection_switches(net, item, 2, 'b', (bus1, bus2),
                                                                       new_elements)

        if len(new_switch_idx) == 0:
            net.impedance.loc[scap, 'from_bus'] = bus1
            net.impedance.loc[scap, 'to_bus'] = bus2
            # drop auxilary buses, not needed
            drop_buses(net, buses=[aux_bus1, aux_bus2])
        elif len(new_switch_idx) == 1:
            sw_bus = net.switch.loc[new_switch_idx[0], 'bus']
            if sw_bus == bus1:
                net.impedance.loc[scap, 'to_bus'] = bus2
                # drop one auxilary bus, where no switch exists, not needed
                drop_buses(net, buses=[aux_bus2])
            elif sw_bus == bus2:
                net.impedance.loc[scap, 'from_bus'] = bus1
                # drop one auxilary bus, where no switch exists, not needed
                drop_buses(net, buses=[aux_bus1])

        # correct in_service of series capacitor if station switch is open
        # update_in_service_depending_station_switch(net, element_type="impedance",
        #                                            new_elements=new_elements,
        #                                            new_switch_idx=new_switch_idx,
        #                                            new_switch_closed=new_switch_closed)

        logger.debug('created series capacitor %s as per unit impedance at index %d' %
                     (net.impedance.at[scap, 'name'], scap))


def create_svc(net, item, pv_as_slack, pf_variable_p_gen, dict_net):
    # SVC is voltage controlled and therefore modelled the same way as a voltage controlled synchron machine (gen)
    # TODO: at least implement a uncontrolled svc as synchron machine with const. Q
    # TODO: transfer item entries for usage of pp.create_svc, x_l_ohm, x_cvar_ohm,
    #       thyristor_firing_angle must be computed
    name = item.loc_name
    sid = None
    element = None
    logger.debug('>> creating synchronous machine <%s>' % name)

    try:
        bus1 = get_connection_nodes(net, item, 1)
    except IndexError:
        logger.error("Cannot add SVC '%s': not connected" % name)
        return

    if item.i_ctrl == 1:  # 0: no control, 1: voltage control, 2: reactive power control
        logger.debug('creating SVC %s as gen' % name)
        vm_pu = item.usetp
        in_service = monopolar_in_service(item)
        svc = create_gen(net, bus=bus1, p_mw=0, vm_pu=vm_pu,
                         name=name, type="SVC", in_service=in_service)
        element = 'gen'

        if svc is None or element is None:
            logger.error('Error! SVC not created')
        logger.debug('created svc at index <%s>' % svc)

        net[element].loc[svc, 'description'] = ' \n '.join(item.desc) if len(item.desc) > 0 else ''
        add_additional_attributes(item, net, element, svc, attr_dict={"for_name": "equipment"},
                                  attr_list=["sernum", "chr_name", "cpSite.loc_name"])

        if item.HasResults(0):  # 'm' results...
            logger.debug('<%s> has results' % name)
            net['res_' + element].at[svc, "pf_p"] = item.GetAttribute('m:P:bus1')  #* multiplier
            net['res_' + element].at[svc, "pf_q"] = item.GetAttribute('m:Q:bus1')  #* multiplier
        else:
            net['res_' + element].at[svc, "pf_p"] = np.nan
            net['res_' + element].at[svc, "pf_q"] = np.nan
    else:
        logger.info('not creating SVC for %s' % item.loc_name)


def _get_vsc_control_modes(item, mono=True):
    if mono:
        scaling = 1
        dc_bus_str = "busdc"
    else:
        scaling = 0.5
        dc_bus_str = "busdp"  # also busdm is possible for the second dc node but we consider them the same

    c_m = item.i_acdc

    if c_m not in [0, 3, 4, 5, 6]:
        raise NotImplementedError(f"control mode for vscmono"
                                  f" {item.loc_name} not implemented: {c_m}")

    if item.HasResults(0):
        p_set_dc = -item.GetAttribute(f"m:P:{dc_bus_str}")
        q_set_ac = -item.GetAttribute("m:Q:busac") * scaling
    else:
        p_set_dc = -item.psetp * scaling  # does not work - in PowerFactory, the P set-point relates to AC side
        q_set_ac = -item.qsetp * scaling

    control_mode_ac, control_mode_dc, control_value_ac, control_value_dc = {
        0: ("slack", "p_mw", item.usetp, 0.),  # Vac-phi
        1: ("", "vm_pu", None, None),  # Vdc-phi
        2: ("", "", None, None),  # PWM-phi
        3: ("q_mvar", "vm_pu", q_set_ac, item.usetpdc),  # Vdc-Q
        4: ("vm_pu", "p_mw", item.usetp, p_set_dc),  # P-Vac
        5: ("q_mvar", "p_mw", q_set_ac, p_set_dc),  # P-Q
        6: ("vm_pu", "vm_pu", item.usetp, item.usetpdc),  # Vdc-Vac
        7: ("", "", None, None),  # P-cos(phi)
        8: (""        "", None, None)  # Vdc-cos(phi)
    }[c_m]
    return control_mode_ac, control_mode_dc, control_value_ac, control_value_dc


def create_vscmono(net, item):
    (bus, bus_dc), _ = get_connection_nodes(net, item, 2)

    sn_mva = item.Snom
    v_ac = item.Unom
    p_cu_kw = item.Pcu
    vk = item.uk / 100  # in ratio, not in %

    z_vsc_base_ohm = np.square(v_ac) / sn_mva
    r_pu = p_cu_kw / (1e3 * sn_mva)
    x_pu = np.sqrt(np.square(vk) - np.square(r_pu))
    r_ohm = r_pu * z_vsc_base_ohm
    x_ohm = x_pu * z_vsc_base_ohm

    logger.debug(f"VSCmono: {item.loc_name=}, {sn_mva=}, {v_ac=}, {p_cu_kw=}, {vk=}, {r_ohm=}, {x_ohm=}")

    control_mode_ac, control_mode_dc, control_value_ac, control_value_dc = _get_vsc_control_modes(item)

    params = {
        "name": item.loc_name,
        "in_service": not item.outserv,
        "controllable": True,
        "bus": bus,
        "bus_dc": bus_dc,
        "r_ohm": r_ohm,
        "x_ohm": x_ohm,
        "r_dc_ohm": item.resLossFactor,
        "pl_dc_mw": 1e-3 * item.Pnold,
        "control_mode_ac": control_mode_ac,
        "control_mode_dc": control_mode_dc,
        "control_value_ac": control_value_ac,
        "control_value_dc": control_value_dc
    }

    if params["r_dc_ohm"] == 0:
        logger.warning(
            f"VSCmono element {params['name']} has no DC resistive loss factor - power flow will not converge!"
        )

    vid = create_vsc(net, **params)
    logger.debug(f'created VSC {vid} for vscmono {item.loc_name}')

    result_variables = {"pf_p_mw": "m:P:busac",
                        "pf_q_mvar": "m:Q:busac",
                        "pf_p_dc_mw": "m:P:busdc"}

    for res_var_pp, res_var_pf in result_variables.items():
        res = np.nan
        if item.HasResults(0):
            res = item.GetAttribute(res_var_pf)
        net.res_vsc.at[vid, res_var_pp] = -res


def create_vsc(net, item):
    (bus, bus_dc_p, bus_dc_n), _ = get_connection_nodes(net, item, 3)

    sn_mva = item.Snom / 2
    v_ac = item.Unom
    p_cu_kw = item.Pcu / 2
    vk = item.uk / 100  # in ratio, not in %

    z_vsc_base_ohm = np.square(v_ac) / sn_mva
    r_pu = p_cu_kw / (1e3 * sn_mva)
    x_pu = np.sqrt(np.square(vk) - np.square(r_pu))
    r_ohm = r_pu * z_vsc_base_ohm
    x_ohm = x_pu * z_vsc_base_ohm

    logger.debug(f"VSC: {item.loc_name=}, {sn_mva=}, {v_ac=}, {p_cu_kw=}, {vk=}, {r_ohm=}, {x_ohm=}")

    control_mode_ac, control_mode_dc, control_value_ac, control_value_dc = _get_vsc_control_modes(item, mono=False)

    params = {
        "name": item.loc_name,
        "in_service": not item.outserv,
        "controllable": True,
        "r_ohm": r_ohm,
        "x_ohm": x_ohm,
        "r_dc_ohm": item.resLossFactor / 2,
        "pl_dc_mw": 1e-3 * item.Pnold / 2,
        "control_mode_ac": control_mode_ac,
        "control_mode_dc": control_mode_dc,
        "control_value_ac": control_value_ac,
        "control_value_dc": control_value_dc
    }

    if params["r_dc_ohm"] == 0:
        logger.warning(f"VSC element {params['name']} has no DC resistive loss factor - power flow will not converge!")

    vid_1 = create_vsc(net, bus=bus, bus_dc=bus_dc_n, **params)
    vid_2 = create_vsc(net, bus=bus, bus_dc=bus_dc_p, **params)
    logger.debug(f'created two vsc mono {vid_1}, {vid_2} for vsc {item.loc_name}')

    result_variables = {"pf_p_mw": "m:P:busac",
                        "pf_q_mvar": "m:Q:busac"}

    if item.HasResults(0):
        for res_var_pp, res_var_pf in result_variables.items():
            res = item.GetAttribute(res_var_pf)
            net.res_vsc.at[vid_1, res_var_pp] = -res / 2
            net.res_vsc.at[vid_2, res_var_pp] = -res / 2
        net.res_vsc.at[vid_1, "pf_p_dc_mw"] = -item.GetAttribute("m:P:busdm")
        net.res_vsc.at[vid_2, "pf_p_dc_mw"] = -item.GetAttribute("m:P:busdp")
    else:
        net.res_vsc.loc[vid_1, ["pf_p_mw", "pf_q_mvar", "pf_p_dc_mw"]] = np.nan
        net.res_vsc.loc[vid_2, ["pf_p_mw", "pf_q_mvar", "pf_p_dc_mw"]] = np.nan


def create_stactrl(net, item):
    stactrl_in_service = True
    if item.outserv:
        logger.info(f"Station controller {item.loc_name} is out of service")
        return

    machines = [m for m in item.psym if m is not None]
    if len(machines) == 0 or np.all([s is None for s in machines]):
        logger.error(f"No machines controlled by station controller {item.loc_name} - skipping")
        return

    # find gen_element_index using name:
    if np.any(net.sgen.name.duplicated()):
        duplicated_sgen_names = True
        # raise UserWarning("error while creating station controller: sgen names must be unique")
    else:
        duplicated_sgen_names = False

    gen_types = []
    for s in machines:
        if s.ip_ctrl == 1:
            gt = "other"
<<<<<<< HEAD
        #elif not hasattr(s, 'av_mode'):
            #gt = "other"
=======
        elif not hasattr(s, 'av_mode'):
            gt = "other"
>>>>>>> ca5fcfe0
        elif s.av_mode == "constq":
            gt = "sgen"
        elif s.av_mode == "constv":
            gt = "gen"
        else:
            gt = "other"
        gen_types.append(gt)

    if "other" in gen_types or len(np.unique(gen_types)) > 1:
        logger.error(f"Generator type not supported {gen_types} for {item.loc_name}")
        return

    control_mode = item.i_ctrl

    # Overwrite gen_type if local control differs from station controller type
    if control_mode is not None:
        if item.i_droop:
            for i in range(len(gen_types)):
                gen_types[i] = "sgen"
        else:
            if control_mode == 0:
                for i in range(len(gen_types)):
                    gen_types[i] = "sgen"
            elif control_mode == 1:
                for i in range(len(gen_types)):
                    gen_types[i] = "sgen"
            elif control_mode == 2: #PF
                for i in range(len(gen_types)):
                    gen_types[i] = "sgen"
            elif control_mode == 3: #tan(phi)
                for i in range(len(gen_types)):
                    gen_types[i] = "sgen"
            else:
                print("station control type not supported!")

    gen_element = gen_types[0]
    gen_element_index = []
<<<<<<< HEAD
=======

>>>>>>> ca5fcfe0
    if duplicated_sgen_names == False:
        for s in machines:
            gen_element_index.append(net[gen_element].loc[net[gen_element].name == s.loc_name].index.values[0])
    else:
        # check if gen_element has set controller
        for s in machines:
            gen_element_index_try = net[gen_element].loc[net[gen_element].name == s.loc_name].index.values
            if len(gen_element_index_try) == 1:
                gen_element_index.append(gen_element_index_try[0])
            else:
<<<<<<< HEAD
                gen_element_index_try_again = net[gen_element].loc[(net[gen_element].name == s.loc_name) &
                                                                   (net[
                                                                        gen_element].sta_ctrl == s.c_pstac.loc_name)].index.values
                if len(gen_element_index_try_again) > 1:
                    raise UserWarning(
                        "error while creating station controller: sgen and controller names must be unique")
=======
                gen_element_index_try_again = net[gen_element].loc[(net[gen_element].name == s.loc_name) & (
                            net[gen_element].sta_ctrl == s.c_pstac.loc_name)].index.values
                if len(gen_element_index_try_again) > 1:
                    raise UserWarning(
                        "error while creating station controller: sgen and controler names must be unique")
>>>>>>> ca5fcfe0
                else:
                    gen_element_index.append(gen_element_index_try_again[0])

    if len(gen_element_index) != len(machines):
        raise UserWarning("station controller: could not properly identify the machines")

    ###getting distribution mode###
    gen_element_in_service = [net[gen_element].loc[net[gen_element].name == s.loc_name].in_service for s in machines]
    distribution_val = []
    if item.imode < 3: #import from pf without calculation
        """if item.imode == 0:
            distribution_mode = 'rel_P' #according to active power
        elif item.imode ==1:
            distribution_mode = 'rel_rated_P'  #according to maximum rated Power S of output elements
        elif item.imode == 2:
            distribution_mode = 'set_Q'""" #Individually set Q distribution values
        distribution_mode = 'imported' #simpler than handing over the values separately, also station controller handles cases differently
        i = 0
        for m in item.psym:
            if m is not None and isinstance(item.cvqq, list):
                distribution_val.append(item.cvqq[i] / 100)
            elif m is not None and not isinstance(item.cvqq, list):
                distribution_val.append(item.cvqq / 100)
            i = i + 1
    elif item.imode == 3:
        distribution_mode = 'max_Q' #maximized reactive power reserve
        distribution_val = None
        """i = 0 #scale min/max is not needed
        for m in item.psym:
            if m is not None and isinstance(m.scaleQmax, list) and isinstance(m.scaleQmin, list):
                    distribution_val.append(m.scaleQmin[i], m.scaleQmax[i])
            elif m is not None and not isinstance(m.scaleQmax, list) and not isinstance(m.scaleQmin, list):
                    distribution_val.append([m.scaleQmin, m.scaleQmax])
            i =+ 1"""

    elif item.imode == 4:
        distribution_mode = 'rel_V_pu' #voltage set point adaptation
        i = 0
        for m in item.psym:
            if m is not None and isinstance(item.cvgen, list) and isinstance(item.cvgenmin, list) and isinstance(item.cvgenmax, list):
                distribution_val.append([item.cvgen[i], item.cvgenmin[i], item.cvgenmax[i]])
            elif m is not None and not isinstance(item.cvgen, list) and not isinstance(item.cvgenmin, list) and not isinstance(item.cvgenmax, list):
                distribution_val = [item.cvgen, item.cvgenmin, item.cvgenmax]
            i += 1
    else:
        raise NotImplementedError(f'Reactive Power Distribution must be between 0 and 4, not {item.imode}')

    phase = item.i_phase
    if phase != 0:
        raise NotImplementedError(f"{item}: phase {item.i_phase=} not implemented")

    # Controlled Node: User selection vs Automatic selection  # User selection
    if item.selBus != 0:
        raise NotImplementedError(f"{item}: controlled node selection {item.selBus=} not implemented")

    variable = None
    res_element_table = None
    res_element_index = None
    if item.i_droop: #droop control
        #q_control_cubicle = item.p_cub if control_mode == 1 else item.pQmeas #Feld #pqmeas if V_ctrl and droop
        q_control_cubicle = item.p_cub if control_mode != 0 else item.pQmeas  #item.p_cub if other mode and droop?
        if q_control_cubicle is None:
            logger.info(f"Input Element of Controller {item.loc_name} is missing, skipping")
            return

        q_control_element = []
        q_control_side = []
        element_class = []
        res_element_index = []
        variable = []
        if q_control_cubicle.GetClassName() == "StaCubic":
            q_control_element.append(q_control_cubicle.obj_id)
            q_control_side.append(q_control_cubicle.obj_bus)  # 0=from, 1=to
            element_class.append(q_control_element[0].GetClassName())
        elif q_control_cubicle.GetClassName() == "ElmBoundary":
            for cubicles in q_control_cubicle.cubicles:
                q_control_element.append(cubicles.obj_id)
                q_control_side.append(cubicles.obj_bus)  # 0=from, 1=to
                element_class.append(q_control_element[0].GetClassName())
        else:
            print("Not implemented class for q_control_cubicle!")
        if element_class[0] == "ElmLne":
            res_element_table = "res_line"
            for i in range(len(q_control_element)):
                line_sections = line_dict[q_control_element[i]]
                if q_control_side[i] == 0:
                    res_element_index.append(line_sections[0])
                    variable.append("q_from_mvar")
                else:
                    res_element_index.append(line_sections[-1])
                    variable.append("q_to_mvar")
        elif element_class[0] == "ElmTr2":
            res_element_table = "res_trafo"
            for element in q_control_element:
                res_element_index.append(trafo_dict[element])
                variable = "q_hv_mvar" if q_control_side == 0 else "q_lv_mvar"
        elif element_class[0] == "ElmCoup":
            res_element_table = "res_switch"
            for element in q_control_element:
                res_element_index.append(switch_dict[element])
                net.switch.at[res_element_index[-1], "z_ohm"] = 1e-3
                variable = "q_from_mvar" if q_control_side == 0 else "q_to_mvar"
        else:
            logger.error(
                f"{item}: only line, trafo element and switch flows can be controlled, {element_class[0]=}")
            return
    elif control_mode != 0:
        q_control_cubicle = item.p_cub
        if q_control_cubicle is None:
            logger.info(f"Input Element of Controller {item.loc_name} is missing, skipping")
            return

        q_control_element = []
        q_control_side = []
        element_class = []
        res_element_index = []
        variable = []
        if q_control_cubicle.GetClassName() == "StaCubic":
            q_control_element.append(q_control_cubicle.obj_id)
            q_control_side.append(q_control_cubicle.obj_bus)  # 0=from, 1=to
            element_class.append(q_control_element[0].GetClassName())
        elif q_control_cubicle.GetClassName() == "ElmBoundary":
            for cubicles in q_control_cubicle.cubicles:
                q_control_element.append(cubicles.obj_id)
                q_control_side.append(cubicles.obj_bus)  # 0=from, 1=to
                element_class.append(q_control_element[0].GetClassName())
        else:
            print("Not implemented class for q_control_cubicle!")
        if element_class[0] == "ElmLne":
            res_element_table = "res_line"
            for i in range(len(q_control_element)):
                line_sections = line_dict[q_control_element[i]]
                if q_control_side[i] == 0:
                    res_element_index.append(line_sections[0])
                    variable.append("q_from_mvar")
                else:
                    res_element_index.append(line_sections[-1])
                    variable.append("q_to_mvar")
        elif element_class[0] == "ElmTr2":
            res_element_table = "res_trafo"
            for element in q_control_element:
                res_element_index.append(trafo_dict[element])
                variable = "q_hv_mvar" if q_control_side == 0 else "q_lv_mvar"
        elif element_class[0] == "ElmCoup":
            res_element_table = "res_switch"
            for element in q_control_element:
                res_element_index.append(switch_dict[element])
                net.switch.at[res_element_index[-1], "z_ohm"] = 1e-3
                variable = "q_from_mvar" if q_control_side == 0 else "q_to_mvar"
        #elif control_mode == 0:
        else:
            res_element_table = "res_bus"
    #elif control_mode == 0:
    else:
        res_element_table = "res_bus"

    input_busses = []
    output_busses = []
    if res_element_table == "res_line":
        for index in res_element_index:
            input_busses.append(net.line.at[index, 'to_bus'])
    elif res_element_table == "res_trafo":
        for index in res_element_index:
            input_busses.append(net.trafo.at[index, 'hv_bus'])
    elif res_element_table == "res_switch":
        for index in res_element_index:
            input_busses.append(net.switch.at[index, 'bus'])
    if gen_element == "gen":
        for index in gen_element_index:
            output_busses.append(net.gen.at[index, 'bus'])
    elif gen_element == "sgen":
        for index in gen_element_index:
            output_busses.append(net.sgen.at[index, 'bus'])

    top = create_nxgraph(net, respect_switches=True, include_lines=True, include_trafos=True,
                         include_impedances=True, nogobuses=None, notravbuses=None, multi=True,
                         calc_branch_impedances=False, branch_impedance_unit='ohm')
    has_path = False
    for n in range(len(input_busses)):
        for m in range(len(output_busses)):
            has_path = has_path or nx.has_path(top, input_busses[n], output_busses[m])
    if not has_path and control_mode != 0 and not item.i_droop:
        if control_mode ==1: modus = "Q"
        elif control_mode == 2: modus = 'Power Factor'
        else: modus = 'tangens'
        logger.error(f'no path found, skipping {modus} controller')
        return

    if control_mode == 0:  # VOLTAGE CONTROL
        # controlled_node = item.rembar
        controlled_node = item.cpCtrlNode
        bus = bus_dict[controlled_node]  # controlled node

        if item.uset_mode == 0:  # Station controller
            v_setpoint_pu = item.usetp
        else:
            v_setpoint_pu = controlled_node.vtarget  # Bus target voltage

        if item.i_droop:  # Enable Droop
<<<<<<< HEAD
            bsc = pp.control.BinarySearchControl(net, ctrl_in_service=stactrl_in_service,
                                                 output_element=gen_element, output_variable="q_mvar",
                                                 output_element_index=gen_element_index,
                                                 output_element_in_service=gen_element_in_service,
                                                 output_values_distribution=distribution_mode,
                                                 output_distribution_values=distribution_val,
                                                 input_element=res_element_table, input_variable=variable,
                                                 input_element_index=res_element_index,
                                                 set_point=v_setpoint_pu, modus='V_ctrl', bus_idx=bus, tol=1e-3)
            pp.control.DroopControl(net, q_droop_mvar=item.Srated * 100 / item.ddroop, bus_idx=bus,
                                    vm_set_pu=v_setpoint_pu, controller_idx=bsc.index, modus='V_ctrl')
        else:
            pp.control.BinarySearchControl(net, ctrl_in_service=stactrl_in_service,
                                           output_element=gen_element, output_variable="q_mvar",
                                           output_element_index=gen_element_index,
                                           output_element_in_service=gen_element_in_service, input_element="res_bus",
                                           output_values_distribution=distribution_mode,
                                           output_distribution_values=distribution_val, damping_factor=0.9,
                                           input_variable="vm_pu", input_element_index=bus,
                                           set_point=v_setpoint_pu, modus='V_ctrl', tol=1e-6)
=======
            bsc = BinarySearchControl(net, ctrl_in_service=stactrl_in_service,
                                      output_element=gen_element, output_variable="q_mvar",
                                      output_element_index=gen_element_index,
                                      output_element_in_service=gen_element_in_service,
                                      output_values_distribution=distribution,
                                      input_element=res_element_table, input_variable=variable,
                                      input_element_index=res_element_index,
                                      set_point=v_setpoint_pu, voltage_ctrl=True, bus_idx=bus, tol=1e-3)
            DroopControl(net, q_droop_mvar=item.Srated * 100 / item.ddroop, bus_idx=bus,
                         vm_set_pu=v_setpoint_pu, controller_idx=bsc.index, voltage_ctrl=True)
        else:
            BinarySearchControl(net, ctrl_in_service=stactrl_in_service,
                                output_element=gen_element, output_variable="q_mvar",
                                output_element_index=gen_element_index,
                                output_element_in_service=gen_element_in_service, input_element="res_bus",
                                output_values_distribution=distribution, damping_factor=0.9,
                                input_variable="vm_pu", input_element_index=bus,
                                set_point=v_setpoint_pu, voltage_ctrl=True, tol=1e-6)
>>>>>>> ca5fcfe0
    elif control_mode == 1:  # Q Control mode
        if item.iQorient != 0:
            if not stactrl_in_service:
                return
            raise NotImplementedError(f"{item}: Q orientation '-' not supported")
        # q_control_mode = item.qu_char  # 0: "Const Q", 1: "Q(V) Characteristic", 2: "Q(P) Characteristic"
        # q_control_terminal = q_control_cubicle.cterm  # terminal of the cubicle
        if item.qu_char == 0:
            BinarySearchControl(
                net, ctrl_in_service=stactrl_in_service,
                output_element=gen_element,
                output_variable="q_mvar",
                output_element_index=gen_element_index,
                output_element_in_service=gen_element_in_service,
                input_element=res_element_table,
                output_values_distribution=distribution_mode,
                output_distribution_values=distribution_val,
                damping_factor=0.9,
                input_variable=variable,
                input_element_index=res_element_index,
                set_point=item.qsetp,
                modus='Q_ctrl', tol=1e-6
            )
        elif item.qu_char == 1:
            controlled_node = item.refbar
            bus = bus_dict[controlled_node]  # controlled node
            bsc = BinarySearchControl(
                net, ctrl_in_service=stactrl_in_service,
                output_element=gen_element,
                output_variable="q_mvar",
                output_element_index=gen_element_index,
                output_element_in_service=gen_element_in_service,
                input_element=res_element_table,
                output_values_distribution=distribution_mode,
                output_distribution_values=distribution_val,
                damping_factor=0.9,
                input_variable=variable,
                input_element_index=res_element_index,
                set_point=item.qsetp,
                modus='Q_ctrl',
                bus_idx=bus,
                tol=1e-6
            )
            DroopControl(
                net,
                q_droop_mvar=item.Srated * 100 / item.ddroop,
                bus_idx=bus,
                #vm_set_pu=item.udeadbup,
                vm_set_ub=item.udeadbup,
                vm_set_lb=item.udeadblow,
                controller_idx=bsc.index,
                modus='Q_ctrl'
            )
        else:
            raise NotImplementedError
    elif control_mode==2:#PF_Control
        if item.iQorient != 0:
            if not stactrl_in_service:
                return
            raise NotImplementedError(f"{item}: Q orientation '-' not supported")
        if item.cosphi_char == 0:
            if item.pf_recap == 0: #0 -> inductive, 1 -> capacitive
                modus = 'PF_ctrl_ind'
            else:
                if item.pf_recap != 1:
                    logger.error('Powerfactor without specified reactance\nassuming capacitive system\n')
                modus = 'PF_ctrl_cap'
            pp.control.BinarySearchControl(
                net, ctrl_in_service=stactrl_in_service,
                output_element=gen_element,
                output_variable="q_mvar",
                output_element_index=gen_element_index,
                output_element_in_service=gen_element_in_service,
                input_element=res_element_table,
                output_values_distribution=distribution_mode,
                output_distribution_values=distribution_val,
                damping_factor=0.9,
                input_variable=variable,
                input_element_index=res_element_index,
                set_point=item.pfsetp,
                modus=modus, tol=1e-6
            )
        elif item.cosphi_char == 1: #cosphi(P)
            #controlled_node = item.refbar
            #bus = bus_dict[controlled_node]  # controlled node
            bsc = pp.control.BinarySearchControl(
                net, ctrl_in_service=stactrl_in_service,
                output_element=gen_element,
                output_variable="q_mvar",
                output_element_index=gen_element_index,
                output_element_in_service=gen_element_in_service,
                input_element=res_element_table,
                output_values_distribution=distribution_mode,
                output_distribution_values=distribution_val,
                damping_factor=0.9,
                input_variable=variable,
                input_element_index=res_element_index,
                set_point=item.pfsetp,
                modus='PF_ctrl_ind',
                bus_idx=None,
                tol=1e-6
            )
            pp.control.DroopControl(
                net,
                q_droop_mvar=None, #item.Srated * 100 / item.ddroop,
                pf_overexcited=item.pf_over,
                pf_underexcited=item.pf_under,
                vm_set_ub=item.p_over,
                vm_set_lb=item.p_under,
                controller_idx=bsc.index,
                modus='PF_ctrl_P',
                #bus_idx=None
            )
        elif item.cosphi_char == 2: #cosphi(U)
            controlled_node = item.refbar
            bus = bus_dict[controlled_node]  # controlled node
            bsc = pp.control.BinarySearchControl(
                net, ctrl_in_service=stactrl_in_service,
                output_element=gen_element,
                output_variable="q_mvar",
                output_element_index=gen_element_index,
                output_element_in_service=gen_element_in_service,
                input_element=res_element_table,
                output_values_distribution=distribution_mode,
                output_distribution_values=distribution_val,
                damping_factor=0.9,
                input_variable=variable,
                input_element_index=res_element_index,
                set_point=item.pfsetp,
                modus='PF_ctrl_ind',
                bus_idx=None,
                tol=1e-6
            )
            pp.control.DroopControl(
                net,
                q_droop_mvar=None,  # item.Srated * 100 / item.ddroop,
                bus_idx=bus,
                pf_overexcited = item.pf_over,
                pf_underexcited=item.pf_under,
                vm_set_ub=item.u_over,
                vm_set_lb=item.u_under,
                controller_idx=bsc.index,
                modus='PF_ctrl_V',
                #bus_idx=None
            )
        else:
            raise NotImplementedError
    elif control_mode== 3:#tan(phi)_control
        if item.iQorient != 0:
            if not stactrl_in_service:
                return
            raise NotImplementedError(f"{item}: Q orientation '-' not supported")
        pp.control.BinarySearchControl(
            net, ctrl_in_service=stactrl_in_service,
            output_element=gen_element,
            output_variable="q_mvar",
            output_element_index=gen_element_index,
            output_element_in_service=gen_element_in_service,
            input_element=res_element_table,
            output_values_distribution=distribution_mode,
            output_distribution_values=distribution_val,
            damping_factor=0.9,
            input_variable=variable,
            input_element_index=res_element_index,
            set_point=item.tansetp,
            modus='tan(phi)_ctrl', tol=1e-6
        )
    else:
        raise NotImplementedError(f"{item}: control mode {item.i_ctrl=} not implemented")


def split_line_at_length(net, line, length_pos):
    bus1, bus2 = net.line.loc[line, ['from_bus', 'to_bus']]
    if length_pos == net.line.at[line, 'length_km']:
        bus = bus2
    elif length_pos == 0:
        bus = bus1
    else:
        bus_name = "%s (Muff %u)" % (net.line.at[line, 'name'], length_pos)
        vn_kv = net.bus.at[bus1, "vn_kv"]
        zone = net.bus.at[bus1, "zone"]

        bus = create_bus(net, name=bus_name, type='ls', vn_kv=vn_kv, zone=zone)

        net.line.at[line, 'to_bus'] = bus
        old_length = net.line.at[line, 'length_km']
        new_length = old_length - length_pos
        net.line.at[line, 'length_km'] = length_pos
        std_type = net.line.at[line, 'std_type']
        name = net.line.at[line, 'name']

        new_line = create_line(
            net,
            from_bus=bus,
            to_bus=bus2,
            length_km=new_length,
            std_type=std_type,
            name=name,
            df=net.line.at[line, 'df'],
            parallel=net.line.at[line, 'parallel'],
            in_service=net.line.at[line, 'in_service']
        )

        if 'max_loading_percent' in net.line.columns:
            net.line.loc[new_line, 'max_loading_percent'] = net.line.at[line, 'max_loading_percent']

        if net.line.loc[line, 'geo'].notna():
            coords = geojson.utils.coords(geojson.loads(net.line.loc[line, 'geo']))

            scaling_factor = old_length / calc_len_coords(coords)
            sec_coords_a = get_section_coords(coords, sec_len=length_pos, start_len=0., scale_factor=scaling_factor)
            sec_coords_b = get_section_coords(
                coords, sec_len=new_length, start_len=length_pos, scale_factor=scaling_factor
            )

            net.line.loc[line, 'geo'] = geojson.dumps(geojson.LineString(sec_coords_a))
            net.line.loc[new_line, 'geo'] = geojson.dumps(geojson.LineString(sec_coords_b))

            net.bus.loc[bus, ['geo']] = geojson.Point(sec_coords_b[0])

    return bus


def get_lodlvp_length_pos(line_item, lod_item):
    sections = line_item.GetContents('*.ElmLnesec')
    if len(sections) > 0:
        sections.sort(lambda x: x.index)
        sections_end = [s.rellen + s.dline for s in sections]
    else:
        sections_end = [line_item.dline]

    loads = line_item.GetContents('*.ElmLodlvp')
    if len(loads) > 0:
        loads.sort(lambda x: x.rellen)
        loads_start = [load.rellen for load in loads]
    else:
        loads_start = [0]

    pos_sec_idx = bisect.bisect(sections_end, lod_item.rellen)
    pos_load_idx = bisect.bisect(loads_start, lod_item.rellen)

    pos = max(sections_end[pos_sec_idx - 1], loads_start[pos_load_idx - 1])

    return lod_item.rellen - pos


def get_next_line(net, line):
    name = net.line.at[line, 'name']
    to_bus = net.line.at[line, 'to_bus']
    next_line = net.line.loc[(net.line.name == name) & (net.line.from_bus == to_bus)].index

    return next_line


# def get_section_for_lodlvp(net, line_item, lod_item):
#     linepos = lod_item.rellen
#
#     cum_len = 0
#     while cum_len < linepos:
#         line =


# for ElmLodlvp - splits line at the partial load, creates new bus, sets up coordinates
def split_line(net, line_idx, pos_at_line, line_item):
    tol = 1e-6
    line_length = net.line.at[line_idx, 'length_km']
    logger.debug("line length: %.3f" % line_length)
    if pos_at_line < tol:
        bus_i = net.line.at[line_idx, 'from_bus']
        logger.debug('bus_i: %s' % bus_i)
        net.bus.at[bus_i, 'type'] = 'n'
        return bus_i
    elif abs(pos_at_line - line_length) < tol:
        bus_j = net.line.at[line_idx, 'to_bus']
        logger.debug('bus_j: %s' % bus_j)
        net.bus.at[bus_j, 'type'] = 'n'
        return bus_j
    elif (pos_at_line - line_length) > tol:
        raise ValueError(
            'Position at line is higher than the line length itself!\
             Line length: %.7f, position at line: %.7f (line: \n%s)' % (
                # line_length, pos_at_line, line_item.loc_name))
                line_length, pos_at_line, net.line.loc[line_dict[line_item]]))
    else:
        logger.debug('getting split position')
        name = net.line.at[line_idx, 'name']
        bus_i = net.line.at[line_idx, 'from_bus']
        bus_j = net.line.at[line_idx, 'to_bus']
        u = net.bus.at[bus_i, 'vn_kv']

        new_bus = create_bus(net, name="Partial Load", vn_kv=u, type='n')
        logger.debug("created new split bus %s" % new_bus)

        line_type = net.line.at[line_idx, 'std_type']
        len_a = pos_at_line
        len_b = line_length - pos_at_line

        net.line.at[line_idx, 'length_km'] = len_a

        # connect the existing line to the new bus
        net.line.at[line_idx, 'to_bus'] = new_bus

        new_line = create_line(net, new_bus, bus_j, len_b, line_type, name=name)
        # change the connection of the bus-line switch to the new line
        sw = net.switch.query("et=='l' & bus==@bus_j & element==@line_idx").index
        if len(sw) > 0:
            if len(sw) > 1:
                raise RuntimeError(
                    'found too many switches to fix for line %s: \n%s' % (
                        line_item, net.switch.loc[sw]))
            net.switch.loc[sw, 'element'] = new_line

        line_dict[line_item].append(new_line)

        net.line.at[new_line, 'section'] = "%s_1" % net.line.at[line_idx, 'section']
        net.line.at[new_line, 'order'] = net.line.at[line_idx, 'order'] + 1
        net.res_line.at[new_line, 'pf_loading'] = net.res_line.at[line_idx, 'pf_loading']

        if line_idx in net.line.index:
            logger.debug('setting new coords')
            set_new_coords(net, new_bus, line_idx, new_line, line_length, pos_at_line)

        return new_bus


def calc_segment_length(x1, y1, x2, y2):
    delta_x = float(x2) - float(x1)
    delta_y = float(y2) - float(y1)
    return (delta_x ** 2 + delta_y ** 2) ** 0.5


def get_scale_factor(length_line, coords):
    if any(coords) is np.nan:
        return np.nan
    temp_len = 0
    num_coords = len(coords)
    for i in range(num_coords - 1):
        x1 = float(coords[i][0])
        y1 = float(coords[i][1])

        x2 = float(coords[i + 1][0])
        y2 = float(coords[i + 1][1])
        temp_len += calc_segment_length(x1, y1, x2, y2)
    return temp_len / length_line if length_line != 0 else 0


def break_coords_sections(coords, section_length, scale_factor_length):
    section_length *= scale_factor_length
    # breaks coordinates into 2 parts (chops the line section away)
    if any(coords) is np.nan:
        return [[np.nan, np.nan]], [[np.nan, np.nan]]

    num_coords = len(coords)
    if num_coords < 2:
        return [[np.nan, np.nan]], [[np.nan, np.nan]]
    # define scale

    sum_len, delta_len, x1, y1, x2, y2 = tuple([0] * 6)
    i = 0
    for i in range(num_coords - 1):
        x1 = float(coords[i][0])
        y1 = float(coords[i][1])

        x2 = float(coords[i + 1][0])
        y2 = float(coords[i + 1][1])

        delta_len = calc_segment_length(x1, y1, x2, y2)
        sum_len += delta_len
        if sum_len >= section_length:
            break

    a = section_length - (sum_len - delta_len)
    b = sum_len - section_length
    x0 = a * x2 / delta_len + b * x1 / delta_len
    y0 = a * y2 / delta_len + b * y1 / delta_len

    section_coords = coords[0:i + 1] + [[x0, y0]]
    new_coords = [[x0, y0]] + coords[(i + 1)::]
    return section_coords, new_coords


# set up new coordinates for line sections that are split by the new bus of the ElmLodlvp
def set_new_coords(net, bus_id, line_idx, new_line_idx, line_length, pos_at_line):
    line_coords = net.line.at[line_idx, 'geo']
    logger.debug('got coords for line %s' % line_idx)

    scale_factor_length = get_scale_factor(line_length, line_coords)
    section_coords, new_coords = break_coords_sections(line_coords, pos_at_line,
                                                       scale_factor_length)

    logger.debug('calculated new coords: %s, %s ' % (section_coords, new_coords))

    net.line.at[line_idx, 'geo'] = geojson.dumps(geojson.LineString(section_coords))
    net.line.at[new_line_idx, 'geo'] = geojson.dumps(geojson.LineString(new_coords))

    net.bus.at[bus_id, 'geo'] = geojson.dumps(geojson.Point(new_coords[0]))


# gather info about ElmLodlvp in a dict
def get_lvp_for_lines(dict_net):
    logger.debug(dict_net['lvp_params'])

    def calc_p_q(lvp, lvp_params):
        lvp_type = lvp.typ_id

        # if lvp_type is not None:
        #     cos_fix = lvp.coslini_a
        #
        #     s_var = lvp.cSav
        #     cos_var = lvp.ccosphi
        # else:
        #     cos_fix = lvp_params['cosfix']
        #
        #     s_var = lvp.cSav
        #     cos_var = lvp_params['cosvar']

        # s_fix = lvp_params['Sfix'] * lvp.NrCust + lvp.slini_a

        # p_fix = s_fix * cos_fix
        # q_fix = s_fix * np.sin(np.arccos(cos_fix))
        #
        # p_var = s_var * cos_var
        # q_var = s_var * np.sin(np.arccos(cos_var))

        if lvp_type is not None:
            s_fix_global = 0
            cos_fix_global = lvp.coslini_a
        else:
            s_fix_global = lvp_params['Sfix'] * lvp.NrCust
            cos_fix_global = lvp_params['cosfix']

        s_fix_local = lvp.slini_a
        cos_fix_local = lvp.coslini_a

        s_var_local = lvp.cSav
        cos_var_local = lvp.ccosphi

        p_fix = s_fix_local * cos_fix_local + s_fix_global * cos_fix_global
        q_fix = s_fix_local * np.sin(np.arccos(cos_fix_local)) + s_fix_global * np.sin(
            np.arccos(cos_fix_global))

        p_var = s_var_local * cos_var_local
        q_var = s_var_local * np.sin(np.arccos(cos_var_local))

        scale_p_night = lvp_params['scPnight'] / 100
        p_night = lvp.pnight_a * scale_p_night

        # logger.debug(
        #     f"load: {lvp.loc_name}, s_fix: {s_fix}, cos_fix: {cos_fix}, s_var: {s_var}, cos_var: {cos_var}, "
        #     f"p_night: {p_night}, scale_p_night: {scale_p_night}")

        p = p_fix + p_var + p_night
        q = q_fix + q_var

        return p, q

    line_items = dict_net['ElmLne']
    # choose ElmLodlvp that are part of lines
    lvp_items = [lvp for lvp in dict_net['ElmLodlvp'] if lvp.fold_id.GetClassName() == 'ElmLne']
    logger.debug(lvp_items)

    lvp_dict = {}
    for line in line_items:
        temp_loads = [lvp for lvp in lvp_items if lvp.fold_id == line]
        logger.debug('line: %s , loads: %s' % (line, temp_loads))

        if len(temp_loads) == 0:
            continue

        # {'line': [(load.ElmLodlvp, position_at_line, (p_mw, q_mvar))]}
        lvp_dict[line] = [(lvp, lvp.lneposkm, calc_p_q(lvp, dict_net['lvp_params']))
                          for lvp in temp_loads]

        lvp_dict[line].sort(key=lambda tup: tup[1])
    return lvp_dict


# find position of ElmLodlvp at the section
def get_pos_at_sec(net, lvp_dict, line_item, load_item):
    val = lvp_dict[line_item]
    pos_at_line = 0

    for load_item_for, pos_at_line_for, _ in val:
        if load_item_for == load_item:
            pos_at_line = pos_at_line_for
            break

    # line_sections = net.line[net.line.name == line_item.loc_name].sort_values(by='order')
    line_sections = net.line.loc[line_dict[line_item]].sort_values(by='order')
    logger.debug('line sections:\n%s' % line_sections)

    tot_length = 0
    sec_length = 0
    section = 1

    for section in line_sections.index:
        sec_length = line_sections.at[section, 'length_km']
        tot_length += sec_length
        logger.debug(
            "section: %s, sec_length: %s, tot_length: %s" % (section, sec_length, tot_length))
        if tot_length >= pos_at_line:
            break
    else:
        logger.warning(
            'possibly wrong section found: %s of %s for %s (tot_length=%s, pas_at_line=%s)' % (
                section, line_item, load_item, tot_length, pos_at_line))

    # section_name = line_sections[(line_sections.index == section)]['Name'].values[0]
    pos_at_sec = sec_length + pos_at_line - tot_length

    return section, pos_at_sec


# write order of sections
def write_line_order(net):
    net.line['order'] = ''
    line_names = net.line.name.unique()

    for n in line_names:
        k = 1000
        for i, row in net.line[net.line.name == n].iterrows():
            net.line.at[i, 'order'] = k
            k += 1000


# split all lines and create loads in place of ElmLodlvp
def split_all_lines(net, lvp_dict):
    write_line_order(net)
    # for idx in net.line.index:
    for line_item, val in lvp_dict.items():
        logger.debug(line_item)
        # for load_idx, pos_at_line, _, _ in val:
        #     section, pos_at_sec = get_pos_at_sec(net, net_dgs, lvp_dict, line, load_idx)
        #     pas[load_idx] = {'section':section, 'pos': pos_at_sec}
        # print('line: %s, val: %s' % (line, val))
        # val = [(92, 1, 0.025, 0.1), (91, 2, 0.031, 0.2), (90, 2, 0.032, 0.3)]
        for load_item, pos_at_line, (p, q) in val:
            logger.debug(load_item)
            # calculate at once and then read from dict - not good approach! don't do it
            # section, pos_at_sec = get_pos_at_sec(net, net_dgs, lvp_dict, line, load_idx)
            # section = pas[load_idx]['section']
            # pos_at_sec = pas[load_idx]['pos']
            section, pos_at_sec = get_pos_at_sec(net, lvp_dict, line_item, load_item)
            logger.debug("section: %s, pos_at_sec: %s" % (section, pos_at_sec))
            logger.debug("%s" % net.line.at[section, 'in_service'])
            if not net.line.at[section, 'in_service']:
                print('line %s skipped because it is not in service' % net.line.at[section, 'name'])
                continue
            new_bus = split_line(net, section, pos_at_sec, line_item=line_item)
            logger.debug("new_bus: %s" % new_bus)
            net.bus.at[new_bus, 'description'] = 'Partial Line LV-Load %.2f kW' % p

            if p >= 0 or True:
                # TODO: set const_i_percent to 100 after the pandapower bug is fixed
                new_load = create_load(net, new_bus, name=load_item.loc_name, p_mw=p, q_mvar=q,
                                       const_i_percent=0)
                logger.debug('created load %s' % new_load)
                net.res_load.at[new_load, 'pf_p'] = p
                net.res_load.at[new_load, 'pf_q'] = q
            else:
                # const I is not implemented for sgen
                new_load = create_sgen(net, new_bus, name=load_item.loc_name, p_mw=p, q_mvar=q)
                logger.debug('created sgen %s' % new_load)
                net.res_sgen.at[new_load, 'pf_p'] = p
                net.res_sgen.at[new_load, 'pf_q'] = q


def remove_folder_of_std_types(net):
    """
    Removes the folder name from all standard types that do not have duplicates, or where
    duplicates have the same parameters
    """
    for element in ["line", "trafo", "trafo3w"]:
        std_types = available_std_types(net, element=element).index
        reduced_std_types = {name.split("\\")[-1] for name in std_types}
        for std_type in reduced_std_types:
            all_types = [st for st in std_types if st.split('\\')[-1] == std_type]
            if len(all_types) > 1:
                types_equal = [
                    load_std_type(net, type1, element) == load_std_type(net, type2, element)
                    for type1, type2 in combinations(all_types, 2)]
                if not all(types_equal):
                    continue
            for st in all_types:
                net.std_types[element][std_type] = net.std_types[element].pop(st)
                net[element].std_type = net[element].std_type.replace(st, std_type)<|MERGE_RESOLUTION|>--- conflicted
+++ resolved
@@ -3632,13 +3632,10 @@
     for s in machines:
         if s.ip_ctrl == 1:
             gt = "other"
-<<<<<<< HEAD
+        elif not hasattr(s, 'av_mode'):
+            gt = "other"
         #elif not hasattr(s, 'av_mode'):
             #gt = "other"
-=======
-        elif not hasattr(s, 'av_mode'):
-            gt = "other"
->>>>>>> ca5fcfe0
         elif s.av_mode == "constq":
             gt = "sgen"
         elif s.av_mode == "constv":
@@ -3676,10 +3673,6 @@
 
     gen_element = gen_types[0]
     gen_element_index = []
-<<<<<<< HEAD
-=======
-
->>>>>>> ca5fcfe0
     if duplicated_sgen_names == False:
         for s in machines:
             gen_element_index.append(net[gen_element].loc[net[gen_element].name == s.loc_name].index.values[0])
@@ -3690,20 +3683,11 @@
             if len(gen_element_index_try) == 1:
                 gen_element_index.append(gen_element_index_try[0])
             else:
-<<<<<<< HEAD
-                gen_element_index_try_again = net[gen_element].loc[(net[gen_element].name == s.loc_name) &
-                                                                   (net[
-                                                                        gen_element].sta_ctrl == s.c_pstac.loc_name)].index.values
-                if len(gen_element_index_try_again) > 1:
-                    raise UserWarning(
-                        "error while creating station controller: sgen and controller names must be unique")
-=======
                 gen_element_index_try_again = net[gen_element].loc[(net[gen_element].name == s.loc_name) & (
                             net[gen_element].sta_ctrl == s.c_pstac.loc_name)].index.values
                 if len(gen_element_index_try_again) > 1:
                     raise UserWarning(
-                        "error while creating station controller: sgen and controler names must be unique")
->>>>>>> ca5fcfe0
+                        "error while creating station controller: sgen and controller names must be unique")
                 else:
                     gen_element_index.append(gen_element_index_try_again[0])
 
@@ -3903,47 +3887,26 @@
             v_setpoint_pu = controlled_node.vtarget  # Bus target voltage
 
         if item.i_droop:  # Enable Droop
-<<<<<<< HEAD
-            bsc = pp.control.BinarySearchControl(net, ctrl_in_service=stactrl_in_service,
-                                                 output_element=gen_element, output_variable="q_mvar",
-                                                 output_element_index=gen_element_index,
-                                                 output_element_in_service=gen_element_in_service,
-                                                 output_values_distribution=distribution_mode,
-                                                 output_distribution_values=distribution_val,
-                                                 input_element=res_element_table, input_variable=variable,
-                                                 input_element_index=res_element_index,
-                                                 set_point=v_setpoint_pu, modus='V_ctrl', bus_idx=bus, tol=1e-3)
-            pp.control.DroopControl(net, q_droop_mvar=item.Srated * 100 / item.ddroop, bus_idx=bus,
-                                    vm_set_pu=v_setpoint_pu, controller_idx=bsc.index, modus='V_ctrl')
-        else:
-            pp.control.BinarySearchControl(net, ctrl_in_service=stactrl_in_service,
-                                           output_element=gen_element, output_variable="q_mvar",
-                                           output_element_index=gen_element_index,
-                                           output_element_in_service=gen_element_in_service, input_element="res_bus",
-                                           output_values_distribution=distribution_mode,
-                                           output_distribution_values=distribution_val, damping_factor=0.9,
-                                           input_variable="vm_pu", input_element_index=bus,
-                                           set_point=v_setpoint_pu, modus='V_ctrl', tol=1e-6)
-=======
             bsc = BinarySearchControl(net, ctrl_in_service=stactrl_in_service,
                                       output_element=gen_element, output_variable="q_mvar",
                                       output_element_index=gen_element_index,
                                       output_element_in_service=gen_element_in_service,
-                                      output_values_distribution=distribution,
+                                      output_values_distribution=distribution_mode,
+                                      output_distribution_values=distribution_val,
                                       input_element=res_element_table, input_variable=variable,
                                       input_element_index=res_element_index,
-                                      set_point=v_setpoint_pu, voltage_ctrl=True, bus_idx=bus, tol=1e-3)
+                                      set_point=v_setpoint_pu,  modus='V_ctrl', bus_idx=bus, tol=1e-3)
             DroopControl(net, q_droop_mvar=item.Srated * 100 / item.ddroop, bus_idx=bus,
-                         vm_set_pu=v_setpoint_pu, controller_idx=bsc.index, voltage_ctrl=True)
+                         vm_set_pu=v_setpoint_pu, controller_idx=bsc.index, modus='V_ctrl')
         else:
             BinarySearchControl(net, ctrl_in_service=stactrl_in_service,
                                 output_element=gen_element, output_variable="q_mvar",
                                 output_element_index=gen_element_index,
                                 output_element_in_service=gen_element_in_service, input_element="res_bus",
-                                output_values_distribution=distribution, damping_factor=0.9,
+                                output_values_distribution=distribution_mode,
+                                output_distribution_values=distribution_val, damping_factor=0.9,
                                 input_variable="vm_pu", input_element_index=bus,
-                                set_point=v_setpoint_pu, voltage_ctrl=True, tol=1e-6)
->>>>>>> ca5fcfe0
+                                set_point=v_setpoint_pu, modus='V_ctrl', tol=1e-6)
     elif control_mode == 1:  # Q Control mode
         if item.iQorient != 0:
             if not stactrl_in_service:
