--- conflicted
+++ resolved
@@ -397,11 +397,7 @@
         'vn_kv': item.uknom,
         'in_service': not bool(item.outserv),
         'type': usage[item.iUsage],
-        'geodata': (x, y),
-<<<<<<< HEAD
-        # 'geodata': geojson.dumps(geojson.Point((x, y))),
-=======
->>>>>>> c3e34a0b
+        'geodata': geojson.dumps(geojson.Point((x, y))),
     }
 
     system_type = {0: "ac", 1: "dc", 2: "ac/bi"}[item.systype]
