# -*- coding: utf-8 -*-

# Copyright (c) 2016-2023 by University of Kassel and Fraunhofer Institute for Energy Economics
# and Energy System Technology (IEE), Kassel. All rights reserved.
import logging
import traceback
from typing import Dict, List

import pandas as pd

import pandapower as pp
import pandapower.auxiliary
from .convert_measurements import CreateMeasurements
from .. import cim_classes
from .. import cim_tools
from .. import pp_tools
from ..other_classes import ReportContainer, Report, LogLevel, ReportCode

logger = logging.getLogger('cim.cim2pp.build_pp_net')

pd.set_option('display.max_columns', 900)
pd.set_option('display.max_rows', 90000)
sc = cim_tools.get_pp_net_special_columns_dict()


class CimConverter:

    def __init__(self, cim_parser: cim_classes.CimParser, converter_classes: Dict, **kwargs):
        self.logger = logging.getLogger(self.__class__.__name__)
        self.cim_parser: cim_classes.CimParser = cim_parser
        self.kwargs = kwargs
        self.cim: Dict[str, Dict[str, pd.DataFrame]] = self.cim_parser.get_cim_dict()
        self.net: pandapower.auxiliary.pandapowerNet = pp.create_empty_network()
        self.bus_merge: pd.DataFrame = pd.DataFrame()
        self.power_trafo2w: pd.DataFrame = pd.DataFrame()
        self.power_trafo3w: pd.DataFrame = pd.DataFrame()
        self.report_container: ReportContainer = cim_parser.get_report_container()
        self.classes_dict = converter_classes

    def merge_eq_ssh_profile(self, cim_type: str, add_cim_type_column: bool = False) -> pd.DataFrame:
        return self.merge_eq_other_profiles(['ssh'], cim_type, add_cim_type_column)

    def merge_eq_sc_profile(self, cim_type: str, add_cim_type_column: bool = False) -> pd.DataFrame:
        return self.merge_eq_other_profiles(['sc'], cim_type, add_cim_type_column)

    def merge_eq_other_profiles(self, other_profiles: List[str], cim_type: str,
                                add_cim_type_column: bool = False) -> pd.DataFrame:
        df = self.cim['eq'][cim_type]
        for other_profile in other_profiles:
            if cim_type not in self.cim[other_profile].keys():
                self.logger.debug("No entries found in %s profile for cim object %s", other_profile, cim_type)
                return self.cim['eq'][cim_type].copy()
            df = pd.merge(df, self.cim[other_profile][cim_type], how='left', on='rdfId')
        if add_cim_type_column:
            df[sc['o_cl']] = cim_type
        return df

    def copy_to_pp(self, pp_type: str, input_df: pd.DataFrame):
        self.logger.debug("Copy %s datasets to pandapower network with type %s" % (input_df.index.size, pp_type))
        if pp_type not in self.net.keys():
            self.logger.warning("Missing pandapower type %s in the pandapower network!" % pp_type)
            self.report_container.add_log(Report(
                level=LogLevel.WARNING, code=ReportCode.WARNING_CONVERTING,
                message="Missing pandapower type %s in the pandapower network!" % pp_type))
            return
        self.net[pp_type] = pd.concat([self.net[pp_type],
                                      input_df[list(set(self.net[pp_type].columns).intersection(input_df.columns))]],
                                      ignore_index=True, sort=False)
<<<<<<< HEAD
        for one_attr in self.net[pp_type].columns:
            if one_attr in input_df.columns:
                self.net[pp_type].loc[start_index_pp_net:, one_attr] = (
                    (input_df[one_attr][:]).values)
=======
>>>>>>> a043eaef

    # noinspection PyShadowingNames
    def convert_to_pp(self, convert_line_to_switch: bool = False, line_r_limit: float = 0.1,
                      line_x_limit: float = 0.1, **kwargs) \
            -> pandapower.auxiliary.pandapowerNet:
        """
        Build the pandapower net.

        :param convert_line_to_switch: Set this parameter to True to enable line -> switch conversion. All lines with a
        resistance lower or equal than line_r_limit or a reactance lower or equal than line_x_limit will become a
        switch. Optional, default: False
        :param line_r_limit: The limit from resistance. Optional, default: 0.1
        :param line_x_limit: The limit from reactance. Optional, default: 0.1
        :return: The pandapower net.
        """
        self.logger.info("Start building the pandapower net.")
        self.report_container.add_log(Report(level=LogLevel.INFO, code=ReportCode.INFO_CONVERTING,
                                             message="Start building the pandapower net."))

        # create the empty pandapower net and add the additional columns
        self.net = cim_tools.extend_pp_net_cim(self.net, override=False)

        if 'sn_mva' in kwargs.keys():
            self.net['sn_mva'] = kwargs.get('sn_mva')

        # add the CIM IDs to the pandapower network
        for one_prf, one_profile_dict in self.cim.items():
            if 'FullModel' in one_profile_dict.keys() and one_profile_dict['FullModel'].index.size > 0:
                self.net['CGMES'][one_prf] = one_profile_dict['FullModel'].set_index('rdfId').to_dict(orient='index')
        # store the BaseVoltage IDs
        self.net['CGMES']['BaseVoltage'] = \
            pd.concat([self.cim['eq']['BaseVoltage'], self.cim['eq_bd']['BaseVoltage']],
                      sort=False, ignore_index=True)[['rdfId', 'nominalVoltage']]

        # --------- convert busses ---------
        self.classes_dict['ConnectivityNodesCim16'](cimConverter=self).convert_connectivity_nodes_cim16()
        # --------- convert external networks ---------
        self.classes_dict['externalNetworkInjectionsCim16'](
            cimConverter=self).convert_external_network_injections_cim16()
        # --------- convert lines ---------
        self.classes_dict['acLineSegmentsCim16'](cimConverter=self).convert_ac_line_segments_cim16(
            convert_line_to_switch, line_r_limit, line_x_limit)
        self.classes_dict['dcLineSegmentsCim16'](cimConverter=self).convert_dc_line_segments_cim16()
        # --------- convert switches ---------
        self.classes_dict['switchesCim16'](cimConverter=self).convert_switches_cim16()
        # --------- convert loads ---------
        self.classes_dict['energyConcumersCim16'](cimConverter=self).convert_energy_consumers_cim16()
        self.classes_dict['conformLoadsCim16'](cimConverter=self).convert_conform_loads_cim16()
        self.classes_dict['nonConformLoadsCim16'](cimConverter=self).convert_non_conform_loads_cim16()
        self.classes_dict['stationSuppliesCim16'](cimConverter=self).convert_station_supplies_cim16()
        # --------- convert generators ---------
        self.classes_dict['synchronousMachinesCim16'](cimConverter=self).convert_synchronous_machines_cim16()
        self.classes_dict['asynchronousMachinesCim16'](cimConverter=self).convert_asynchronous_machines_cim16()
        self.classes_dict['energySourcesCim16'](cimConverter=self).convert_energy_sources_cim16()
        # --------- convert shunt elements ---------
        self.classes_dict['linearShuntCompensatorCim16'](cimConverter=self).convert_linear_shunt_compensator_cim16()
        self.classes_dict['nonLinearShuntCompensatorCim16'](
            cimConverter=self).convert_nonlinear_shunt_compensator_cim16()
        self.classes_dict['staticVarCompensatorCim16'](cimConverter=self).convert_static_var_compensator_cim16()
        # --------- convert impedance elements ---------
        self.classes_dict['equivalentBranchesCim16'](cimConverter=self).convert_equivalent_branches_cim16()
        self.classes_dict['seriesCompensatorsCim16'](cimConverter=self).convert_series_compensators_cim16()
        # --------- convert extended ward and ward elements ---------
        self.classes_dict['equivalentInjectionsCim16'](cimConverter=self).convert_equivalent_injections_cim16()
        # --------- convert transformers ---------
        self.classes_dict['powerTransformersCim16'](cimConverter=self).convert_power_transformers_cim16()

        # create the geo coordinates
        if self.cim['gl']['Location'].index.size > 0 and self.cim['gl']['PositionPoint'].index.size > 0:
            try:
                self.classes_dict['geoCoordinatesFromGLCim16'](cimConverter=self).add_geo_coordinates_from_gl_cim16()
            except Exception as e:
                self.logger.warning("Creating the geo coordinates failed, returning the net without geo coordinates!")
                self.logger.exception(e)
                self.report_container.add_log(Report(
                    level=LogLevel.WARNING, code=ReportCode.WARNING_CONVERTING,
                    message="Creating the geo coordinates failed, returning the net without geo coordinates!"))
                self.report_container.add_log(Report(
                    level=LogLevel.EXCEPTION, code=ReportCode.EXCEPTION_CONVERTING,
                    message=traceback.format_exc()))
        if self.cim['dl']['Diagram'].index.size > 0 and self.cim['dl']['DiagramObject'].index.size > 0 and \
                self.cim['dl']['DiagramObjectPoint'].index.size > 0:
            try:
                self.classes_dict['coordinatesFromDLCim16'](cimConverter=self).add_coordinates_from_dl_cim16(
                    diagram_name=kwargs.get('diagram_name', None))
            except Exception as e:
                self.logger.warning("Creating the coordinates failed, returning the net without coordinates!")
                self.logger.exception(e)
                self.report_container.add_log(Report(
                    level=LogLevel.WARNING, code=ReportCode.WARNING_CONVERTING,
                    message="Creating the coordinates failed, returning the net without coordinates!"))
                self.report_container.add_log(Report(level=LogLevel.EXCEPTION, code=ReportCode.EXCEPTION_CONVERTING,
                                                     message=traceback.format_exc()))
        self.net = pp_tools.set_pp_col_types(net=self.net)

        # create transformer tap controller
        self.classes_dict['tapController'](cimConverter=self).create_tap_controller_for_power_transformers()

        self.logger.info("Running a power flow.")
        self.report_container.add_log(Report(
            level=LogLevel.INFO, code=ReportCode.INFO, message="Running a power flow."))
        if kwargs.get('run_powerflow', False):
            try:
                pp.runpp(self.net)
            except Exception as e:
                self.logger.error("Failed running a powerflow.")
                self.logger.exception(e)
                self.report_container.add_log(Report(
                    level=LogLevel.ERROR, code=ReportCode.ERROR, message="Failed running a powerflow."))
                self.report_container.add_log(Report(level=LogLevel.EXCEPTION, code=ReportCode.EXCEPTION,
                                                     message=traceback.format_exc()))
                if not kwargs.get('ignore_errors', True):
                    raise e
            else:
                self.logger.info("Power flow solved normal.")
                self.report_container.add_log(Report(
                    level=LogLevel.INFO, code=ReportCode.INFO, message="Power flow solved normal."))
        try:
            create_measurements = kwargs.get('create_measurements', None)
            if create_measurements is not None and create_measurements.lower() == 'sv':
                CreateMeasurements(self.net, self.cim).create_measurements_from_sv()
            elif create_measurements is not None and create_measurements.lower() == 'analog':
                CreateMeasurements(self.net, self.cim).create_measurements_from_analog()
            elif create_measurements is not None:
                self.report_container.add_log(Report(
                    level=LogLevel.ERROR, code=ReportCode.ERROR_CONVERTING,
                    message="Not supported value for argument 'create_measurements', check method signature for"
                            "valid values!"))
                raise ValueError("Not supported value for argument 'create_measurements', check method signature for"
                                 "valid values!")
        except Exception as e:
            self.logger.error("Creating the measurements failed, returning the net without measurements!")
            self.logger.exception(e)
            self.report_container.add_log(Report(
                level=LogLevel.ERROR, code=ReportCode.ERROR_CONVERTING,
                message="Creating the measurements failed, returning the net without measurements!"))
            self.report_container.add_log(Report(
                level=LogLevel.EXCEPTION, code=ReportCode.EXCEPTION_CONVERTING,
                message=traceback.format_exc()))
            self.net.measurement = self.net.measurement[0:0]
            if not kwargs.get('ignore_errors', True):
                raise e
        # a special fix for BB and NB mixed networks:
        # fuse boundary ConnectivityNodes with their TopologicalNodes
        bus_t = self.net.bus.reset_index(level=0, drop=False)
        bus_drop = bus_t.loc[bus_t[sc['o_prf']] == 'eq_bd', ['index', sc['o_id'], 'cim_topnode']]
        bus_drop = bus_drop.rename(columns={'index': 'b1'})
        bus_drop = pd.merge(bus_drop, bus_t[['index', sc['o_id']]].rename(columns={'index': 'b2', sc['o_id']: 'o_id2'}),
                            how='inner', left_on='cim_topnode', right_on='o_id2')
        if bus_drop.index.size > 0:
            for b1, b2 in bus_drop[['b1', 'b2']].itertuples(index=False):
                self.logger.info("Fusing buses: b1: %s, b2: %s" % (b1, b2))
                pp.fuse_buses(self.net, b1, b2, drop=True, fuse_bus_measurements=True)
        # finally a fix for EquivalentInjections: If an EquivalentInjection is attached to boundary node, check if the
        # network behind this boundary node is attached. In this case, disable the EquivalentInjection.
        ward_t = self.net.ward.copy()
        ward_t['bus_prf'] = ward_t['bus'].map(self.net.bus[[sc['o_prf']]].to_dict().get(sc['o_prf']))
        self.net.ward.loc[(self.net.ward.bus.duplicated(keep=False) &
                           ((ward_t['bus_prf'] == 'eq_bd') | (ward_t['bus_prf'] == 'tp_bd'))), 'in_service'] = False
        xward_t = self.net.xward.copy()
        xward_t['bus_prf'] = xward_t['bus'].map(self.net.bus[[sc['o_prf']]].to_dict().get(sc['o_prf']))
        self.net.xward.loc[(self.net.xward.bus.duplicated(keep=False) &
                            ((xward_t['bus_prf'] == 'eq_bd') | (xward_t['bus_prf'] == 'tp_bd'))), 'in_service'] = False
        self.net['report_container'] = self.report_container
        return self.net<|MERGE_RESOLUTION|>--- conflicted
+++ resolved
@@ -66,13 +66,12 @@
         self.net[pp_type] = pd.concat([self.net[pp_type],
                                       input_df[list(set(self.net[pp_type].columns).intersection(input_df.columns))]],
                                       ignore_index=True, sort=False)
-<<<<<<< HEAD
+ chained
         for one_attr in self.net[pp_type].columns:
             if one_attr in input_df.columns:
                 self.net[pp_type].loc[start_index_pp_net:, one_attr] = (
                     (input_df[one_attr][:]).values)
-=======
->>>>>>> a043eaef
+ develop
 
     # noinspection PyShadowingNames
     def convert_to_pp(self, convert_line_to_switch: bool = False, line_r_limit: float = 0.1,
