# -*- coding: utf-8 -*-

# Copyright (c) 2016-2024 by University of Kassel and Fraunhofer Institute for Energy Economics
# and Energy System Technology (IEE), Kassel. All rights reserved.
# Use of this source code is governed by a BSD-style license that can be found in the LICENSE file.

import copy
import math
from functools import partial

import numpy as np
import pandas as pd

from pandapower.auxiliary import get_values
from pandapower.pypower.idx_brch import F_BUS, T_BUS, BR_R, BR_X, BR_B, BR_G, TAP, SHIFT, BR_STATUS, RATE_A, \
    BR_R_ASYM, BR_X_ASYM, BR_G_ASYM, BR_B_ASYM, branch_cols
from pandapower.pypower.idx_brch_dc import branch_dc_cols, DC_RATE_A, DC_RATE_B, DC_RATE_C, DC_BR_STATUS, DC_F_BUS, \
    DC_T_BUS, DC_BR_R, DC_BR_G
from pandapower.pypower.idx_brch_tdpf import BR_R_REF_OHM_PER_KM, BR_LENGTH_KM, RATE_I_KA, T_START_C, R_THETA, \
    WIND_SPEED_MPS, ALPHA, TDPF, OUTER_DIAMETER_M, MC_JOULE_PER_M_K, WIND_ANGLE_DEGREE, SOLAR_RADIATION_W_PER_SQ_M, \
    GAMMA, EPSILON, T_AMBIENT_C, T_REF_C, branch_cols_tdpf
from pandapower.pypower.idx_brch_sc import branch_cols_sc
from pandapower.pypower.idx_bus import BASE_KV, VM, VA, BUS_TYPE, BUS_AREA, ZONE, VMAX, VMIN, PQ
from pandapower.pypower.idx_bus_dc import DC_BUS_AREA, DC_VM, DC_ZONE, DC_VMAX, DC_VMIN, DC_P, DC_BASE_KV, DC_BUS_TYPE
from pandapower.pypower.idx_bus_sc import C_MIN, C_MAX
from pandapower.pypower.idx_tcsc import TCSC_F_BUS, TCSC_T_BUS, TCSC_X_L, TCSC_X_CVAR, TCSC_SET_P, \
    TCSC_THYRISTOR_FIRING_ANGLE, TCSC_STATUS, TCSC_CONTROLLABLE, tcsc_cols, TCSC_MIN_FIRING_ANGLE, TCSC_MAX_FIRING_ANGLE


def _build_branch_ppc(net, ppc, update_vk_values: bool = True):
    """
    Takes the empty ppc network and fills it with the branch values. The branch
    datatype will be np.complex 128 afterwards.

    .. note:: The order of branches in the ppc is:
            1. Lines
            2. Transformers
            3. 3W Transformers (each 3W Transformer takes up three branches)
            4. Impedances
            5. Internal branch for extended ward

    **INPUT**:
        **net** -The pandapower format network

        **ppc** - The PYPOWER format network to fill in values

    """
    length = _initialize_branch_lookup(net)
    lookup = net._pd2ppc_lookups["branch"]
    mode = net._options["mode"]
    tdpf = net._options["tdpf"]
    if mode == "sc" and tdpf:
        raise NotImplementedError("indexing for ppc branch columns not implemented for tdpf and sc together")
    # initialize "normal" ppc branch
    all_branch_columns = branch_cols_tdpf + branch_cols if tdpf else branch_cols
    ppc["branch"] = np.zeros(shape=(length, all_branch_columns), dtype=np.float64)
    # add optional columns for short-circuit calculation
    # Check if this should be moved to somewhere else
    if mode == "sc":
        branch_sc = np.empty(shape=(length, branch_cols_sc), dtype=np.float64)
        branch_sc.fill(np.nan)
        ppc["branch"] = np.hstack((ppc["branch"], branch_sc))
    ppc["branch"][:, :13] = np.array([0, 0, 0, 0, 0, 0, 0, 0, 1, 0, 1, -360, 360])
    if "line" in lookup:
        _calc_line_parameter(net, ppc)
    if "trafo" in lookup:
        _calc_trafo_parameter(net, ppc, update_vk_values=update_vk_values)
    if "trafo3w" in lookup:
        _calc_trafo3w_parameter(net, ppc, update_vk_values=update_vk_values)
    if "impedance" in lookup:
        _calc_impedance_parameter(net, ppc)
    if "xward" in lookup:
        _calc_xward_parameter(net, ppc)
    if "switch" in lookup:
        _calc_switch_parameter(net, ppc)


def _build_branch_dc_ppc(net, ppc):
    """
    Takes the empty ppc network and fills it with the branch values. The branch
    datatype will be np.complex 128 afterwards.

    .. note:: The order of branches in the ppc is:
            1. Lines
            2. Transformers
            3. 3W Transformers (each 3W Transformer takes up three branches)
            4. Impedances
            5. Internal branch for extended ward

    **INPUT**:
        **net** -The pandapower format network

        **ppc** - The PYPOWER format network to fill in values

    """
    mode = net._options["mode"]
    length = _initialize_branch_lookup(net, dc=True)
    lookup = net._pd2ppc_lookups["branch_dc"]
    tdpf = net._options["tdpf"]
    # todo: check how it works when calculating SC
    # if mode == "sc":
    #     raise NotImplementedError("indexing for ppc branch columns not implemented for tdpf and sc together")
    # initialize "normal" ppc branch
    all_branch_columns = branch_cols_tdpf + branch_dc_cols if tdpf else branch_dc_cols
    ppc["branch_dc"] = np.zeros(shape=(length, all_branch_columns), dtype=np.float64)
    ppc["branch_dc"][:, [DC_RATE_A, DC_RATE_B, DC_RATE_C, DC_BR_STATUS]] = np.array([250, 250, 250, 1])
    if mode != "pf":
        return
    if "line_dc" in lookup:
        _calc_line_dc_parameter(net, ppc)


def _build_tcsc_ppc(net, ppc, mode):
    length = len(net.tcsc)
    ppc["tcsc"] = np.zeros(shape=(length, tcsc_cols), dtype=np.float64)
    if mode != "pf":
        return

    if length > 0:
        _calc_tcsc_parameter(net, ppc)


def _initialize_branch_lookup(net, dc=False):
    start = 0
    end = 0
    table = "branch" if not dc else "branch_dc"
    net._pd2ppc_lookups[table] = {}
    elements = ["line", "trafo", "trafo3w", "impedance", "xward"] if not dc else ["line_dc"]
    for element in elements:
        if len(net[element]) > 0:
            if element == "trafo3w":
                end = start + len(net[element]) * 3
            else:
                end = start + len(net[element])
            net._pd2ppc_lookups[table][element] = (start, end)
            start = end
    if "_impedance_bb_switches" in net and net._impedance_bb_switches.any() and not dc:
        end = start + net._impedance_bb_switches.sum()
        net._pd2ppc_lookups[table]["switch"] = (start, end)
    return end


def _calc_trafo3w_parameter(net, ppc, update_vk_values: bool = True):
    bus_lookup = net["_pd2ppc_lookups"]["bus"]
    branch = ppc["branch"]
    f, t = net["_pd2ppc_lookups"]["branch"]["trafo3w"]
    trafo_df = _trafo_df_from_trafo3w(net, update_vk_values=update_vk_values)
    hv_bus = get_trafo_values(trafo_df, "hv_bus").astype(np.int64)
    lv_bus = get_trafo_values(trafo_df, "lv_bus").astype(np.int64)
    in_service = get_trafo_values(trafo_df, "in_service").astype(np.int64)
    branch[f:t, F_BUS] = bus_lookup[hv_bus]
    branch[f:t, T_BUS] = bus_lookup[lv_bus]
    r, x, g, b, g_asym, b_asym, ratio, shift = _calc_branch_values_from_trafo_df(net, ppc, trafo_df,
                                                                                 update_vk_values=update_vk_values)
    branch[f:t, BR_R] = r
    branch[f:t, BR_X] = x
    branch[f:t, BR_G] = g
    branch[f:t, BR_B] = b
    branch[f:t, BR_G_ASYM] = g_asym
    branch[f:t, BR_B_ASYM] = b_asym
    branch[f:t, TAP] = ratio
    branch[f:t, SHIFT] = shift
    branch[f:t, BR_STATUS] = in_service
    # always set RATE_A for completeness
    # RATE_A is conisdered by the (PowerModels) OPF. If zero -> unlimited
    if "max_loading_percent" in trafo_df:
        max_load = get_trafo_values(trafo_df, "max_loading_percent")
        sn_mva = get_trafo_values(trafo_df, "sn_mva")
        branch[f:t, RATE_A] = max_load / 100. * sn_mva
    else:
        # PowerModels considers "0" as "no limit"
        # todo: inf and convert only when using PowerModels to 0., pypower opf converts the zero to inf
        branch[f:t, RATE_A] = 0. if net["_options"]["mode"] == "opf" else 100.


def _calc_line_parameter(net, ppc, elm="line", ppc_elm="branch"):
    """
    calculates the line parameter in per unit.

    **INPUT**:
        **net** - The pandapower format network

        **ppc** - the ppc array

    **OPTIONAL**:
        **elm** - The pandapower element (normally "line")

        **ppc_elm** - The ppc element (normally "branch")

    **RETURN**:
        **t** - Temporary line parameter. Which is a complex128
                Numpy array. with the following order:
                0:bus_a; 1:bus_b; 2:r_pu; 3:x_pu; 4:b_pu
    """
    f, t = net._pd2ppc_lookups[ppc_elm][elm]
    branch = ppc[ppc_elm]
    mode = net["_options"]["mode"]
    bus_lookup = net["_pd2ppc_lookups"]["bus"]
    line = net[elm]
    from_bus = bus_lookup[line["from_bus"].values.astype(np.int64)]
    to_bus = bus_lookup[line["to_bus"].values.astype(np.int64)]
    length_km = line["length_km"].values
    parallel = line["parallel"].values
    base_kv = ppc["bus"][from_bus, BASE_KV]
    baseR = np.square(base_kv) / (3 * net.sn_mva) if mode == "pf_3ph" else np.square(
        base_kv) / net.sn_mva

    branch[f:t, F_BUS] = from_bus
    branch[f:t, T_BUS] = to_bus
    branch[f:t, BR_R] = line["r_ohm_per_km"].values * length_km / baseR / parallel
    branch[f:t, BR_X] = line["x_ohm_per_km"].values * length_km / baseR / parallel

    if net._options["tdpf"]:
        branch[f:t, TDPF] = line["in_service"].values & line["tdpf"].fillna(False).values.astype(bool)
        branch[f:t, BR_R_REF_OHM_PER_KM] = line["r_ohm_per_km"].values / parallel
        branch[f:t, BR_LENGTH_KM] = length_km
        branch[f:t, RATE_I_KA] = line["max_i_ka"].values * line["df"].values * parallel
        branch[f:t, T_START_C] = line["temperature_degree_celsius"].values
        branch[f:t, T_REF_C] = line["reference_temperature_degree_celsius"].values
        branch[f:t, T_AMBIENT_C] = line["air_temperature_degree_celsius"].values
        branch[f:t, ALPHA] = line["alpha"].values
        branch[f:t, WIND_SPEED_MPS] = line.get("wind_speed_m_per_s", default=np.nan)
        branch[f:t, WIND_ANGLE_DEGREE] = line.get("wind_angle_degree", default=np.nan)
        branch[f:t, SOLAR_RADIATION_W_PER_SQ_M] = line.get("solar_radiation_w_per_sq_m", default=np.nan)
        branch[f:t, GAMMA] = line.get("solar_absorptivity", default=np.nan)
        branch[f:t, EPSILON] = line.get("emissivity", default=np.nan)
        branch[f:t, R_THETA] = line.get("r_theta_kelvin_per_mw", default=np.nan)
        branch[f:t, OUTER_DIAMETER_M] = line.get("conductor_outer_diameter_m", default=np.nan)
        branch[f:t, MC_JOULE_PER_M_K] = line.get("mc_joule_per_m_k", default=np.nan)

    if mode == "sc" and not net._options.get("use_pre_fault_voltage", False):
        # temperature correction
        if net["_options"]["case"] == "min":
            branch[f:t, BR_R] *= _end_temperature_correction_factor(net, short_circuit=True)
    else:
        # temperature correction
        if net["_options"]["consider_line_temperature"]:
            branch[f:t, BR_R] *= _end_temperature_correction_factor(net)

        b = 2 * net.f_hz * math.pi * line["c_nf_per_km"].values * 1e-9 * baseR * length_km * parallel
        g = line["g_us_per_km"].values * 1e-6 * baseR * length_km * parallel
        branch[f:t, BR_B] = b
        branch[f:t, BR_G] = g

    # in service of lines
    branch[f:t, BR_STATUS] = line["in_service"].values
    # always set RATE_A for completeness:
<<<<<<< HEAD
    # RATE_A is considered by the (PowerModels) OPF. If zero -> unlimited
    # TODO: check why OPF test fails if 100 instead of 0
    max_load = line.max_loading_percent.values if "max_loading_percent" in line else 0.
    vr = net.bus.loc[line["from_bus"].values, "vn_kv"].values * np.sqrt(3.)
    max_i_ka = line.max_i_ka.values
    df = line.df.values
    # This calculates the maximum apparent power at 1.0 p.u.
    branch[f:t, RATE_A] = max_load / 100. * max_i_ka * df * parallel * vr
=======
    # RATE_A is conisdered by the (PowerModels) OPF. If zero -> unlimited
    if "max_loading_percent" in line:
        max_load = line.max_loading_percent.values
        vr = net.bus.loc[line["from_bus"].values, "vn_kv"].values * np.sqrt(3.)
        max_i_ka = line.max_i_ka.values
        df = line.df.values
        branch[f:t, RATE_A] = max_load / 100. * max_i_ka * df * parallel * vr
    else:
        # PowerModels considers "0" as "no limit"
        # todo: inf and convert only when using PowerModels to 0., pypower opf converts the zero to inf
        branch[f:t, RATE_A] = 0. if mode == "opf" else 100.
>>>>>>> 37db1748


def _calc_line_dc_parameter(net, ppc, elm="line_dc", ppc_elm="branch_dc"):
    """
    calculates the line_dc parameter in per unit.

    **INPUT**:
        **net** - The pandapower format network

        **ppc** - the ppc array

    **OPTIONAL**:
        **elm** - The pandapower element (normally "line_dc")

        **ppc_elm** - The ppc element (normally "branch_dc")

    **RETURN**:
        **t** - Temporary line_dc parameter. Which is a complex128
                Numpy array. with the following order:
                0:bus_a; 1:bus_b; 2:r_pu; 3:x_pu; 4:b_pu
    """
    f, t = net._pd2ppc_lookups[ppc_elm][elm]
    branch_dc = ppc[ppc_elm]
    mode = net["_options"]["mode"]
    bus_lookup = net["_pd2ppc_lookups"]["bus_dc"]
    line_dc = net[elm]
    from_bus_dc = bus_lookup[line_dc["from_bus_dc"].values.astype(np.int64)]
    to_bus_dc = bus_lookup[line_dc["to_bus_dc"].values.astype(np.int64)]
    length_km = line_dc["length_km"].values
    parallel = line_dc["parallel"].values
    base_kv = ppc["bus_dc"][from_bus_dc, DC_BASE_KV]
    baseR = np.square(base_kv) / net.sn_mva

    branch_dc[f:t, DC_F_BUS] = from_bus_dc
    branch_dc[f:t, DC_T_BUS] = to_bus_dc
    branch_dc[f:t, DC_BR_R] = line_dc["r_ohm_per_km"].values * length_km / baseR / parallel

    if net._options["tdpf"]:
        # todo implement idx_brch_dc_tdpf
        raise NotImplementedError("temperature-related calculation for line_dc not implemented")
        # branch_dc[f:t, TDPF] = line_dc["in_service"].values & line_dc["tdpf"].fillna(False).values.astype(bool)
        # branch_dc[f:t, BR_R_REF_OHM_PER_KM] = line_dc["r_ohm_per_km"].values / parallel
        # branch_dc[f:t, BR_LENGTH_KM] = length_km
        # branch_dc[f:t, RATE_I_KA] = line_dc["max_i_ka"].values * line_dc["df"].values * parallel
        # branch_dc[f:t, T_START_C] = line_dc["temperature_degree_celsius"].values
        # branch_dc[f:t, T_REF_C] = line_dc["reference_temperature_degree_celsius"].values
        # branch_dc[f:t, T_AMBIENT_C] = line_dc["air_temperature_degree_celsius"].values
        # branch_dc[f:t, ALPHA] = line_dc["alpha"].values
        # branch_dc[f:t, WIND_SPEED_MPS] = line_dc.get("wind_speed_m_per_s", default=np.nan)
        # branch_dc[f:t, WIND_ANGLE_DEGREE] = line_dc.get("wind_angle_degree", default=np.nan)
        # branch_dc[f:t, SOLAR_RADIATION_W_PER_SQ_M] = line_dc.get("solar_radiation_w_per_sq_m", default=np.nan)
        # branch_dc[f:t, GAMMA] = line_dc.get("solar_absorptivity", default=np.nan)
        # branch_dc[f:t, EPSILON] = line_dc.get("emissivity", default=np.nan)
        # branch_dc[f:t, R_THETA] = line_dc.get("r_theta_kelvin_per_mw", default=np.nan)
        # branch_dc[f:t, OUTER_DIAMETER_M] = line_dc.get("conductor_outer_diameter_m", default=np.nan)
        # branch_dc[f:t, MC_JOULE_PER_M_K] = line_dc.get("mc_joule_per_m_k", default=np.nan)

    # temperature correction
    if net["_options"]["consider_line_temperature"]:
        branch_dc[f:t, DC_BR_R] *= _end_temperature_correction_factor(net)

    # todo check if DC line_dc model has shunt components
    # b = 2 * net.f_hz * math.pi * line_dc["c_nf_per_km"].values * 1e-9 * baseR * length_km * parallel
    g = line_dc["g_us_per_km"].values * 1e-6 * baseR * length_km * parallel
    branch_dc[f:t, DC_BR_G] = g

    # in service of lines
    branch_dc[f:t, DC_BR_STATUS] = line_dc["in_service"].values
    # always set RATE_A for completeness:
<<<<<<< HEAD
    # RATE_A is considered by the (PowerModels) OPF. If zero -> unlimited
    max_load = line_dc.max_loading_percent.values if "max_loading_percent" in line_dc else 0.
    vr = net.bus_dc.loc[line_dc["from_bus_dc"].values, "vn_kv"].values * np.sqrt(3.)
    max_i_ka = line_dc.max_i_ka.values
    df = line_dc.df.values
    # This calculates the maximum apparent power at 1.0 p.u.
    branch_dc[f:t, DC_RATE_A] = max_load / 100. * max_i_ka * df * parallel * vr
=======
    # RATE_A is conisdered by the (PowerModels) OPF. If zero -> unlimited
    if "max_loading_percent" in line_dc:
        max_load = line_dc.max_loading_percent.values
        vr = net.bus_dc.loc[line_dc["from_bus_dc"].values, "vn_kv"].values * np.sqrt(3.)
        max_i_ka = line_dc.max_i_ka.values
        df = line_dc.df.values
        # This calculates the maximum apparent power at 1.0 p.u.
        branch_dc[f:t, DC_RATE_A] = max_load / 100. * max_i_ka * df * parallel * vr
    else:
        # PowerModels considers "0" as "no limit"
        # todo: inf and convert only when using PowerModels to 0., pypower opf converts the zero to inf
        branch_dc[f:t, DC_RATE_A] = 0. if mode == "opf" else 100.
>>>>>>> 37db1748


def _calc_trafo_parameter(net, ppc, update_vk_values: bool = True):
    """
    Calculates the transformer parameter in per unit.

    **INPUT**:
        **net** - The pandapower format network

    **RETURN**:
        **temp_para** -
        Temporary transformer parameter. Which is a np.complex128
        Numpy array. with the following order:
        0:hv_bus; 1:lv_bus; 2:r_pu; 3:x_pu; 4:b_pu; 5:tab, 6:shift
    """

    bus_lookup = net["_pd2ppc_lookups"]["bus"]
    f, t = net["_pd2ppc_lookups"]["branch"]["trafo"]
    branch = ppc["branch"]
    trafo = net["trafo"]
    parallel = trafo["parallel"].values
    branch[f:t, F_BUS] = bus_lookup[trafo["hv_bus"].values]
    branch[f:t, T_BUS] = bus_lookup[trafo["lv_bus"].values]
    r, x, g, b, g_asym, b_asym, ratio, shift = _calc_branch_values_from_trafo_df(
        net, ppc, update_vk_values=update_vk_values)
    branch[f:t, BR_R] = r
    branch[f:t, BR_X] = x
    branch[f:t, BR_G] = g
    branch[f:t, BR_B] = b
    branch[f:t, BR_G_ASYM] = g_asym
    branch[f:t, BR_B_ASYM] = b_asym
    branch[f:t, TAP] = ratio
    branch[f:t, SHIFT] = shift
    branch[f:t, BR_STATUS] = trafo["in_service"].values
    if any(trafo.df.values <= 0):
        raise UserWarning("Rating factor df must be positive. Transformers with false "
                          "rating factors: %s" % trafo.query('df<=0').index.tolist())
    # always set RATE_A for completeness
    # RATE_A is conisdered by the (PowerModels) OPF. If zero -> unlimited
    if "max_loading_percent" in trafo:
        max_load = trafo.max_loading_percent.values
        sn_mva = trafo.sn_mva.values
        df = trafo.df.values
        branch[f:t, RATE_A] = max_load / 100. * sn_mva * df * parallel
    else:
        # PowerModels considers "0" as "no limit"
        # todo: inf and convert only when using PowerModels to 0., pypower opf converts the zero to inf
        branch[f:t, RATE_A] = 0. if net["_options"]["mode"] == "opf" else 100.


def get_trafo_values(trafo_df, par):
    if isinstance(trafo_df, dict):
        return trafo_df[par]
    else:
        return trafo_df[par].values


def _calc_branch_values_from_trafo_df(net, ppc, trafo_df=None, sequence=1, update_vk_values=True):
    """
    Calculates the MAT/PYPOWER-branch-attributes from the pandapower trafo dataframe.

    PYPOWER and MATPOWER uses the PI-model to model transformers.
    This function calculates the resistance r, reactance x, complex susceptance c and the tap ratio
    according to the given parameters.

    .. warning:: This function returns the susceptance b as a complex number
        **(-img + -re*i)**. MAT/PYPOWER is only intended to calculate the
        imaginary part of the susceptance. However, internally c is
        multiplied by i. By using susceptance in this way, it is possible
        to consider the ferromagnetic loss of the coil. Which would
        otherwise be neglected.


    .. warning:: Tab switches effect calculation as following:
        On **high-voltage** side(=1) -> only **tab** gets adapted.
        On **low-voltage** side(=2) -> **tab, x, r** get adapted.
        This is consistent with Sincal.
        The Sincal method in this case is questionable.


    **INPUT**:
        **pd_trafo** - The pandapower format Transformer Dataframe.
                        The Transformer model will only read from pd_net

    **RETURN**:
        **temp_para** - Temporary transformer parameter. Which is a complex128
                        Numpy array. with the following order:
                        0:r_pu; 1:x_pu; 2:b_pu; 3:tab;

    """
    bus_lookup = net["_pd2ppc_lookups"]["bus"]
    if trafo_df is None:
        trafo_df = net["trafo"]
    lv_bus = get_trafo_values(trafo_df, "lv_bus")
    vn_lv = ppc["bus"][bus_lookup[lv_bus], BASE_KV]
    ### Construct np.array to parse results in ###
    # 0:r_pu; 1:x_pu; 2:b_pu; 3:tab;
    vn_trafo_hv, vn_trafo_lv, shift = _calc_tap_from_dataframe(net, trafo_df)
    ratio = _calc_nominal_ratio_from_dataframe(ppc, trafo_df, vn_trafo_hv, vn_trafo_lv,
                                               bus_lookup)
    r, x, g, b, g_asym, b_asym = _calc_r_x_y_from_dataframe(net, trafo_df, vn_trafo_lv, vn_lv, ppc, sequence=sequence,
                                                            update_vk_values=update_vk_values)
    return r, x, g, b, g_asym, b_asym, ratio, shift


def _calc_r_x_y_from_dataframe(net, trafo_df, vn_trafo_lv, vn_lv, ppc, sequence=1, update_vk_values=True):
    mode = net["_options"]["mode"]
    trafo_model = net["_options"]["trafo_model"]
    if 'tap_dependency_table' in trafo_df:
        r, x = _calc_r_x_from_dataframe(mode, trafo_df, vn_lv, vn_trafo_lv, net.sn_mva,
                                        sequence=sequence, characteristic=net.get("characteristic"),
                                        update_vk_values=update_vk_values, net=net)
    else:
        r, x = _calc_r_x_from_dataframe(mode, trafo_df, vn_lv, vn_trafo_lv, net.sn_mva,
                                        sequence=sequence, characteristic=net.get("characteristic"),
                                        update_vk_values=update_vk_values)

    if mode == "sc":
        if net._options.get("use_pre_fault_voltage", False):
            g, b = _calc_y_from_dataframe(mode, trafo_df, vn_lv, vn_trafo_lv, net.sn_mva)
        else:
            g, b = 0, 0  # why for sc are we assigning y directly as 0?
        if isinstance(trafo_df, pd.DataFrame):  # 2w trafo is dataframe, 3w trafo is dict
            bus_lookup = net._pd2ppc_lookups["bus"]
            cmax = ppc["bus"][bus_lookup[net.trafo.lv_bus.values], C_MAX]
            # todo: kt is only used for case = max and only for network transformers! (IEC 60909-0:2016 section 6.3.3)
            # kt is only calculated for network transformers (IEC 60909-0:2016 section 6.3.3)
            if not net._options.get("use_pre_fault_voltage", False):
                kt = _transformer_correction_factor(
                    trafo_df, trafo_df.vk_percent, trafo_df.vkr_percent, trafo_df.sn_mva, cmax)
                r *= kt
                x *= kt
    else:
        g, b = _calc_y_from_dataframe(mode, trafo_df, vn_lv, vn_trafo_lv, net.sn_mva)

    if trafo_model == "pi":
        return r, x, g, b, 0, 0  # g_asym and b_asym are 0 here
    elif trafo_model == "t":
        r_ratio = get_trafo_values(trafo_df, "leakage_resistance_ratio_hv") \
            if "leakage_resistance_ratio_hv" in trafo_df else np.full_like(r, fill_value=0.5, dtype=np.float64)
        x_ratio = get_trafo_values(trafo_df, "leakage_reactance_ratio_hv") \
            if "leakage_reactance_ratio_hv" in trafo_df else np.full_like(r, fill_value=0.5, dtype=np.float64)
        return _wye_delta(r, x, g, b, r_ratio, x_ratio)
    else:
        raise ValueError("Unknown Transformer Model %s - valid values ar 'pi' or 't'" % trafo_model)


@np.errstate(all="raise")
def _wye_delta(r, x, g, b, r_ratio, x_ratio):
    """
    20.05.2016 added by Lothar Löwer

    Calculate transformer Pi-Data based on T-Data

    """
    tidx = (g != 0) | (b != 0)
    za_star = r[tidx] * r_ratio[tidx] + x[tidx] * x_ratio[tidx] * 1j
    zb_star = r[tidx] * (1 - r_ratio[tidx]) + x[tidx] * (1 - x_ratio[tidx]) * 1j
    zc_star = 1 / (g + 1j*b)[tidx]
    zSum_triangle = za_star * zb_star + za_star * zc_star + zb_star * zc_star
    zab_triangle = zSum_triangle / zc_star
    zac_triangle = zSum_triangle / zb_star
    zbc_triangle = zSum_triangle / za_star
    r[tidx] = zab_triangle.real
    x[tidx] = zab_triangle.imag
    yf = 1 / zac_triangle
    yt = 1 / zbc_triangle
    # 2 because in makeYbus Bcf, Bct are divided by 2:
    g[tidx] = yf.real * 2
    b[tidx] = yf.imag * 2
    g_asym = np.zeros_like(g)
    b_asym = np.zeros_like(b)
    g_asym[tidx] = 2 * yt.real - g[tidx]
    b_asym[tidx] = 2 * yt.imag - b[tidx]
    return r, x, g, b, g_asym, b_asym


def _calc_y_from_dataframe(mode, trafo_df, vn_lv, vn_trafo_lv, net_sn_mva):
    """
    Calculate the susceptance y from the transformer dataframe.

    INPUT:

        **trafo** (Dataframe) - The dataframe in net.trafo
        which contains transformer calculation values.

    OUTPUT:
        **susceptance** (1d array, np.complex128) - The susceptance in pu in
        the form (-b_img, -b_real)
    """

    baseZ = np.square(vn_lv) / (3*net_sn_mva) if mode == 'pf_3ph' else np.square(vn_lv) / net_sn_mva
    vn_lv_kv = get_trafo_values(trafo_df, "vn_lv_kv")
    pfe_mw = (get_trafo_values(trafo_df, "pfe_kw") * 1e-3) / 3 if mode == 'pf_3ph'\
        else get_trafo_values(trafo_df, "pfe_kw") * 1e-3
    parallel = get_trafo_values(trafo_df, "parallel")
    trafo_sn_mva = get_trafo_values(trafo_df, "sn_mva")

    ### Calculate susceptance ###
    vnl_squared = (vn_lv_kv ** 2)/3 if mode == 'pf_3ph' else vn_lv_kv ** 2
    g_mva = pfe_mw
    i0 = get_trafo_values(trafo_df, "i0_percent") / 3 if mode == 'pf_3ph'\
        else get_trafo_values(trafo_df, "i0_percent")

    ym_mva = i0 / 100 * trafo_sn_mva
    b_mva_squared = np.square(ym_mva) - np.square(pfe_mw)
    b_mva_squared[b_mva_squared < 0] = 0
    b_mva = -np.sqrt(b_mva_squared)

    g_pu = g_mva / vnl_squared * baseZ * parallel / np.square(vn_trafo_lv / vn_lv_kv)
    b_pu = b_mva / vnl_squared * baseZ * parallel / np.square(vn_trafo_lv / vn_lv_kv)
    return g_pu, b_pu


def _calc_tap_from_dataframe(net, trafo_df):
    """
    Adjust the nominal voltage vnh, vnl and phase shift to the active tab position "tap_pos".
    If "side" is 1 (high-voltage side) the high voltage vnh is adjusted.
    If "side" is 2 (low-voltage side) the low voltage vnl is adjusted

    INPUT:
        **net** - The pandapower format network

        **trafo** (Dataframe) - The dataframe in pd_net["structure"]["trafo"]
        which contains transformer calculation values.

    OUTPUT:
        **vn_hv_kv** (1d array, float) - The adjusted high voltages

        **vn_lv_kv** (1d array, float) - The adjusted low voltages

        **trafo_shift** (1d array, float) - phase shift angle

    """
    calculate_voltage_angles = net["_options"]["calculate_voltage_angles"]
    mode = net["_options"]["mode"]
    vnh = copy.copy(get_trafo_values(trafo_df, "vn_hv_kv").astype(float))
    vnl = copy.copy(get_trafo_values(trafo_df, "vn_lv_kv").astype(float))
    trafo_shift = get_trafo_values(trafo_df, "shift_degree").astype(float) if calculate_voltage_angles else \
        np.zeros(len(vnh))
    if mode == "sc" and not net._options.get("use_pre_fault_voltage", False):  # todo type c?
        return vnh, vnl, trafo_shift

    for t in ("", "2"):
        if f"tap{t}_pos" not in trafo_df:
            continue
        tap_pos = get_trafo_values(trafo_df, f"tap{t}_pos")
        tap_neutral = get_trafo_values(trafo_df, f"tap{t}_neutral")
        tap_diff = tap_pos - tap_neutral
        tap_side = get_trafo_values(trafo_df, f"tap{t}_side")
        tap_step_percent = get_trafo_values(trafo_df, f"tap{t}_step_percent")
        tap_step_degree = get_trafo_values(trafo_df, f"tap{t}_step_degree")

        cos = lambda x: np.cos(np.deg2rad(x))
        sin = lambda x: np.sin(np.deg2rad(x))
        arctan = lambda x: np.rad2deg(np.arctan(x))

        if f'tap{t}_phase_shifter_type' in trafo_df:
            # tap_phase_shift_type is only in dataframe starting from pp Version 3.0, older version use different logic
            phase_shifter_type = get_trafo_values(trafo_df, f"tap{t}_phase_shifter_type")
            if f'tap{t}_dependency_table' in trafo_df:
                tap_dependency = get_trafo_values(trafo_df, "tap_dependency_table")
                tap_dependency = np.array(
                    [False if isinstance(x, float) and np.isnan(x) else x for x in tap_dependency])
            else:
                tap_table = np.array([False])
                tap_dependency = np.array([False])
            if not isinstance(trafo_df, dict) and not isinstance(phase_shifter_type, np.ndarray):
                phase_shifter_type = phase_shifter_type.to_numpy() \
                    if not isinstance(trafo_df, dict) else phase_shifter_type
            phase_shifter_type = np.nan_to_num(phase_shifter_type, nan=-1)
            tap_table = np.logical_and(tap_dependency, np.logical_not(phase_shifter_type == -1))
            tap_no_table = np.logical_and(~tap_dependency, np.logical_not(phase_shifter_type == -1))
            if any(tap_table):
                id_characteristic_table = get_trafo_values(trafo_df, "id_characteristic_table")
                for side, vn, direction in [("hv", vnh, 1), ("lv", vnl, -1)]:
                    mask = tap_table & (side == tap_side)
                    filter = pd.DataFrame({
                        'id_characteristic': id_characteristic_table,
                        'step': tap_pos,
                        'mask': mask
                    })

                    filtered_df = net.trafo_characteristic_table.merge(filter[filter['mask']],
                                                                       on=['id_characteristic', 'step'])
                    vn[mask] = vn[mask] * filtered_df['voltage_ratio']
                    trafo_shift[mask] += filtered_df['angle_deg']
            if any(tap_no_table):
                tap_ideal = np.logical_and(phase_shifter_type == 2, tap_no_table)
                tap_complex = np.logical_and(np.logical_or(phase_shifter_type == 0, phase_shifter_type == 1),
                                             tap_no_table)
                for side, vn, direction in [("hv", vnh, 1), ("lv", vnl, -1)]:
                    mask_ideal = (tap_ideal & (tap_side == side))
                    mask_complex = (tap_complex & (tap_side == side))
                    if any(mask_ideal):
                        degree_is_set = _replace_nan(tap_step_degree[mask_ideal]) != 0
                        percent_is_set = _replace_nan(tap_step_percent[mask_ideal]) != 0
                        if (degree_is_set & percent_is_set).any():
                            raise UserWarning(
                                "Both tap_step_degree and tap_step_percent set for ideal phase shifter")
                        trafo_shift[mask_ideal] += np.where(
                            degree_is_set,
                            (direction * tap_diff[mask_ideal] * tap_step_degree[mask_ideal]),
                            (direction * 2 * np.rad2deg(np.arcsin(tap_diff[mask_ideal] *
                                                                  tap_step_percent[mask_ideal] / 100 / 2)))
                        )
                    elif any(mask_complex):
                        tap_steps = tap_step_percent[mask_complex] * tap_diff[mask_complex] / 100
                        tap_angles = _replace_nan(tap_step_degree[mask_complex])
                        u1 = vn[mask_complex]
                        du = u1 * _replace_nan(tap_steps)
                        vn[mask_complex] = np.sqrt((u1 + du * cos(tap_angles)) ** 2 + (du * sin(tap_angles)) ** 2)
                        trafo_shift[mask_complex] += (arctan(direction * du * sin(tap_angles) /
                                                      (u1 + du * cos(tap_angles))))
        else:
            tap_phase_shifter = get_trafo_values(trafo_df, f"tap{t}_phase_shifter")
            for side, vn, direction in [("hv", vnh, 1), ("lv", vnl, -1)]:
                tap_ideal = tap_phase_shifter & (tap_side == side)
                tap_complex = np.isfinite(tap_step_percent) & np.isfinite(tap_pos) & (tap_side == side) & \
                    ~tap_ideal
                if tap_complex.any():
                    tap_steps = tap_step_percent[tap_complex] * tap_diff[tap_complex] / 100
                    tap_angles = _replace_nan(tap_step_degree[tap_complex])
                    u1 = vn[tap_complex]
                    du = u1 * _replace_nan(tap_steps)
                    vn[tap_complex] = np.sqrt((u1 + du * cos(tap_angles)) ** 2 + (du * sin(tap_angles)) ** 2)
                    trafo_shift[tap_complex] += (arctan(direction * du * sin(tap_angles) /
                                                        (u1 + du * cos(tap_angles))))
                if tap_ideal.any():
                    degree_is_set = _replace_nan(tap_step_degree[tap_ideal]) != 0
                    percent_is_set = _replace_nan(tap_step_percent[tap_ideal]) != 0
                    if (degree_is_set & percent_is_set).any():
                        raise UserWarning(
                            "Both tap_step_degree and tap_step_percent set for ideal phase shifter")
                    trafo_shift[tap_ideal] += np.where(
                        degree_is_set,
                        (direction * tap_diff[tap_ideal] * tap_step_degree[tap_ideal]),
                        (direction * 2 * np.rad2deg(np.arcsin(tap_diff[tap_ideal] *
                                                              tap_step_percent[tap_ideal] / 100 / 2)))
                    )
    return vnh, vnl, trafo_shift


def _replace_nan(array, value=0):
    mask = np.isnan(array)
    array[mask] = value
    return array


def _get_vk_values_from_table(trafo_df, trafo_characteristic_table, trafotype="2W"):
    if trafotype == "2W":
        vk_variables = ("vk_percent", "vkr_percent")
    elif trafotype == "3W":
        vk_variables = ("vk_hv_percent", "vkr_hv_percent", "vk_mv_percent", "vkr_mv_percent",
                        "vk_lv_percent", "vkr_lv_percent")
    else:
        raise UserWarning("Unknown trafotype")

    tap_dependency_table = get_trafo_values(trafo_df, "tap_dependency_table")
    tap_dependency_table = np.array(
        [False if isinstance(x, float) and np.isnan(x) else x for x in tap_dependency_table])
    if np.any(np.isnan(tap_dependency_table)):
        raise UserWarning("tap_dependent_impedance has NaN values, but must be of type "
                          "bool and set to True or False")
    tap_pos = get_trafo_values(trafo_df, "tap_pos")

    vals = ()

    for c, vk_var in enumerate(vk_variables):
        vk_value = get_trafo_values(trafo_df, vk_var)
        if any(tap_dependency_table):
            id_characteristic_table = get_trafo_values(trafo_df, "id_characteristic_table")

            mask = tap_dependency_table
            filter = pd.DataFrame({
                'id_characteristic': id_characteristic_table,
                'step': tap_pos,
                'mask': mask
            })

            filtered_df = trafo_characteristic_table.merge(filter[filter['mask']], on=['id_characteristic', 'step'])
            vk_value[mask] = filtered_df[vk_var]

            vals += (vk_value,)
        else:
            vals += (vk_value,)

    return vals


def _get_vk_values(trafo_df, characteristic, trafotype="2W"):
    if trafotype == "2W":
        vk_variables = ("vk_percent", "vkr_percent")
    elif trafotype == "3W":
        vk_variables = ("vk_hv_percent", "vkr_hv_percent", "vk_mv_percent", "vkr_mv_percent",
                        "vk_lv_percent", "vkr_lv_percent")
    else:
        raise UserWarning("Unknown trafotype")

    if "tap_dependent_impedance" in trafo_df:
        tap_dependent_impedance = get_trafo_values(trafo_df, "tap_dependent_impedance")
        if np.any(np.isnan(tap_dependent_impedance)):
            raise UserWarning("tap_dependent_impedance has NaN values, but must be of type "
                              "bool and set to True or False")
        tap_pos = get_trafo_values(trafo_df, "tap_pos")
    else:
        tap_dependent_impedance = False
        tap_pos = None

    use_tap_dependent_impedance = np.any(tap_dependent_impedance)

    if use_tap_dependent_impedance:
        # is net.characteristic table in net?
        if characteristic is None:
            raise UserWarning("tap_dependent_impedance of transformers requires net.characteristic")

        # if any but 1 characteristic is missing per trafo, we assume it's by design;
        # but if all are missing, we raise an error
        # first, we read all characteristic indices
        # we also allow that some columns are not included in the net.trafo table
        all_columns = trafo_df.keys() if isinstance(trafo_df, dict) else trafo_df.columns.values
        char_columns = [v for v in vk_variables if f"{v}_characteristic" in all_columns]
        if len(char_columns) == 0:
            raise UserWarning(f"At least one of the columns for characteristics "
                              f"({[v+'_characteristic' for v in vk_variables]}) "
                              f"must be defined for {trafotype} trafo")
        # must cast to float64 unfortunately, because numpy.vstack casts arrays to object
        # because it doesn't know pandas.NA, np.isnan fails
        all_characteristic_idx = np.vstack([get_trafo_values(
            trafo_df, f"{c}_characteristic").astype(np.float64) for c in char_columns]).T
        index_column = {c: i for i, c in enumerate(char_columns)}
        # now we check if any trafos that have tap_dependent_impedance have all characteristics missing
        all_missing = np.isnan(all_characteristic_idx).all(axis=1) & tap_dependent_impedance
        if np.any(all_missing):
            trafo_index = trafo_df['index'] if isinstance(trafo_df, dict) else trafo_df.index.values
            raise UserWarning(f"At least one characteristic must be defined for {trafotype} "
                              f"trafo: {trafo_index[all_missing]}")

    vals = ()

    for c, vk_var in enumerate(vk_variables):
        vk_value = get_trafo_values(trafo_df, vk_var)
        if use_tap_dependent_impedance and vk_var in char_columns:
            vals += (_calc_tap_dependent_value(
                tap_pos, vk_value, tap_dependent_impedance,
                characteristic, all_characteristic_idx[:, index_column[vk_var]]),)
        else:
            vals += (vk_value,)

    return vals


def _calc_tap_dependent_value(tap_pos, value, tap_dependent_impedance, characteristic, characteristic_idx):
    # we skip the trafos with NaN characteristics even if tap_dependent_impedance is True
    # (we already checked for missing characteristics)
    relevant_idx = tap_dependent_impedance & ~np.isnan(characteristic_idx)
    vk_characteristic = np.zeros_like(tap_dependent_impedance, dtype="object")
    vk_characteristic[relevant_idx] = characteristic.loc[characteristic_idx[relevant_idx], 'object'].values
    # here dtype must be float otherwise the load flow calculation will fail

    def custom_func(f, t, c):
        return c(t).item() if f else np.nan

    custom_func_vec = np.vectorize(custom_func)
    return np.where(relevant_idx, custom_func_vec(relevant_idx, tap_pos, vk_characteristic), value)


def _calc_r_x_from_dataframe(mode, trafo_df, vn_lv, vn_trafo_lv, sn_mva, sequence=1, characteristic=None,
                             update_vk_values=True, net=None):
    """
    Calculates (Vectorized) the resistance and reactance according to the
    transformer values
    """
    parallel = get_trafo_values(trafo_df, "parallel")
    if sequence == 1:
        if "tap_dependency_table" in trafo_df:
            tap_dependency_table = get_trafo_values(trafo_df, "tap_dependency_table")
            tap_dependency_table = np.array(
                [False if isinstance(x, float) and np.isnan(x) else x for x in tap_dependency_table])
            if any(tap_dependency_table) and not isinstance(trafo_df, dict):
                vk_percent, vkr_percent = _get_vk_values_from_table(trafo_df, net.trafo_characteristic_table)
            else:
                vk_percent = get_trafo_values(trafo_df, "vk_percent")
                vkr_percent = get_trafo_values(trafo_df, "vkr_percent")
        else:
            if update_vk_values:
                vk_percent, vkr_percent = _get_vk_values(trafo_df, characteristic)
            else:
                vk_percent = get_trafo_values(trafo_df, "vk_percent")
                vkr_percent = get_trafo_values(trafo_df, "vkr_percent")

    elif sequence == 0:
        vk_percent = get_trafo_values(trafo_df, "vk0_percent")
        vkr_percent = get_trafo_values(trafo_df, "vkr0_percent")
    else:
        raise UserWarning("Unsupported sequence")

    # adjust for low voltage side voltage converter:
    if mode == 'pf_3ph':
        tap_lv = np.square(vn_trafo_lv / vn_lv) * (3 * sn_mva)
    else:
        tap_lv = np.square(vn_trafo_lv / vn_lv) * sn_mva

    sn_trafo_mva = get_trafo_values(trafo_df, "sn_mva")
    z_sc = vk_percent / 100. / sn_trafo_mva * tap_lv
    r_sc = vkr_percent / 100. / sn_trafo_mva * tap_lv
    x_sc = np.sign(z_sc) * np.sqrt((z_sc ** 2 - r_sc ** 2).astype(float))
    return r_sc / parallel, x_sc / parallel


def _calc_nominal_ratio_from_dataframe(ppc, trafo_df, vn_hv_kv, vn_lv_kv, bus_lookup):
    """
    Calculates (Vectorized) the off nominal tap ratio::
                  (vn_hv_kv / vn_lv_kv) / (ub1_in_kv / ub2_in_kv)

    INPUT:
        **net** (Dataframe) - The net for which to calc the tap ratio.

        **vn_hv_kv** (1d array, float) - The adjusted nominal high voltages

        **vn_lv_kv** (1d array, float) - The adjusted nominal low voltages

    OUTPUT:
        **tab** (1d array, float) - The off-nominal tap ratio
    """
    # Calculating tab (transformer off nominal turns ratio)
    tap_rat = vn_hv_kv / vn_lv_kv
    hv_bus = get_trafo_values(trafo_df, "hv_bus")
    lv_bus = get_trafo_values(trafo_df, "lv_bus")
    nom_rat = get_values(ppc["bus"][:, BASE_KV], hv_bus, bus_lookup) / \
        get_values(ppc["bus"][:, BASE_KV], lv_bus, bus_lookup)
    return tap_rat / nom_rat


def _calc_impedance_parameter(net, ppc):
    bus_lookup = net["_pd2ppc_lookups"]["bus"]
    f, t = net["_pd2ppc_lookups"]["branch"]["impedance"]
    branch = ppc["branch"]
    rij, xij, r_asym, x_asym, gi, bi, g_asym, b_asym = _calc_impedance_parameters_from_dataframe(net)
    branch[f:t, BR_R] = rij
    branch[f:t, BR_X] = xij
    branch[f:t, BR_R_ASYM] = r_asym
    branch[f:t, BR_X_ASYM] = x_asym
    branch[f:t, BR_G] = gi
    branch[f:t, BR_B] = bi
    branch[f:t, BR_G_ASYM] = g_asym
    branch[f:t, BR_B_ASYM] = b_asym
    branch[f:t, RATE_A] = net.impedance["sn_mva"].values
    branch[f:t, F_BUS] = bus_lookup[net.impedance["from_bus"].values]
    branch[f:t, T_BUS] = bus_lookup[net.impedance["to_bus"].values]
    branch[f:t, BR_STATUS] = net["impedance"]["in_service"].values


def _calc_tcsc_parameter(net, ppc):
    f = 0
    t = len(net.tcsc)

    if t == 0:
        return

    baseMVA = ppc["baseMVA"]
    bus_lookup = net["_pd2ppc_lookups"]["bus"]

    f_bus = bus_lookup[net.tcsc["from_bus"].values]
    t_bus = bus_lookup[net.tcsc["to_bus"].values]

    tcsc = ppc["tcsc"]
    baseV = ppc["bus"][f_bus, BASE_KV]
    baseZ = baseV ** 2 / baseMVA

    tcsc[f:t, TCSC_F_BUS] = f_bus
    tcsc[f:t, TCSC_T_BUS] = t_bus

    tcsc[f:t, TCSC_X_L] = net["tcsc"]["x_l_ohm"].values / baseZ
    tcsc[f:t, TCSC_X_CVAR] = net["tcsc"]["x_cvar_ohm"].values / baseZ
    tcsc[f:t, TCSC_SET_P] = net["tcsc"]["set_p_to_mw"].values / baseMVA
    tcsc[f:t, TCSC_THYRISTOR_FIRING_ANGLE] = np.deg2rad(net["tcsc"]["thyristor_firing_angle_degree"].values)
    tcsc[f:t, TCSC_MIN_FIRING_ANGLE] = np.deg2rad(net["tcsc"]["min_angle_degree"].values)
    tcsc[f:t, TCSC_MAX_FIRING_ANGLE] = np.deg2rad(net["tcsc"]["max_angle_degree"].values)

    tcsc[f:t, TCSC_STATUS] = net["tcsc"]["in_service"].values
    tcsc[f:t, TCSC_CONTROLLABLE] = (net["tcsc"]["controllable"].values.astype(bool) &
                                    net["tcsc"]["in_service"].values.astype(bool))


def _calc_impedance_parameters_from_dataframe(net, zero_sequence=False):
    impedance = net.impedance
    suffix = "0" if zero_sequence else ""

    rij = impedance[f"rft{suffix}_pu"].values
    xij = impedance[f"xft{suffix}_pu"].values
    rji = impedance[f"rtf{suffix}_pu"].values
    xji = impedance[f"xtf{suffix}_pu"].values
    gi = impedance[f"gf{suffix}_pu"].values
    bi = impedance[f"bf{suffix}_pu"].values
    gj = impedance[f"gt{suffix}_pu"].values
    bj = impedance[f"bt{suffix}_pu"].values

    mode = net["_options"]["mode"]
    sn_factor = 3. if mode == 'pf_3ph' else 1.
    sn_impedance = impedance["sn_mva"].values
    sn_net = net.sn_mva

    # background for the sn_calculations in the next lines:
    # r_ij_ohm = r_ij * v**2 / sn_impedance
    # r_ij_pu_branch = r_ij_ohm / (v**2 / sn_net)
    # r_ij_pu_branch = r_ij / sn_impedance / (1 / sn_net)

    r_f = (rij * sn_factor) / sn_impedance * sn_net
    x_f = (xij * sn_factor) / sn_impedance * sn_net
    r_t = (rji * sn_factor) / sn_impedance * sn_net
    x_t = (xji * sn_factor) / sn_impedance * sn_net
    # todo sn_factor + formulas in general for g_f, b_f, g_t, b_t
    # 2 because Bcf, Bct is divided by 2 in makeYbus (maybe change?)
    g_f = 2 * (gi * sn_factor) * sn_impedance / sn_net
    b_f = 2 * (bi * sn_factor) * sn_impedance / sn_net
    g_t = 2 * (gj * sn_factor) * sn_impedance / sn_net
    b_t = 2 * (bj * sn_factor) * sn_impedance / sn_net
    r_asym = r_t - r_f
    x_asym = x_t - x_f
    g_asym = g_t - g_f
    b_asym = b_t - b_f
    return r_f, x_f, r_asym, x_asym, g_f, b_f, g_asym, b_asym


def _calc_xward_parameter(net, ppc):
    bus_lookup = net["_pd2ppc_lookups"]["bus"]
    f, t = net["_pd2ppc_lookups"]["branch"]["xward"]
    branch = ppc["branch"]
    baseR = np.square(get_values(ppc["bus"][:, BASE_KV], net["xward"]["bus"].values, bus_lookup)) / \
        net.sn_mva
    xw_is = net["_is_elements"]["xward"]
    branch[f:t, F_BUS] = bus_lookup[net["xward"]["bus"].values]
    branch[f:t, T_BUS] = bus_lookup[net._pd2ppc_lookups["aux"]["xward"]]
    branch[f:t, BR_R] = net["xward"]["r_ohm"] / baseR
    branch[f:t, BR_X] = net["xward"]["x_ohm"] / baseR
    branch[f:t, BR_STATUS] = xw_is


def _gather_branch_switch_info(bus, branch_id, branch_type, net):
    # determine at which end the switch is located
    # 1 = to-bus/lv-bus; 0 = from-bus/hv-bus
    branch_id = int(branch_id)
    lookup = net._pd2ppc_lookups["branch"]
    if branch_type == "l":
        side = "to" if net["line"]["to_bus"].at[branch_id] == bus else "from"
        branch_idx = net["line"].index.get_loc(branch_id)
        return side, int(bus), int(branch_idx)
    elif branch_type == "t":
        side = "hv" if net["trafo"]["hv_bus"].at[branch_id] == bus else "lv"
        branch_idx = lookup["trafo"][0] + net["trafo"].index.get_loc(branch_id)
        return side, int(bus), int(branch_idx)
    elif branch_type == "t3":
        f, t = lookup["trafo3w"]
        if net["trafo3w"]["hv_bus"].at[branch_id] == bus:
            side = "hv"
            offset = 0
        elif net["trafo3w"]["mv_bus"].at[branch_id] == bus:
            side = "mv"
            offset = (t - f) / 3
        elif net["trafo3w"]["lv_bus"].at[branch_id] == bus:
            side = "lv"
            offset = (t - f) / 3 * 2
        branch_idx = lookup["trafo3w"][0] + net["trafo3w"].index.get_loc(branch_id) + offset
        return side, int(bus), int(branch_idx)


def _switch_branches(net, ppc):
    bus_lookup = net["_pd2ppc_lookups"]["bus"]
    calculate_voltage_angles = net._options["calculate_voltage_angles"]
    neglect_open_switch_branches = net._options["neglect_open_switch_branches"]
    mode = net._options["mode"]
    n_bus = ppc["bus"].shape[0]
    for et, element in [("l", "line"), ("t", "trafo"), ("t3", "trafo3w")]:
        switch_mask = ~net.switch.closed.values & (net.switch.et.values == et)
        if not switch_mask.any():
            continue
        nr_open_switches = np.count_nonzero(switch_mask)
        mapfunc = partial(_gather_branch_switch_info, branch_type=et, net=net)
        switch_element = net["switch"]["element"].values[switch_mask]
        switch_buses = net["switch"]["bus"].values[switch_mask]
        switch_info = np.array(list(map(mapfunc, switch_buses, switch_element)))
        sw_sides = switch_info[:, 0]
        sw_bus_index = bus_lookup[switch_info[:, 1].astype(np.int64)]
        sw_branch_index = switch_info[:, 2].astype(np.int64)
        if neglect_open_switch_branches:
            # deactivate switches which have an open switch instead of creating aux buses
            ppc["branch"][sw_branch_index, BR_STATUS] = 0
            continue

        new_buses = np.zeros(shape=(nr_open_switches, ppc["bus"].shape[1]), dtype=float)
        new_buses[:, :15] = np.array([0, 1, 0, 0, 0, 0, 1, 1, 0, 0, 1, 1.1, 0.9, 0, 0])
        new_indices = np.arange(n_bus, n_bus + nr_open_switches)
        new_buses[:, 0] = new_indices
        new_buses[:, BASE_KV] = ppc["bus"][sw_bus_index, BASE_KV]
        ppc["bus"] = np.vstack([ppc["bus"], new_buses])
        n_bus += new_buses.shape[0]
        init_vm = net._options["init_vm_pu"]
        init_va = net._options["init_va_degree"]
        for location in np.unique(sw_sides):
            mask = sw_sides == location
            buses = new_indices[mask]
            side = F_BUS if location == "hv" or location == "from" else T_BUS
            for init, col in [(init_vm, VM), (init_va, VA)]:
                if isinstance(init, str) and init == "results":
                    if col == VM:
                        res_column = net["res_%s" % element]["vm_%s_pu" % location]
                    else:
                        res_column = net["res_%s" % element]["va_%s_degree" % location]
                    init_values = res_column.loc[switch_element].values[mask]
                else:
                    if element == "line":
                        opposite_buses = ppc["branch"][sw_branch_index[mask], side].real.astype(np.int64)
                        init_values = ppc["bus"][opposite_buses, col]
                    else:
                        opposite_side = T_BUS if side == F_BUS else F_BUS
                        opposite_buses = ppc["branch"][sw_branch_index[mask],
                                                       opposite_side].real.astype(np.int64)
                        if col == VM:
                            taps = ppc["branch"][sw_branch_index[mask], TAP].real
                            init_values = ppc["bus"][opposite_buses, col] * taps
                        else:
                            if calculate_voltage_angles:
                                shift = ppc["branch"][sw_branch_index[mask], SHIFT].real.astype(np.int64)
                                init_values = ppc["bus"][opposite_buses, col] + shift
                            else:
                                init_values = ppc["bus"][opposite_buses, col]
                        if mode == "sc":
                            ppc["bus"][buses, C_MAX] = ppc["bus"][opposite_buses, C_MAX]
                            ppc["bus"][buses, C_MIN] = ppc["bus"][opposite_buses, C_MIN]
                ppc["bus"][buses, col] = init_values
            ppc["branch"][sw_branch_index[mask], side] = new_indices[mask]


def _branches_with_oos_buses(net, ppc, dc=False):
    """
    Updates the ppc["branch"] matrix with the changed from or to values
    if the branch is connected to an out of service bus

    Adds auxiliary buses if branch is connected to an out of service bus
    Sets branch out of service if connected to two out of service buses

    **INPUT**:
        **n** - The pandapower format network

        **ppc** - The PYPOWER format network to fill in values
        **bus_is** - The in service buses
    """
    line_table = "line_dc" if dc else "line"
    bus_table = "bus_dc" if dc else "bus"
    branch_table = "branch_dc" if dc else "branch"

    bus_lookup = net["_pd2ppc_lookups"][bus_table]
    # get in service elements
    _is_elements = net["_is_elements"]
    bus_is_idx = _is_elements[f"{bus_table}_is_idx"]
    line_is_idx = _is_elements[f"{line_table}_is_idx"]

    n_oos_buses = len(net[bus_table]) - len(bus_is_idx)

    # only filter lines at oos buses if oos buses exists
    if n_oos_buses > 0:
        n_bus = len(ppc[bus_table])
        future_buses = [ppc[bus_table]]
        # out of service buses
        bus_oos = np.setdiff1d(net[bus_table].index.values, bus_is_idx)
        # from buses of line
        ft_cols = ["from_bus_dc", "to_bus_dc"] if dc else ["from_bus", "to_bus"]
        line_buses = net[line_table][ft_cols].loc[line_is_idx].values
        f_bus = line_buses[:, 0]
        t_bus = line_buses[:, 1]

        # determine on which side of the line the oos bus is located
        mask_from = np.isin(f_bus, bus_oos)
        mask_to = np.isin(t_bus, bus_oos)

        mask_and = mask_to & mask_from
        if np.any(mask_and):
            mask_from[mask_and] = False
            mask_to[mask_and] = False

        # get lines that are connected to oos bus at exactly one side
        # buses that are connected to two oos buses will be removed by ext2int
        mask_or = mask_to | mask_from
        # check whether buses are connected to line
        oos_buses_at_lines = np.hstack([f_bus[mask_from], t_bus[mask_to]])
        n_oos_buses_at_lines = len(oos_buses_at_lines)

        # only if oos_buses are at lines (they could be isolated as well)
        if n_oos_buses_at_lines > 0:
            ls_info = np.zeros((n_oos_buses_at_lines, 3), dtype=np.int64)
            ls_info[:, 0] = mask_to[mask_or] & ~mask_from[mask_or]
            ls_info[:, 1] = oos_buses_at_lines
            ls_info[:, 2] = np.nonzero(np.isin(net[line_table].index, line_is_idx[mask_or]))[0]

            # ls_info = list(map(mapfunc,
            #               line_switches["bus"].values,
            #               line_switches["element"].values))
            # we now have the following matrix
            # 0: 1 if switch is at to_bus, 0 else
            # 1: bus of the switch
            # 2: position of the line a switch is connected to
            # ls_info = np.array(ls_info, dtype=np.int64)

            # build new buses
            new_ls_buses = np.zeros(shape=(n_oos_buses_at_lines, ppc[bus_table].shape[1]), dtype=np.float64)
            new_indices = np.arange(n_bus, n_bus + n_oos_buses_at_lines)
            # the newly created buses
            if dc:
                ppc_col_var = [DC_BUS_TYPE, DC_BUS_AREA, DC_VM, DC_ZONE, DC_VMAX, DC_VMIN]
                ppc_col_val = np.array([DC_P, 1, 1, 1, 2, 0], dtype=np.int64)
            else:
                ppc_col_var = [BUS_TYPE, BUS_AREA, VM, ZONE, VMAX, VMIN]
                ppc_col_val = np.array([PQ, 1, 1, 1, 2, 0], dtype=np.int64)
            new_ls_buses[:, ppc_col_var] = ppc_col_val
            new_ls_buses[:, 0] = new_indices
            new_ls_buses[:, DC_BASE_KV if dc else BASE_KV] = \
                get_values(ppc[bus_table][:, DC_BASE_KV if dc else BASE_KV], ls_info[:, 1], bus_lookup)

            future_buses.append(new_ls_buses)

            # re-route the end of lines to a new bus
            ppc[branch_table][ls_info[ls_info[:, 0].astype(bool), 2], 1] = \
                new_indices[ls_info[:, 0].astype(bool)]
            ppc[branch_table][ls_info[np.logical_not(ls_info[:, 0]), 2], 0] = \
                new_indices[np.logical_not(ls_info[:, 0])]

            ppc[bus_table] = np.vstack(future_buses)


def _calc_switch_parameter(net, ppc):
    """
    calculates the line parameter in per unit.

    **INPUT**:
        **net** -The pandapower format network

    **RETURN**:
        **t** - Temporary line parameter. Which is a complex128
                Numpy array. with the following order:
                0:bus_a; 1:bus_b; 2:r_pu; 3:x_pu; 4:b_pu
    """
    rx_ratio = net["_options"]["switch_rx_ratio"]
    rz_ratio = rx_ratio / np.sqrt(1 + rx_ratio ** 2)
    xz_ratio = 1 / np.sqrt(1 + rx_ratio ** 2)

    f, t = net["_pd2ppc_lookups"]["branch"]["switch"]
    branch = ppc["branch"]
    bus_lookup = net["_pd2ppc_lookups"]["bus"]
    switch = net.switch[net._impedance_bb_switches]
    fb = bus_lookup[switch["bus"].values]
    tb = bus_lookup[switch["element"].values]
    baseR = np.square(ppc["bus"][fb, BASE_KV]) / net.sn_mva
    branch[f:t, F_BUS] = fb
    branch[f:t, T_BUS] = tb

    z_switch = switch['z_ohm'].values
    # x_switch will have the same value of r_switch to avoid zero dividence
    branch[f:t, BR_R] = z_switch / baseR * rz_ratio
    branch[f:t, BR_X] = z_switch / baseR * xz_ratio


def _end_temperature_correction_factor(net, short_circuit=False, dc=False):
    """
    Function to calculate resistance correction factor for the given temperature ("endtemp_degree").
    When multiplied by the factor, the value of r_ohm_per_km will correspond to the resistance at
    the given temperature.

    In case of short circuit calculation, the relevant value for the temperature is
    "endtemp_degree", which stands for the final temperature of a line after the short circuit.
    The temperature coefficient "alpha" is a constant value of 0.004 in the short circuit
    calculation standard IEC 60909-0:2016.

    In case of a load flow calculation, the relelvant parameter is "temperature_degree_celsius",
    which is specified by the user and allows calculating load flow for a given operating
    temperature.

    The alpha value can be provided according to the used material for the purpose of load flow
    calculation, e.g. 0.0039 for copper or 0.00403 for aluminum. If alpha is not provided in the
    net.line table, the default value of 0.004 is used.

    The calculation of the electrical resistance is based on the formula R = R20(1+alpha*(T-20°C)),
    where R is the calculated resistance, R20 is the resistance at 20 °C, alpha is the temperature
    coefficient of resistance of the conducting material and T is the line temperature in °C.
    Accordingly, the resulting correction factor is (1+alpha*(T-20°C)).

    Args:
        net: pandapowerNet
        short_circuit: whether the factor is calculated in the scope of a short circuit calculation

    Returns:
        correction factor for line R, by which the line parameter should be multiplied to
                obtain the value of resistance at line temperature "endtemp_degree"

    """

    element = "line_dc" if dc else "line"
    if short_circuit:
        # endtemp_degree is line temperature that is reached as the result of a short circuit
        # this value is the property of the lines
        if "endtemp_degree" not in net[element].columns:
            raise UserWarning(f"Specify end temperature for {element}s in net.{element}.endtemp_degree")

        delta_t_degree_celsius = net[element].endtemp_degree.values.astype(np.float64) - 20
        # alpha is the temperature correction factor for the electric resistance of the material
        # formula from standard, used this way in short-circuit calculation
        alpha = 4e-3
    else:
        # temperature_degree_celsius is line temperature for load flow calculation
        if "temperature_degree_celsius" not in net[element].columns:
            raise UserWarning(f"Specify {element} temperature in net.{element}.temperature_degree_celsius")

        delta_t_degree_celsius = net[element].temperature_degree_celsius.values.astype(np.float64) - 20

        if 'alpha' in net[element].columns:
            alpha = net[element].alpha.values.astype(np.float64)
        else:
            alpha = 4e-3

    r_correction_for_temperature = 1 + alpha * delta_t_degree_celsius

    return r_correction_for_temperature


def _transformer_correction_factor(trafo_df, vk, vkr, sn, cmax):
    """
        2W-Transformer impedance correction factor in short circuit calculations,
        based on the IEC 60909-0:2016 standard.
        Args:
            vk: transformer short-circuit voltage, percent
            vkr: real-part of transformer short-circuit voltage, percent
            sn: transformer rating, kVA
            cmax: voltage factor to account for maximum worst-case currents, based on the lv side

        Returns:
            kt: transformer impedance correction factor for short-circuit calculations

    Parameters
    ----------
    trafo_df

        """

    if "power_station_unit" in trafo_df.columns:
        power_station_unit = trafo_df.power_station_unit.fillna(False).values.astype(bool)
    else:
        power_station_unit = np.zeros(len(trafo_df)).astype(bool)

    zt = vk / 100 / sn
    rt = vkr / 100 / sn
    xt = np.sqrt(zt ** 2 - rt ** 2)
    kt = 0.95 * cmax / (1 + .6 * xt * sn)
    return np.where(~power_station_unit, kt, 1)


def get_is_lines(net):
    """
    get indices of lines that are in service and save that information in net
    """
    _is_elements = net["_is_elements"]
    _is_elements["line"] = net["line"][net["line"]["in_service"].values.astype(bool)]


def _trafo_df_from_trafo3w(net, sequence=1, update_vk_values=True):
    trafo2 = dict()
    sides = ["hv", "mv", "lv"]
    mode = net._options["mode"]
    t3 = net["trafo3w"]
    # todo check magnetizing impedance implementation:
    # loss_side = net._options["trafo3w_losses"].lower()
    loss_side = t3.loss_side.values if "loss_side" in t3.columns else np.full(len(t3),
                                                                              net._options["trafo3w_losses"].lower())
    nr_trafos = len(net["trafo3w"])
    if sequence == 1:
        if 'tap_dependency_table' in t3:
            mode_tmp = "type_c" if mode == "sc" and net._options.get("use_pre_fault_voltage", False) else mode
            _calculate_sc_voltages_of_equivalent_transformers(t3, trafo2, mode_tmp, net=net)
        else:
            mode_tmp = "type_c" if mode == "sc" and net._options.get("use_pre_fault_voltage", False) else mode
            _calculate_sc_voltages_of_equivalent_transformers(t3, trafo2, mode_tmp, characteristic=net.get(
                'characteristic'), update_vk_values=update_vk_values)
    elif sequence == 0:
        if mode != "sc":
            raise NotImplementedError(
                "0 seq impedance calculation only implemented for short-circuit calculation!")
        _calculate_sc_voltages_of_equivalent_transformers_zero_sequence(t3, trafo2,)
    else:
        raise UserWarning("Unsupported sequence for trafo3w convertion")
    _calculate_3w_tap_changers(t3, trafo2, sides)
    zeros = np.zeros(len(net.trafo3w))
    aux_buses = net._pd2ppc_lookups["aux"]["trafo3w"]
    trafo2["hv_bus"] = {"hv": t3.hv_bus.values, "mv": aux_buses, "lv": aux_buses}
    trafo2["lv_bus"] = {"hv": aux_buses, "mv": t3.mv_bus.values, "lv": t3.lv_bus.values}
    trafo2["in_service"] = {side: t3.in_service.values for side in sides}
    # todo check magnetizing impedance implementation:
    # trafo2["i0_percent"] = {side: t3.i0_percent.values if loss_side == side else zeros for side in sides}
    # trafo2["pfe_kw"] = {side: t3.pfe_kw.values if loss_side == side else zeros for side in sides}
    trafo2["i0_percent"] = {side: np.where(loss_side == side, t3.i0_percent.values, zeros) for side in sides}
    trafo2["pfe_kw"] = {side: np.where(loss_side == side, t3.pfe_kw.values, zeros) for side in sides}
    trafo2["vn_hv_kv"] = {side: t3.vn_hv_kv.values for side in sides}
    trafo2["vn_lv_kv"] = {side: t3["vn_%s_kv" % side].values for side in sides}
    trafo2["shift_degree"] = {"hv": np.zeros(nr_trafos), "mv": t3.shift_mv_degree.values,
                              "lv": t3.shift_lv_degree.values}
    if 'tap_dependency_table' in t3:
        trafo2["tap_phase_shifter_type"] = {side: t3.tap_phase_shifter_type for side in sides}
        trafo2["tap_dependency_table"] = {side: t3.tap_dependency_table for side in sides}
        trafo2["id_characteristic_table"] = {side: t3.id_characteristic_table for side in sides}
    else:
        trafo2["tap_phase_shifter"] = {side: np.zeros(nr_trafos).astype(bool) for side in sides}
    trafo2["parallel"] = {side: np.ones(nr_trafos) for side in sides}
    trafo2["df"] = {side: np.ones(nr_trafos) for side in sides}
    # even though this is not relevant (at least now), the values cannot be empty:
    trafo2["leakage_resistance_ratio_hv"] = {
        side: np.full(nr_trafos, fill_value=0.5, dtype=np.float64) for side in sides}
    trafo2["leakage_reactance_ratio_hv"] = {
        side: np.full(nr_trafos, fill_value=0.5, dtype=np.float64) for side in sides}
    if "max_loading_percent" in net.trafo3w:
        trafo2["max_loading_percent"] = {side: net.trafo3w.max_loading_percent.values for side in sides}
    return {var: np.concatenate([trafo2[var][side] for side in sides]) for var in trafo2.keys()}


def _calculate_sc_voltages_of_equivalent_transformers(
        t3, t2, mode, characteristic=None, update_vk_values=True, net=None):
    if "tap_dependency_table" in t3:
        tap_dependency_table = get_trafo_values(t3, "tap_dependency_table")
        tap_dependency_table = np.array(
            [False if isinstance(x, float) and np.isnan(x) else x for x in tap_dependency_table])
        if any(tap_dependency_table):
            vk_hv, vkr_hv, vk_mv, vkr_mv, vk_lv, vkr_lv = _get_vk_values_from_table(
                t3, net.trafo_characteristic_table, "3W")
        else:
            vk_hv, vkr_hv, vk_mv, vkr_mv, vk_lv, vkr_lv = (
                t3['vk_hv_percent'], t3['vkr_hv_percent'], t3['vk_mv_percent'],
                t3['vkr_mv_percent'], t3['vk_lv_percent'], t3['vkr_lv_percent'])
    else:
        if update_vk_values:
            vk_hv, vkr_hv, vk_mv, vkr_mv, vk_lv, vkr_lv = _get_vk_values(t3, characteristic, "3W")
        else:
            vk_hv, vkr_hv, vk_mv, vkr_mv, vk_lv, vkr_lv = (
                t3['vk_hv_percent'], t3['vkr_hv_percent'], t3['vk_mv_percent'],
                t3['vkr_mv_percent'], t3['vk_lv_percent'], t3['vkr_lv_percent'])

    vk_3w = np.stack([vk_hv, vk_mv, vk_lv])
    vkr_3w = np.stack([vkr_hv, vkr_mv, vkr_lv])
    sn = np.stack([t3.sn_hv_mva.values, t3.sn_mv_mva.values, t3.sn_lv_mva.values])

    vk_2w_delta = z_br_to_bus_vector(vk_3w, sn)
    vkr_2w_delta = z_br_to_bus_vector(vkr_3w, sn)
    if mode == "sc":
        kt = _transformer_correction_factor(t3, vk_3w, vkr_3w, sn, 1.1)
        vk_2w_delta *= kt
        vkr_2w_delta *= kt
    vki_2w_delta = np.sqrt(vk_2w_delta ** 2 - vkr_2w_delta ** 2)
    vkr_2w = wye_delta_vector(vkr_2w_delta, sn)
    vki_2w = wye_delta_vector(vki_2w_delta, sn)
    vk_2w = np.sign(vki_2w) * np.sqrt(vki_2w ** 2 + vkr_2w ** 2)
    if np.any(vk_2w == 0):
        raise UserWarning("Equivalent transformer with zero impedance!")
    t2["vk_percent"] = {"hv": vk_2w[0, :], "mv": vk_2w[1, :], "lv": vk_2w[2, :]}
    t2["vkr_percent"] = {"hv": vkr_2w[0, :], "mv": vkr_2w[1, :], "lv": vkr_2w[2, :]}
    t2["sn_mva"] = {"hv": sn[0, :], "mv": sn[1, :], "lv": sn[2, :]}


def _calculate_sc_voltages_of_equivalent_transformers_zero_sequence(t3, t2):
    vk_3w = np.stack([t3.vk_hv_percent.values, t3.vk_mv_percent.values, t3.vk_lv_percent.values])
    vkr_3w = np.stack([t3.vkr_hv_percent.values, t3.vkr_mv_percent.values, t3.vkr_lv_percent.values])
    vk0_3w = np.stack([t3.vk0_hv_percent.values, t3.vk0_mv_percent.values, t3.vk0_lv_percent.values])
    vkr0_3w = np.stack([t3.vkr0_hv_percent.values, t3.vkr0_mv_percent.values, t3.vkr0_lv_percent.values])
    sn = np.stack([t3.sn_hv_mva.values, t3.sn_mv_mva.values, t3.sn_lv_mva.values])

    vk0_2w_delta = z_br_to_bus_vector(vk0_3w, sn)
    vkr0_2w_delta = z_br_to_bus_vector(vkr0_3w, sn)

    # Only for "sc", calculated with positive sequence value
    kt = _transformer_correction_factor(t3, vk_3w, vkr_3w, sn, 1.1)
    vk0_2w_delta *= kt
    vkr0_2w_delta *= kt

    vki0_2w_delta = np.sqrt(vk0_2w_delta ** 2 - vkr0_2w_delta ** 2)
    vkr0_2w = wye_delta_vector(vkr0_2w_delta, sn)
    vki0_2w = wye_delta_vector(vki0_2w_delta, sn)
    vk0_2w = np.sign(vki0_2w) * np.sqrt(vki0_2w ** 2 + vkr0_2w ** 2)
    if np.any(vk0_2w == 0):
        raise UserWarning("Equivalent transformer with zero impedance!")
    t2["vk0_percent"] = {"hv": vk0_2w[0, :], "mv": vk0_2w[1, :], "lv": vk0_2w[2, :]}
    t2["vkr0_percent"] = {"hv": vkr0_2w[0, :], "mv": vkr0_2w[1, :], "lv": vkr0_2w[2, :]}
    t2["sn_mva"] = {"hv": sn[0, :], "mv": sn[1, :], "lv": sn[2, :]}


def z_br_to_bus_vector(z, sn):
    return sn[0, :] * np.array([z[0, :] / sn[[0, 1], :].min(axis=0), z[1, :] /
                                sn[[1, 2], :].min(axis=0), z[2, :] / sn[[0, 2], :].min(axis=0)])


def wye_delta(zbr_n, s):
    return .5 * s / s[0] * np.array([(zbr_n[0] + zbr_n[2] - zbr_n[1]),
                                     (zbr_n[1] + zbr_n[0] - zbr_n[2]),
                                     (zbr_n[2] + zbr_n[1] - zbr_n[0])])


def wye_delta_vector(zbr_n, s):
    return .5 * s / s[0, :] * np.array([(zbr_n[0, :] + zbr_n[2, :] - zbr_n[1, :]),
                                        (zbr_n[1, :] + zbr_n[0, :] - zbr_n[2, :]),
                                        (zbr_n[2, :] + zbr_n[1, :] - zbr_n[0, :])])


def _calculate_3w_tap_changers(t3, t2, sides):
    tap_variables = ["tap_side", "tap_pos", "tap_neutral", "tap_max", "tap_min", "tap_step_percent",
                     "tap_step_degree"]
    sides = ["hv", "mv", "lv"]
    nr_trafos = len(t3)
    empty = np.zeros(nr_trafos)
    empty.fill(np.nan)
    tap_arrays = {var: {side: empty.copy() for side in sides} for var in tap_variables}
    tap_arrays["tap_side"] = {side: np.array([None] * nr_trafos) for side in sides}
    at_star_point = t3.tap_at_star_point.values
    any_at_star_point = at_star_point.any()
    for side in sides:
        tap_mask = t3.tap_side.values == side
        for var in tap_variables:
            tap_arrays[var][side][tap_mask] = t3[var].values[tap_mask]

        # t3 trafos with tap changer at terminals
        tap_arrays["tap_side"][side][tap_mask] = "hv" if side == "hv" else "lv"

        # t3 trafos with tap changer at star points
        if any_at_star_point & np.any(mask_star_point := (tap_mask & at_star_point)): 
            t = (tap_arrays["tap_step_percent"][side][mask_star_point] *
                 np.exp(1j * np.deg2rad(tap_arrays["tap_step_degree"][side][mask_star_point])))
            tap_pos = tap_arrays["tap_pos"][side][mask_star_point]
            tap_neutral = tap_arrays["tap_neutral"][side][mask_star_point]
            t_corrected = 100 * t / (100 + (t * (tap_pos-tap_neutral)))
            tap_arrays["tap_step_percent"][side][mask_star_point] = np.abs(t_corrected)
            tap_arrays["tap_side"][side][mask_star_point] = "lv" if side == "hv" else "hv"
            tap_arrays["tap_step_degree"][side][mask_star_point] = np.rad2deg(np.angle(t_corrected))
            tap_arrays["tap_step_degree"][side][mask_star_point] -= 180
    t2.update(tap_arrays)<|MERGE_RESOLUTION|>--- conflicted
+++ resolved
@@ -245,17 +245,7 @@
     # in service of lines
     branch[f:t, BR_STATUS] = line["in_service"].values
     # always set RATE_A for completeness:
-<<<<<<< HEAD
     # RATE_A is considered by the (PowerModels) OPF. If zero -> unlimited
-    # TODO: check why OPF test fails if 100 instead of 0
-    max_load = line.max_loading_percent.values if "max_loading_percent" in line else 0.
-    vr = net.bus.loc[line["from_bus"].values, "vn_kv"].values * np.sqrt(3.)
-    max_i_ka = line.max_i_ka.values
-    df = line.df.values
-    # This calculates the maximum apparent power at 1.0 p.u.
-    branch[f:t, RATE_A] = max_load / 100. * max_i_ka * df * parallel * vr
-=======
-    # RATE_A is conisdered by the (PowerModels) OPF. If zero -> unlimited
     if "max_loading_percent" in line:
         max_load = line.max_loading_percent.values
         vr = net.bus.loc[line["from_bus"].values, "vn_kv"].values * np.sqrt(3.)
@@ -266,7 +256,6 @@
         # PowerModels considers "0" as "no limit"
         # todo: inf and convert only when using PowerModels to 0., pypower opf converts the zero to inf
         branch[f:t, RATE_A] = 0. if mode == "opf" else 100.
->>>>>>> 37db1748
 
 
 def _calc_line_dc_parameter(net, ppc, elm="line_dc", ppc_elm="branch_dc"):
@@ -336,7 +325,6 @@
     # in service of lines
     branch_dc[f:t, DC_BR_STATUS] = line_dc["in_service"].values
     # always set RATE_A for completeness:
-<<<<<<< HEAD
     # RATE_A is considered by the (PowerModels) OPF. If zero -> unlimited
     max_load = line_dc.max_loading_percent.values if "max_loading_percent" in line_dc else 0.
     vr = net.bus_dc.loc[line_dc["from_bus_dc"].values, "vn_kv"].values * np.sqrt(3.)
@@ -344,7 +332,6 @@
     df = line_dc.df.values
     # This calculates the maximum apparent power at 1.0 p.u.
     branch_dc[f:t, DC_RATE_A] = max_load / 100. * max_i_ka * df * parallel * vr
-=======
     # RATE_A is conisdered by the (PowerModels) OPF. If zero -> unlimited
     if "max_loading_percent" in line_dc:
         max_load = line_dc.max_loading_percent.values
@@ -357,7 +344,6 @@
         # PowerModels considers "0" as "no limit"
         # todo: inf and convert only when using PowerModels to 0., pypower opf converts the zero to inf
         branch_dc[f:t, DC_RATE_A] = 0. if mode == "opf" else 100.
->>>>>>> 37db1748
 
 
 def _calc_trafo_parameter(net, ppc, update_vk_values: bool = True):
