# -*- coding: utf-8 -*-

# Copyright (c) 2016-2018 by University of Kassel and Fraunhofer Institute for Energy Economics
# and Energy System Technology (IEE), Kassel. All rights reserved.
# Use of this source code is governed by a BSD-style license that can be found in the LICENSE file.

import copy
import math
from functools import partial

import numpy as np
import pandas as pd

from pandapower.auxiliary import get_values
from pandapower.idx_brch import F_BUS, T_BUS, BR_R, BR_X, BR_B, TAP, SHIFT, BR_STATUS, RATE_A, \
    BR_R_ASYM, BR_X_ASYM, branch_cols
from pandapower.idx_bus import BASE_KV, VM, VA


def _build_branch_ppc(net, ppc):
    """
    Takes the empty ppc network and fills it with the branch values. The branch
    datatype will be np.complex 128 afterwards.

    .. note:: The order of branches in the ppc is:
            1. Lines
            2. Transformers
            3. 3W Transformers (each 3W Transformer takes up three branches)
            4. Impedances
            5. Internal branch for extended ward

    **INPUT**:
        **net** -The pandapower format network

        **ppc** - The PYPOWER format network to fill in values

    """
    length = _initialize_branch_lookup(net)
    lookup = net._pd2ppc_lookups["branch"]
    mode = net._options["mode"]
    ppc["branch"] = np.zeros(shape=(length, branch_cols), dtype=np.complex128)
    if mode == "sc":
        from pandapower.shortcircuit.idx_brch import branch_cols_sc
        branch_sc = np.empty(shape=(length, branch_cols_sc), dtype=float)
        branch_sc.fill(np.nan)
        ppc["branch"] = np.hstack((ppc["branch"], branch_sc))
    ppc["branch"][:, :13] = np.array([0, 0, 0, 0, 0, 250, 250, 250, 1, 0, 1, -360, 360])
    if "line" in lookup:
        _calc_line_parameter(net, ppc)
    if "trafo" in lookup:
        _calc_trafo_parameter(net, ppc)
    if "trafo3w" in lookup:
        _calc_trafo3w_parameter(net, ppc)
    if "impedance" in lookup:
        _calc_impedance_parameter(net, ppc)
    if "xward" in lookup:
        _calc_xward_parameter(net, ppc)
    if "switch" in lookup:
        _calc_switch_parameter(net, ppc)


def _initialize_branch_lookup(net):
    r_switch = net["_options"]["r_switch"]
    start = 0
    end = 0
    net._pd2ppc_lookups["branch"] = {}
    for element in ["line", "trafo", "trafo3w", "impedance", "xward"]:
        if len(net[element]) > 0:
            if element == "trafo3w":
                end = start + len(net[element]) * 3
            else:
                end = start + len(net[element])
            net._pd2ppc_lookups["branch"][element] = (start, end)
            start = end
    if r_switch > 0 and len(net._closed_bb_switches) > 0:
        end = start + net._closed_bb_switches.sum()
        net._pd2ppc_lookups["branch"]["switch"] = (start, end)
    return end


def _calc_trafo3w_parameter(net, ppc):
    bus_lookup = net["_pd2ppc_lookups"]["bus"]
    branch = ppc["branch"]
    f,t = net["_pd2ppc_lookups"]["branch"]["trafo3w"]
    trafo_df = _trafo_df_from_trafo3w(net)
    hv_bus = get_trafo_values(trafo_df, "hv_bus").astype(int)
    lv_bus = get_trafo_values(trafo_df, "lv_bus").astype(int)
    in_service = get_trafo_values(trafo_df, "in_service").astype(int)
    branch[f:t, F_BUS] = bus_lookup[hv_bus]
    branch[f:t, T_BUS] = bus_lookup[lv_bus]
    r, x, y, ratio, shift = _calc_branch_values_from_trafo_df(net, ppc, trafo_df)
    branch[f:t, BR_R] = r
    branch[f:t, BR_X] = x
    branch[f:t, BR_B] = y
    branch[f:t, TAP] = ratio
    branch[f:t, SHIFT] = shift
    branch[f:t, BR_STATUS] = in_service
    if net["_options"]["mode"] == "opf":
        if "max_loading_percent" in trafo_df:
            max_load = get_trafo_values(trafo_df, "max_loading_percent")
            sn_mva = get_trafo_values(trafo_df, "sn_mva")
            branch[f:t, RATE_A] = max_load / 100. * sn_mva
        else:
            branch[f:t, RATE_A] = np.nan


def _calc_line_parameter(net, ppc):
    """
    calculates the line parameter in per unit.

    **INPUT**:
        **net** - The pandapower format network

        **ppc** - the ppc array

    **RETURN**:
        **t** - Temporary line parameter, a complex128 Nunmpy array with the following order:
                0:bus_a; 1:bus_b; 2:r_pu; 3:x_pu; 4:b_pu; 5: in_service; 6: max rating A
    """
    f, t = net._pd2ppc_lookups["branch"]["line"]
    branch = ppc["branch"]
    mode = net["_options"]["mode"]
    bus_lookup = net["_pd2ppc_lookups"]["bus"]
    line = net["line"]
    from_bus = bus_lookup[line["from_bus"].values]
    to_bus = bus_lookup[line["to_bus"].values]
    length_km = line["length_km"].values
    parallel = line["parallel"].values
<<<<<<< HEAD
    base_kv = ppc["bus"][from_bus, BASE_KV]
    baseR = np.square(base_kv) / net.sn_kva * 1e3
    t = np.zeros(shape=(len(line.index), 7), dtype=np.complex128)

    t[:, 0] = from_bus
    t[:, 1] = to_bus

    t[:, 2] = line["r_ohm_per_km"].values * length_km / baseR / parallel
    t[:, 3] = line["x_ohm_per_km"].values * length_km / baseR / parallel

=======
    baseR = np.square(ppc["bus"][fb, BASE_KV]) / net.sn_mva

    branch[f:t, F_BUS] = fb
    branch[f:t, T_BUS] = tb

    branch[f:t, BR_R] = line["r_ohm_per_km"].values * length / baseR / parallel
    branch[f:t, BR_X] = line["x_ohm_per_km"].values * length / baseR / parallel
>>>>>>> 8d0d422c
    if mode == "sc":
        # temperature correction
        if net["_options"]["case"] == "min":
<<<<<<< HEAD
            t[:, 2] *= _end_temperature_correction_factor(net, short_circuit=True)
    else:
        # temperature correction
        if net["_options"]["consider_line_temperature"]:
            t[:, 2] *= _end_temperature_correction_factor(net)

        b = 2 * net.f_hz * math.pi * line["c_nf_per_km"].values * 1e-9 * baseR * length_km * parallel
        g = line["g_us_per_km"].values * 1e-6 * baseR * length_km * parallel
        t[:, 4] = b - g * 1j
    # in service of lines
    t[:, 5] = line["in_service"].values
    if copy_constraints_to_ppc:
=======
            branch[f:t, BR_R] *= _end_temperature_correction_factor(net)
    else:
        b = (2 * net.f_hz * math.pi * line["c_nf_per_km"].values * 1e-9 * baseR *
             length * parallel)
        g = line["g_us_per_km"].values * 1e-6 * baseR * length * parallel
        branch[f:t, BR_B] = b - g * 1j
    branch[f:t, BR_STATUS] = line["in_service"].values
    if net._options["mode"] == "opf":
>>>>>>> 8d0d422c
        max_load = line.max_loading_percent.values if "max_loading_percent" in line else 0
        vr = net.bus.vn_kv.loc[line["from_bus"].values].values * np.sqrt(3)
        max_i_ka = line.max_i_ka.values
        df = line.df.values
        branch[f:t, RATE_A] = max_load / 100. * max_i_ka * df * parallel * vr


def _calc_trafo_parameter(net, ppc):
    '''
    Calculates the transformer parameter in per unit.

    **INPUT**:
        **net** - The pandapower format network

    **RETURN**:
        **temp_para** -
        Temporary transformer parameter. Which is a np.complex128
        Numpy array. with the following order:
        0:hv_bus; 1:lv_bus; 2:r_pu; 3:x_pu; 4:b_pu; 5:tab, 6:shift
    '''

    bus_lookup = net["_pd2ppc_lookups"]["bus"]
    f, t = net["_pd2ppc_lookups"]["branch"]["trafo"]
    branch = ppc["branch"]
    temp_para = np.zeros(shape=(len(net["trafo"].index), 9), dtype=np.complex128)
    trafo = net["trafo"]
    parallel = trafo["parallel"].values
    branch[f:t, F_BUS] = bus_lookup[trafo["hv_bus"].values]
    branch[f:t, T_BUS] = bus_lookup[trafo["lv_bus"].values]
    r, x, y, ratio, shift = _calc_branch_values_from_trafo_df(net, ppc)
    branch[f:t,  BR_R] = r
    branch[f:t,  BR_X] = x
    branch[f:t,  BR_B] = y
    branch[f:t,  TAP] = ratio
    branch[f:t,  SHIFT] = shift
    branch[f:t,  BR_STATUS] = trafo["in_service"].values
    if any(trafo.df.values <= 0):
        raise UserWarning("Rating factor df must be positive. Transformers with false "
                          "rating factors: %s" % trafo.query('df<=0').index.tolist())
    if net._options["mode"] == "opf":
        max_load = trafo.max_loading_percent.values if "max_loading_percent" in trafo else 0
        sn_mva = trafo.sn_mva.values
        df = trafo.df.values
        branch[f:t,  RATE_A] = max_load / 100. * sn_mva * df * parallel
    return temp_para


def get_trafo_values(trafo_df, par):
    if isinstance(trafo_df, dict):
        return trafo_df[par]
    else:
        return trafo_df[par].values


def _calc_branch_values_from_trafo_df(net, ppc, trafo_df=None):
    """
    Calculates the MAT/PYPOWER-branch-attributes from the pandapower trafo dataframe.

    PYPOWER and MATPOWER uses the PI-model to model transformers.
    This function calculates the resistance r, reactance x, complex susceptance c and the tap ratio
    according to the given parameters.

    .. warning:: This function returns the subsceptance b as a complex number
        **(-img + -re*i)**. MAT/PYPOWER is only intended to calculate the
        imaginary part of the subceptance. However, internally c is
        multiplied by i. By using subsceptance in this way, it is possible
        to consider the ferromagnetic loss of the coil. Which would
        otherwise be neglected.


    .. warning:: Tab switches effect calculation as following:
        On **high-voltage** side(=1) -> only **tab** gets adapted.
        On **low-voltage** side(=2) -> **tab, x, r** get adapted.
        This is consistent with Sincal.
        The Sincal method in this case is questionable.


    **INPUT**:
        **pd_trafo** - The pandapower format Transformer Dataframe.
                        The Transformer modell will only readfrom pd_net

    **RETURN**:
        **temp_para** - Temporary transformer parameter. Which is a complex128
                        Nunmpy array. with the following order:
                        0:r_pu; 1:x_pu; 2:b_pu; 3:tab;

    """
    bus_lookup = net["_pd2ppc_lookups"]["bus"]
    if trafo_df is None:
        trafo_df = net["trafo"]
    vn_lv = get_values(ppc["bus"][:, BASE_KV], get_trafo_values(trafo_df, "lv_bus"), bus_lookup)
    ### Construct np.array to parse results in ###
    # 0:r_pu; 1:x_pu; 2:b_pu; 3:tab;
    vn_trafo_hv, vn_trafo_lv, shift = _calc_tap_from_dataframe(net, trafo_df)
    ratio = _calc_nominal_ratio_from_dataframe(ppc, trafo_df, vn_trafo_hv, vn_trafo_lv,
                                               bus_lookup)
    r, x, y = _calc_r_x_y_from_dataframe(net, trafo_df, vn_trafo_lv, vn_lv, net.sn_mva)
    return r, x, y, ratio, shift


def _calc_r_x_y_from_dataframe(net, trafo_df, vn_trafo_lv, vn_lv, sn_mva):
    mode = net["_options"]["mode"]
    trafo_model = net["_options"]["trafo_model"]

    r, x = _calc_r_x_from_dataframe(trafo_df, vn_lv, vn_trafo_lv, sn_mva)
    if mode == "sc":
        y = 0
        if isinstance(trafo_df, pd.DataFrame): #2w trafo is dataframe, 3w trafo is dict
            from pandapower.shortcircuit.idx_bus import C_MAX
            bus_lookup = net._pd2ppc_lookups["bus"]
            cmax = net._ppc["bus"][bus_lookup[net.trafo.lv_bus.values], C_MAX]
            kt = _transformer_correction_factor(trafo_df.vk_percent, trafo_df.vkr_percent,
                                                trafo_df.sn_mva, cmax)
            r *= kt
            x *= kt
    else:
        y = _calc_y_from_dataframe(trafo_df, vn_lv, vn_trafo_lv, sn_mva)
    if trafo_model == "pi":
        return r, x, y
    elif trafo_model == "t":
        return _wye_delta(r, x, y)
    else:
        raise ValueError("Unkonwn Transformer Model %s - valid values ar 'pi' or 't'" % trafo_model)


def _wye_delta(r, x, y):
    """
    20.05.2016 added by Lothar Löwer

    Calculate transformer Pi-Data based on T-Data

    """
    tidx = np.where(y != 0)
    za_star = (r[tidx] + x[tidx] * 1j) / 2
    zc_star = -1j / y[tidx]
    zSum_triangle = za_star * za_star + 2 * za_star * zc_star
    zab_triangle = zSum_triangle / zc_star
    zbc_triangle = zSum_triangle / za_star
    r[tidx] = zab_triangle.real
    x[tidx] = zab_triangle.imag
    y[tidx] = -2j / zbc_triangle
    return r, x, y


def _calc_y_from_dataframe(trafo_df, vn_lv, vn_trafo_lv, sn_mva):
    """
    Calculate the subsceptance y from the transformer dataframe.

    INPUT:

        **trafo** (Dataframe) - The dataframe in net.trafo
        which contains transformer calculation values.

    OUTPUT:
        **subsceptance** (1d array, np.complex128) - The subsceptance in pu in
        the form (-b_img, -b_real)
    """
    baseR = np.square(vn_lv) / sn_mva
    vn_lv_kv = get_trafo_values(trafo_df, "vn_lv_kv")
    pfe = get_trafo_values(trafo_df, "pfe_kw") * 1e-3
    parallel = get_trafo_values(trafo_df, "parallel")

    ### Calculate subsceptance ###
    vnl_squared = vn_lv_kv ** 2
    b_real = pfe / vnl_squared * baseR
    i0 =  get_trafo_values(trafo_df, "i0_percent")
    sn = get_trafo_values(trafo_df, "sn_mva")
    b_img = (i0 / 100. * sn) ** 2 - pfe ** 2

    b_img[b_img < 0] = 0
    b_img = np.sqrt(b_img) * baseR / vnl_squared
    y = - b_real * 1j - b_img * np.sign(i0)
    return y / np.square(vn_trafo_lv / vn_lv_kv) * parallel


def _calc_tap_from_dataframe(net, trafo_df):
    """
    Adjust the nominal voltage vnh and vnl to the active tab position "tap_pos".
    If "side" is 1 (high-voltage side) the high voltage vnh is adjusted.
    If "side" is 2 (low-voltage side) the low voltage vnl is adjusted

    INPUT:
        **net** - The pandapower format network

        **trafo** (Dataframe) - The dataframe in pd_net["structure"]["trafo"]
        which contains transformer calculation values.

    OUTPUT:
        **vn_hv_kv** (1d array, float) - The adusted high voltages

        **vn_lv_kv** (1d array, float) - The adjusted low voltages

        **trafo_shift** (1d array, float) - phase shift angle

    """
    calculate_voltage_angles = net["_options"]["calculate_voltage_angles"]
    mode = net["_options"]["mode"]
    vnh = copy.copy(get_trafo_values(trafo_df, "vn_hv_kv").astype(float))
    vnl = copy.copy(get_trafo_values(trafo_df, "vn_lv_kv").astype(float))
    trafo_shift = get_trafo_values(trafo_df, "shift_degree").astype(float) if calculate_voltage_angles else \
        np.zeros(len(vnh))
    if mode == "sc":
        return vnh, vnl, trafo_shift

    tap_pos = get_trafo_values(trafo_df, "tap_pos")
    tap_neutral = get_trafo_values(trafo_df, "tap_neutral")
    tap_diff =  tap_pos - tap_neutral
    tap_phase_shifter = get_trafo_values(trafo_df, "tap_phase_shifter")
    tap_side = get_trafo_values(trafo_df, "tap_side")
    tap_step_percent = get_trafo_values(trafo_df, "tap_step_percent")
    tap_step_degree = get_trafo_values(trafo_df, "tap_step_degree")

    cos = lambda x: np.cos(np.deg2rad(x))
    sin = lambda x: np.sin(np.deg2rad(x))
    arctan = lambda x: np.rad2deg(np.arctan(x))

    for side, vn, direction in [("hv", vnh, 1), ("lv", vnl, -1)]:
        phase_shifters = tap_phase_shifter & (tap_side == side)
        tap_complex = np.isfinite(tap_step_percent) & np.isfinite(tap_pos) & (tap_side == side) & \
                       ~phase_shifters
        if tap_complex.any():
            tap_steps = tap_step_percent[tap_complex] * tap_diff[tap_complex] / 100
            tap_angles = _replace_nan(tap_step_degree[tap_complex])
            u1 = vn[tap_complex]
            du = u1 * _replace_nan(tap_steps)
            vn[tap_complex] = np.sqrt((u1 + du * cos(tap_angles)) ** 2 + (du * sin(tap_angles)) ** 2)
            trafo_shift[tap_complex] += (arctan(direction * du * sin(tap_angles) /
                                                (u1 + du * cos(tap_angles))))
        if phase_shifters.any():
            degree_is_set = _replace_nan(tap_step_degree[phase_shifters])!= 0
            percent_is_set = _replace_nan(tap_step_percent[phase_shifters]) !=0
            if (degree_is_set & percent_is_set).any():
                raise UserWarning("Both tap_step_degree and tap_step_percent set for ideal phase shifter")
            trafo_shift[phase_shifters] += np.where(
                (degree_is_set),
                (direction * tap_diff[phase_shifters] * tap_step_degree[phase_shifters]),
                (direction * 2 * np.rad2deg(np.arcsin(tap_diff[phase_shifters] * \
                                                      tap_step_percent[phase_shifters]/100/2)))
                )
    return vnh, vnl, trafo_shift


def _replace_nan(array, value=0):
    mask = np.isnan(array)
    array[mask] = value
    return array


def _calc_r_x_from_dataframe(trafo_df, vn_lv, vn_trafo_lv, sn_mva):
    """
    Calculates (Vectorized) the resitance and reactance according to the
    transformer values

    """
    parallel = get_trafo_values(trafo_df, "parallel")
    vk_percent = get_trafo_values(trafo_df, "vk_percent")
    vkr_percent = get_trafo_values(trafo_df, "vkr_percent")
    tap_lv = np.square(vn_trafo_lv / vn_lv) * sn_mva  # adjust for low voltage side voltage converter
    sn_trafo_mva = get_trafo_values(trafo_df, "sn_mva")
    z_sc = vk_percent / 100. / sn_trafo_mva * tap_lv
    r_sc = vkr_percent / 100. / sn_trafo_mva * tap_lv
    x_sc = np.sign(z_sc) * np.sqrt(z_sc ** 2 - r_sc ** 2)
    return r_sc/parallel, x_sc/parallel


def _calc_nominal_ratio_from_dataframe(ppc, trafo_df, vn_hv_kv, vn_lv_kv, bus_lookup):
    """
    Calculates (Vectorized) the off nominal tap ratio::

                  (vn_hv_kv / vn_lv_kv) / (ub1_in_kv / ub2_in_kv)

    INPUT:
        **net** (Dataframe) - The net for which to calc the tap ratio.

        **vn_hv_kv** (1d array, float) - The adjusted nominal high voltages

        **vn_lv_kv** (1d array, float) - The adjusted nominal low voltages

    OUTPUT:
        **tab** (1d array, float) - The off-nominal tap ratio
    """
    # Calculating tab (trasformer off nominal turns ratio)
    tap_rat = vn_hv_kv / vn_lv_kv
    hv_bus = get_trafo_values(trafo_df, "hv_bus")
    lv_bus = get_trafo_values(trafo_df, "lv_bus")
    nom_rat = get_values(ppc["bus"][:, BASE_KV], hv_bus, bus_lookup) / \
              get_values(ppc["bus"][:, BASE_KV], lv_bus, bus_lookup)
    return tap_rat / nom_rat


def _calc_impedance_parameter(net, ppc):
    bus_lookup = net["_pd2ppc_lookups"]["bus"]
    f, t = net["_pd2ppc_lookups"]["branch"]["impedance"]
    branch = ppc["branch"]
    sn_impedance = net["impedance"]["sn_mva"].values
    sn_net = net.sn_mva
    rij = net["impedance"]["rft_pu"].values
    xij = net["impedance"]["xft_pu"].values
    rji = net["impedance"]["rtf_pu"].values
    xji = net["impedance"]["xtf_pu"].values
    branch[f:t, F_BUS] = bus_lookup[net["impedance"]["from_bus"].values]
    branch[f:t, T_BUS] = bus_lookup[net["impedance"]["to_bus"].values]
    branch[f:t, BR_R] = rij / sn_impedance * sn_net
    branch[f:t, BR_X] = xij / sn_impedance * sn_net
    branch[f:t, BR_R_ASYM] = (rji - rij) / sn_impedance * sn_net
    branch[f:t, BR_X_ASYM] = (xji - xij) / sn_impedance * sn_net
    branch[f:t, BR_STATUS] = net["impedance"]["in_service"].values


def _calc_xward_parameter(net, ppc):
    bus_lookup = net["_pd2ppc_lookups"]["bus"]
    f, t = net["_pd2ppc_lookups"]["branch"]["xward"]
    branch = ppc["branch"]
    baseR = np.square(get_values(ppc["bus"][:, BASE_KV], net["xward"]["bus"].values, bus_lookup)) / \
            net.sn_mva
    xw_is = net["_is_elements"]["xward"]
    branch[f:t, F_BUS] = bus_lookup[net["xward"]["bus"].values]
    branch[f:t, T_BUS] = bus_lookup[net._pd2ppc_lookups["aux"]["xward"]]
    branch[f:t, BR_R] = net["xward"]["r_ohm"] / baseR
    branch[f:t, BR_X] = net["xward"]["x_ohm"] / baseR
    branch[f:t, BR_STATUS] = xw_is


def _gather_branch_switch_info(bus, branch_id, branch_type, net):
    # determine at which end the switch is located
    # 1 = to-bus/lv-bus; 0 = from-bus/hv-bus
    branch_id = int(branch_id)
    lookup = net._pd2ppc_lookups["branch"]
    if branch_type == "l":
        side = "to" if net["line"]["to_bus"].at[branch_id] == bus else "from"
        branch_idx = net["line"].index.get_loc(branch_id)
        return side, int(bus), int(branch_idx)
    elif branch_type == "t":
        side = "hv" if net["trafo"]["hv_bus"].at[branch_id] == bus else "lv"
        branch_idx = lookup["trafo"][0] + net["trafo"].index.get_loc(branch_id)
        return side, int(bus), int(branch_idx)
    elif branch_type == "t3":
        f, t = lookup["trafo3w"]
        if net["trafo3w"]["hv_bus"].at[branch_id] == bus:
            side = "hv"
            offset = 0
        elif net["trafo3w"]["mv_bus"].at[branch_id] == bus:
            side = "mv"
            offset = (t - f)/3
        elif net["trafo3w"]["lv_bus"].at[branch_id] == bus:
            side = "lv"
            offset = (t - f)/3*2
        branch_idx = lookup["trafo3w"][0] + net["trafo3w"].index.get_loc(branch_id) + offset
        return side, int(bus), int(branch_idx)

def _switch_branches(net, ppc):
    from pandapower.shortcircuit.idx_bus import C_MIN, C_MAX
    bus_lookup = net["_pd2ppc_lookups"]["bus"]
    calculate_voltage_angles = net._options["calculate_voltage_angles"]
    neglect_open_switch_branches = net._options["neglect_open_switch_branches"]
    mode = net._options["mode"]
    open_switches = (net.switch.closed.values == False)
    n_bus = ppc["bus"].shape[0]
    for et, element in [("l", "line"), ("t", "trafo"), ("t3", "trafo3w")]:
        switch_mask = open_switches & (net.switch.et.values == et)
        if not switch_mask.any():
            continue
        nr_open_switches = np.count_nonzero(switch_mask)
        mapfunc = partial(_gather_branch_switch_info, branch_type=et, net=net)
        switch_element = net["switch"]["element"].values[switch_mask]
        switch_buses = net["switch"]["bus"].values[switch_mask]
        switch_info = np.array(list(map(mapfunc, switch_buses, switch_element)))
        sw_sides = switch_info[:, 0]
        sw_bus_index = bus_lookup[switch_info[:, 1].astype(int)]
        sw_branch_index = switch_info[:, 2].astype(int)
        if neglect_open_switch_branches:
            # deactivate switches which have an open switch instead of creating aux buses
            ppc["branch"][sw_branch_index, BR_STATUS] = 0
            continue

        new_buses = np.zeros(shape=(nr_open_switches, ppc["bus"].shape[1]), dtype=float)
        new_buses[:, :15] = np.array([0, 1, 0, 0, 0, 0, 1, 1, 0, 0, 1, 1.1, 0.9, 0, 0])
        new_indices = np.arange(n_bus, n_bus + nr_open_switches)
        new_buses[:, 0] = new_indices
        new_buses[:, BASE_KV] = ppc["bus"][sw_bus_index, BASE_KV]
        ppc["bus"] = np.vstack([ppc["bus"], new_buses])
        n_bus += new_buses.shape[0]
        init_vm = net._options["init_vm_pu"]
        init_va = net._options["init_va_degree"]
        for location in np.unique(sw_sides):
            mask = sw_sides==location
            buses = new_indices[mask]
            side = F_BUS if location == "hv" or location == "from" else T_BUS
            for init, col in [(init_vm, VM),  (init_va, VA)]:
                if isinstance(init, str) and init == "results":
                    if col == VM:
                        res_column = net["res_%s"%element]["vm_%s_pu"%location]
                    else:
                        res_column = net["res_%s"%element]["va_%s_degree"%location]
                    init_values = res_column.loc[switch_element].values[mask]
                else:
                    if element == "line":
                        opposite_buses = ppc["branch"][sw_branch_index[mask], side].real.astype(int)
                        init_values = ppc["bus"][opposite_buses, col]
                    else:
                        opposite_side = T_BUS if side == F_BUS else F_BUS
                        opposite_buses = ppc["branch"][sw_branch_index[mask], opposite_side].real.astype(int)
                        if col == VM:
                            taps = ppc["branch"][sw_branch_index[mask], TAP].real
                            init_values = ppc["bus"][opposite_buses, col] * taps
                        else:
                            if calculate_voltage_angles:
                                shift = ppc["branch"][sw_branch_index[mask], SHIFT].real.astype(int)
                                init_values = ppc["bus"][opposite_buses, col] + shift
                            else:
                                init_values = ppc["bus"][opposite_buses, col]
                ppc["bus"][buses, col] = init_values
            if mode == "sc":
                ppc["bus"][buses, C_MAX] = ppc["bus"][opposite_buses, C_MAX]
                ppc["bus"][buses, C_MIN] = ppc["bus"][opposite_buses, C_MIN]
            ppc["branch"][sw_branch_index[mask], side] = new_indices[mask]


def _branches_with_oos_buses(net, ppc):
    """
    Updates the ppc["branch"] matrix with the changed from or to values
    if the branch is connected to an out of service bus

    Adds auxiliary buses if branch is connected to an out of service bus
    Sets branch out of service if connected to two out of service buses

    **INPUT**:
        **n** - The pandapower format network

        **ppc** - The PYPOWER format network to fill in values
        **bus_is** - The in service buses
    """
    bus_lookup = net["_pd2ppc_lookups"]["bus"]
    # get in service elements
    _is_elements = net["_is_elements"]
    bus_is_idx = _is_elements['bus_is_idx']
    line_is_idx = _is_elements['line_is_idx']

    n_oos_buses = len(net['bus']) - len(bus_is_idx)

    # only filter lines at oos buses if oos buses exists
    if n_oos_buses > 0:
        n_bus = len(ppc["bus"])
        future_buses = [ppc["bus"]]
        # out of service buses
        bus_oos = np.setdiff1d(net['bus'].index.values, bus_is_idx)
        # from buses of line
        line_buses = net["line"][["from_bus", "to_bus"]].loc[line_is_idx].values
        f_bus = line_buses[:, 0]
        t_bus = line_buses[:, 1]

        # determine on which side of the line the oos bus is located
        mask_from = np.in1d(f_bus, bus_oos)
        mask_to = np.in1d(t_bus, bus_oos)

        mask_and = mask_to & mask_from
        if np.any(mask_and):
            mask_from[mask_and] = False
            mask_to[mask_and] = False

        # get lines that are connected to oos bus at exactly one side
        # buses that are connected to two oos buses will be removed by ext2int
        mask_or = mask_to | mask_from
        # check whether buses are connected to line
        oos_buses_at_lines = np.hstack([f_bus[mask_from], t_bus[mask_to]])
        n_oos_buses_at_lines = len(oos_buses_at_lines)

        # only if oos_buses are at lines (they could be isolated as well)
        if n_oos_buses_at_lines > 0:
            ls_info = np.zeros((n_oos_buses_at_lines, 3), dtype=int)
            ls_info[:, 0] = mask_to[mask_or] & ~mask_from[mask_or]
            ls_info[:, 1] = oos_buses_at_lines
            ls_info[:, 2] = np.nonzero(np.in1d(net['line'].index, line_is_idx[mask_or]))[0]

            # ls_info = list(map(mapfunc,
            #               line_switches["bus"].values,
            #               line_switches["element"].values))
            # we now have the following matrix
            # 0: 1 if switch is at to_bus, 0 else
            # 1: bus of the switch
            # 2: position of the line a switch is connected to
            # ls_info = np.array(ls_info, dtype=int)

            # build new buses
            new_ls_buses = np.zeros(shape=(n_oos_buses_at_lines, ppc["bus"].shape[1]), dtype=float)
            new_indices = np.arange(n_bus, n_bus + n_oos_buses_at_lines)
            # the newly created buses
            new_ls_buses[:, :15] = np.array([0, 1, 0, 0, 0, 0, 1, 1, 0, 0, 1, 1.1, 0.9, 0, 0])
            new_ls_buses[:, 0] = new_indices
            new_ls_buses[:, BASE_KV] = get_values(ppc["bus"][:, BASE_KV], ls_info[:, 1], bus_lookup)

            future_buses.append(new_ls_buses)

            # re-route the end of lines to a new bus
            ppc["branch"][ls_info[ls_info[:, 0].astype(bool), 2], 1] = \
                new_indices[ls_info[:, 0].astype(bool)]
            ppc["branch"][ls_info[np.logical_not(ls_info[:, 0]), 2], 0] = \
                new_indices[np.logical_not(ls_info[:, 0])]

            ppc["bus"] = np.vstack(future_buses)


def _update_trafo_trafo3w_ppc(net, ppc):
    """
    Updates the trafo and trafo3w values when reusing the ppc between two powerflows

    :param net: pandapower net
    :param ppc: pypower format
    :return: ppc with updates values
    """
    line_end = len(net["line"])
    trafo_end = line_end + len(net["trafo"])
    trafo3w_end = trafo_end + len(net["trafo3w"]) * 3

    if trafo_end > line_end:
        ppc["branch"][line_end:trafo_end,
        [F_BUS, T_BUS, BR_R, BR_X, BR_B, TAP, SHIFT, BR_STATUS, RATE_A]] = \
            _calc_trafo_parameter(net, ppc)
    if trafo3w_end > trafo_end:
        ppc["branch"][trafo_end:trafo3w_end, [F_BUS, T_BUS, BR_R, BR_X, BR_B, TAP, SHIFT, BR_STATUS]] = \
            _calc_trafo3w_parameter(net, ppc)


def _calc_switch_parameter(net, ppc):
    """
    calculates the line parameter in per unit.

    **INPUT**:
        **net** -The pandapower format network

    **RETURN**:
        **t** - Temporary line parameter. Which is a complex128
                Nunmpy array. with the following order:
                0:bus_a; 1:bus_b; 2:r_pu; 3:x_pu; 4:b_pu
    """
    f, t = net["_pd2ppc_lookups"]["branch"]["switch"]
    branch = ppc["branch"]   
    r_switch = net["_options"]["r_switch"]
    bus_lookup = net["_pd2ppc_lookups"]["bus"]
    switch = net.switch[net._closed_bb_switches]
    fb = bus_lookup[switch["bus"].values]
    tb = bus_lookup[switch["element"].values]
    baseR = np.square(ppc["bus"][fb, BASE_KV]) / net.sn_mva
    branch[f:t, F_BUS] = fb
    branch[f:t, T_BUS] = tb
    branch[f:t, BR_R] = r_switch / baseR


<<<<<<< HEAD
def _end_temperature_correction_factor(net, short_circuit=False):
    """
    Function to calculate resistance correction factor for the given temperature ("endtemp_degree").
    When multiplied by the factor, the value of r_ohm_per_km will correspond to the resistance at
    the given temperature.

    In case of short circuit calculation, the relevant value for the temperature is
    "endtemp_degree", which stands for the final temperature of a line after the short circuit.
    The temperature coefficient "alpha" is a constant value of 0.004 in the short circuit
    calculation standard IEC 60909-0:2016.

    In case of a load flow calculation, the relelvant parameter is "temperature_degree_celsius",
    which is specified by the user and allows calculating load flow for a given operating
    temperature.

    The alpha value can be provided according to the used material for the purpose of load flow
    calculation, e.g. 0.0039 for copper or 0.00403 for aluminum. If alpha is not provided in the
    net.line table, the default value of 0.004 is used.

    The calculation of the electrical resistance is based on the formula R = R20(1+alpha*(T-20°C)),
    where R is the calculated resistance, R20 is the resistance at 20 °C, alpha is the temperature
    coefficient of resistance of the conducting material and T is the line temperature in °C.
    Accordingly, the resulting correction factor is (1+alpha*(T-20°C)).

    Args:
        net: pandapowerNet
        short_circuit: whether the factor is calculated in the scope of a short circuit calculation

    Returns:
        correction factor for line R, by which the line parameter should be multiplied to
                obtain the value of resistance at line temperature "endtemp_degree"

    """

    if short_circuit:
        # endtemp_degree is line temperature that is reached as the result of a short circuit
        # this value is the property of the lines
        if "endtemp_degree" not in net.line.columns:
            raise UserWarning("Specify end temperature for lines in net.line.endtemp_degree")

        delta_t_degree_celsius = net.line.endtemp_degree.values.astype(np.float64) - 20
        # alpha is the temperature correction factor for the electric resistance of the material
        # formula from standard, used this way in short-circuit calculation
        alpha = 4e-3
    else:
        # temperature_degree_celsius is line temperature for load flow calculation
        if "temperature_degree_celsius" not in net.line.columns:
            raise UserWarning("Specify line temperature in net.line.temperature_degree_celsius")

        delta_t_degree_celsius = net.line.temperature_degree_celsius.values.astype(np.float64) - 20

        if 'alpha' in net.line.columns:
            alpha = net.line.alpha.values.astype(np.float64)
        else:
            alpha = 4e-3

    r_correction_for_temperature = 1 + alpha * delta_t_degree_celsius

    return r_correction_for_temperature


def _transformer_correction_factor(vsc, vscr, sn, cmax):
    """
    2W-Transformer impedance correction factor in short circuit calculations,
    based on the IEC 60909-0:2016 standard.
    Args:
        vsc: transformer short-circuit voltage, percent
        vscr: real-part of transformer short-circuit voltage, percent
        sn: transformer rating, kVA
        cmax: voltage factor to account for maximum worst-case currents, based on the lv side

    Returns:
        kt: transformer impedance correction factor for short-circuit calculations
    """
    sn = sn / 1000.
    zt = vsc / 100 / sn
    rt = vscr / 100 / sn
=======
def _end_temperature_correction_factor(net):
    if "endtemp_degree" not in net.line:
        raise UserWarning("Specify end temperature for lines in net.endtemp_degree")
    return 1 + .004 * (net.line.endtemp_degree.values.astype(float) - 20)  # formula from standard


def _transformer_correction_factor(vk, vkr, sn, cmax):
    zt = vk / 100 / sn
    rt = vkr / 100 / sn
>>>>>>> 8d0d422c
    xt = np.sqrt(zt ** 2 - rt ** 2)
    kt = 0.95 * cmax / (1 + .6 * xt * sn)
    return kt


def get_is_lines(net):
    """
    get indices of lines that are in service and save that information in net
    """
    _is_elements = net["_is_elements"]
    _is_elements["line"] = net["line"][net["line"]["in_service"].values.astype(bool)]


def _trafo_df_from_trafo3w(net):
    nr_trafos = len(net["trafo3w"])
    trafo2 = dict()
    sides = ["hv", "mv", "lv"]
    mode = net._options["mode"]
    loss_side = net._options["trafo3w_losses"].lower()
    nr_trafos = len(net["trafo3w"])
    t3 = net["trafo3w"]
    _calculate_sc_voltages_of_equivalent_transformers(t3, trafo2, mode)
    _calculate_3w_tap_changers(t3, trafo2, sides)
    zeros = np.zeros(len(net.trafo3w))
    aux_buses = net._pd2ppc_lookups["aux"]["trafo3w"]
    trafo2["hv_bus"] = {"hv": t3.hv_bus.values, "mv": aux_buses, "lv": aux_buses}
    trafo2["lv_bus"] = {"hv": aux_buses, "mv": t3.mv_bus.values, "lv": t3.lv_bus.values}
    trafo2["in_service"] = {side: t3.in_service.values for side in sides}
    trafo2["i0_percent"] = {side: t3.i0_percent.values if loss_side == side else zeros for side in sides}
    trafo2["pfe_kw"] = {side: t3.pfe_kw.values if loss_side == side else zeros for side in sides}
    trafo2["vn_hv_kv"] = {side: t3.vn_hv_kv.values for side in sides}
    trafo2["vn_lv_kv"] = {side: t3["vn_%s_kv"%side].values for side in sides}
    trafo2["shift_degree"] = {"hv": np.zeros(nr_trafos), "mv": t3.shift_mv_degree.values,
                              "lv": t3.shift_lv_degree.values}
    trafo2["tap_phase_shifter"] = {side: np.zeros(nr_trafos).astype(bool) for side in sides}
    trafo2["parallel"] = {side: np.ones(nr_trafos) for side in sides}
    trafo2["df"] = {side: np.ones(nr_trafos) for side in sides}
    if net._options["mode"] == "opf" and "max_loading_percent" in net.trafo3w:
        trafo2["max_loading_percent"] = {side: net.trafo3w.max_loading_percent.values for side in sides}
    return {var: np.concatenate([trafo2[var][side] for side in sides]) for var in trafo2.keys()}


def _calculate_sc_voltages_of_equivalent_transformers(t3, t2, mode):
    vk_3w = np.stack([t3.vk_hv_percent.values, t3.vk_mv_percent.values, t3.vk_lv_percent.values])
    vkr_3w = np.stack([t3.vkr_hv_percent.values, t3.vkr_mv_percent.values, t3.vkr_lv_percent.values])
    sn = np.stack([t3.sn_hv_mva.values, t3.sn_mv_mva.values, t3.sn_lv_mva.values])

    vk_2w_delta = z_br_to_bus_vector(vk_3w, sn)
    vkr_2w_delta = z_br_to_bus_vector(vkr_3w, sn)
    if mode == "sc":
        kt = _transformer_correction_factor(vk_3w, vkr_3w, sn, 1.1)
        vk_2w_delta *= kt
        vkr_2w_delta *= kt
    vki_2w_delta = np.sqrt(vk_2w_delta ** 2 - vkr_2w_delta ** 2)
    vkr_2w = wye_delta_vector(vkr_2w_delta, sn)
    vki_2w = wye_delta_vector(vki_2w_delta, sn)
    vk_2w = np.sign(vki_2w) * np.sqrt(vki_2w ** 2 + vkr_2w ** 2)
    if np.any(vk_2w == 0):
        raise UserWarning("Equivalent transformer with zero impedance!")
    t2["vk_percent"] = {"hv": vk_2w[0, :], "mv": vk_2w[1, :], "lv": vk_2w[2, :]}
    t2["vkr_percent"] = {"hv": vkr_2w[0, :], "mv": vkr_2w[1, :], "lv": vkr_2w[2, :]}
    t2["sn_mva"] = {"hv": sn[0, :], "mv": sn[1, :], "lv": sn[2, :]}


def z_br_to_bus_vector(z, sn):
    return sn[0, :] * np.array([z[0,:] / sn[[0,1],:].min(axis=0), z[1,:] /
                            sn[[1,2],:].min(axis=0), z[2,:] / sn[[0,2],:].min(axis=0)])


def wye_delta(zbr_n, s):
    return .5 * s / s[0] * np.array([(zbr_n[0] + zbr_n[2] - zbr_n[1]),
                                     (zbr_n[1] + zbr_n[0] - zbr_n[2]),
                                     (zbr_n[2] + zbr_n[1] - zbr_n[0])])


def wye_delta_vector(zbr_n, s):
    return .5 * s / s[0, :] * np.array([(zbr_n[0, :] + zbr_n[2, :] - zbr_n[1, :]),
                                     (zbr_n[1, :] + zbr_n[0, :] - zbr_n[2, :]),
                                     (zbr_n[2, :] + zbr_n[1, :] - zbr_n[0, :])])


def _calculate_3w_tap_changers(t3, t2, sides):
    tap_variables = ["tap_side", "tap_pos", "tap_neutral", "tap_max", "tap_min", "tap_step_percent",
                     "tap_step_degree"]
    sides = ["hv", "mv", "lv"]
    nr_trafos = len(t3)
    empty = np.zeros(nr_trafos)
    empty.fill(np.nan)
    tap_arrays = {var: {side: empty.copy() for side in sides} for var in tap_variables}
    tap_arrays["tap_side"] = {side: np.array([None]*nr_trafos) for side in sides}
    at_star_point = t3.tap_at_star_point.values
    any_at_star_point = at_star_point.any()
    for side in sides:
        tap_mask = t3.tap_side.values == side
        for var in tap_variables:
            tap_arrays[var][side][tap_mask] = t3[var].values[tap_mask]

        # t3 trafos with tap changer at terminals
        tap_arrays["tap_side"][side][tap_mask] = "hv" if side == "hv" else "lv"

        # t3 trafos with tap changer at star points
        if any_at_star_point:
            mask_star_point = tap_mask & at_star_point
            tap_arrays["tap_side"][side][mask_star_point] = "lv" if side == "hv" else "hv"
            tap_arrays["tap_step_degree"][side][mask_star_point] += 180
    t2.update(tap_arrays)<|MERGE_RESOLUTION|>--- conflicted
+++ resolved
@@ -114,8 +114,9 @@
         **ppc** - the ppc array
 
     **RETURN**:
-        **t** - Temporary line parameter, a complex128 Nunmpy array with the following order:
-                0:bus_a; 1:bus_b; 2:r_pu; 3:x_pu; 4:b_pu; 5: in_service; 6: max rating A
+        **t** - Temporary line parameter. Which is a complex128
+                Nunmpy array. with the following order:
+                0:bus_a; 1:bus_b; 2:r_pu; 3:x_pu; 4:b_pu
     """
     f, t = net._pd2ppc_lookups["branch"]["line"]
     branch = ppc["branch"]
@@ -126,52 +127,30 @@
     to_bus = bus_lookup[line["to_bus"].values]
     length_km = line["length_km"].values
     parallel = line["parallel"].values
-<<<<<<< HEAD
     base_kv = ppc["bus"][from_bus, BASE_KV]
-    baseR = np.square(base_kv) / net.sn_kva * 1e3
-    t = np.zeros(shape=(len(line.index), 7), dtype=np.complex128)
-
-    t[:, 0] = from_bus
-    t[:, 1] = to_bus
-
-    t[:, 2] = line["r_ohm_per_km"].values * length_km / baseR / parallel
-    t[:, 3] = line["x_ohm_per_km"].values * length_km / baseR / parallel
-
-=======
-    baseR = np.square(ppc["bus"][fb, BASE_KV]) / net.sn_mva
-
-    branch[f:t, F_BUS] = fb
-    branch[f:t, T_BUS] = tb
-
-    branch[f:t, BR_R] = line["r_ohm_per_km"].values * length / baseR / parallel
-    branch[f:t, BR_X] = line["x_ohm_per_km"].values * length / baseR / parallel
->>>>>>> 8d0d422c
+    baseR = np.square(base_kv) / net.sn_mva
+
+    branch[f:t, F_BUS] = from_bus
+    branch[f:t, T_BUS] = to_bus
+
+    branch[f:t, BR_R] = line["r_ohm_per_km"].values * length_km / baseR / parallel
+    branch[f:t, BR_X] = line["x_ohm_per_km"].values * length_km / baseR / parallel
+
     if mode == "sc":
         # temperature correction
         if net["_options"]["case"] == "min":
-<<<<<<< HEAD
-            t[:, 2] *= _end_temperature_correction_factor(net, short_circuit=True)
+            branch[f:t, BR_R] *= _end_temperature_correction_factor(net, short_circuit=True)
     else:
         # temperature correction
         if net["_options"]["consider_line_temperature"]:
-            t[:, 2] *= _end_temperature_correction_factor(net)
+            branch[f:t, BR_R] *= _end_temperature_correction_factor(net)
 
         b = 2 * net.f_hz * math.pi * line["c_nf_per_km"].values * 1e-9 * baseR * length_km * parallel
         g = line["g_us_per_km"].values * 1e-6 * baseR * length_km * parallel
-        t[:, 4] = b - g * 1j
+        branch[f:t, BR_B] = b - g * 1j
     # in service of lines
-    t[:, 5] = line["in_service"].values
-    if copy_constraints_to_ppc:
-=======
-            branch[f:t, BR_R] *= _end_temperature_correction_factor(net)
-    else:
-        b = (2 * net.f_hz * math.pi * line["c_nf_per_km"].values * 1e-9 * baseR *
-             length * parallel)
-        g = line["g_us_per_km"].values * 1e-6 * baseR * length * parallel
-        branch[f:t, BR_B] = b - g * 1j
     branch[f:t, BR_STATUS] = line["in_service"].values
     if net._options["mode"] == "opf":
->>>>>>> 8d0d422c
         max_load = line.max_loading_percent.values if "max_loading_percent" in line else 0
         vr = net.bus.vn_kv.loc[line["from_bus"].values].values * np.sqrt(3)
         max_i_ka = line.max_i_ka.values
@@ -708,7 +687,7 @@
                 0:bus_a; 1:bus_b; 2:r_pu; 3:x_pu; 4:b_pu
     """
     f, t = net["_pd2ppc_lookups"]["branch"]["switch"]
-    branch = ppc["branch"]   
+    branch = ppc["branch"]
     r_switch = net["_options"]["r_switch"]
     bus_lookup = net["_pd2ppc_lookups"]["bus"]
     switch = net.switch[net._closed_bb_switches]
@@ -720,7 +699,6 @@
     branch[f:t, BR_R] = r_switch / baseR
 
 
-<<<<<<< HEAD
 def _end_temperature_correction_factor(net, short_circuit=False):
     """
     Function to calculate resistance correction factor for the given temperature ("endtemp_degree").
@@ -782,33 +760,21 @@
     return r_correction_for_temperature
 
 
-def _transformer_correction_factor(vsc, vscr, sn, cmax):
-    """
-    2W-Transformer impedance correction factor in short circuit calculations,
-    based on the IEC 60909-0:2016 standard.
-    Args:
-        vsc: transformer short-circuit voltage, percent
-        vscr: real-part of transformer short-circuit voltage, percent
-        sn: transformer rating, kVA
-        cmax: voltage factor to account for maximum worst-case currents, based on the lv side
-
-    Returns:
-        kt: transformer impedance correction factor for short-circuit calculations
-    """
-    sn = sn / 1000.
-    zt = vsc / 100 / sn
-    rt = vscr / 100 / sn
-=======
-def _end_temperature_correction_factor(net):
-    if "endtemp_degree" not in net.line:
-        raise UserWarning("Specify end temperature for lines in net.endtemp_degree")
-    return 1 + .004 * (net.line.endtemp_degree.values.astype(float) - 20)  # formula from standard
-
-
 def _transformer_correction_factor(vk, vkr, sn, cmax):
+    """
+        2W-Transformer impedance correction factor in short circuit calculations,
+        based on the IEC 60909-0:2016 standard.
+        Args:
+            vk: transformer short-circuit voltage, percent
+            vkr: real-part of transformer short-circuit voltage, percent
+            sn: transformer rating, kVA
+            cmax: voltage factor to account for maximum worst-case currents, based on the lv side
+
+        Returns:
+            kt: transformer impedance correction factor for short-circuit calculations
+        """
     zt = vk / 100 / sn
     rt = vkr / 100 / sn
->>>>>>> 8d0d422c
     xt = np.sqrt(zt ** 2 - rt ** 2)
     kt = 0.95 * cmax / (1 + .6 * xt * sn)
     return kt
