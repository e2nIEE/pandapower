--- conflicted
+++ resolved
@@ -1646,21 +1646,10 @@
     detach_from_groups(net, element_type, element_index, index=index)
 
 
-<<<<<<< HEAD
 def drop_from_groups(**kwargs):
     msg = "The name of the function drop_from_groups() is deprecated with pp.version >= 2.12. " + \
         "Use detach_from_groups() instead."
     raise DeprecationWarning(msg)
-=======
-def drop_from_groups(net, element_type, element_index, index=None):
-    msg = "The name of the function drop_from_groups() is deprecated with pp.version >= 2.12. " + \
-        "Use detach_from_groups() instead."
-    if Version(__version__) < Version('2.13'):
-        warnings.warn(msg, category=DeprecationWarning)
-    else:
-        raise DeprecationWarning(msg)
-    return detach_from_groups(net, element_type, element_index, index=index)
->>>>>>> 86cac636
 
 
 def detach_from_groups(net, element_type, element_index, index=None):
