--- conflicted
+++ resolved
@@ -1801,18 +1801,6 @@
                 ni = [net2.line.index.get_loc(ix) + len(net1.line)
                       for ix in net2["line_geodata"].index]
                 net2.line_geodata.set_index(np.array(ni), inplace=True)
-<<<<<<< HEAD
-            ignore_index = element not in ("bus", "res_bus", "bus_geodata", "line_geodata", "group")
-            ignore_index = ignore_index & (not retain_original_indices_in_net1)
-            dtypes = net[element].dtypes
-            try:
-                net[element] = pd.concat([net[element], net2[element]], ignore_index=ignore_index,
-                                         sort=False)
-            except:
-                # pandas legacy < 0.21
-                net[element] = pd.concat([net[element], net2[element]], ignore_index=ignore_index)
-            if element not in ("bus", "res_bus", "bus_geodata", "line_geodata", "group") and not ignore_index:
-=======
             elm_with_critical_index = element in ("bus", "res_bus", "bus_geodata", "line_geodata",
                                                   "group")
             ignore_index = not retain_original_indices_in_net1 and not elm_with_critical_index
@@ -1820,7 +1808,6 @@
             net[element] = pd.concat([net[element], net2[element]], sort=False,
                                      ignore_index=ignore_index)
             if retain_original_indices_in_net1 and not elm_with_critical_index:
->>>>>>> 9004e8db
                 start = net1.bus.index.max() + 1
                 net[element].index = net1[element].index.tolist() + \
                     list(range(start, len(net2[element]) + start))
