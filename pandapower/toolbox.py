# -*- coding: utf-8 -*-

# Copyright (c) 2016-2022 by University of Kassel and Fraunhofer Institute for Energy Economics
# and Energy System Technology (IEE), Kassel. All rights reserved.

import copy
import gc
from collections import defaultdict
from collections.abc import Iterable
from itertools import chain

import networkx as nx
import numpy as np
import pandas as pd
import pandas.testing as pdt
import numbers
from pandapower.auxiliary import get_indices, pandapowerNet, _preserve_dtypes, ensure_iterability
from pandapower.create import create_switch, create_line_from_parameters, \
    create_impedance, create_empty_network, create_gen, create_ext_grid, \
    create_load, create_shunt, create_bus, create_sgen, create_storage
from pandapower.opf.validate_opf_input import _check_necessary_opf_parameters
from pandapower.run import runpp
from pandapower.std_types import change_std_type


try:
    from networkx.utils.misc import graphs_equal
    GRAPHS_EQUAL_POSSIBLE = True
except ImportError:
    GRAPHS_EQUAL_POSSIBLE = False

try:
    import pandaplan.core.pplog as logging
except ImportError:
    import logging

logger = logging.getLogger(__name__)


# --- general issues
def element_bus_tuples(bus_elements=True, branch_elements=True, res_elements=False):
    """
    Utility function
    Provides the tuples of elements and corresponding columns for buses they are connected to
    :param bus_elements: whether tuples for bus elements e.g. load, sgen, ... are included
    :param branch_elements: whether branch elements e.g. line, trafo, ... are included
    :return: set of tuples with element names and column names
    """
    ebts = set()
    if bus_elements:
        ebts.update([("sgen", "bus"), ("load", "bus"), ("ext_grid", "bus"), ("gen", "bus"),
                     ("ward", "bus"), ("xward", "bus"), ("shunt", "bus"),
                     ("storage", "bus"), ("asymmetric_load", "bus"), ("asymmetric_sgen", "bus"),
                     ("motor", "bus")])
    if branch_elements:
        ebts.update([("line", "from_bus"), ("line", "to_bus"), ("impedance", "from_bus"),
                     ("switch", "bus"), ("impedance", "to_bus"), ("trafo", "hv_bus"),
                     ("trafo", "lv_bus"), ("trafo3w", "hv_bus"), ("trafo3w", "mv_bus"),
                     ("trafo3w", "lv_bus"), ("dcline", "from_bus"), ("dcline", "to_bus")])
    if res_elements:
        elements_without_res = ["switch", "measurement", "asymmetric_load", "asymmetric_sgen"]
        ebts.update(
            [("res_" + ebt[0], ebt[1]) for ebt in ebts if ebt[0] not in elements_without_res])
    return ebts


def pp_elements(bus=True, bus_elements=True, branch_elements=True, other_elements=True,
                cost_tables=False, res_elements=False):
    """
    Returns a set of pandapower elements.
    """
    pp_elms = set()
    if bus:
        pp_elms |= {"bus"}
        if res_elements:
            pp_elms |= {"res_bus"}
    pp_elms |= set([el[0] for el in element_bus_tuples(
        bus_elements=bus_elements, branch_elements=branch_elements, res_elements=res_elements)])
    if other_elements:
        pp_elms |= {"measurement"}
    if cost_tables:
        pp_elms |= {"poly_cost", "pwl_cost"}
    return pp_elms


def branch_element_bus_dict(include_switch=False, sort=False):
    """
    Returns a dict with keys of branch elements and values of bus column names as list.
    """
    ebts = element_bus_tuples(bus_elements=False, branch_elements=True, res_elements=False)
    bebd = dict()
    for elm, bus in ebts:
        if elm in bebd.keys():
            bebd[elm].append(bus)
        else:
            bebd[elm] = [bus]
    if not include_switch:
        del bebd["switch"]
    if sort:
        bebd = {elm: sorted(buses) for elm, buses in bebd.items()}
    return bebd


def signing_system_value(elm):
    """
    Returns a 1 for all bus elements using the consumver viewpoint and a -1 for all bus elements
    using the generator viewpoint.
    """
    generator_viewpoint_elms = ["ext_grid", "gen", "sgen"]
    if elm in generator_viewpoint_elms:
        return -1
    elif elm in pp_elements(bus=False, branch_elements=False, other_elements=False):
        return 1
    else:
        raise ValueError("This function is defined for bus elements, not for '%s'." % str(elm))


def pq_from_cosphi(s, cosphi, qmode, pmode):
    """
    Calculates P/Q values from rated apparent power and cosine(phi) values.

       - s: rated apparent power
       - cosphi: cosine phi of the
       - qmode: "underexcited" (Q absorption, decreases voltage) or "overexcited" (Q injection, increases voltage)
       - pmode: "load" for load or "gen" for generation

    As all other pandapower functions this function is based on the consumer viewpoint. For active
    power, that means that loads are positive and generation is negative. For reactive power,
    underexcited behavior (Q absorption, decreases voltage) is modeled with positive values,
    overexcited behavior (Q injection, increases voltage) with negative values.
    """
    if hasattr(s, "__iter__"):
        len_ = len(s)
    elif hasattr(cosphi, "__iter__"):
        len_ = len(cosphi)
    elif not isinstance(qmode, str) and hasattr(qmode, "__iter__"):
        len_ = len(qmode)
    elif not isinstance(pmode, str) and hasattr(pmode, "__iter__"):
        len_ = len(pmode)
    else:
        return _pq_from_cosphi(s, cosphi, qmode, pmode)
    return _pq_from_cosphi_bulk(s, cosphi, qmode, pmode, len_=len_)


def _pq_from_cosphi(s, cosphi, qmode, pmode):
    if qmode in ("ind", "cap"):
        logger.warning('capacitive or inductive behavior will be replaced by more clear terms ' +
                       '"underexcited" (Q absorption, decreases voltage) and "overexcited" ' +
                       '(Q injection, increases voltage). Please use "underexcited" ' +
                       'in place of "ind" and "overexcited" in place of "cap".')
    if qmode == "ind" or qmode == "underexcited":
        qsign = 1
    elif qmode == "cap" or qmode == "overexcited":
        qsign = -1
    else:
        raise ValueError('Unknown mode %s - specify "underexcited" (Q absorption, decreases voltage'
                         ') or "overexcited" (Q injection, increases voltage)' % qmode)

    if pmode == "load":
        psign = 1
    elif pmode == "gen":
        psign = -1
    else:
        raise ValueError('Unknown mode %s - specify "load" or "gen"' % pmode)

    p = s * cosphi
    q = psign * qsign * np.sqrt(s ** 2 - p ** 2)
    return p, q


def _pq_from_cosphi_bulk(s, cosphi, qmode, pmode, len_=None):
    if len_ is None:
        s = np.array(ensure_iterability(s))
        len_ = len(s)
    else:
        s = np.array(ensure_iterability(s, len_))
    cosphi = np.array(ensure_iterability(cosphi, len_))
    qmode = np.array(ensure_iterability(qmode, len_))
    pmode = np.array(ensure_iterability(pmode, len_))

    # "ind" -> "underexcited", "cap" -> "overexcited"
    is_ind = qmode == "ind"
    is_cap = qmode == "cap"
    if any(is_ind) or any(is_cap):
        logger.warning('capacitive or inductive behavior will be replaced by more clear terms ' +
                       '"underexcited" (Q absorption, decreases voltage) and "overexcited" ' +
                       '(Q injection, increases voltage). Please use "underexcited" ' +
                       'in place of "ind" and "overexcited" in place of "cap".')
    qmode[is_ind] = "underexcited"
    qmode[is_cap] = "overexcited"

    # qmode consideration
    unknown_qmode = set(qmode) - set(["underexcited", "overexcited"])
    if len(unknown_qmode):
        raise ValueError("Unknown qmodes: " + str(list(unknown_qmode)))
    qsign = np.ones(qmode.shape)
    qsign[qmode == "overexcited"] = -1

    # pmode consideration
    unknown_pmode = set(pmode) - set(["load", "gen"])
    if len(unknown_pmode):
        raise ValueError("Unknown pmodes: " + str(list(unknown_pmode)))
    psign = np.ones(pmode.shape)
    psign[pmode == "gen"] = -1

    # calculate p and q
    p = s * cosphi
    q = psign * qsign * np.sqrt(s ** 2 - p ** 2)

    return p, q


def cosphi_from_pq(p, q):
    """
    Analog to pq_from_cosphi, but the other way around.
    In consumer viewpoint (pandapower): "underexcited" (Q absorption, decreases voltage) and
    "overexcited" (Q injection, increases voltage)
    """
    if hasattr(p, "__iter__"):
        len_ = len(p)
    elif hasattr(q, "__iter__"):
        len_ = len(q)
    else:
        return _cosphi_from_pq(p, q)
    return _cosphi_from_pq_bulk(p, q, len_=len_)


def _cosphi_from_pq(p, q):
    if p == 0:
        cosphi = np.nan
        logger.warning("A cosphi from p=0 is undefined.")
    else:
        cosphi = np.cos(np.arctan(q / p))
    s = (p ** 2 + q ** 2) ** 0.5
    pmode = ["undef", "load", "gen"][int(np.sign(p))]
    qmode = ["underexcited", "underexcited", "overexcited"][int(np.sign(q))]
    return cosphi, s, qmode, pmode


def _cosphi_from_pq_bulk(p, q, len_=None):
    if len_ is None:
        p = np.array(ensure_iterability(p))
        len_ = len(p)
    else:
        p = np.array(ensure_iterability(p, len_))
    q = np.array(ensure_iterability(q, len_))
    p_is_zero = np.array(p == 0)
    cosphi = np.empty(p.shape)
    if sum(p_is_zero):
        cosphi[p_is_zero] = np.nan
        logger.warning("A cosphi from p=0 is undefined.")
    cosphi[~p_is_zero] = np.cos(np.arctan(q[~p_is_zero] / p[~p_is_zero]))
    s = (p ** 2 + q ** 2) ** 0.5
    pmode = np.array(["undef", "load", "gen"])[np.sign(p).astype(int)]
    qmode = np.array(["underexcited", "underexcited", "overexcited"])[np.sign(q).astype(int)]
    return cosphi, s, qmode, pmode


def dataframes_equal(df1, df2, ignore_index_order=True, **kwargs):
    """
    Returns a boolean whether the given two dataframes are equal or not.
    """
    if "tol" in kwargs:
        if "atol" in kwargs:
            raise ValueError("'atol' and 'tol' are given to dataframes_equal(). Don't use 'tol' "
                             "anymore.")
        logger.warning("in dataframes_equal() parameter 'tol' is deprecated. Use 'atol' instead.")
        kwargs["atol"] = kwargs.pop("tol")

    if ignore_index_order:
        df1 = df1.sort_index().sort_index(axis=1)
        df2 = df2.sort_index().sort_index(axis=1)

    # --- pandas implementation
    try:
        pdt.assert_frame_equal(df1, df2, **kwargs)
        return True
    except AssertionError:
        return False

    # --- alternative (old) implementation
    # if df1.shape == df2.shape:
    #     if df1.shape[0]:
    #         # we use numpy.allclose to grant a tolerance on numerical values
    #         numerical_equal = np.allclose(df1.select_dtypes(include=[np.number]),
    #                                       df2.select_dtypes(include=[np.number]),
    #                                       atol=tol, equal_nan=True)
    #     else:
    #         numerical_equal = True
    #     # ... use pandas .equals for the rest, which also evaluates NaNs to be equal
    #     rest_equal = df1.select_dtypes(exclude=[np.number]).equals(
    #         df2.select_dtypes(exclude=[np.number]))

    #     return numerical_equal & rest_equal
    # else:
    #     return False


def compare_arrays(x, y):
    """
    Returns an array of bools whether array x is equal to array y. Strings are allowed in x
    or y. NaN values are assumed as equal.
    """
    if x.shape == y.shape:
        # (x != x) is like np.isnan(x) - but works also for strings
        return np.equal(x, y) | ((x != x) & (y != y))
    else:
        raise ValueError("x and y needs to have the same shape.")


# --- Information
def lf_info(net, numv=1, numi=2):  # pragma: no cover
    """
    Prints some basic information of the results in a net
    (max/min voltage, max trafo load, max line load).

    OPTIONAL:

        **numv** (integer, 1) - maximal number of printed maximal respectively minimal voltages

        **numi** (integer, 2) - maximal number of printed maximal loading at trafos or lines
    """
    logger.info("Max voltage in vm_pu:")
    for _, r in net.res_bus.sort_values("vm_pu", ascending=False).iloc[:numv].iterrows():
        logger.info("  %s at busidx %s (%s)", r.vm_pu, r.name, net.bus.name.at[r.name])
    logger.info("Min voltage in vm_pu:")
    for _, r in net.res_bus.sort_values("vm_pu").iloc[:numv].iterrows():
        logger.info("  %s at busidx %s (%s)", r.vm_pu, r.name, net.bus.name.at[r.name])
    logger.info("Max loading trafo in %:")
    if net.res_trafo is not None:
        for _, r in net.res_trafo.sort_values("loading_percent", ascending=False).iloc[
                    :numi].iterrows():
            logger.info("  %s loading at trafo %s (%s)", r.loading_percent, r.name,
                        net.trafo.name.at[r.name])
    logger.info("Max loading line in %:")
    for _, r in net.res_line.sort_values("loading_percent", ascending=False).iloc[:numi].iterrows():
        logger.info("  %s loading at line %s (%s)", r.loading_percent, r.name,
                    net.line.name.at[r.name])


def opf_task(net, delta_pq=1e-3, keep=False, log=True):
    """
    Collects some basic inforamtion of the optimal powerflow task und prints them.
    """
    if keep:
        net = copy.deepcopy(net)
    _check_necessary_opf_parameters(net, logger)

    opf_task_overview = {"flexibilities": dict(),
                         "network_constraints": dict(),
                         "flexibilities_without_costs": dict()}
    _determine_flexibilities_dict(net, opf_task_overview["flexibilities"], delta_pq)
    _determine_network_constraints_dict(net, opf_task_overview["network_constraints"])
    _determine_costs_dict(net, opf_task_overview)

    _check_overlapping_constraints(opf_task_overview)
    if log:
        _log_opf_task_overview(opf_task_overview)

    return opf_task_overview


def _determine_flexibilities_dict(net, data, delta_pq, **kwargs):
    """
    Determines which flexibilities exists in the net.

    INPUT:
        **net** - panpdapower net

        **data** (dict) - to store flexibilities information

        **delta_pq** (float) - if (abs(max - min) <= delta_pq) the variable is not assumed as
        flexible, since the range is as small as delta_pq (should be small, too).

    OPTIONAL:
        **kwargs**** - for comparing constraint columns with numpy.isclose(): rtol and atol
    """
    flex_elements = ["ext_grid", "gen", "dcline", "sgen", "load", "storage"]
    flex_tuple = tuple(zip(flex_elements, [True] * 3 + [False] * 3))

    for elm, controllable_default in flex_tuple:
        for power_type in ["P", "Q"]:
            key = power_type + elm
            if elm != "dcline":
                constraints = {"P": ["min_p_mw", "max_p_mw"],
                               "Q": ["min_q_mvar", "max_q_mvar"]}[power_type]
            else:
                constraints = {"P": ["max_p_mw"],
                               "Q": ["min_q_from_mvar", "max_q_from_mvar",
                                     "min_q_to_mvar", "max_q_to_mvar"]}[power_type]

            # determine indices of controllable elements, continue if no controllable element exists
            if elm in ["ext_grid", "dcline"]:
                controllables = net[elm].index
            elif "controllable" in net[elm].columns:
                controllables = net[elm].index[net[elm].controllable]
            elif controllable_default and net[elm].shape[0]:
                controllables = net[elm].index
            else:
                continue
            if not len(controllables):
                continue

            # consider delta_pq
            if len(constraints) >= 2 and pd.Series(constraints[:2]).isin(net[elm].columns).all():
                controllables = _find_idx_without_numerical_difference(
                    net[elm], constraints[0], constraints[1], delta_pq, idx=controllables,
                    equal_nan=False)
            if elm == "dcline" and power_type == "Q" and len(controllables) and \
                    pd.Series(constraints[2:4]).isin(net[elm].columns).all():
                controllables = _find_idx_without_numerical_difference(
                    net[elm], constraints[2], constraints[3], delta_pq, idx=controllables,
                    equal_nan=False)

            # add missing constraint columns
            for col_to_add in set(constraints) - set(net[elm].columns):
                net[elm][col_to_add] = np.nan

            data[key] = _cluster_same_floats(net[elm].loc[controllables], constraints, **kwargs)
            shorted = [col[:3] if col[:3] in ["min", "max"] else col for col in data[key].columns]
            if len(shorted) == len(set(shorted)):
                data[key].columns = shorted


def _find_idx_without_numerical_difference(df, column1, column2, delta, idx=None, equal_nan=False):
    """
    Returns indices where comlumn1 and column2 have a numerical difference bigger than delta.

    INPUT:
        **df** (DataFrame)

        **column1** (str) - name of first column within df to compare.
        The values of df[column1] must be numericals.

        **column2** (str) - name of second column within df to compare.
        The values of df[column2] must be numericals.

        **delta** (numerical) - value which defines whether indices are returned or not

    OPTIONAL:
        **idx** (iterable, None) - list of indices which should be considered only

        **equal_nan** (bool, False) - if False, indices are included where at least one value in
        df[column1] and df[column2] is NaN

    OUTPUT:
        **index** (pandas.Index) - index within idx where df[column1] and df[column2] deviates by
        at least delta or, if equal_na is True, one value is NaN
    """
    idx = idx if idx is not None else df.index
    idx_isnull = df.index[df[[column1, column2]].isnull().any(axis=1)]
    idx_without_null = idx.difference(idx_isnull)
    idx_no_delta = idx_without_null[(df.loc[idx_without_null, column1] - df.loc[
        idx_without_null, column2]).abs().values <= delta]

    if equal_nan:
        return idx_without_null.difference(idx_no_delta)
    else:
        return idx.difference(idx_no_delta)


def _determine_network_constraints_dict(net, data, **kwargs):
    """
    Determines which flexibilities exists in the net.

    INPUT:
        **net** - panpdapower net

        **data** (dict) - to store constraints information

    OPTIONAL:
        **kwargs**** - for comparing constraint columns with numpy.isclose(): rtol and atol
    """

    const_tuple = [("VMbus", "bus", ["min_vm_pu", "max_vm_pu"]),
                   ("LOADINGline", "line", ["max_loading_percent"]),
                   ("LOADINGtrafo", "trafo", ["max_loading_percent"]),
                   ("LOADINGtrafo3w", "trafo3w", ["max_loading_percent"])
                   ]
    for key, elm, constraints in const_tuple:
        missing_columns = set(constraints) - set(net[elm].columns)
        if net[elm].shape[0] and len(missing_columns) != len(constraints):

            # add missing constraint columns
            for col_to_add in missing_columns:
                net[elm][col_to_add] = np.nan

            data[key] = _cluster_same_floats(net[elm], constraints, **kwargs)
            shorted = [col[:3] if col[:3] in ["min", "max"] else col for col in data[key].columns]
            if len(shorted) == len(set(shorted)):
                data[key].columns = shorted


def _determine_costs_dict(net, opf_task_overview):
    """
    Determines which flexibilities do not have costs in the net. Each element is considered as one,
    i.e. if ext_grid 0, for instance,  is flexible in both, P and Q, and has one cost entry for P,
    it is not considered as 'flexibilities_without_costs'.

    INPUT:
        **net** - panpdapower net

        **opf_task_overview** (dict of dicts) - both, "flexibilities_without_costs" and
        "flexibilities" must be in opf_task_overview.keys()
    """

    cost_dfs = [df for df in ["poly_cost", "pwl_cost"] if net[df].shape[0]]
    if not len(cost_dfs):
        opf_task_overview["flexibilities_without_costs"] = "all"
        return

    flex_elements = ["ext_grid", "gen", "sgen", "load", "dcline", "storage"]

    for flex_element in flex_elements:

        # determine keys of opf_task_overview["flexibilities"] ending with flex_element
        keys = [power_type + flex_element for power_type in ["P", "Q"] if (
                power_type + flex_element) in opf_task_overview["flexibilities"].keys()]

        # determine indices of all flexibles
        idx_without_cost = set()
        for key in keys:
            idx_without_cost |= set(chain(*opf_task_overview["flexibilities"][key]["index"]))
            # simple alternative without itertools.chain():
        #            idx_without_cost |= {idx for idxs in opf_task_overview["flexibilities"][key][
        #                "index"] for idx in idxs}

        for cost_df in cost_dfs:
            idx_with_cost = set(net[cost_df].element[net[cost_df].et == flex_element].astype(int))
            if len(idx_with_cost - idx_without_cost):
                logger.warning("These " + flex_element + "s have cost data but aren't flexible or" +
                               " have both, poly_cost and pwl_cost: " +
                               str(sorted(idx_with_cost - idx_without_cost)))
            idx_without_cost -= idx_with_cost

        if len(idx_without_cost):
            opf_task_overview["flexibilities_without_costs"][flex_element] = list(idx_without_cost)


def _cluster_same_floats(df, subset=None, **kwargs):
    """
    Clusters indices with close values. The values of df[subset] must be numericals.

    INPUT:
        **df** (DataFrame)

    OPTIONAL:
        **subset** (iterable, None) - list of columns of df which should be considered to cluster

        **kwargs**** - for numpy.isclose(): rtol and atol

    OUTPUT:
        **cluster_df** (DataFrame) - table of clustered values and corresponding lists of indices
    """
    if df.index.duplicated().any():
        logger.error("There are duplicated indices in df. Clusters will be determined but remain " +
                     "ambiguous.")
    subset = subset if subset is not None else df.select_dtypes(include=[
        np.number]).columns.tolist()
    uniq = ~df.duplicated(subset=subset).values

    # prepare cluster_df
    cluster_df = pd.DataFrame(np.empty((sum(uniq), len(subset) + 1)), columns=["index"] + subset)
    cluster_df["index"] = cluster_df["index"].astype(object)
    cluster_df[subset] = df.loc[uniq, subset].values

    if sum(uniq) == df.shape[0]:  # fast return if df has no duplicates
        for i1, idx in enumerate(df.index):
            cluster_df.at[i1, "index"] = [idx]
    else:  # determine index clusters
        i2 = 0
        for i1, uni in enumerate(uniq):
            if uni:
                cluster_df.at[i2, "index"] = list(df.index[np.isclose(
                    df[subset].values.astype(float),
                    df[subset].iloc[[i1]].values.astype(float),
                    equal_nan=True, **kwargs).all(axis=1)])
                i2 += 1

    return cluster_df


def _check_overlapping_constraints(opf_task_overview):
    """
    Logs variables where the minimum constraint is bigger than the maximum constraint.
    """
    overlap = []
    for dict_key in ["flexibilities", "network_constraints"]:
        for key, df in opf_task_overview[dict_key].items():
            min_col = [col for col in df.columns if "min" in col]
            max_col = [col for col in df.columns if "max" in col]
            n_col = min(len(min_col), len(max_col))
            for i_col in range(n_col):
                assert min_col[i_col].replace("min", "") == max_col[i_col].replace("max", "")
                if (df[min_col[i_col]] > df[max_col[i_col]]).any():
                    overlap.append(key)
    if len(overlap):
        logger.error("At these variables, there is a minimum constraint exceeding the maximum " +
                     "constraint value: " + str(overlap))


def _log_opf_task_overview(opf_task_overview):
    """
    Logs OPF task information.
    """
    s = ""
    for dict_key, data in opf_task_overview.items():
        if isinstance(data, str):
            assert dict_key == "flexibilities_without_costs"
            s += "\n\n%s flexibilities without costs" % data
            continue
        else:
            assert isinstance(data, dict)
        heading_logged = False
        keys, elms = _get_keys_and_elements_from_opf_task_dict(data)
        for key, elm in zip(keys, elms):
            assert elm in key
            df = data[key]

            if dict_key in ["flexibilities", "network_constraints"]:
                if not df.shape[0]:
                    continue
                if not heading_logged:
                    s += "\n\n%s:" % dict_key
                    heading_logged = True

                # --- logging information
                len_idx = len(list(chain(*df["index"])))
                if df.shape[0] > 1:
                    s += "\n    %ix %s" % (len_idx, key)
                else:
                    if not len(set(df.columns).symmetric_difference({"index", "min", "max"})):
                        s += "\n    %g <= %ix %s (all) <= %g" % (
                            df.loc[0, "min"], len_idx, key, df.loc[0, "max"])
                    else:
                        s += "\n    %ix %s (all) with these constraints:" % (len_idx, key)
                        for col in set(df.columns) - {"index"}:
                            s += " %s=%g" % (col, df.loc[0, col])
            elif dict_key == "flexibilities_without_costs":
                if not heading_logged:
                    s += "\n\n%s:" % dict_key
                    heading_logged = True
                s += "\n%ix %s" % (len(df), key)
            else:
                raise NotImplementedError("Key %s is unknown to this code." % dict_key)
    logger.info(s + "\n")


def _get_keys_and_elements_from_opf_task_dict(dict_):
    keys = list(dict_.keys())
    elms = ["".join(c for c in key if not c.isupper()) for key in keys]
    keys = list(np.array(keys)[np.argsort(elms)])
    elms = sorted(elms)
    return keys, elms


def switch_info(net, sidx):  # pragma: no cover
    """
    Prints what buses and elements are connected by a certain switch.
    """
    switch_type = net.switch.at[sidx, "et"]
    bidx = net.switch.at[sidx, "bus"]
    bus_name = net.bus.at[bidx, "name"]
    eidx = net.switch.at[sidx, "element"]
    if switch_type == "b":
        bus2_name = net.bus.at[eidx, "name"]
        logger.info("Switch %u connects bus %u (%s) with bus %u (%s)" % (sidx, bidx, bus_name,
                                                                         eidx, bus2_name))
    elif switch_type == "l":
        line_name = net.line.at[eidx, "name"]
        logger.info("Switch %u connects bus %u (%s) with line %u (%s)" % (sidx, bidx, bus_name,
                                                                          eidx, line_name))
    elif switch_type == "t":
        trafo_name = net.trafo.at[eidx, "name"]
        logger.info("Switch %u connects bus %u (%s) with trafo %u (%s)" % (sidx, bidx, bus_name,
                                                                           eidx, trafo_name))


def overloaded_lines(net, max_load=100):
    """
    Returns the results for all lines with loading_percent > max_load or None, if
    there are none.
    """
    if net.converged:
        return net["res_line"].index[net["res_line"]["loading_percent"] > max_load]
    else:
        raise UserWarning("The last loadflow terminated erratically, results are invalid!")


def violated_buses(net, min_vm_pu, max_vm_pu):
    """
    Returns all bus indices where vm_pu is not within min_vm_pu and max_vm_pu or returns None, if
    there are none of those buses.
    """
    if net.converged:
        return net["bus"].index[(net["res_bus"]["vm_pu"] < min_vm_pu) |
                                (net["res_bus"]["vm_pu"] > max_vm_pu)]
    else:
        raise UserWarning("The last loadflow terminated erratically, results are invalid!")


def nets_equal(net1, net2, check_only_results=False, check_without_results=False, exclude_elms=None,
               name_selection=None, **kwargs):
    """
    Returns a boolean whether the two given pandapower networks are equal.

    pandapower net keys starting with "_" are ignored. Same for the key "et" (elapsed time).

    If the element tables contain JSONSerializableClass objects, they will also be compared:
    attributes are compared but not the addresses of the objects.

    INPUT:
        **net1** (pandapower net)

        **net2** (pandapower net)

    OPTIONAL:
        **check_only_results** (bool, False) - if True, only result tables (starting with "res_")
        are compared

        **check_without_results** (bool, False) - if True, result tables (starting with "res_")
        are ignored for comparison

        **exclude_elms** (list, None) - list of element tables which should be ignored in the
        comparison

        **name_selection** (list, None) - list of element tables which should be compared

        **kwargs** - key word arguments for dataframes_equal()
    """
    if not (isinstance(net1, pandapowerNet) and isinstance(net2, pandapowerNet)):
        logger.warning("At least one net is not of type pandapowerNet.")
        return False
    not_equal, not_checked_keys = _nets_equal_keys(
        net1, net2, check_only_results, check_without_results, exclude_elms, name_selection,
        **kwargs)
    if len(not_checked_keys) > 0:
        logger.warning("These keys were ignored by the comparison of the networks: %s" % (', '.join(
            not_checked_keys)))

    if len(not_equal) > 0:
        logger.warning("Networks do not match in DataFrame(s): %s" % (', '.join(not_equal)))
        return False
    else:
        return True


def _nets_equal_keys(net1, net2, check_only_results, check_without_results, exclude_elms,
                     name_selection, **kwargs):
    """ Returns a lists of keys which are 1) not equal and 2) not checked.
    Used within nets_equal(). """
    if check_without_results and check_only_results:
        raise UserWarning("Please provide only one of the options to check without results or to "
                          "exclude results in comparison.")

    exclude_elms = [] if exclude_elms is None else list(exclude_elms)
    exclude_elms += ["res_" + ex for ex in exclude_elms]
    not_equal = []

    # for two networks make sure both have the same keys
    if name_selection is not None:
        net1_keys = net2_keys = name_selection
    elif check_only_results:
        net1_keys = [key for key in net1.keys() if key.startswith("res_")
                     and key not in exclude_elms]
        net2_keys = [key for key in net2.keys() if key.startswith("res_")
                     and key not in exclude_elms]
    else:
        net1_keys = [key for key in net1.keys() if not (
            key.startswith("_") or key in exclude_elms or key == "et"
            or key.startswith("res_") and check_without_results)]
        net2_keys = [key for key in net2.keys() if not (
            key.startswith("_") or key in exclude_elms or key == "et"
            or key.startswith("res_") and check_without_results)]
    keys_to_check = set(net1_keys) & set(net2_keys)
    key_difference = set(net1_keys) ^ set(net2_keys)
    not_checked_keys = list()

    if len(key_difference) > 0:
        logger.warning(f"Networks entries mismatch at: {key_difference}")
        return key_difference, set()

    # ... and then iter through the keys, checking for equality for each table
    for key in list(keys_to_check):

        if isinstance(net1[key], pd.DataFrame):
            if not isinstance(net2[key], pd.DataFrame) or not dataframes_equal(net1[key], net2[key], **kwargs):
                not_equal.append(key)

        elif isinstance(net1[key], np.ndarray):
            if not isinstance(net2[key], np.ndarray):
                not_equal.append(key)
            else:
                if not np.array_equal(net1[key], net2[key], equal_nan=True):
                    not_equal.append(key)

        elif isinstance(net1[key], int) or isinstance(net1[key], float) or \
                isinstance(net1[key], complex):
            if not np.isclose(net1[key], net2[key]):
                not_equal.append(key)

        elif isinstance(net1[key], nx.Graph):
            if GRAPHS_EQUAL_POSSIBLE:
                if not graphs_equal(net1[key], net2[key]):
                    not_equal.append(key)
            else:
                # Maybe there is a better way, but at least this could be checked
                if net1[key].nodes != net2[key].nodes or net1[key].edges != net2[key].edges:
                    not_equal.append(key)

        else:
            try:
                is_eq = net1[key] == net2[key]
                if not is_eq:
                    not_equal.append(key)
            except:
                not_checked_keys.append(key)
    return not_equal, not_checked_keys


def clear_result_tables(net):
    """
    Clears all ``res_`` DataFrames in net.
    """
    for key in net.keys():
        if isinstance(net[key], pd.DataFrame) and key[:3] == "res" and net[key].shape[0]:
            net[key].drop(net[key].index, inplace=True)


# --- Simulation setup and preparations
def add_column_from_node_to_elements(net, column, replace, elements=None, branch_bus=None,
                                     verbose=True):
    """
    Adds column data to elements, inferring them from the column data of buses they are
    connected to.

    INPUT:
        **net** (pandapowerNet) - the pandapower net that will be changed

        **column** (string) - name of column that should be copied from the bus table to the element
        table

        **replace** (boolean) - if True, an existing column in the element table will be overwritten

        **elements** (list) - list of elements that should get the column values from the bus table

        **branch_bus** (list) - defines which bus should be considered for branch elements.
        'branch_bus' must have the length of 2. One entry must be 'from_bus' or 'to_bus', the
        other 'hv_bus' or 'lv_bus'

    EXAMPLE:
        compare to add_zones_to_elements()
    """
    branch_bus = ["from_bus", "hv_bus"] if branch_bus is None else branch_bus
    if column not in net.bus.columns:
        raise ValueError("%s is not in net.bus.columns" % column)
    elements = elements if elements is not None else pp_elements(bus=False, other_elements=False)
    elements_to_replace = elements if replace else [
        el for el in elements if column not in net[el].columns or net[el][column].isnull().all()]
    # bus elements
    for element, bus_type in element_bus_tuples(bus_elements=True, branch_elements=False):
        if element in elements_to_replace:
            net[element][column] = net["bus"][column].loc[net[element][bus_type]].values
    # branch elements
    to_validate = {}
    for element, bus_type in element_bus_tuples(bus_elements=False, branch_elements=True):
        if element in elements_to_replace:
            if bus_type in (branch_bus + ["bus"]):  # copy data, append branch_bus for switch.bus
                net[element][column] = net["bus"][column].loc[net[element][bus_type]].values
            else:  # save data for validation
                to_validate[element] = net["bus"][column].loc[net[element][bus_type]].values
    # validate branch elements, but do not validate double and switches at all
    already_validated = ["switch"]
    for element, bus_type in element_bus_tuples(bus_elements=False, branch_elements=True):
        if (element in elements_to_replace) & (element not in already_validated):
            already_validated += [element]
            crossing = sum(~compare_arrays(net[element][column].values, to_validate[element]))
            if crossing > 0:
                if verbose:
                    logger.warning("There have been %i %ss with different " % (crossing, element) +
                                   "%s data at from-/hv- and to-/lv-bus" % column)
                else:
                    logger.debug("There have been %i %ss with different " % (crossing, element) +
                                 "%s data at from-/hv- and to-/lv-bus" % column)


def add_column_from_element_to_elements(net, column, replace, elements=None,
                                        continue_on_missing_column=True):
    """
    Adds column data to elements, inferring them from the column data of the elements linked by the
    columns "element" and "element_type" or "et".

    INPUT:
        **net** (pandapowerNet) - the pandapower net that will be changed

        **column** (string) - name of column that should be copied from the tables of the elements.

        **replace** (boolean) - if True, an existing column will be overwritten

        **elements** (list) - list of elements that should get the column values from the linked
        element tables. If None, all elements with the columns "element" and "element_type" or
        "et" are considered (these are currently "measurement" and "switch").

        **continue_on_missing_column** (Boolean, True) - If False, a error will be raised in case of
        an element table has no column 'column' although this element is refered in 'elements'.
        E.g. 'measurement' is in 'elements' and in net.measurement is a trafo measurement but
        in net.trafo there is no column 'name' although column=='name' - ni this case
        'continue_on_missing_column' acts.

    EXAMPLE:
        import pandapower as pp
        import pandapower.networks as pn
        net = pn.create_cigre_network_mv()
        pp.create_measurement(net, "i", "trafo", 5, 3, 0, side="hv")
        pp.create_measurement(net, "i", "line", 5, 3, 0, side="to")
        pp.create_measurement(net, "p", "bus", 5, 3, 2)
        print(net.measurement.name.values, net.switch.name.values)
        pp.add_column_from_element_to_elements(net, "name", True)
        print(net.measurement.name.values, net.switch.name.values)
    """
    elements = elements if elements is not None else pp_elements()
    elements_with_el_and_et_column = [el for el in elements if "element" in net[el].columns and (
            "element_type" in net[el].columns or "et" in net[el].columns)]
    elements_to_replace = elements_with_el_and_et_column if replace else [
        el for el in elements_with_el_and_et_column if column not in net[el].columns or net[el][
            column].isnull().all()]
    for el in elements_to_replace:
        et_col = "element_type" if "element_type" in net[el].columns else "et"
        element_type = net[el][et_col]
        for short, complete in [("t", "trafo"), ("t3", "trafo3w"), ("l", "line"), ("s", "switch"),
                                ("b", "bus")]:
            element_type.loc[element_type == short] = complete
        element_types_without_column = [et for et in set(element_type) if column not in
                                        net[et].columns]
        if len(element_types_without_column):
            message = "%s is not in net[et].columns with et in " % column + str(
                element_types_without_column)
            if not continue_on_missing_column:
                raise KeyError(message)
            else:
                logger.debug(message)
        for et in list(set(element_type) - set(element_types_without_column)):
            idx_et = element_type.index[element_type == et]
            net[el].loc[idx_et, column] = net[et][column].loc[net[el].element[idx_et]].values


def add_zones_to_elements(net, replace=True, elements=None, **kwargs):
    """
    Adds zones to elements, inferring them from the zones of buses they are connected to.
    """
    elements = ["line", "trafo", "ext_grid", "switch"] if elements is None else elements
    add_column_from_node_to_elements(net, "zone", replace=replace, elements=elements, **kwargs)


def reindex_buses(net, bus_lookup):
    """
    Changes the index of net.bus and considers the new bus indices in all other pandapower element
    tables.

    INPUT:
      **net** - pandapower network

      **bus_lookup** (dict) - the keys are the old bus indices, the values the new bus indices
    """
    not_fitting_bus_lookup_keys = set(bus_lookup.keys()) - set(net.bus.index)
    if len(not_fitting_bus_lookup_keys):
        logger.error("These bus indices are unknown to net. Thus, they cannot be reindexed: " +
                     str(not_fitting_bus_lookup_keys))

    missing_bus_indices = sorted(set(net.bus.index) - set(bus_lookup.keys()))
    if len(missing_bus_indices):
        bus_lookup.update({b: b for b in missing_bus_indices})

    net.bus.index = get_indices(net.bus.index, bus_lookup)
    net.res_bus.index = get_indices(net.res_bus.index, bus_lookup)

    for element, value in element_bus_tuples():
        net[element][value] = get_indices(net[element][value], bus_lookup)
    net["bus_geodata"].set_index(get_indices(net["bus_geodata"].index, bus_lookup), inplace=True)
    bb_switches = net.switch[net.switch.et == "b"]
    net.switch.loc[bb_switches.index, "element"] = get_indices(bb_switches.element, bus_lookup)
    bus_meas = net.measurement.element_type == "bus"
    net.measurement.loc[bus_meas, "element"] = get_indices(net.measurement.loc[bus_meas, "element"],
                                                           bus_lookup)
    side_meas = pd.to_numeric(net.measurement.side, errors="coerce").notnull()
    net.measurement.loc[side_meas, "side"] = get_indices(net.measurement.loc[side_meas, "side"],
                                                         bus_lookup)
    return bus_lookup


def create_continuous_bus_index(net, start=0, store_old_index=False):
    """
    Creates a continuous bus index starting at 'start' and replaces all
    references of old indices by the new ones.

    INPUT:
      **net** - pandapower network

    OPTIONAL:
      **start** - index begins with "start"

      **store_old_index** - if True, stores the old index in net.bus["old_index"]

    OUTPUT:
      **bus_lookup** - mapping of old to new index
    """
    net.bus.sort_index(inplace=True)
    if store_old_index:
        net.bus["old_index"] = net.bus.index.values
    new_bus_idxs = list(np.arange(start, len(net.bus) + start))
    bus_lookup = dict(zip(net["bus"].index.values, new_bus_idxs))
    reindex_buses(net, bus_lookup)
    return bus_lookup


def reindex_elements(net, element, new_indices, old_indices=None):
    """
    Changes the index of net[element].

    INPUT:
      **net** - pandapower network

      **element** (str) - name of the element table

      **new_indices** (iterable) - list of new indices

    OPTIONAL:
      **old_indices** (iterable) - list of old/previous indices which will be replaced.
      If None, all indices are considered.
    """
    old_indices = old_indices if old_indices is not None else net[element].index
    if not len(new_indices) or not net[element].shape[0]:
        return
    assert len(new_indices) == len(old_indices)
    lookup = dict(zip(old_indices, new_indices))

    if element == "bus":
        reindex_buses(net, lookup)
        return

    # --- reindex
    net[element]["index"] = net[element].index
    net[element].loc[old_indices, "index"] = get_indices(old_indices, lookup)
    net[element].set_index("index", inplace=True)

    # --- adapt measurement link
    if element in ["line", "trafo", "trafo3w"]:
        affected = net.measurement[(net.measurement.element_type == element) &
                                   (net.measurement.element.isin(old_indices))]
        if len(affected):
            net.measurement.loc[affected.index, "element"] = get_indices(affected.element, lookup)

    # --- adapt switch link
    if element in ["line", "trafo"]:
        affected = net.switch[(net.switch.et == element[0]) &
                              (net.switch.element.isin(old_indices))]
        if len(affected):
            net.switch.loc[affected.index, "element"] = get_indices(affected.element, lookup)

    # --- adapt line_geodata index
    if element == "line" and "line_geodata" in net and net["line_geodata"].shape[0]:
        net["line_geodata"]["index"] = net["line_geodata"].index
        net["line_geodata"].loc[old_indices, "index"] = get_indices(old_indices, lookup)
        net["line_geodata"].set_index("index", inplace=True)

    # adapt index in cost dataframes
    for cost_df in ["pwl_cost", "poly_cost"]:
        element_in_cost_df = net[cost_df].et == element
        if sum(element_in_cost_df):
            net[cost_df].element.loc[element_in_cost_df] = get_indices(net[cost_df].element[
                element_in_cost_df], lookup)


def create_continuous_elements_index(net, start=0, add_df_to_reindex=set()):
    """
    Creating a continuous index for all the elements, starting at zero and replaces all references
    of old indices by the new ones.

    INPUT:
      **net** - pandapower network with unodered indices

    OPTIONAL:
      **start** - index begins with "start"

      **add_df_to_reindex** - by default all useful pandapower elements for power flow will be
      selected. Customized DataFrames can also be considered here.

    OUTPUT:
      **net** - pandapower network with odered and continuous indices

    """
    elements = pp_elements(res_elements=True)

    # create continuous bus index
    create_continuous_bus_index(net, start=start)
    elements -= {"bus", "bus_geodata", "res_bus"}

    elements |= add_df_to_reindex

    # run reindex_elements() for all elements
    for elm in list(elements):
        net[elm].sort_index(inplace=True)
        new_index = list(np.arange(start, len(net[elm]) + start))

        if elm in net and isinstance(net[elm], pd.DataFrame):
            if elm in ["bus_geodata", "line_geodata"]:
                logger.info(elm + " don't need to bo included to 'add_df_to_reindex'. It is " +
                            "already included by elm=='" + elm.split("_")[0] + "'.")
            else:
                reindex_elements(net, elm, new_index)
        else:
            logger.debug("No indices could be changed for element '%s'." % elm)


def set_scaling_by_type(net, scalings, scale_load=True, scale_sgen=True):
    """
    Sets scaling of loads and/or sgens according to a dictionary
    mapping type to a scaling factor. Note that the type-string is case
    sensitive.
    E.g. scaling = {"pv": 0.8, "bhkw": 0.6}

    :param net:
    :param scalings: A dictionary containing a mapping from element type to
    :param scale_load:
    :param scale_sgen:
    """
    if not isinstance(scalings, dict):
        raise UserWarning("The parameter scaling has to be a dictionary, "
                          "see docstring")

    def scaleit(what):
        et = net[what]
        et["scaling"] = [scale[t] if scale[t] is not None else s for t, s in
                         zip(et.type.values, et.scaling.values)]

    scale = defaultdict(lambda: None, scalings)
    if scale_load:
        scaleit("load")
    if scale_sgen:
        scaleit("sgen")


def set_data_type_of_columns_to_default(net):
    """
    Overwrites dtype of DataFrame columns of PandapowerNet elements to default dtypes defined in
    pandapower. The function "convert_format" does that authomatically for nets saved with
    pandapower versions below 1.6. If this is required for versions starting with 1.6, it should be
    done manually with this function.

    INPUT:
      **net** - pandapower network with unodered indices

    OUTPUT:
      No output; the net passed as input has pandapower-default dtypes of columns in element tables.

    """
    new_net = create_empty_network()
    for key, item in net.items():
        if isinstance(item, pd.DataFrame):
            for col in item.columns:
                if key in new_net and col in new_net[key].columns:
                    if new_net[key][col].dtype == net[key][col].dtype:
                        continue
                    if set(item.columns) == set(new_net[key]):
                        net[key] = net[key].reindex(new_net[key].columns, axis=1)
                    net[key][col] = net[key][col].astype(new_net[key][col].dtype,
                                                         errors="ignore")


# --- Modify topology

def close_switch_at_line_with_two_open_switches(net):
    """
    Finds lines that have opened switches at both ends and closes one of them.
    Function is usually used when optimizing section points to
    prevent the algorithm from ignoring isolated lines.
    """
    closed_switches = set()
    nl = net.switch[(net.switch.et == 'l') & (net.switch.closed == 0)]
    for _, switch in nl.groupby("element"):
        if len(switch.index) > 1:  # find all lines that have open switches at both ends
            # and close on of them
            net.switch.at[switch.index[0], "closed"] = True
            closed_switches.add(switch.index[0])
    if len(closed_switches) > 0:
        logger.info('closed %d switches at line with 2 open switches (switches: %s)' % (
            len(closed_switches), closed_switches))


def fuse_buses(net, b1, b2, drop=True, fuse_bus_measurements=True):
    """
    Reroutes any connections to buses in b2 to the given bus b1. Additionally drops the buses b2,
    if drop=True (default).
    """
    b2 = set(b2) - {b1} if isinstance(b2, Iterable) else [b2]

    # --- reroute element connections from b2 to b1
    for element, value in element_bus_tuples():
        if net[element].shape[0]:
            net[element][value].loc[net[element][value].isin(b2)] = b1
    net["switch"]["element"].loc[(net["switch"]["et"] == 'b') & (
                                 net["switch"]["element"].isin(b2))] = b1

    # --- reroute bus measurements from b2 to b1
    if fuse_bus_measurements and net.measurement.shape[0]:
        bus_meas = net.measurement.loc[net.measurement.element_type == "bus"]
        bus_meas = bus_meas.index[bus_meas.element.isin(b2)]
        net.measurement.loc[bus_meas, "element"] = b1

    # --- drop b2
    if drop:
        # drop_elements=True is not needed because the elements must be connected to new buses now:
        drop_buses(net, b2, drop_elements=False)
        # branch elements which connected b1 with b2 are now connecting b1 with b1. these branch
        # can now be dropped:
        drop_inner_branches(net, buses=[b1])
        # if there were measurements at b1 and b2, these can be duplicated at b1 now -> drop
        if fuse_bus_measurements and net.measurement.shape[0]:
            drop_duplicated_measurements(net, buses=[b1])


def drop_buses(net, buses, drop_elements=True):
    """
    Drops specified buses, their bus_geodata and by default drops all elements connected to
    them as well.
    """
    drop_from_groups(net, "bus", buses)
    net["bus"].drop(buses, inplace=True)
    net["bus_geodata"].drop(set(buses) & set(net["bus_geodata"].index), inplace=True)
    res_buses = net.res_bus.index.intersection(buses)
    net["res_bus"].drop(res_buses, inplace=True)
    if drop_elements:
        drop_elements_at_buses(net, buses)
        drop_measurements_at_elements(net, "bus", idx=buses)


def drop_switches_at_buses(net, buses):
    i = net["switch"][(net["switch"]["bus"].isin(buses)) |
                      ((net["switch"]["element"].isin(buses)) & (net["switch"]["et"] == "b"))].index
    net["switch"].drop(i, inplace=True)
    logger.info("dropped %d switches" % len(i))


def drop_elements_at_buses(net, buses, bus_elements=True, branch_elements=True,
                           drop_measurements=True):
    """
    drop elements connected to given buses
    """
    for element, column in element_bus_tuples(bus_elements, branch_elements, res_elements=False):
        if element == "switch":
            drop_switches_at_buses(net, buses)

        elif any(net[element][column].isin(buses)):
            eid = net[element][net[element][column].isin(buses)].index
            if element == 'line':
                drop_lines(net, eid)
            elif element == 'trafo' or element == 'trafo3w':
                drop_trafos(net, eid, table=element)
            else:
                n_el = net[element].shape[0]
                drop_from_groups(net, element, eid)
                net[element].drop(eid, inplace=True)
                # res_element
                res_element = "res_" + element
                if res_element in net.keys() and isinstance(net[res_element], pd.DataFrame):
                    res_eid = net[res_element].index.intersection(eid)
                    net[res_element].drop(res_eid, inplace=True)
                if net[element].shape[0] < n_el:
                    logger.info("dropped %d %s elements" % (n_el - net[element].shape[0], element))
                # drop costs for the affected elements
                for cost_elm in ["poly_cost", "pwl_cost"]:
                    net[cost_elm].drop(net[cost_elm].index[(net[cost_elm].et == element) &
                                                           (net[cost_elm].element.isin(eid))], inplace=True)
    if drop_measurements:
        drop_measurements_at_elements(net, "bus", idx=buses)


def drop_trafos(net, trafos, table="trafo"):
    """
    Deletes all trafos and in the given list of indices and removes
    any switches connected to it.
    """
    if table not in ('trafo', 'trafo3w'):
        raise UserWarning("parameter 'table' must be 'trafo' or 'trafo3w'")
    # drop any switches
    et = "t" if table == 'trafo' else "t3"
    # remove any affected trafo or trafo3w switches
    i = net["switch"].index[(net["switch"]["element"].isin(trafos)) & (net["switch"]["et"] == et)]
    drop_from_groups(net, "switch", i)
    net["switch"].drop(i, inplace=True)
    num_switches = len(i)

    # drop measurements
    drop_measurements_at_elements(net, table, idx=trafos)

    # drop the trafos
    drop_from_groups(net, table, trafos)
    net[table].drop(trafos, inplace=True)
    res_trafos = net["res_" + table].index.intersection(trafos)
    net["res_" + table].drop(res_trafos, inplace=True)
    logger.info("dropped %d %s elements with %d switches" % (len(trafos), table, num_switches))


def drop_lines(net, lines):
    """
    Deletes all lines and their geodata in the given list of indices and removes
    any switches connected to it.
    """
    # drop connected switches
    i = net["switch"][(net["switch"]["element"].isin(lines)) & (net["switch"]["et"] == "l")].index
    drop_from_groups(net, "switch", i)
    net["switch"].drop(i, inplace=True)

    # drop measurements
    drop_measurements_at_elements(net, "line", idx=lines)

    # drop lines and geodata
    drop_from_groups(net, "line", lines)
    net["line"].drop(lines, inplace=True)
    net["line_geodata"].drop(set(lines) & set(net["line_geodata"].index), inplace=True)
    res_lines = net.res_line.index.intersection(lines)
    net["res_line"].drop(res_lines, inplace=True)
    logger.info("dropped %d lines with %d line switches" % (len(lines), len(i)))


def drop_measurements_at_elements(net, element_type, idx=None, side=None):
    """
    Drop measurements of given element_type and (if given) given elements (idx) and side.
    """
    idx = ensure_iterability(idx) if idx is not None else net[element_type].index
    bool1 = net.measurement.element_type == element_type
    bool2 = net.measurement.element.isin(idx)
    bool3 = net.measurement.side == side if side is not None else [True]*net.measurement.shape[0]
    to_drop = net.measurement.index[bool1 & bool2 & bool3]
    net.measurement.drop(to_drop, inplace=True)


def drop_duplicated_measurements(net, buses=None, keep="first"):
    """
    Drops duplicated measurements at given set of buses. If buses is None, all buses are considered.
    """
    buses = buses if buses is not None else net.bus.index
    # only analyze measurements at given buses
    bus_meas = net.measurement.loc[net.measurement.element_type == "bus"]
    analyzed_meas = bus_meas.loc[net.measurement.element.isin(buses).fillna("nan")]
    # drop duplicates
    if not analyzed_meas.duplicated(subset=[
            "measurement_type", "element_type", "side", "element"], keep=keep).empty:
        idx_to_drop = analyzed_meas.index[analyzed_meas.duplicated(subset=[
            "measurement_type", "element_type", "side", "element"], keep=keep)]
        net.measurement.drop(idx_to_drop, inplace=True)


def get_connecting_branches(net, buses1, buses2, branch_elements=None):
    """
    Gets/Drops branches that connects any bus of buses1 with any bus of buses2.
    """
    branch_dict = branch_element_bus_dict(include_switch=True)
    if branch_elements is not None:
        branch_dict = {key: branch_dict[key] for key in branch_elements}
    if "switch" in branch_dict:
        branch_dict["switch"].append("element")

    found = {elm: set() for elm in branch_dict.keys()}
    for elm, bus_types in branch_dict.items():
        for bus1 in bus_types:
            for bus2 in bus_types:
                if bus2 != bus1:
                    idx = net[elm].index[net[elm][bus1].isin(buses1) & net[elm][bus2].isin(buses2)]
                    if elm == "switch":
                        idx = idx.intersection(net[elm].index[net[elm].et == "b"])
                    found[elm] |= set(idx)
    return {key: val for key, val in found.items() if len(val)}


def _inner_branches(net, buses, task, branch_elements=None):
    """
    Drops or finds branches that connects buses within 'buses' at all branch sides (e.g. 'from_bus'
    and 'to_bus').
    """
    branch_dict = branch_element_bus_dict(include_switch=True)
    if branch_elements is not None:
        branch_dict = {key: branch_dict[key] for key in branch_elements}

    inner_branches = dict()
    for elm, bus_types in branch_dict.items():
        inner = pd.Series(True, index=net[elm].index)
        for bus_type in bus_types:
            inner &= net[elm][bus_type].isin(buses)
        if elm == "switch":
            inner &= net[elm]["element"].isin(buses)
            inner &= net[elm]["et"] == "b"  # bus-bus-switches

        if any(inner):
            if task == "drop":
                if elm == "line":
                    drop_lines(net, net[elm].index[inner])
                elif "trafo" in elm:
                    drop_trafos(net, net[elm].index[inner])
                else:
                    net[elm].drop(net[elm].index[inner], inplace=True)
            elif task == "get":
                inner_branches[elm] = net[elm].index[inner]
            else:
                raise NotImplementedError("task '%s' is unknown." % str(task))
    return inner_branches


def get_inner_branches(net, buses, branch_elements=None):
    """
    Returns indices of branches that connects buses within 'buses' at all branch sides (e.g.
    'from_bus' and 'to_bus').
    """
    return _inner_branches(net, buses, "get", branch_elements=branch_elements)


def drop_inner_branches(net, buses, branch_elements=None):
    """
    Drops branches that connects buses within 'buses' at all branch sides (e.g. 'from_bus' and
    'to_bus').
    """
    _inner_branches(net, buses, "drop", branch_elements=branch_elements)


def set_element_status(net, buses, in_service):
    """
    Sets buses and all elements connected to them in or out of service.
    """
    net.bus.loc[buses, "in_service"] = in_service

    for element in net.keys():
        if element not in ['bus'] and isinstance(net[element], pd.DataFrame) \
                and "in_service" in net[element].columns:
            try:
                idx = get_connected_elements(net, element, buses)
                net[element].loc[list(idx), 'in_service'] = in_service
            except:
                pass


def set_isolated_areas_out_of_service(net, respect_switches=True):
    """
    Set all isolated buses and all elements connected to isolated buses out of service.
    """
    from pandapower.topology import unsupplied_buses
    closed_switches = set()
    unsupplied = unsupplied_buses(net, respect_switches=respect_switches)
    logger.info("set %d of %d unsupplied buses out of service" % (
        len(net.bus.loc[list(unsupplied)].query('~in_service')), len(unsupplied)))
    set_element_status(net, list(unsupplied), False)

    # TODO: remove this loop after unsupplied_buses are fixed
    for tr3w in net.trafo3w.index.values:
        tr3w_buses = net.trafo3w.loc[tr3w, ['hv_bus', 'mv_bus', 'lv_bus']].values
        if not all(net.bus.loc[tr3w_buses, 'in_service'].values):
            net.trafo3w.at[tr3w, 'in_service'] = False
        open_tr3w_switches = net.switch.loc[(net.switch.et == 't3') & ~net.switch.closed & (
            net.switch.element == tr3w)]
        if len(open_tr3w_switches) == 3:
            net.trafo3w.at[tr3w, 'in_service'] = False

    for element, et in zip(["line", "trafo"], ["l", "t"]):
        oos_elements = net[element].query("not in_service").index
        oos_switches = net.switch[(net.switch.et == et) & net.switch.element.isin(
            oos_elements)].index

        closed_switches.update([i for i in oos_switches.values if not net.switch.at[i, 'closed']])
        net.switch.loc[oos_switches, "closed"] = True

        for idx, bus in net.switch.loc[~net.switch.closed & (net.switch.et == et)][[
                "element", "bus"]].values:
            if not net.bus.in_service.at[next_bus(net, bus, idx, element)]:
                net[element].at[idx, "in_service"] = False
    if len(closed_switches) > 0:
        logger.info('closed %d switches: %s' % (len(closed_switches), closed_switches))


def drop_elements_simple(net, element, idx):
    """
    Drop elements and result entries from pandapower net.
    """
    idx = ensure_iterability(idx)
    drop_from_groups(net, element, idx)
    net[element].drop(idx, inplace=True)

    # res_element
    res_element = "res_" + element
    if res_element in net.keys() and isinstance(net[res_element], pd.DataFrame):
        drop_res_idx = net[res_element].index.intersection(idx)
        net[res_element].drop(drop_res_idx, inplace=True)

    # logging
    if len(idx) > 0:
        logger.debug("dropped %d %s elements!" % (len(idx), element))


def drop_out_of_service_elements(net):
    """
    Drop all elements (including corresponding dataframes such as switches, measurements,
    result tables, geodata) with "in_service" is False. Buses that are connected to in-service
    branches are not deleted.
    """

    # --- drop inactive branches
    inactive_lines = net.line[~net.line.in_service].index
    drop_lines(net, inactive_lines)

    inactive_trafos = net.trafo[~net.trafo.in_service].index
    drop_trafos(net, inactive_trafos, table='trafo')

    inactive_trafos3w = net.trafo3w[~net.trafo3w.in_service].index
    drop_trafos(net, inactive_trafos3w, table='trafo3w')

    other_branch_elms = pp_elements(bus=False, bus_elements=False, branch_elements=True,
                                    other_elements=False) - {"line", "trafo", "trafo3w", "switch"}
    for elm in other_branch_elms:
        drop_elements_simple(net, elm, net[elm][~net[elm].in_service].index)

    # --- drop inactive buses (safely)
    # do not delete buses connected to branches
    do_not_delete = set()
    for elm, bus_col in element_bus_tuples(bus_elements=False):
        if elm != "switch":
            do_not_delete |= set(net[elm][bus_col].values)

    # remove inactive buses (safely)
    inactive_buses = set(net.bus[~net.bus.in_service].index) - do_not_delete
    drop_buses(net, inactive_buses, drop_elements=True)

    # --- drop inactive elements other than branches and buses
    for elm in pp_elements(bus=False, bus_elements=True, branch_elements=False,
                           other_elements=True):
        if "in_service" not in net[elm].columns:
            if elm not in ["measurement", "switch"]:
                logger.info("Out-of-service elements cannot be dropped since 'in_service' is " +
                            "not in net[%s].columns" % elm)
        else:
            drop_elements_simple(net, elm, net[elm][~net[elm].in_service].index)


def drop_inactive_elements(net, respect_switches=True):
    """
    Drops any elements not in service AND any elements connected to inactive
    buses.
    """
    set_isolated_areas_out_of_service(net, respect_switches=respect_switches)
    drop_out_of_service_elements(net)


def drop_from_group(net, index, element_type, element_index):
    """Drops elements from the group of given index.
    No errors are raised if elements are passed to be drop from groups which alread don't have these
    elements as members.
    A reverse function is available -> pp.group.append_to_group().

    Parameters
    ----------
    net : pandapowerNet
        pandapower net
    index : int
        Index of the group from which the element should be dropped
    element_type : str
        The element type of which elements should be dropped from the group(s), e.g. "bus"
    element_index : int or list of integers
        indices of the elements which should be dropped from the group
    """
    drop_from_groups(net, element_type, element_index, index=index)


def drop_from_groups(net, element_type, element_index, index=None):
    """Drops elements from one or multple groups, defined by 'index'.
    No errors are raised if elements are passed to be drop from groups which alread don't have these
    elements as members.
    A reverse function is available -> pp.group.append_to_group().

    Parameters
    ----------
    net : pandapowerNet
        pandapower net
    element_type : str
        The element type of which elements should be dropped from the group(s), e.g. "bus"
    element_index : int or list of integers
        indices of the elements which should be dropped from the group
    index : int or list of integers, optional
        Indices of the group(s) from which the element should be dropped. If None, the elements are
        dropped from all groups, by default None
    """
    if index is None:
        index = net.group.index
    element_index = pd.Index(ensure_iterability(element_index), dtype=int)

    to_check = np.isin(net.group.index.values, index)
    to_check &= net.group.element_type.values == element_type
    keep = np.ones(net.group.shape[0], dtype=bool)

    for i in np.arange(len(to_check), dtype=int)[to_check]:
        rc = net.group.reference_column.iat[i]
        if rc is None or pd.isnull(rc):
            net.group.element.iat[i] = pd.Index(net.group.element.iat[i]).difference(
                element_index).tolist()
        else:
            net.group.element.iat[i] = pd.Index(net.group.element.iat[i]).difference(pd.Index(
                net[element_type][rc].loc[element_index.intersection(
                    net[element_type].index)])).tolist()

        if not len(net.group.element.iat[i]):
            keep[i] = False
    net.group = net.group.loc[keep]


def drop_group(net, index):
    """Drops the group of given index.

    Parameters
    ----------
    net : pandapowerNet
        pandapower net
    index : int
        index of the group which should be dropped
    """
    net.group.drop(index, inplace=True)


def drop_group_and_elements(net, index):
    """
    Drops all elements of the group and in net.group the group itself.
    """
    # functions like drop_trafos, drop_lines, drop_buses are not considered since all elements
    # should be included in elements_dict
    for et in net.group.loc[index, "element_type"].tolist():
        idx = group_element_index(net, index, et)
        net[et].drop(idx.intersection(net[et].index), inplace=True)
        res_et = "res_" + et
        if res_et in net.keys() and net[res_et].shape[0]:
            net[res_et].drop(net[res_et].index.intersection(idx), inplace=True)
    net.group.drop(index, inplace=True)


def _select_cost_df(net, p2, cost_type):
    isin = np.array([False] * net[cost_type].shape[0])
    for et in net[cost_type].et.unique():
        isin_et = net[cost_type].element.isin(p2[et].index)
        is_et = net[cost_type].et == et
        isin |= isin_et & is_et
    p2[cost_type] = net[cost_type].loc[isin]


def select_subnet(net, buses, include_switch_buses=False, include_results=False,
                  keep_everything_else=False):
    """
    Selects a subnet by a list of bus indices and returns a net with all elements
    connected to them.
    """
    buses = set(buses)
    if include_switch_buses:
        # we add both buses of a connected line, the one selected is not switch.bus
        buses_to_add = set()
        # for all line switches
        for s in net["switch"].query("et=='l'").itertuples():
            # get from/to-bus of the connected line
            fb = net["line"]["from_bus"].at[s.element]
            tb = net["line"]["to_bus"].at[s.element]
            # if one bus of the line is selected and its not the switch-bus, add the other bus
            if fb in buses and s.bus != fb:
                buses_to_add.add(tb)
            if tb in buses and s.bus != tb:
                buses_to_add.add(fb)
        buses |= buses_to_add

    if keep_everything_else:
        p2 = copy.deepcopy(net)
        if not include_results:
            clear_result_tables(p2)
    else:
        p2 = create_empty_network(add_stdtypes=False)
        p2["std_types"] = copy.deepcopy(net["std_types"])

        net_parameters = ["name", "f_hz"]
        for net_parameter in net_parameters:
            if net_parameter in net.keys():
                p2[net_parameter] = net[net_parameter]

    p2.bus = net.bus.loc[list(buses)]
    for elm in pp_elements(bus=False, bus_elements=True, branch_elements=False,
                           other_elements=False, res_elements=False):
        p2[elm] = net[elm][net[elm].bus.isin(buses)]

    p2.line = net.line[(net.line.from_bus.isin(buses)) & (net.line.to_bus.isin(buses))]
    p2.dcline = net.dcline[(net.dcline.from_bus.isin(buses)) & (net.dcline.to_bus.isin(buses))]
    p2.trafo = net.trafo[(net.trafo.hv_bus.isin(buses)) & (net.trafo.lv_bus.isin(buses))]
    p2.trafo3w = net.trafo3w[(net.trafo3w.hv_bus.isin(buses)) & (net.trafo3w.mv_bus.isin(buses)) &
                             (net.trafo3w.lv_bus.isin(buses))]
    p2.impedance = net.impedance[(net.impedance.from_bus.isin(buses)) &
                                 (net.impedance.to_bus.isin(buses))]
    p2.measurement = net.measurement[((net.measurement.element_type == "bus") &
                                      (net.measurement.element.isin(buses))) |
                                     ((net.measurement.element_type == "line") &
                                      (net.measurement.element.isin(p2.line.index))) |
                                     ((net.measurement.element_type == "trafo") &
                                      (net.measurement.element.isin(p2.trafo.index))) |
                                     ((net.measurement.element_type == "trafo3w") &
                                      (net.measurement.element.isin(p2.trafo3w.index)))]
    relevant_characteristics = set()
    for col in ("vk_percent_characteristic", "vkr_percent_characteristic"):
        if col in net.trafo.columns:
            relevant_characteristics |= set(net.trafo[~net.trafo[col].isnull(), col].values)
    for col in (f"vk_hv_percent_characteristic", f"vkr_hv_percent_characteristic",
                f"vk_mv_percent_characteristic", f"vkr_mv_percent_characteristic",
                f"vk_lv_percent_characteristic", f"vkr_lv_percent_characteristic"):
        if col in net.trafo3w.columns:
            relevant_characteristics |= set(net.trafo3w[~net.trafo3w[col].isnull(), col].values)
    p2.characteristic = net.characteristic.loc[list(relevant_characteristics)]

    _select_cost_df(net, p2, "poly_cost")
    _select_cost_df(net, p2, "pwl_cost")

    if include_results:
        for table in net.keys():
            if net[table] is None or not isinstance(net[table], pd.DataFrame) or not \
               net[table].shape[0] or not table.startswith("res_") or table[4:] not in \
               net.keys() or not isinstance(net[table[4:]], pd.DataFrame) or not \
               net[table[4:]].shape[0]:
                continue
            elif table == "res_bus":
                p2[table] = net[table].loc[buses.intersection(net[table].index)]
            else:
                p2[table] = net[table].loc[p2[table[4:]].index.intersection(net[table].index)]
    if "bus_geodata" in net:
        p2["bus_geodata"] = net.bus_geodata.loc[p2.bus.index.intersection(
            net.bus_geodata.index)]
    if "line_geodata" in net:
        p2["line_geodata"] = net.line_geodata.loc[p2.line.index.intersection(
            net.line_geodata.index)]

    # switches
    p2["switch"] = net.switch.loc[
        net.switch.bus.isin(p2.bus.index) & pd.concat([
            net.switch[net.switch.et == 'b'].element.isin(p2.bus.index),
            net.switch[net.switch.et == 'l'].element.isin(p2.line.index),
            net.switch[net.switch.et == 't'].element.isin(p2.trafo.index),
        ], sort=False)
        ]

    return pandapowerNet(p2)


def merge_nets(net1, net2, validate=True, merge_results=True, tol=1e-9,
               create_continuous_bus_indices=True,
               retain_original_indices_in_net1=False, **kwargs):
    """
    Function to concatenate two nets into one data structure. All element tables get new,
    continuous indizes in order to avoid duplicates.
    """
    net = copy.deepcopy(net1)
    # net1 = copy.deepcopy(net1)  # commented to save time. net1 will not be changed (only by runpp)
    net2 = copy.deepcopy(net2)
    if create_continuous_bus_indices:
        create_continuous_bus_index(net2, start=net1.bus.index.max() + 1)
    if validate:
        runpp(net1, **kwargs)
        runpp(net2, **kwargs)

    def adapt_element_idx_references(net, element, element_type, offset=0):
        """
        used for switch, measurement, poly_cost and pwl_cost
        """
        # element_type[0] == "l" for "line", etc.:
        et = element_type[0] if element == "switch" else element_type
        et_col = "et" if element in ["switch", "poly_cost", "pwl_cost"] else "element_type"
        elements = net[element][net[element][et_col] == et]
        new_index = [net[element_type].index.get_loc(ix) + offset for ix in elements.element.values]
        if len(new_index):
            net[element].loc[elements.index, "element"] = new_index

    for element, table in net.items():
        if element.startswith("_") or element == "dtypes" or (element.startswith("res") and (
                validate or not merge_results)):
            continue
        if isinstance(table, pd.DataFrame) and (len(table) > 0 or len(net2[element]) > 0):
            if element in ["switch", "measurement"]:
                adapt_element_idx_references(net2, element, "line", offset=len(net1.line))
                adapt_element_idx_references(net, element, "line")
                adapt_element_idx_references(net2, element, "trafo", offset=len(net1.trafo))
                adapt_element_idx_references(net, element, "trafo")
            if element in ["poly_cost", "pwl_cost"]:
                net[element]["element"] = [np.nan if row.element not in net1[row.et].index.values \
                                            else net1[row.et].index.get_loc(row.element) for row in
                                            net1[element].itertuples()]
                if net[element]["element"].isnull().any():
                    # this case could also be checked using get_false_links()
                    logger.warning(f"Some net1[{element}] does not link to an existing element."
                                   "These are dropped.")
                    net[element].drop(net[element].index[net[element].element.isnull()],
                                       inplace=True)
                    net[element]["element"] = net[element]["element"].astype(int)
                for et in ["gen", "sgen",  "ext_grid", "load", "dcline", "storage"]:
                    adapt_element_idx_references(net2, element, et, offset=len(net1[et]))
            if element == "line_geodata":
                ni = [net1.line.index.get_loc(ix) for ix in net1["line_geodata"].index]
                net.line_geodata.set_index(np.array(ni), inplace=True)
                ni = [net2.line.index.get_loc(ix) + len(net1.line)
                      for ix in net2["line_geodata"].index]
                net2.line_geodata.set_index(np.array(ni), inplace=True)
            elm_with_critical_index = element in ("bus", "res_bus", "bus_geodata", "line_geodata",
                                                  "group")
            ignore_index = not retain_original_indices_in_net1 and not elm_with_critical_index
            dtypes = net[element].dtypes
            net[element] = pd.concat([net[element], net2[element]], sort=False,
                                     ignore_index=ignore_index)
            if retain_original_indices_in_net1 and not elm_with_critical_index and \
                len(net1[element]):
                start = int(net1[element].index.max()) + 1
                net[element].index = net1[element].index.tolist() + \
                    list(range(start, len(net2[element]) + start))
            _preserve_dtypes(net[element], dtypes)
    # update standard types of net by data of net2
    for type_ in net.std_types.keys():
        net.std_types[type_].update(net2.std_types[type_])  # net2.std_types have priority
    if validate:
        runpp(net, **kwargs)
        dev1 = max(abs(net.res_bus.loc[net1.bus.index].vm_pu.values - net1.res_bus.vm_pu.values))
        dev2 = max(abs(net.res_bus.iloc[len(net1.bus.index):].vm_pu.values -
                       net2.res_bus.vm_pu.values))
        if dev1 > tol or dev2 > tol:
            raise UserWarning("Deviation in bus voltages after merging: %.10f" % max(dev1, dev2))
    return net


def repl_to_line(net, idx, std_type, name=None, in_service=False, **kwargs):
    """
    creates a power line in parallel to the existing power line based on the values of the new
    std_type. The new parallel line has an impedance value, which is chosen so that the resulting
    impedance of the new line and the already existing line is equal to the impedance of the
    replaced line. Or for electrical engineers:

    Z0 = impedance of the existing line
    Z1 = impedance of the replaced line
    Z2 = impedance of the created line

        --- Z2 ---
    ---|         |---   =  --- Z1 ---
       --- Z0 ---


    Parameters
    ----------
    net - pandapower net
    idx (int) - idx of the existing line
    std_type (str) - pandapower standard type
    name (str, None) - name of the new power line
    in_service (bool, False) - if the new power line is in service
    **kwargs - additional line parameters you want to set for the new line

    Returns
    -------
    new_idx (int) - index of the created power line

    """

    # impedance before changing the standard type
    r0 = net.line.at[idx, "r_ohm_per_km"]
    p0 = net.line.at[idx, "parallel"]
    x0 = net.line.at[idx, "x_ohm_per_km"]
    c0 = net.line.at[idx, "c_nf_per_km"]
    g0 = net.line.at[idx, "g_us_per_km"]
    i_ka0 = net.line.at[idx, "max_i_ka"]
    bak = net.line.loc[idx, :].values

    change_std_type(net, idx, std_type)

    # impedance after changing the standard type
    r1 = net.line.at[idx, "r_ohm_per_km"]
    x1 = net.line.at[idx, "x_ohm_per_km"]
    c1 = net.line.at[idx, "c_nf_per_km"]
    g1 = net.line.at[idx, "g_us_per_km"]
    i_ka1 = net.line.at[idx, "max_i_ka"]

    # complex resistance of the line parallel to the existing line
    y1 = 1 / complex(r1, x1)
    y0 = p0 / complex(r0, x0)
    z2 = 1 / (y1 - y0)

    # required parameters
    c_nf_per_km = c1 * 1 - c0 * p0
    r_ohm_per_km = z2.real
    x_ohm_per_km = z2.imag
    g_us_per_km = g1 * 1 - g0 * p0
    max_i_ka = i_ka1 - i_ka0
    name = "repl_" + str(idx) if name is None else name

    # if this line is in service to the existing line, the power flow result should be the same as
    # when replacing the existing line with the desired standard type
    new_idx = create_line_from_parameters(
        net, from_bus=net.line.at[idx, "from_bus"], to_bus=net.line.at[idx, "to_bus"],
        length_km=net.line.at[idx, "length_km"], r_ohm_per_km=r_ohm_per_km,
        x_ohm_per_km=x_ohm_per_km, c_nf_per_km=c_nf_per_km, max_i_ka=max_i_ka,
        g_us_per_km=g_us_per_km, in_service=in_service, name=name, **kwargs)
    # restore the previous line parameters before changing the standard type
    net.line.loc[idx, :] = bak

    # check switching state and add line switch if necessary:
    for bus in net.line.at[idx, "to_bus"], net.line.at[idx, "from_bus"]:
        if bus in net.switch[~net.switch.closed & (net.switch.element == idx) & (net.switch.et == "l")].bus.values:
            create_switch(net, bus=bus, element=new_idx, closed=False, et="l", type="LBS")

    return new_idx


def merge_parallel_line(net, idx):
    """
    Changes the impedances of the parallel line so that it equals a single line.
    Args:
        net: pandapower net
        idx: idx of the line to merge

    Returns:
        net

    Z0 = impedance of the existing parallel lines
    Z1 = impedance of the respective single line

        --- Z0 ---
    ---|         |---   =  --- Z1 ---
       --- Z0 ---

    """
    # impedance before changing the standard type

    r0 = net.line.at[idx, "r_ohm_per_km"]
    p0 = net.line.at[idx, "parallel"]
    x0 = net.line.at[idx, "x_ohm_per_km"]
    c0 = net.line.at[idx, "c_nf_per_km"]
    g0 = net.line.at[idx, "g_us_per_km"]
    i_ka0 = net.line.at[idx, "max_i_ka"]

    # complex resistance of the line to the existing line
    y0 = 1 / complex(r0, x0)
    y1 = p0*y0
    z1 = 1 / y1
    r1 = z1.real
    x1 = z1.imag

    g1 = p0*g0
    c1 = p0*c0
    i_ka1 = p0*i_ka0

    net.line.at[idx, "r_ohm_per_km"] = r1
    net.line.at[idx, "parallel"] = 1
    net.line.at[idx, "x_ohm_per_km"] = x1
    net.line.at[idx, "c_nf_per_km"] = c1
    net.line.at[idx, "g_us_per_km"] = g1
    net.line.at[idx, "max_i_ka"] = i_ka1

    return net


def merge_same_bus_generation_plants(net, add_info=True, error=True,
                                     gen_elms=["ext_grid", "gen", "sgen"]):
    """
    Merge generation plants connected to the same buses so that a maximum of one generation plants
    per node remains.

    ATTENTION:
        * gen_elms should always be given in order of slack (1.), PV (2.) and PQ (3.) elements.

    INPUT:
        **net** - pandapower net

    OPTIONAL:
        **add_info** (bool, True) - If True, the column 'includes_other_plants' is added to the
        elements dataframes. This column informs about which element table rows are the result of a
        merge of generation plants.

        **error** (bool, True) - If True, raises an Error, if vm_pu values differ with same buses.

        **gen_elms** (list, ["ext_grid", "gen", "sgen"]) - list of elements to be merged by same
        buses. Should be in order of slack (1.), PV (2.) and PQ (3.) elements.
    """
    if add_info:
        for elm in gen_elms:
            # adding column 'includes_other_plants' if missing or overwriting if its no bool column
            if "includes_other_plants" not in net[elm].columns or net[elm][
                    "includes_other_plants"].dtype != bool:
                net[elm]["includes_other_plants"] = False

    # --- construct gen_df with all relevant plants data
    limit_cols = ["min_p_mw", "max_p_mw", "min_q_mvar", "max_q_mvar"]
    cols = pd.Index(["bus", "vm_pu", "p_mw", "q_mvar"]+limit_cols)
    cols_dict = {elm: cols.intersection(net[elm].columns) for elm in gen_elms}
    gen_df = pd.concat([net[elm][cols_dict[elm]] for elm in gen_elms])
    gen_df["elm_type"] = np.repeat(gen_elms, [net[elm].shape[0] for elm in gen_elms])
    gen_df.reset_index(inplace=True)

    # --- merge data and drop duplicated rows - directly in the net tables
    something_merged = False
    for bus in gen_df["bus"].loc[gen_df["bus"].duplicated()].unique():
        idxs = gen_df.index[gen_df.bus == bus]
        if "vm_pu" in gen_df.columns and len(gen_df.vm_pu.loc[idxs].dropna().unique()) > 1:
            message = "Generation plants connected to bus %i have different vm_pu." % bus
            if error:
                raise ValueError(message)
            else:
                logger.error(message + " Only the first value is considered.")
        uniq_et = gen_df["elm_type"].at[idxs[0]]
        uniq_idx = gen_df.at[idxs[0], "index"]

        if add_info:  # add includes_other_plants information
            net[uniq_et].at[uniq_idx, "includes_other_plants"] = True

        # sum p_mw
        col = "p_mw" if uniq_et != "ext_grid" else "p_disp_mw"
        net[uniq_et].at[uniq_idx, col] = gen_df.loc[idxs, "p_mw"].sum()

        if "profiles" in net and col == "p_mw":
            elm = "gen" if "gen" in gen_df["elm_type"].loc[idxs[1:]].unique() else "sgen"
            net.profiles["%s.p_mw" % elm].loc[:, uniq_idx] = net.profiles["%s.p_mw" % elm].loc[
                :, gen_df["index"].loc[idxs]].sum(axis=1)
            net.profiles["%s.p_mw" % elm].drop(columns=gen_df["index"].loc[idxs[1:]], inplace=True)
            if elm == "gen":
                net.profiles["%s.vm_pu" % elm].drop(columns=gen_df["index"].loc[idxs[1:]],
                                                    inplace=True)

        # sum q_mvar (if available)
        if "q_mvar" in net[uniq_et].columns:
            net[uniq_et].at[uniq_idx, "q_mvar"] = gen_df.loc[idxs, "q_mvar"].sum()

        # sum limits
        for col in limit_cols:
            if col in gen_df.columns and not gen_df.loc[idxs, col].isnull().all():
                if col not in net[uniq_et].columns:
                    net[uniq_et][col] = np.nan
                net[uniq_et].at[uniq_idx, col] = gen_df.loc[idxs, col].sum()

        # drop duplicated elements
        for elm in gen_df["elm_type"].loc[idxs[1:]].unique():
            dupl_idx_elm = gen_df.loc[gen_df.index.isin(idxs[1:]) &
                                      (gen_df.elm_type == elm), "index"].values
            net[elm].drop(dupl_idx_elm, inplace=True)

        something_merged |= True
    return something_merged


def create_replacement_switch_for_branch(net, element, idx):
    """
    Creates a switch parallel to a branch, connecting the same buses as the branch.
    The switch is closed if the branch is in service and open if the branch is out of service.
    The in_service status of the original branch is not affected and should be set separately,
    if needed.

    :param net: pandapower network
    :param element: element table e. g. 'line', 'impedance'
    :param idx: index of the branch e. g. 0
    :return: None
    """
    bus_i = net[element].from_bus.at[idx]
    bus_j = net[element].to_bus.at[idx]
    in_service = net[element].in_service.at[idx]
    if element in ['line', 'trafo']:
        is_closed = all(
            net.switch.loc[(net.switch.element == idx) & (net.switch.et == element[0]), 'closed'])
        is_closed = is_closed and in_service
    else:
        is_closed = in_service

    switch_name = 'REPLACEMENT_%s_%d' % (element, idx)
    sid = create_switch(net, name=switch_name, bus=bus_i, element=bus_j, et='b', closed=is_closed,
                        type='CB')
    logger.debug('created switch %s (%d) as replacement for %s %s' %
                 (switch_name, sid, element, idx))
    return sid


def replace_zero_branches_with_switches(net, elements=('line', 'impedance'), zero_length=True,
                                        zero_impedance=True, in_service_only=True, min_length_km=0,
                                        min_r_ohm_per_km=0, min_x_ohm_per_km=0, min_c_nf_per_km=0,
                                        min_rft_pu=0, min_xft_pu=0, min_rtf_pu=0, min_xtf_pu=0,
                                        drop_affected=False):
    """
    Creates a replacement switch for branches with zero impedance (line, impedance) and sets them
    out of service.

    :param net: pandapower network
    :param elements: a tuple of names of element tables e. g. ('line', 'impedance') or (line)
    :param zero_length: whether zero length lines will be affected
    :param zero_impedance: whether zero impedance branches will be affected
    :param in_service_only: whether the branches that are not in service will be affected
    :param drop_affected: wheter the affected branch elements are dropped
    :param min_length_km: threshhold for line length for a line to be considered zero line
    :param min_r_ohm_per_km: threshhold for line R' value for a line to be considered zero line
    :param min_x_ohm_per_km: threshhold for line X' value for a line to be considered zero line
    :param min_c_nf_per_km: threshhold for line C' for a line to be considered zero line
    :param min_rft_pu: threshhold for R from-to value for impedance to be considered zero impedance
    :param min_xft_pu: threshhold for X from-to value for impedance to be considered zero impedance
    :param min_rtf_pu: threshhold for R to-from value for impedance to be considered zero impedance
    :param min_xtf_pu: threshhold for X to-from value for impedance to be considered zero impedance
    :return:
    """

    if not isinstance(elements, tuple):
        raise TypeError(
            'input parameter "elements" must be a tuple, e.g. ("line", "impedance") or ("line")')

    replaced = dict()
    for elm in elements:
        branch_zero = set()
        if elm == 'line' and zero_length:
            branch_zero.update(net[elm].loc[net[elm].length_km <= min_length_km].index.tolist())

        if elm == 'line' and zero_impedance:
            branch_zero.update(net[elm].loc[(net[elm].r_ohm_per_km <= min_r_ohm_per_km) &
                                            (net[elm].x_ohm_per_km <= min_x_ohm_per_km) &
                                            (net[elm].c_nf_per_km <= min_c_nf_per_km)
                                            ].index.tolist())

        if elm == 'impedance' and zero_impedance:
            branch_zero.update(net[elm].loc[(net[elm].rft_pu <= min_rft_pu) &
                                            (net[elm].xft_pu <= min_xft_pu) &
                                            (net[elm].rtf_pu <= min_rtf_pu) &
                                            (net[elm].xtf_pu <= min_xtf_pu)].index.tolist())

        affected_elements = set()
        for b in branch_zero:
            if in_service_only and ~net[elm].in_service.at[b]:
                continue
            create_replacement_switch_for_branch(net, element=elm, idx=b)
            net[elm].loc[b, 'in_service'] = False
            affected_elements.add(b)

        replaced[elm] = net[elm].loc[list(affected_elements)]

        if drop_affected:
            if elm == 'line':
                drop_lines(net, affected_elements)
            else:
                net[elm].drop(affected_elements, inplace=True)

            logger.info('replaced %d %ss by switches' % (len(affected_elements), elm))
        else:
            logger.info('set %d %ss out of service' % (len(affected_elements), elm))

    return replaced


def replace_impedance_by_line(net, index=None, only_valid_replace=True, max_i_ka=np.nan):
    """
    Creates lines by given impedances data, while the impedances are dropped.

    INPUT:
        **net** - pandapower net

    OPTIONAL:
        **index** (index, None) - Index of all impedances to be replaced. If None, all impedances
        will be replaced.

        **only_valid_replace** (bool, True) - If True, impedances will only replaced, if a
        replacement leads to equal power flow results. If False, unsymmetric impedances will
        be replaced by symmetric lines.

        **max_i_ka** (value(s), False) - Data/Information how to set max_i_ka. If 'imp.sn_mva' is
        given, the sn_mva values of the impedances are considered.
    """
    index = list(ensure_iterability(index)) if index is not None else list(net.impedance.index)
    max_i_ka = ensure_iterability(max_i_ka, len(index))
    new_index = []
    for (idx, imp), max_i in zip(net.impedance.loc[index].iterrows(), max_i_ka):
        if not np.isclose(imp.rft_pu, imp.rtf_pu) or not np.isclose(imp.xft_pu, imp.xtf_pu):
            if only_valid_replace:
                index.remove(idx)
                continue
            logger.error("impedance differs in from or to bus direction. lines always " +
                         "parameters always pertain in both direction. only from_bus to " +
                         "to_bus parameters are considered.")
        vn = net.bus.vn_kv.at[imp.from_bus]
        Zni = vn ** 2 / imp.sn_mva
        if max_i == 'imp.sn_mva':
            max_i = imp.sn_mva / vn / np.sqrt(3)
        new_index.append(create_line_from_parameters(
<<<<<<< HEAD
            net, imp.from_bus, imp.to_bus,
            length_km=1,
            r_ohm_per_km=imp.rft_pu * Zni,
            x_ohm_per_km=imp.xft_pu * Zni,
            c_nf_per_km=0,
            max_i_ka=max_i,
            r0_ohm_per_km=imp.rft0_pu * Zni if "rft0_pu" in net.impedance.columns else None,
            x0_ohm_per_km=imp.xft0_pu * Zni if "xft0_pu" in net.impedance.columns else None,
            c0_nf_per_km=0,
            parallel=1,
=======
            net, imp.from_bus, imp.to_bus, 1, imp.rft_pu * Zni, imp.xft_pu * Zni, 0, max_i,
            r0_ohm_per_km=imp.rft0_pu * Zni if "rft0_pu" in net.impedance.columns else None,
            x0_ohm_per_km=imp.xft0_pu * Zni if "xft0_pu" in net.impedance.columns else None,
>>>>>>> 0642f2af
            name=imp.name, in_service=imp.in_service))
    net.impedance.drop(index, inplace=True)
    return new_index


def replace_line_by_impedance(net, index=None, sn_mva=None, only_valid_replace=True):
    """
    Creates impedances by given lines data, while the lines are dropped.

    INPUT:
        **net** - pandapower net

    OPTIONAL:
        **index** (index, None) - Index of all lines to be replaced. If None, all lines
        will be replaced.

        **sn_kva** (list or array, None) - Values of sn_kva for creating the impedances. If None,
        the net.sn_kva is assumed

        **only_valid_replace** (bool, True) - If True, lines will only replaced, if a replacement
        leads to equal power flow results. If False, capacitance and dielectric conductance will
        be neglected.
    """
    index = list(ensure_iterability(index)) if index is not None else list(net.line.index)
    sn_mva = sn_mva or net.sn_mva
    sn_mva = sn_mva if sn_mva != "max_i_ka" else net.line.max_i_ka.loc[index]
    sn_mva = sn_mva if hasattr(sn_mva, "__iter__") else [sn_mva] * len(index)
    if len(sn_mva) != len(index):
        raise ValueError("index and sn_mva must have the same length.")

    parallel = net.line["parallel"].values

    i = 0
    new_index = []
    for idx, line_ in net.line.loc[index].iterrows():
        if line_.c_nf_per_km or line_.g_us_per_km:
            if only_valid_replace:
                index.remove(idx)
                continue
            logger.error(f"Capacitance and dielectric conductance of line {idx} cannot be "
                         "converted to impedances, which do not model such parameters.")
        vn = net.bus.vn_kv.at[line_.from_bus]
        Zni = vn ** 2 / sn_mva[i]
        par = parallel[idx]
        new_index.append(create_impedance(
<<<<<<< HEAD
            net, line_.from_bus, line_.to_bus,
            rft_pu=line_.r_ohm_per_km * line_.length_km / (Zni * par),
            xft_pu=line_.x_ohm_per_km * line_.length_km / (Zni * par),
            sn_mva=sn_mva[i],
            rft0_pu=line_.r0_ohm_per_km * line_.length_km / (Zni * par) if "r0_ohm_per_km" in net.line.columns else None,
            xft0_pu=line_.x0_ohm_per_km * line_.length_km / (Zni * par) if "x0_ohm_per_km" in net.line.columns else None,
=======
            net, line_.from_bus, line_.to_bus, line_.r_ohm_per_km * line_.length_km / Zni,
            line_.x_ohm_per_km * line_.length_km / Zni, sn_mva[i],
            rft0_pu=line_.r0_ohm_per_km * line_.length_km / Zni if "r0_ohm_per_km" in net.line.columns else None,
            xft0_pu=line_.x0_ohm_per_km * line_.length_km / Zni if "x0_ohm_per_km" in net.line.columns else None,
>>>>>>> 0642f2af
            name=line_.name,
            in_service=line_.in_service))
        i += 1
    drop_lines(net, index)
    return new_index


def replace_ext_grid_by_gen(net, ext_grids=None, gen_indices=None, slack=False, cols_to_keep=None,
                            add_cols_to_keep=None):
    """
    Replaces external grids by generators.

    INPUT:
        **net** - pandapower net

    OPTIONAL:
        **ext_grids** (iterable) - indices of external grids which should be replaced

        **gen_indices** (iterable) - required indices of new generators

        **slack** (bool, False) - indicates which value is set to net.gen.slack for the new
        generators

        **cols_to_keep** (list, None) - list of column names which should be kept while replacing
        ext_grids. If None these columns are kept if values exist: "max_p_mw", "min_p_mw",
        "max_q_mvar", "min_q_mvar". However cols_to_keep is given, these columns are always set:
        "bus", "vm_pu", "p_mw", "name", "in_service", "controllable"

        **add_cols_to_keep** (list, None) - list of column names which should be added to
        'cols_to_keep' to be kept while replacing ext_grids.
    """
    # --- determine ext_grid index
    if ext_grids is None:
        ext_grids = net.ext_grid.index
    else:
        ext_grids = ensure_iterability(ext_grids)
    if gen_indices is None:
        gen_indices = [None] * len(ext_grids)
    elif len(gen_indices) != len(ext_grids):
        raise ValueError("The length of 'gen_indices' must be the same as 'ext_grids' but is " +
                         "%i instead of %i" % (len(gen_indices), len(ext_grids)))

    # --- determine which columns should be kept while replacing
    cols_to_keep = cols_to_keep if cols_to_keep is not None else [
        "max_p_mw", "min_p_mw", "max_q_mvar", "min_q_mvar"]
    if isinstance(add_cols_to_keep, list) and len(add_cols_to_keep):
        cols_to_keep += add_cols_to_keep
    elif add_cols_to_keep is not None:
        raise ValueError("'add_cols_to_keep' must be a list or None but is a %s" % str(type(
            add_cols_to_keep)))
    cols_to_keep = list(set(cols_to_keep) - {"bus", "vm_pu", "p_mw", "name", "in_service",
                                             "controllable"})

    existing_cols_to_keep = net.ext_grid.loc[ext_grids].dropna(axis=1).columns.intersection(
        cols_to_keep)
    # add missing columns to net.gen which should be kept
    missing_cols_to_keep = existing_cols_to_keep.difference(net.gen.columns)
    for col in missing_cols_to_keep:
        net.gen[col] = np.nan

    # --- create gens
    new_idx = []
    for ext_grid, index in zip(net.ext_grid.loc[ext_grids].itertuples(), gen_indices):
        p_mw = 0 if ext_grid.Index not in net.res_ext_grid.index else net.res_ext_grid.at[
            ext_grid.Index, "p_mw"]
        idx = create_gen(net, ext_grid.bus, vm_pu=ext_grid.vm_pu, p_mw=p_mw, name=ext_grid.name,
                         in_service=ext_grid.in_service, controllable=True, index=index)
        new_idx.append(idx)
    net.gen.slack.loc[new_idx] = slack
    net.gen.loc[new_idx, existing_cols_to_keep] = net.ext_grid.loc[
        ext_grids, existing_cols_to_keep].values

    # --- drop replaced ext_grids
    net.ext_grid.drop(ext_grids, inplace=True)

    # --- adapt cost data
    for table in ["pwl_cost", "poly_cost"]:
        if net[table].shape[0]:
            to_change = net[table].index[(net[table].et == "ext_grid") &
                                         (net[table].element.isin(ext_grids))]
            if len(to_change):
                net[table].et.loc[to_change] = "gen"
                net[table].element.loc[to_change] = new_idx

    # --- result data
    if net.res_ext_grid.shape[0]:
        in_res = pd.Series(ext_grids).isin(net["res_ext_grid"].index).values
        to_add = net.res_ext_grid.loc[pd.Index(ext_grids)[in_res]]
        to_add.index = pd.Index(new_idx)[in_res]
        net.res_gen = pd.concat([net.res_gen, to_add], sort=True)
        net.res_ext_grid.drop(pd.Index(ext_grids)[in_res], inplace=True)
    return new_idx


def replace_gen_by_ext_grid(net, gens=None, ext_grid_indices=None, cols_to_keep=None,
                            add_cols_to_keep=None):
    """
    Replaces generators by external grids.

    INPUT:
        **net** - pandapower net

    OPTIONAL:
        **gens** (iterable) - indices of generators which should be replaced

        **ext_grid_indices** (iterable) - required indices of new external grids

        **cols_to_keep** (list, None) - list of column names which should be kept while replacing
        gens. If None these columns are kept if values exist: "max_p_mw", "min_p_mw",
        "max_q_mvar", "min_q_mvar". However cols_to_keep is given, these columns are alway set:
        "bus", "vm_pu", "va_degree", "name", "in_service"

        **add_cols_to_keep** (list, None) - list of column names which should be added to
        'cols_to_keep' to be kept while replacing gens.
    """
    # --- determine gen index
    if gens is None:
        gens = net.gen.index
    else:
        gens = ensure_iterability(gens)
    if ext_grid_indices is None:
        ext_grid_indices = [None] * len(gens)
    elif len(ext_grid_indices) != len(gens):
        raise ValueError("The length of 'ext_grid_indices' must be the same as 'gens' but is " +
                         "%i instead of %i" % (len(ext_grid_indices), len(gens)))

    # --- determine which columns should be kept while replacing
    cols_to_keep = cols_to_keep if cols_to_keep is not None else [
        "max_p_mw", "min_p_mw", "max_q_mvar", "min_q_mvar"]
    if isinstance(add_cols_to_keep, list) and len(add_cols_to_keep):
        cols_to_keep += add_cols_to_keep
    elif add_cols_to_keep is not None:
        raise ValueError("'add_cols_to_keep' must be a list or None but is a %s" % str(type(
            add_cols_to_keep)))
    cols_to_keep = list(set(cols_to_keep) - {"bus", "vm_pu", "va_degree", "name", "in_service"})

    existing_cols_to_keep = net.gen.loc[gens].dropna(axis=1).columns.intersection(
        cols_to_keep)
    # add missing columns to net.ext_grid
    missing_cols_to_keep = existing_cols_to_keep.difference(net.ext_grid.columns)
    for col in missing_cols_to_keep:
        net.ext_grid[col] = np.nan

    # --- create ext_grids
    new_idx = []
    for gen, index in zip(net.gen.loc[gens].itertuples(), ext_grid_indices):
        va_degree = 0. if gen.bus not in net.res_bus.index else net.res_bus.va_degree.at[gen.bus]
        idx = create_ext_grid(net, gen.bus, vm_pu=gen.vm_pu, va_degree=va_degree, name=gen.name,
                              in_service=gen.in_service, index=index)
        new_idx.append(idx)
    net.ext_grid.loc[new_idx, existing_cols_to_keep] = net.gen.loc[
        gens, existing_cols_to_keep].values

    # --- drop replaced gens
    net.gen.drop(gens, inplace=True)

    # --- adapt cost data
    for table in ["pwl_cost", "poly_cost"]:
        if net[table].shape[0]:
            to_change = net[table].index[(net[table].et == "gen") & (net[table].element.isin(gens))]
            if len(to_change):
                net[table].et.loc[to_change] = "ext_grid"
                net[table].element.loc[to_change] = new_idx

    # --- result data
    if net.res_gen.shape[0]:
        in_res = pd.Series(gens).isin(net["res_gen"].index).values
        to_add = net.res_gen.loc[pd.Index(gens)[in_res]]
        to_add.index = pd.Index(new_idx)[in_res]
        net.res_ext_grid = pd.concat([net.res_ext_grid, to_add], sort=True)
        net.res_gen.drop(pd.Index(gens)[in_res], inplace=True)
    return new_idx


def replace_gen_by_sgen(net, gens=None, sgen_indices=None, cols_to_keep=None,
                        add_cols_to_keep=None):
    """
    Replaces generators by static generators.

    INPUT:
        **net** - pandapower net

    OPTIONAL:
        **gens** (iterable) - indices of generators which should be replaced

        **sgen_indices** (iterable) - required indices of new static generators

        **cols_to_keep** (list, None) - list of column names which should be kept while replacing
        gens. If None these columns are kept if values exist: "max_p_mw", "min_p_mw",
        "max_q_mvar", "min_q_mvar". However cols_to_keep is given, these columns are always set:
        "bus", "p_mw", "q_mvar", "name", "in_service", "controllable"

        **add_cols_to_keep** (list, None) - list of column names which should be added to
        'cols_to_keep' to be kept while replacing gens.
    """
    # --- determine gen index
    if gens is None:
        gens = net.gen.index
    else:
        gens = ensure_iterability(gens)
    if sgen_indices is None:
        sgen_indices = [None] * len(gens)
    elif len(sgen_indices) != len(gens):
        raise ValueError("The length of 'sgen_indices' must be the same as 'gens' but is " +
                         "%i instead of %i" % (len(sgen_indices), len(gens)))

    # --- determine which columns should be kept while replacing
    cols_to_keep = cols_to_keep if cols_to_keep is not None else [
        "max_p_mw", "min_p_mw", "max_q_mvar", "min_q_mvar"]
    if isinstance(add_cols_to_keep, list) and len(add_cols_to_keep):
        cols_to_keep += add_cols_to_keep
    elif add_cols_to_keep is not None:
        raise ValueError("'add_cols_to_keep' must be a list or None but is a %s" % str(type(
            add_cols_to_keep)))
    cols_to_keep = list(set(cols_to_keep) - {"bus", "p_mw", "q_mvar", "name", "in_service",
                                             "controllable"})

    existing_cols_to_keep = net.gen.loc[gens].dropna(axis=1).columns.intersection(
        cols_to_keep)
    # add missing columns to net.gen which should be kept
    missing_cols_to_keep = existing_cols_to_keep.difference(net.sgen.columns)
    for col in missing_cols_to_keep:
        net.sgen[col] = np.nan

    # --- create sgens
    new_idx = []
    for gen, index in zip(net.gen.loc[gens].itertuples(), sgen_indices):
        q_mvar = 0. if gen.Index not in net.res_gen.index else net.res_gen.at[gen.Index, "q_mvar"]
        controllable = True if "controllable" not in net.gen.columns else gen.controllable
        idx = create_sgen(net, gen.bus, p_mw=gen.p_mw, q_mvar=q_mvar, name=gen.name,
                          in_service=gen.in_service, controllable=controllable, index=index)
        new_idx.append(idx)
    net.sgen.loc[new_idx, existing_cols_to_keep] = net.gen.loc[
        gens, existing_cols_to_keep].values

    # --- drop replaced gens
    net.gen.drop(gens, inplace=True)

    # --- adapt cost data
    for table in ["pwl_cost", "poly_cost"]:
        if net[table].shape[0]:
            to_change = net[table].index[(net[table].et == "gen") & (net[table].element.isin(gens))]
            if len(to_change):
                net[table].et.loc[to_change] = "sgen"
                net[table].element.loc[to_change] = new_idx

    # --- result data
    if net.res_gen.shape[0]:
        in_res = pd.Series(gens).isin(net["res_gen"].index).values
        to_add = net.res_gen.loc[pd.Index(gens)[in_res]]
        to_add.index = pd.Index(new_idx)[in_res]
        net.res_sgen = pd.concat([net.res_sgen, to_add], sort=True)
        net.res_gen.drop(pd.Index(gens)[in_res], inplace=True)
    return new_idx


def replace_sgen_by_gen(net, sgens=None, gen_indices=None, cols_to_keep=None,
                        add_cols_to_keep=None):
    """
    Replaces static generators by generators.

    INPUT:
        **net** - pandapower net

    OPTIONAL:
        **sgens** (iterable) - indices of static generators which should be replaced

        **gen_indices** (iterable) - required indices of new generators

        **cols_to_keep** (list, None) - list of column names which should be kept while replacing
        sgens. If None these columns are kept if values exist: "max_p_mw", "min_p_mw",
        "max_q_mvar", "min_q_mvar". However cols_to_keep is given, these columns are always set:
        "bus", "vm_pu", "p_mw", "name", "in_service", "controllable"

        **add_cols_to_keep** (list, None) - list of column names which should be added to
        'cols_to_keep' to be kept while replacing sgens.
    """
    # --- determine sgen index
    if sgens is None:
        sgens = net.sgen.index
    else:
        sgens = ensure_iterability(sgens)
    if gen_indices is None:
        gen_indices = [None] * len(sgens)
    elif len(gen_indices) != len(sgens):
        raise ValueError("The length of 'gen_indices' must be the same as 'sgens' but is " +
                         "%i instead of %i" % (len(gen_indices), len(sgens)))

    # --- determine which columns should be kept while replacing
    cols_to_keep = cols_to_keep if cols_to_keep is not None else [
        "max_p_mw", "min_p_mw", "max_q_mvar", "min_q_mvar"]
    if isinstance(add_cols_to_keep, list) and len(add_cols_to_keep):
        cols_to_keep += add_cols_to_keep
    elif add_cols_to_keep is not None:
        raise ValueError("'add_cols_to_keep' must be a list or None but is a %s" % str(type(
            add_cols_to_keep)))
    cols_to_keep = list(set(cols_to_keep) - {"bus", "vm_pu", "p_mw", "name", "in_service",
                                             "controllable"})

    existing_cols_to_keep = net.sgen.loc[sgens].dropna(axis=1).columns.intersection(
        cols_to_keep)
    # add columns which should be kept from sgen but miss in gen to net.gen
    missing_cols_to_keep = existing_cols_to_keep.difference(net.gen.columns)
    for col in missing_cols_to_keep:
        net.gen[col] = np.nan

    # --- create gens
    new_idx = []
    log_warning = False
    for sgen, index in zip(net.sgen.loc[sgens].itertuples(), gen_indices):
        if sgen.bus in net.res_bus.index:
            vm_pu = net.res_bus.at[sgen.bus, "vm_pu"]
        else:  # no result information to get vm_pu -> use net.gen.vm_pu or net.ext_grid.vm_pu or
            # set 1.0
            if sgen.bus in net.gen.bus.values:
                vm_pu = net.gen.vm_pu.loc[net.gen.bus == sgen.bus].values[0]
            elif sgen.bus in net.ext_grid.bus.values:
                vm_pu = net.ext_grid.vm_pu.loc[net.ext_grid.bus == sgen.bus].values[0]
            else:
                vm_pu = 1.0
                log_warning = True
        controllable = False if "controllable" not in net.sgen.columns else sgen.controllable
        idx = create_gen(net, sgen.bus, vm_pu=vm_pu, p_mw=sgen.p_mw, name=sgen.name,
                         in_service=sgen.in_service, controllable=controllable, index=index)
        new_idx.append(idx)
    net.gen.loc[new_idx, existing_cols_to_keep] = net.sgen.loc[
        sgens, existing_cols_to_keep].values

    if log_warning:
        logger.warning("In replace_sgen_by_gen(), for some generator 'vm_pu' is assumed as 1.0 " +
                       "since no power flow results were available.")

    # --- drop replaced sgens
    net.sgen.drop(sgens, inplace=True)

    # --- adapt cost data
    for table in ["pwl_cost", "poly_cost"]:
        if net[table].shape[0]:
            to_change = net[table].index[(net[table].et == "sgen") &
                                         (net[table].element.isin(sgens))]
            if len(to_change):
                net[table].et.loc[to_change] = "gen"
                net[table].element.loc[to_change] = new_idx

    # --- result data
    if net.res_sgen.shape[0]:
        in_res = pd.Series(sgens).isin(net["res_sgen"].index).values
        to_add = net.res_sgen.loc[pd.Index(sgens)[in_res]]
        to_add.index = pd.Index(new_idx)[in_res]
        net.res_gen = pd.concat([net.res_gen, to_add], sort=True)
        net.res_sgen.drop(pd.Index(sgens)[in_res], inplace=True)
    return new_idx


def replace_pq_elmtype(net, old_elm, new_elm, old_indices=None, new_indices=None, cols_to_keep=None,
                       add_cols_to_keep=None):
    """
    Replaces e.g. static generators by loads or loads by storages and so forth.

    INPUT:
        **net** - pandapower net

        **old_elm** (str) - element type of which elements should be replaced. Should be in [
            "sgen", "load", "storage"]

        **new_elm** (str) - element type of which elements should be created. Should be in [
            "sgen", "load", "storage"]

    OPTIONAL:
        **old_indices** (iterable) - indices of the elements which should be replaced

        **new_indices** (iterable) - required indices of the new elements

        **cols_to_keep** (list, None) - list of column names which should be kept while replacing.
        If None these columns are kept if values exist: "max_p_mw", "min_p_mw",
        "max_q_mvar", "min_q_mvar". Independent whether cols_to_keep is given, these columns are
        always set: "bus", "p_mw", "q_mvar", "name", "in_service", "controllable"

        **add_cols_to_keep** (list, None) - list of column names which should be added to
        'cols_to_keep' to be kept while replacing.

    OUTPUT:
        **new_idx** (list) - list of indices of the new elements
    """
    if old_elm == new_elm:
        logger.warning("'old_elm' and 'new_elm' are both '%s'. No replacement is done." % old_elm)
        return old_indices
    if old_indices is None:
        old_indices = net[old_elm].index
    else:
        old_indices = ensure_iterability(old_indices)
    if not len(old_indices):
        return []
    if new_indices is None:
        new_indices = [None] * len(old_indices)
    elif len(new_indices) != len(old_indices):
        raise ValueError("The length of 'new_indices' must be the same as of 'old_indices' but " +
                         "is %i instead of %i" % (len(new_indices), len(old_indices)))

    # --- determine which columns should be kept while replacing
    cols_to_keep = cols_to_keep if cols_to_keep is not None else [
        "max_p_mw", "min_p_mw", "max_q_mvar", "min_q_mvar"]
    if isinstance(add_cols_to_keep, list) and len(add_cols_to_keep):
        cols_to_keep += add_cols_to_keep
    elif add_cols_to_keep is not None:
        raise ValueError("'add_cols_to_keep' must be a list or None but is a %s" % str(type(
            add_cols_to_keep)))
    cols_to_keep = list(set(cols_to_keep) - {"bus", "vm_pu", "p_mw", "name", "in_service",
                                             "controllable"})

    existing_cols_to_keep = net[old_elm].loc[old_indices].dropna(axis=1).columns.intersection(
        cols_to_keep)
    # add missing columns to net[new_elm] which should be kept
    missing_cols_to_keep = existing_cols_to_keep.difference(net[new_elm].columns)
    for col in missing_cols_to_keep:
        net[new_elm][col] = np.nan

    # --- create new_elm
    already_considered_cols = set()
    new_idx = []
    for oelm, index in zip(net[old_elm].loc[old_indices].itertuples(), new_indices):
        controllable = False if "controllable" not in net[old_elm].columns else oelm.controllable
        sign = -1 if old_elm in ["sgen"] else 1
        args = dict()
        if new_elm == "load":
            fct = create_load
        elif new_elm == "sgen":
            fct = create_sgen
            sign *= -1
        elif new_elm == "storage":
            fct = create_storage
            already_considered_cols |= {"max_e_mwh"}
            args = {"max_e_mwh": 1 if "max_e_mwh" not in net[old_elm].columns else net[
                old_elm].max_e_kwh.loc[old_indices]}
        idx = fct(net, oelm.bus, p_mw=sign*oelm.p_mw, q_mvar=sign*oelm.q_mvar, name=oelm.name,
                  in_service=oelm.in_service, controllable=controllable, index=index, **args)
        new_idx.append(idx)

    if sign == -1:
        for col1, col2 in zip(["max_p_mw", "min_p_mw", "max_q_mvar", "min_q_mvar"],
                              ["min_p_mw", "max_p_mw", "min_q_mvar", "max_q_mvar"]):
            if col1 in existing_cols_to_keep:
                net[new_elm].loc[new_idx, col2] = sign * net[old_elm].loc[
                    old_indices, col1].values
                already_considered_cols |= {col1}
    net[new_elm].loc[new_idx, existing_cols_to_keep.difference(already_considered_cols)] = net[
        old_elm].loc[old_indices, existing_cols_to_keep.difference(already_considered_cols)].values

    # --- drop replaced old_indices
    net[old_elm].drop(old_indices, inplace=True)

    # --- adapt cost data
    for table in ["pwl_cost", "poly_cost"]:
        if net[table].shape[0]:
            to_change = net[table].index[(net[table].et == old_elm) &
                                         (net[table].element.isin(old_indices))]
            if len(to_change):
                net[table].et.loc[to_change] = new_elm
                net[table].element.loc[to_change] = new_idx

    # --- result data
    if net["res_" + old_elm].shape[0]:
        in_res = pd.Series(old_indices).isin(net["res_" + old_elm].index).values
        to_add = net["res_" + old_elm].loc[pd.Index(old_indices)[in_res]]
        to_add.index = pd.Index(new_idx)[in_res]
        net["res_" + new_elm] = pd.concat([net["res_" + new_elm], to_add], sort=True)
        net["res_" + old_elm].drop(pd.Index(old_indices)[in_res], inplace=True)
    return new_idx


def replace_ward_by_internal_elements(net, wards=None):
    """
    Replaces wards by loads and shunts.

    INPUT:
        **net** - pandapower net

    OPTIONAL:
        **wards** (iterable) - indices of xwards which should be replaced

    OUTPUT:
        No output - the given wards in pandapower net are replaced by loads and shunts

    """
    # --- determine wards index
    if wards is None:
        wards = net.ward.index
    else:
        wards = ensure_iterability(wards)

    # --- create loads and shunts
    new_load_idx = []
    new_shunt_idx = []
    for ward in net.ward.loc[wards].itertuples():
        load_idx = create_load(net, ward.bus, ward.ps_mw, ward.qs_mvar,
                               in_service=ward.in_service, name=ward.name)
        shunt_idx = create_shunt(net, ward.bus, q_mvar=ward.qz_mvar, p_mw=ward.pz_mw,
                                 in_service=ward.in_service, name=ward.name)
        new_load_idx.append(load_idx)
        new_shunt_idx.append(shunt_idx)

    # --- result data
    if net.res_ward.shape[0]:
        sign_in_service = np.multiply(net.ward.in_service.loc[wards].values, 1)
        sign_not_isolated = np.multiply(net.res_ward.vm_pu.loc[wards].values != 0, 1)
        to_add_load = net.res_ward.loc[wards, ["p_mw", "q_mvar"]]
        to_add_load.index = new_load_idx
        to_add_load.p_mw = net.ward.ps_mw.loc[wards].values * sign_in_service * sign_not_isolated
        to_add_load.q_mvar = net.ward.qs_mvar.loc[wards].values * sign_in_service * \
            sign_not_isolated
        net.res_load = pd.concat([net.res_load, to_add_load])

        to_add_shunt = net.res_ward.loc[wards, ["p_mw", "q_mvar", "vm_pu"]]
        to_add_shunt.index = new_shunt_idx
        to_add_shunt.p_mw = net.res_ward.vm_pu.loc[wards].values ** 2 * net.ward.pz_mw.loc[
            wards].values * sign_in_service * sign_not_isolated
        to_add_shunt.q_mvar = net.res_ward.vm_pu.loc[wards].values ** 2 * net.ward.qz_mvar.loc[
            wards].values * sign_in_service * sign_not_isolated
        to_add_shunt.vm_pu = net.res_ward.vm_pu.loc[wards].values
        net.res_shunt = pd.concat([net.res_shunt, to_add_shunt])

        net.res_ward.drop(wards, inplace=True)

    # --- drop replaced wards
    net.ward.drop(wards, inplace=True)


def replace_xward_by_internal_elements(net, xwards=None):
    """
    Replaces xward by loads, shunts, impedance and generators

    INPUT:
        **net** - pandapower net

    OPTIONAL:
        **xwards** (iterable) - indices of xwards which should be replaced

    OUTPUT:
        No output - the given xwards in pandapower are replaced by buses, loads, shunts, impadance
        and generators

    """
    # --- determine xwards index
    if xwards is None:
        xwards = net.xward.index
    else:
        xwards = ensure_iterability(xwards)

    # --- create buses, loads, shunts, gens and impedances
    for xward in net.xward.loc[xwards].itertuples():
        bus_v = net.bus.vn_kv[xward.bus]
        bus_idx = create_bus(net, net.bus.vn_kv[xward.bus], in_service=xward.in_service,
                             name=xward.name)
        create_load(net, xward.bus, xward.ps_mw, xward.qs_mvar,
                    in_service=xward.in_service, name=xward.name)
        create_shunt(net, xward.bus, q_mvar=xward.qz_mvar, p_mw=xward.pz_mw,
                     in_service=xward.in_service, name=xward.name)
        create_gen(net, bus_idx, 0, xward.vm_pu, in_service=xward.in_service,
                   name=xward.name)
        create_impedance(net, xward.bus, bus_idx, xward.r_ohm / (bus_v ** 2),
                         xward.x_ohm / (bus_v ** 2), net.sn_mva, in_service=xward.in_service,
                         name=xward.name)

    # --- result data
    if net.res_xward.shape[0]:
        logger.debug("The implementation to move xward results to new internal elements is " +
                     "missing.")
        net.res_xward.drop(xwards, inplace=True)

    # --- drop replaced wards
    net.xward.drop(xwards, inplace=True)


# --- item/element selections

def get_element_index(net, element, name, exact_match=True):
    """
    Returns the element(s) identified by a name or regex and its element-table.

    INPUT:
      **net** - pandapower network

      **element** - Table to get indices from ("line", "bus", "trafo" etc.)

      **name** - Name of the element to match.

    OPTIONAL:
      **exact_match** (boolean, True) -
          True: Expects exactly one match, raises UserWarning otherwise.
          False: returns all indices containing the name

    OUTPUT:
      **index** - The indices of matching element(s).
    """
    if exact_match:
        idx = net[element][net[element]["name"] == name].index
        if len(idx) == 0:
            raise UserWarning(f"There is no {element} with name {name}")
        if len(idx) > 1:
            raise UserWarning(f"Duplicate {element} names for {name}")
        return idx[0]
    else:
        return net[element][net[element]["name"].str.contains(name)].index


def get_element_indices(net, element, name, exact_match=True):
    """
    Returns a list of element(s) identified by a name or regex and its element-table -> Wrapper
    function of get_element_index()

    INPUT:
      **net** - pandapower network

      **element** (str, string iterable) - Element table to get indices from
      ("line", "bus", "trafo" etc.).

      **name** (str) - Name of the element to match.

    OPTIONAL:
      **exact_match** (boolean, True)

          - True: Expects exactly one match, raises UserWarning otherwise.
          - False: returns all indices containing the name

    OUTPUT:
      **index** (list) - List of the indices of matching element(s).

    EXAMPLE:
        >>> import pandapower.networks as pn
        >>> import pandapower as pp
        >>> net = pn.example_multivoltage()
        >>> idx1 = pp.get_element_indices(net, "bus", ["Bus HV%i" % i for i in range(1, 4)])
        >>> idx2 = pp.get_element_indices(net, ["bus", "line"], "HV", exact_match=False)
        >>> idx3 = pp.get_element_indices(net, ["bus", "line"], ["Bus HV3", "MV Line6"])
    """
    if isinstance(element, str) and isinstance(name, str):
        element = [element]
        name = [name]
    else:
        element = element if not isinstance(element, str) else [element] * len(name)
        name = name if not isinstance(name, str) else [name] * len(element)
    if len(element) != len(name):
        raise ValueError("'element' and 'name' must have the same length.")
    idx = []
    for elm, nam in zip(element, name):
        idx += [get_element_index(net, elm, nam, exact_match=exact_match)]
    return idx


def next_bus(net, bus, element_id, et='line', **kwargs):
    """
    Returns the index of the second bus an element is connected to, given a
    first one. E.g. the from_bus given the to_bus of a line.
    """
    # todo: what to do with trafo3w?
    if et == 'line' or et == 'l':
        bc = ["from_bus", "to_bus"]
    elif et == 'trafo' or et == 't':
        bc = ["hv_bus", "lv_bus"]
    elif et == "switch" and list(net[et].loc[element_id, ["et"]].values) == ['b']:
        # Raises error if switch is not a bus-bus switch
        bc = ["bus", "element"]
    else:
        raise Exception("unknown element type")
    nb = list(net[et].loc[element_id, bc].values)
    nb.remove(bus)
    return nb[0]


def get_connected_elements(net, element, buses, respect_switches=True, respect_in_service=False):
    """
     Returns elements connected to a given bus.

     INPUT:
        **net** (pandapowerNet)

        **element** (string, name of the element table)

        **buses** (single integer or iterable of ints)

     OPTIONAL:
        **respect_switches** (boolean, True)

            - True: open switches will be respected
            - False: open switches will be ignored

        **respect_in_service** (boolean, False)

            - True: in_service status of connected lines will be respected
            - False: in_service status will be ignored

     OUTPUT:
        **connected_elements** (set) - Returns connected elements.

    """

    if not hasattr(buses, "__iter__"):
        buses = [buses]

    if element in ["line", "l"]:
        element = "l"
        element_table = net.line
        connected_elements = set(net.line.index[net.line.from_bus.isin(buses) |
                                                net.line.to_bus.isin(buses)])

    elif element in ["dcline"]:
        element_table = net.dcline
        connected_elements = set(net.dcline.index[net.dcline.from_bus.isin(buses) |
                                                  net.dcline.to_bus.isin(buses)])

    elif element in ["trafo"]:
        element = "t"
        element_table = net.trafo
        connected_elements = set(net["trafo"].index[(net.trafo.hv_bus.isin(buses)) |
                                                    (net.trafo.lv_bus.isin(buses))])
    elif element in ["trafo3w", "t3w"]:
        element = "t3w"
        element_table = net.trafo3w
        connected_elements = set(net["trafo3w"].index[(net.trafo3w.hv_bus.isin(buses)) |
                                                      (net.trafo3w.mv_bus.isin(buses)) |
                                                      (net.trafo3w.lv_bus.isin(buses))])
    elif element == "impedance":
        element_table = net.impedance
        connected_elements = set(net["impedance"].index[(net.impedance.from_bus.isin(buses)) |
                                                        (net.impedance.to_bus.isin(buses))])
    elif element == "measurement":
        element_table = net[element]
        connected_elements = set(net.measurement.index[(net.measurement.element.isin(buses)) |
                                                       (net.measurement.element_type == "bus")])
    elif element in pp_elements(bus=False, branch_elements=False):
        element_table = net[element]
        connected_elements = set(element_table.index[(element_table.bus.isin(buses))])
    elif element in ['_equiv_trafo3w']:
        # ignore '_equiv_trafo3w'
        return {}
    else:
        raise UserWarning("Unknown element! ", element)

    if respect_switches and element in ["l", "t", "t3w"]:
        open_switches = get_connected_switches(net, buses, consider=element, status="open")
        if open_switches:
            open_and_connected = net.switch.loc[net.switch.index.isin(open_switches) &
                                                net.switch.element.isin(connected_elements)].index
            connected_elements -= set(net.switch.element[open_and_connected])

    if respect_in_service and "in_service" in element_table and not element_table.empty:
        connected_elements -= set(element_table[~element_table.in_service].index)

    return connected_elements


def get_connected_buses(net, buses, consider=("l", "s", "t", "t3", "i"), respect_switches=True,
                        respect_in_service=False):
    """
     Returns buses connected to given buses. The source buses will NOT be returned.

     INPUT:
        **net** (pandapowerNet)

        **buses** (single integer or iterable of ints)

     OPTIONAL:
        **respect_switches** (boolean, True)

            - True: open switches will be respected
            - False: open switches will be ignored

        **respect_in_service** (boolean, False)

            - True: in_service status of connected buses will be respected
            - False: in_service status will be ignored

        **consider** (iterable, ("l", "s", "t", "t3", "i")) - Determines, which types of
        connections will be considered.

            l: lines

            s: switches

            t: trafos

            t3: trafo3ws

            i: impedances

     OUTPUT:
        **cl** (set) - Returns connected buses.

    """
    if not hasattr(buses, "__iter__"):
        buses = [buses]

    cb = set()
    if "l" in consider or 'line' in consider:
        in_service_constr = net.line.in_service if respect_in_service else True
        opened_lines = set(net.switch.loc[(~net.switch.closed) & (
            net.switch.et == "l")].element.unique()) if respect_switches else set()
        connected_fb_lines = set(net.line.index[(
            net.line.from_bus.isin(buses)) & ~net.line.index.isin(opened_lines) &
            in_service_constr])
        connected_tb_lines = set(net.line.index[(
            net.line.to_bus.isin(buses)) & ~net.line.index.isin(opened_lines) & in_service_constr])
        cb |= set(net.line[net.line.index.isin(connected_tb_lines)].from_bus)
        cb |= set(net.line[net.line.index.isin(connected_fb_lines)].to_bus)

    if "s" in consider or 'switch' in consider:
        cs = get_connected_switches(net, buses, consider='b',
                                    status="closed" if respect_switches else "all")
        cb |= set(net.switch[net.switch.index.isin(cs)].element)
        cb |= set(net.switch[net.switch.index.isin(cs)].bus)

    if "t" in consider or 'trafo' in consider:
        in_service_constr = net.trafo.in_service if respect_in_service else True
        opened_trafos = set(net.switch.loc[(~net.switch.closed) & (
            net.switch.et == "t")].element.unique()) if respect_switches else set()
        connected_hvb_trafos = set(net.trafo.index[(
            net.trafo.hv_bus.isin(buses)) & ~net.trafo.index.isin(opened_trafos) &
            in_service_constr])
        connected_lvb_trafos = set(net.trafo.index[(
            net.trafo.lv_bus.isin(buses)) & ~net.trafo.index.isin(opened_trafos) &
            in_service_constr])
        cb |= set(net.trafo.loc[net.trafo.index.isin(connected_lvb_trafos)].hv_bus.values)
        cb |= set(net.trafo.loc[net.trafo.index.isin(connected_hvb_trafos)].lv_bus.values)

    # Gives the lv mv and hv buses of a 3 winding transformer
    if "t3" in consider or 'trafo3w' in consider:
        in_service_constr3w = net.trafo3w.in_service if respect_in_service else True
        if respect_switches:
            opened_buses_hv = set(net.switch.loc[
                ~net.switch.closed & (net.switch.et == "t3") &
                net.switch.bus.isin(net.trafo3w.hv_bus)].bus.unique())
            opened_buses_mv = set(net.switch.loc[
                ~net.switch.closed & (net.switch.et == "t3") &
                net.switch.bus.isin(net.trafo3w.mv_bus)].bus.unique())
            opened_buses_lv = set(net.switch.loc[
                ~net.switch.closed & (net.switch.et == "t3") &
                net.switch.bus.isin(net.trafo3w.lv_bus)].bus.unique())
        else:
            opened_buses_hv = opened_buses_mv = opened_buses_lv = set()

        hvb_trafos3w = net.trafo3w.index[
            net.trafo3w.hv_bus.isin(buses) & ~net.trafo3w.hv_bus.isin(opened_buses_hv) &
            in_service_constr3w]
        mvb_trafos3w = net.trafo3w.index[
            net.trafo3w.mv_bus.isin(buses) & ~net.trafo3w.mv_bus.isin(opened_buses_mv) &
            in_service_constr3w]
        lvb_trafos3w = net.trafo3w.index[
            net.trafo3w.lv_bus.isin(buses) & ~net.trafo3w.lv_bus.isin(opened_buses_lv) &
            in_service_constr3w]

        cb |= (set(net.trafo3w.loc[hvb_trafos3w].mv_bus) | set(
            net.trafo3w.loc[hvb_trafos3w].lv_bus) - opened_buses_mv - opened_buses_lv)
        cb |= (set(net.trafo3w.loc[mvb_trafos3w].hv_bus) | set(
            net.trafo3w.loc[mvb_trafos3w].lv_bus) - opened_buses_hv - opened_buses_lv)
        cb |= (set(net.trafo3w.loc[lvb_trafos3w].hv_bus) | set(
            net.trafo3w.loc[lvb_trafos3w].mv_bus) - opened_buses_hv - opened_buses_mv)

    if "i" in consider or 'impedance' in consider:
        in_service_constr = net.impedance.in_service if respect_in_service else True
        connected_fb_impedances = set(net.impedance.index[
                                          (net.impedance.from_bus.isin(buses)) & in_service_constr])
        connected_tb_impedances = set(net.impedance.index[
                                          (net.impedance.to_bus.isin(buses)) & in_service_constr])
        cb |= set(net.impedance[net.impedance.index.isin(connected_tb_impedances)].from_bus)
        cb |= set(net.impedance[net.impedance.index.isin(connected_fb_impedances)].to_bus)

    if respect_in_service:
        cb -= set(net.bus[~net.bus.in_service].index)

    return cb - set(buses)


def get_connected_buses_at_element(net, element, et, respect_in_service=False):
    """
     Returns buses connected to a given line, switch or trafo. In case of a bus switch, two buses
     will be returned, else one.

     INPUT:
        **net** (pandapowerNet)

        **element** (integer)

        **et** (string) - Type of the source element:

            l, line: line

            s, switch: switch

            t, trafo: trafo

            t3, trafo3w: trafo3w

            i, impedance: impedance

     OPTIONAL:
        **respect_in_service** (boolean, False)

        True: in_service status of connected buses will be respected

        False: in_service status will be ignored

     OUTPUT:
        **cl** (set) - Returns connected switches.

    """

    cb = set()
    if et == 'l' or et == 'line':
        cb.add(net.line.from_bus.at[element])
        cb.add(net.line.to_bus.at[element])
    elif et == 's' or et == 'switch':
        cb.add(net.switch.bus.at[element])
        if net.switch.et.at[element] == 'b':
            cb.add(net.switch.element.at[element])
    elif et == 't' or et == 'trafo':
        cb.add(net.trafo.hv_bus.at[element])
        cb.add(net.trafo.lv_bus.at[element])
    elif et == 't3' or et == 'trafo3w':
        cb.add(net.trafo3w.hv_bus.at[element])
        cb.add(net.trafo3w.mv_bus.at[element])
        cb.add(net.trafo3w.lv_bus.at[element])
    elif et == 'i' or et == 'impedance':
        cb.add(net.impedance.from_bus.at[element])
        cb.add(net.impedance.to_bus.at[element])

    if respect_in_service:
        cb -= set(net.bus[~net.bus.in_service].index)

    return cb


def get_connected_switches(net, buses, consider=('b', 'l', 't', 't3'), status="all"):
    """
    Returns switches connected to given buses.

    INPUT:
        **net** (pandapowerNet)

        **buses** (single integer or iterable of ints)

    OPTIONAL:
        **consider** (iterable, ("l", "s", "t", "t3))    - Determines, which types of connections
                                                      will be considered.
                                                      l: lines
                                                      b: bus-bus-switches
                                                      t: transformers
                                                      t3: 3W transformers

        **status** (string, ("all", "closed", "open"))    - Determines, which switches will
                                                            be considered
    OUTPUT:
       **cl** (set) - Returns connected switches.
    """

    if not hasattr(buses, "__iter__"):
        buses = [buses]

    if status == "closed":
        switch_selection = net.switch.closed
    elif status == "open":
        switch_selection = ~net.switch.closed
    else:
        switch_selection = np.full(len(net.switch), True, dtype=bool)
        if status != "all":
            logger.warning("Unknown switch status \"%s\" selected! "
                           "Selecting all switches by default." % status)

    cs = set()
    for et in consider:
        if et == 'b':
            cs |= set(net['switch'].index[
                          (net['switch']['bus'].isin(buses) |
                           net['switch']['element'].isin(buses)) &
                          (net['switch']['et'] == 'b') & switch_selection])
        else:
            cs |= set(net['switch'].index[(net['switch']['bus'].isin(buses)) &
                                          (net['switch']['et'] == et) & switch_selection])

    return cs


def get_connected_elements_dict(
        net, buses, respect_switches=True, respect_in_service=False, include_empty_lists=False,
        connected_buses=True, connected_bus_elements=True, connected_branch_elements=True,
        connected_other_elements=True):
    """Returns a dict of lists of connected elements."""
    pp_elms = pp_elements(
        bus=connected_buses, bus_elements=connected_bus_elements,
        branch_elements=connected_branch_elements, other_elements=connected_other_elements,
        res_elements=False)
    connected = dict()
    for elm in pp_elms:
        if elm == "bus":
            conn = get_connected_buses(net, buses, respect_switches=respect_switches,
                                       respect_in_service=respect_in_service)
        elif elm == "switch":
            conn = get_connected_switches(net, buses)
        else:
            conn = get_connected_elements(
                net, elm, buses, respect_switches=respect_switches,
                respect_in_service=respect_in_service)
        if include_empty_lists or len(conn):
            connected[elm] = list(conn)
    return connected


def get_gc_objects_dict():
    """
    This function is based on the code in mem_top module
    Summarize object types that are tracket by the garbage collector in the moment.
    Useful to test if there are memoly leaks.
    :return: dictionary with keys corresponding to types and values to the number of objects of the
    type
    """
    objs = gc.get_objects()
    nums_by_types = dict()

    for obj in objs:
        _type = type(obj)
        nums_by_types[_type] = nums_by_types.get(_type, 0) + 1
    return nums_by_types


def false_elm_links(net, elm, col, target_elm):
    """
    Returns which indices have links to elements of other element tables which does not exist in the
    net.

    EXAMPLE 1:
        elm = "line"
        col = "to_bus"
        target_elm = "bus"

    EXAMPLE 2:
        elm = "poly_cost"
        col = "element"
        target_elm = net["poly_cost"]["et"]
    """
    if isinstance(target_elm, str):
        return net[elm][col].index[~net[elm][col].isin(net[target_elm].index)]
    else:  # target_elm is an iterable, e.g. a Series such as net["poly_cost"]["et"]
        df = pd.DataFrame({"element": net[elm][col].values, "et": target_elm,
                           "indices": net[elm][col].index.values})
        df = df.set_index("et")
        false_links = pd.Index([])
        for et in df.index:
            false_links = false_links.union(pd.Index(df.loc[et].indices.loc[
                ~df.loc[et].element.isin(net[et].index)]))
        return false_links


def false_elm_links_loop(net, elms=None):
    """
    Returns a dict of elements which indices have links to elements of other element tables which
    does not exist in the net.
    This function is an outer loop for get_false_links() applications.
    """
    false_links = dict()
    elms = elms if elms is not None else pp_elements(bus=False, cost_tables=True)
    bebd = branch_element_bus_dict(include_switch=True)
    for elm in elms:
        if net[elm].shape[0]:
            fl = pd.Index([])
            # --- define col and target_elm
            if elm in bebd.keys():
                for col in bebd[elm]:
                    fl = fl.union(false_elm_links(net, elm, col, "bus"))
            elif elm in {"poly_cost", "pwl_cost"}:
                fl = fl.union(false_elm_links(net, elm, "element", net[elm]["et"]))
            elif elm == "measurement":
                fl = fl.union(false_elm_links(net, elm, "element", net[elm]["element_type"]))
            else:
                fl = fl.union(false_elm_links(net, elm, "bus", "bus"))
            if len(fl):
                false_links[elm] = fl
    return false_links


def read_from_net(net, element, index, variable, flag='auto'):
    """
    Reads values from the specified element table at the specified index in the column according to the specified variable
    Chooses the method to read based on flag

    Parameters
    ----------
    net
    element : str
        element table in pandapower net; can also be a results table
    index : int or array_like
        index of the element table where values are read from
    variable : str
        column of the element table
    flag : str
        defines which underlying function to use, can be one of ['auto', 'single_index', 'all_index', 'loc', 'object']

    Returns
    -------
    values
        the values of the variable for the element table according to the index
    """
    if flag == "single_index":
        return _read_from_single_index(net, element, variable, index)
    elif flag == "all_index":
        return _read_from_all_index(net, element, variable)
    elif flag == "loc":
        return _read_with_loc(net, element, variable, index)
    elif flag == "object":
        return _read_from_object_attribute(net, element, variable, index)
    elif flag == "auto":
        auto_flag, auto_variable = _detect_read_write_flag(net, element, index, variable)
        return read_from_net(net, element, index, auto_variable, auto_flag)
    else:
        raise NotImplementedError("read: flag must be one of ['auto', 'single_index', 'all_index', 'loc', 'object']")


def write_to_net(net, element, index, variable, values, flag='auto'):
    """
    Writes values to the specified element table at the specified index in the column according to the specified variable
    Chooses the method to write based on flag

    Parameters
    ----------
    net
    element : str
        element table in pandapower net
    index : int or array_like
        index of the element table where values are written to
    variable : str
        column of the element table
    flag : str
        defines which underlying function to use, can be one of ['auto', 'single_index', 'all_index', 'loc', 'object']

    Returns
    -------
    None
    """
    # write functions faster, depending on type of element_index
    if flag == "single_index":
        _write_to_single_index(net, element, index, variable, values)
    elif flag == "all_index":
        _write_to_all_index(net, element, variable, values)
    elif flag == "loc":
        _write_with_loc(net, element, index, variable, values)
    elif flag == "object":
        _write_to_object_attribute(net, element, index, variable, values)
    elif flag == "auto":
        auto_flag, auto_variable = _detect_read_write_flag(net, element, index, variable)
        write_to_net(net, element, index, auto_variable, values, auto_flag)
    else:
        raise NotImplementedError("write: flag must be one of ['auto', 'single_index', 'all_index', 'loc', 'object']")


def _detect_read_write_flag(net, element, index, variable):
    if variable.startswith('object'):
        # write to object attribute
        return "object", variable.split(".")[1]
    elif isinstance(index, numbers.Number):
        # use .at if element_index is integer for speedup
        return "single_index", variable
    # commenting this out for now, see issue 609
    # elif net[element].index.equals(Index(index)):
    #     # use : indexer if all elements are in index
    #     return "all_index", variable
    else:
        # use common .loc
        return "loc", variable


# read functions:
def _read_from_single_index(net, element, variable, index):
    return net[element].at[index, variable]


def _read_from_all_index(net, element, variable):
    return net[element].loc[:, variable].values


def _read_with_loc(net, element, variable, index):
    return net[element].loc[index, variable].values


def _read_from_object_attribute(net, element, variable, index):
    if hasattr(index, '__iter__') and len(index) > 1:
        values = np.array(shape=index.shape)
        for i, idx in enumerate(index):
            values[i] = getattr(net[element]["object"].at[idx], variable)
    else:
        values = getattr(net[element]["object"].at[index], variable)
    return values


# write functions:
def _write_to_single_index(net, element, index, variable, values):
    net[element].at[index, variable] = values


def _write_to_all_index(net, element, variable, values):
    net[element].loc[:, variable] = values


def _write_with_loc(net, element, index, variable, values):
    net[element].loc[index, variable] = values


def _write_to_object_attribute(net, element, index, variable, values):
    if hasattr(index, '__iter__') and len(index) > 1:
        for idx, val in zip(index, values):
            setattr(net[element]["object"].at[idx], variable, val)
    else:
        setattr(net[element]["object"].at[index], variable, values)

# group function

def group_row(net, index, element_type):
    """Returns the row which consists the data of the requested group index and element type.

    Parameters
    ----------
    net : pandapowerNet
        pandapower net
    index : int
        index of the group
    element_type : str
        element type (defines which row of the data of the group should be returned)

    Returns
    -------
    pandas.Series
        data of net.group, defined by the index of the group and the element type

    Raises
    ------
    KeyError
        Now row exist for the requested group and element type
    ValueError
        Multiple rows exist for the requested group and element type
    """
    group_df = net.group.loc[[index]].set_index("element_type")
    try:
        row = group_df.loc[element_type]
    except KeyError:
        raise KeyError(f"Group {index} has no {element_type}s.")
    if isinstance(row, pd.Series):
        return row
    elif isinstance(row, pd.DataFrame):
        raise ValueError(f"Multiple {element_type} rows for group {index}")
    else:
        raise ValueError(f"Returning row {element_type} for group {index} failed.")


def group_element_index(net, index, element_type):
    """Returns the indices of the elements of the group in the element table net[element_type]. This
    function considers net.group.reference_column.

    Parameters
    ----------
    net : pandapowerNet
        pandapower net
    index : int
        Index of the group
    element_type : str
        name of the element table to which the returned indices of the elements of the group belong
        to

    Returns
    -------
    pd.Index
        indices of the elements of the group in the element table net[element_type]
    """
    if element_type not in net.group.loc[[index], "element_type"].values:
        return pd.Index([], dtype=int)

    row = group_row(net, index, element_type)
    element = row.at["element"]
    reference_column = row.at["reference_column"]

    if reference_column is None or pd.isnull(reference_column):
        return pd.Index(element, dtype=int)

    return net[element_type].index[net[element_type][reference_column].isin(element)]<|MERGE_RESOLUTION|>--- conflicted
+++ resolved
@@ -2176,7 +2176,7 @@
         if max_i == 'imp.sn_mva':
             max_i = imp.sn_mva / vn / np.sqrt(3)
         new_index.append(create_line_from_parameters(
-<<<<<<< HEAD
+
             net, imp.from_bus, imp.to_bus,
             length_km=1,
             r_ohm_per_km=imp.rft_pu * Zni,
@@ -2187,11 +2187,6 @@
             x0_ohm_per_km=imp.xft0_pu * Zni if "xft0_pu" in net.impedance.columns else None,
             c0_nf_per_km=0,
             parallel=1,
-=======
-            net, imp.from_bus, imp.to_bus, 1, imp.rft_pu * Zni, imp.xft_pu * Zni, 0, max_i,
-            r0_ohm_per_km=imp.rft0_pu * Zni if "rft0_pu" in net.impedance.columns else None,
-            x0_ohm_per_km=imp.xft0_pu * Zni if "xft0_pu" in net.impedance.columns else None,
->>>>>>> 0642f2af
             name=imp.name, in_service=imp.in_service))
     net.impedance.drop(index, inplace=True)
     return new_index
@@ -2237,19 +2232,12 @@
         Zni = vn ** 2 / sn_mva[i]
         par = parallel[idx]
         new_index.append(create_impedance(
-<<<<<<< HEAD
             net, line_.from_bus, line_.to_bus,
             rft_pu=line_.r_ohm_per_km * line_.length_km / (Zni * par),
             xft_pu=line_.x_ohm_per_km * line_.length_km / (Zni * par),
             sn_mva=sn_mva[i],
             rft0_pu=line_.r0_ohm_per_km * line_.length_km / (Zni * par) if "r0_ohm_per_km" in net.line.columns else None,
             xft0_pu=line_.x0_ohm_per_km * line_.length_km / (Zni * par) if "x0_ohm_per_km" in net.line.columns else None,
-=======
-            net, line_.from_bus, line_.to_bus, line_.r_ohm_per_km * line_.length_km / Zni,
-            line_.x_ohm_per_km * line_.length_km / Zni, sn_mva[i],
-            rft0_pu=line_.r0_ohm_per_km * line_.length_km / Zni if "r0_ohm_per_km" in net.line.columns else None,
-            xft0_pu=line_.x0_ohm_per_km * line_.length_km / Zni if "x0_ohm_per_km" in net.line.columns else None,
->>>>>>> 0642f2af
             name=line_.name,
             in_service=line_.in_service))
         i += 1
