import numbers
import numpy as np

from pandapower.control.basic_controller import Controller
from pandapower.auxiliary import _detect_read_write_flag, read_from_net, write_to_net

try:
    import pandaplan.core.pplog as pplog
except:
    import logging as pplog

logger = pplog.getLogger(__name__)


class BinarySearchControl(Controller):
    """
        The Binary search control is a controller which is used to reach a given set point. It can be used for
        reactive power control or voltage control. in case of voltage control, the input parameter voltage_ctrl must be
        set to true. Input and output elements and indexes can be lists. Input elements can be transformers, switches,
        lines or busses (only in case of voltage control). In case of voltage control, a bus_index must be present,
        where the voltage will be controlled. Output elements are sgens, where active and reactive power can be set. The
        output value distribution describes the distribution of reactive power provision between multiple
        output_elements and must sum up to 1.

        INPUT:
            **self**

            **net** - A pandapower grid

            **ctrl_in_service** - Whether the controller is in service or not.

            **output_element** - Output element of the controller. Takes a string value "gen" or "sgen", with
            reactive power control, currently only "sgen" is possible.

            **output_variable** - Output variable of that element, normally "q_mvar".

            **output_element_index** - Index of output element in e.g. "net.sgen".

            **output_element_in_service** - Whether output elements are in service or not.

            **output_values_distribution** - Distribution of reactive power provision.

            **input_element** - Measurement location, can be a transformers, switches, lines or busses (only with
            voltage_ctrl), indicated by string value "res_trafo", "res_switch", "res_line" or "res_bus". In case of
            "res_switch", an additional small impedance is introduced in the switch.

            **input_variable** - Variable which is used to take the measurement from. Indicated by string value.

            **input_element_index** - Element of input element in net.

            **set_point** - Set point of the controller, can be a reactive power provision or a voltage set point. In
            case of voltage set point, voltage control must be set to true, bus_idx must be set to measurement bus and
            input_element must be "res_bus". Can be overwritten by a droop controller chained with the binary search
            control.

            **voltage_ctrl** - Whether the controller is used for voltage control or not.

            **bus_idx=None** - Bus index which is used for voltage control.

            **tol=0.001** - Tolerance criteria of controller convergence.
       """
    def __init__(self, net, name, ctrl_in_service, output_element, output_variable, output_element_index,
                 output_element_in_service, output_values_distribution, output_min_q_mvar, output_max_q_mvar,
                 input_element, input_variable, input_element_index, set_point, voltage_ctrl, 
                 bus_idx=None, tol=0.001, in_service=True, order=0, level=0,
                 drop_same_existing_ctrl=False, matching_params=None, **kwargs):
        super().__init__(net, name=name, in_service=in_service, order=order, level=level,
                         drop_same_existing_ctrl=drop_same_existing_ctrl,
<<<<<<< HEAD
                         matching_params=matching_params)
        
        self.name = name
        #print(self.name)
=======
                         matching_params=matching_params) 
>>>>>>> 6f62b2b1
        self.in_service = ctrl_in_service
        self.input_element = input_element
        self.input_element_index = []
        if isinstance(input_element_index, list):
            for element in input_element_index:
                self.input_element_index.append(element)
        else:
            self.input_element_index.append(input_element_index)
        self.output_element = output_element
        self.output_element_index = output_element_index
        self.output_element_in_service = output_element_in_service
        
        # normalize the values distribution:
        self._normalize_distribution_in_service(net, initial_pf_distribution=output_values_distribution)   
            
        # self.output_values_distribution = [0 if not in_service else value 
        #                                    for in_service, value in zip(self.output_element_in_service, output_values_distribution)]
        # total = np.sum(self.output_values_distribution)
        # if total > 0:  # To avoid division by zero
        #     self.output_values_distribution = np.array(self.output_values_distribution, dtype=np.float64) / total
        # else:
        #     self.output_values_distribution = np.zeros_like(self.output_values_distribution, dtype=np.float64)
        
        self.output_min_q_mvar = np.array(output_min_q_mvar, dtype=np.float64)
        self.output_max_q_mvar = np.array(output_max_q_mvar, dtype=np.float64)
        if self.output_element == "shunt":
            self.output_adjustable = None
        else: 
            #self.output_adjustable = np.array([True]*len(output_min_q_mvar), dtype=np.bool)
            # self.output_adjustable = np.array(self.output_element_in_service, dtype=np.bool)
            # print(self.name)
            # print(self.output_values_distribution)
            # print(self.output_element_in_service)
            self.output_adjustable = np.array([False if not distribution else service 
                                               for distribution, service in zip(self.output_values_distribution, 
                                                                                self.output_element_in_service)],
                                              dtype=np.bool)
            #print(self.output_adjustable)
        self.set_point = set_point
        self.voltage_ctrl = voltage_ctrl
        self.bus_idx = bus_idx
        self.tol = tol
        self.applied = False
        self.output_values = None
        self.output_values_old = None
        self.diff = None
        self.diff_old = None
        self.converged = False
        self.overwrite_covergence = False
        self.write_flag, self.output_variable = _detect_read_write_flag(net, output_element, 
                                                                        output_element_index,
                                                                        output_variable)
<<<<<<< HEAD
=======
        
>>>>>>> 6f62b2b1
        # write kwargs in self
        for key, value in kwargs.items():
            setattr(self, key, value)
        
        self.read_flag = []
        self.input_variable = []
        self.input_element_in_service = []
        counter = 0
        for input_index in self.input_element_index:
            if self.input_element == "res_line":
                self.input_element_in_service.append(net.line.in_service[input_index])
            elif self.input_element == "res_trafo":
                self.input_element_in_service.append(net.trafo.in_service[input_index])
            elif self.input_element == "res_switch":
                self.input_element_in_service.append(
                    net[self.input_element].pf_in_service[input_index])
            elif self.input_element == "res_bus":
                self.input_element_in_service.append(net.bus.in_service[input_index])

            if isinstance(input_variable, list):
                read_flag_temp, input_variable_temp = _detect_read_write_flag(net, self.input_element,
                                                                              input_index,
                                                                              input_variable[counter])
            else:
                read_flag_temp, input_variable_temp = _detect_read_write_flag(net, self.input_element,
                                                                              input_index,
                                                                              input_variable)
            self.read_flag.append(read_flag_temp)
            self.input_variable.append(input_variable_temp)
            counter += 1

    def initialize_control(self, net):
        self.output_values = read_from_net(net, self.output_element, self.output_element_index,
                                           self.output_variable, self.write_flag)

    def is_converged(self, net):
        """
        Actual implementation of the convergence criteria: If controller is applied, it can stop
        """
        if self.converged:
            print(self.name, "is already converged")
            return self.converged
        
        # if controller not in_service, return True
        self.in_service = net.controller.in_service[self.index]
        if not self.in_service:
            return True
        self.input_element_in_service.clear()
        self.output_element_in_service.clear()
        for input_index in self.input_element_index:
            if self.input_element == "res_line":
                self.input_element_in_service.append(net.line.in_service[input_index])
            elif self.input_element == "res_trafo":
                self.input_element_in_service.append(net.trafo.in_service[input_index])
            elif self.input_element == "res_switch":
                self.input_element_in_service.append(net.switch.closed[input_index])
            elif self.input_element == "res_bus":
                self.input_element_in_service.append(net.bus.in_service[input_index])
        for output_index in self.output_element_index:
            if self.output_element == "gen":
                self.output_element_in_service.append(net.gen.in_service[output_index])
            elif self.output_element == "sgen":
                self.output_element_in_service.append(net.sgen.in_service[output_index])
            elif self.output_element == "shunt":
                self.output_element_in_service.append(net.shunt.in_service[output_index])
        
        # check if at least one input and one output element is in_service
        if not (any(self.input_element_in_service) and any(self.output_element_in_service)):
            self.converged = True
            return self.converged

        # read input values
        input_values = []
        counter = 0
        for input_index in self.input_element_index:
            input_values.append(read_from_net(net, self.input_element, input_index,
                                              self.input_variable[counter], self.read_flag[counter]))
            counter += 1
        
        # read previous set values
        # compare old and new set values
        if not self.voltage_ctrl: # or self.bus_idx is None:
            self.diff_old = self.diff
            #print(self.output_adjustable)
            
            if not any(self.output_adjustable):
                print('All stations controlled by %s reached reactive power limits.' %self.name)
                self.converged = True
                return self.converged
            else:
                # adapt output adjustable depending on in_service
                self.output_adjustable = np.array([in_service and adjustable for in_service, adjustable 
                                                   in zip(self.output_element_in_service, self.output_adjustable)], dtype=np.bool)
                
                # normalize the values distribution
                self._normalize_distribution_in_service(net) 
                # set output_values_distribution to 0, if station is not in service
                # self.output_values_distribution = [0 if not in_service else value for in_service, value
                #                                    in zip(self.output_element_in_service, self.output_values_distribution)]
                # total = np.sum(self.output_values_distribution)
                # if total > 0:  # To avoid division by zero
                #     self.output_values_distribution = np.array(self.output_values_distribution, dtype=np.float64) / total
                # else:
                #     self.output_values_distribution = np.zeros_like(self.output_values_distribution, dtype=np.float64)
                
                self.diff = self.set_point - sum(input_values) 
                #print(self.diff)
                self.converged = np.all(np.abs(self.diff) < self.tol) 
            
        else:
            self.diff_old = self.diff
            
            if not any(self.output_adjustable):
                print('V_Ctrl: All stations controlled by %s reached reactive power limits.' %self.name)
                self.converged = True
                return self.converged
            else:
                # adapt output adjustable depending on in_service
                self.output_adjustable = np.array([in_service and adjustable for in_service, adjustable 
                                                   in zip(self.output_element_in_service, self.output_adjustable)], dtype=np.bool)
                
                # normalize the values distribution
                self._normalize_distribution_in_service(net) 
                
                # # self.output_values_distribution = np.array(output_values_distribution, dtype=np.float64) / np.sum(
                # #         output_values_distribution)
                # self.output_values_distribution = [0 if not in_service else value 
                #                                    for in_service, value in zip(self.output_element_in_service, self.output_values_distribution)]
                # # Normalization
                # total = np.sum(self.output_values_distribution)
                # if total > 0:  # To avoid division by zero
                #     self.output_values_distribution = np.array(self.output_values_distribution, dtype=np.float64) / total
                # else:
                #     self.output_values_distribution = np.zeros_like(self.output_values_distribution, dtype=np.float64)
                
                self.diff = self.set_point - net.res_bus.vm_pu.loc[self.input_element_index].values[0]
                #print(self.diff)
                self.converged = np.all(np.abs(self.diff) < self.tol) 

        if self.overwrite_covergence:
            self.overwrite_covergence = False
            return False
        else:
            return self.converged

    def control_step(self, net):
        #print('step', self.name)
        # if self.name == "SC_ConstQ_case6": 
        #     print('joooo')
           
        self._binarysearchcontrol_step(net)

    def _binarysearchcontrol_step(self, net):
        if self.name=="EEM380":
            print('Q:', self.output_values)
            print('adjustable:', self.output_adjustable)
        
        if not self.in_service:
            return
        if self.output_values_old is None: 
            # initial or first step
            # is ok that values are set for all stations even though they are out of service or not adjustable --> following step will correct this
            self.output_values_old, self.output_values = self.output_values, self.output_values + 1e-3
            
            positions_not_adjustable = [i for i, val in enumerate(self.output_adjustable) if not val] 
            for i in positions_not_adjustable:
                if self.output_values_distribution[i]==0 or self.output_element_in_service[i]==False :
                    self.output_values[i] = 0
                else:
                    continue
        else:
            step_diff = self.diff - self.diff_old
            x = self.output_values - self.diff * (self.output_values - self.output_values_old) / np.where(
                step_diff == 0, 1e-6, step_diff)
            
            if not all(self.output_adjustable) and net._options['enforce_q_lims']:
                positions_adjustable = [i for i, val in enumerate(self.output_adjustable) if val] # gives which is/are adjustable 
                positions_not_adjustable = [i for i, val in enumerate(self.output_adjustable) if not val] # can be one or multiple ## gives which is/are not adjustable anymore
                
                sum_adjustable = sum(x) - sum(self.output_values[positions_not_adjustable]) # anlagen, die noch adjustable sind, rest der Leistung muss noch erreicht werden
                x[positions_adjustable] = sum_adjustable * self.output_values_distribution[positions_adjustable]
                
                for i in positions_not_adjustable:
                    if self.output_element_in_service[i]:
                        x[i] = self.output_values[i] # reset value to q_limit
                    else:
                        x[i] = 0 # reset value to 0 because station is oout of service
            
            else:
                x = sum(x) * self.output_values_distribution
                        
            if self.output_adjustable is not None and net._options['enforce_q_lims']: # none if output element is a shunt
                if isinstance(x, np.ndarray) and len(x)>1:
                    # check if x is a list, multiple assets in station controller
                    
                    # check if a limit is reached, consider element in service
                    reached_min_qmvar = [val <= min_val and in_service
                                         for val, min_val, in_service 
                                         in zip(x, self.output_min_q_mvar, self.output_element_in_service)]
                    reached_max_qmvar = [val >= max_val and in_service
                                         for val, max_val, in_service 
                                         in zip(x, self.output_max_q_mvar, self.output_element_in_service)]
                 
                    if any(reached_max_qmvar):
                        positions = [i for i, val in enumerate(reached_max_qmvar) if val is np.True_] # can be one or multiple
                        reached_index = [self.output_element_index[i] for i in positions]
                        print('Station(s) controlled by %s reached the maximum reactive power limit: %s' 
                              % (self.name, ', '.join(net[self.output_element].loc[reached_index].name.tolist())))
                        self.output_adjustable[positions] = False
                        sum_old = sum(x)
                        max_q_mvar_limit = self.output_max_q_mvar[positions]
                        
                        # adapt distribution and x
                        self.output_values_distribution[positions] = 0
                        if np.all(self.output_values_distribution == 0):
                            # all stations reached limit, prevent for division with 0 resulting in nan array
                            pass
                        else:
                            self.output_values_distribution /= sum(self.output_values_distribution)
                        x = (sum_old-sum(max_q_mvar_limit))*self.output_values_distribution
                        x[positions] = max_q_mvar_limit # reset to limit
                        
                    elif any(reached_min_qmvar):
                        positions = [i for i, val in enumerate(reached_min_qmvar) if val is np.True_]
                        reached_index = [self.output_element_index[i] for i in positions]
                        print('Station(s) controlled by %s reached the minimum reactive power limit: %s' 
                              % (self.name, ', '.join(net[self.output_element].loc[reached_index].name.tolist())))
                        self.output_adjustable[positions] = False
                        sum_old = sum(x)
                        min_q_mvar_limit = self.output_min_q_mvar[positions]
                        
                        # adapt distribution and x
                        self.output_values_distribution[positions] = 0
                        if np.all(self.output_values_distribution == 0):
                            # all stations reached limit, prevent for division with 0 resulting in nan array
                            pass
                        else:
                            self.output_values_distribution /= sum(self.output_values_distribution)
                        
                        x = (sum_old-sum(min_q_mvar_limit))*self.output_values_distribution
                        x[positions] = min_q_mvar_limit # reset to limit
                         
                    self.output_values_old, self.output_values = self.output_values, x                     
                else:
                    # check when x is a single value (only one adjustable machine)
                    # check if limit is reached
                    reached_min_qmvar = x<self.output_min_q_mvar 
                    reached_max_qmvar = x>self.output_max_q_mvar 
                    # if self.name=="BS30":
                    #     print('single')
                    
                    if reached_min_qmvar or reached_max_qmvar:
                        print('Station %s controlled by %s reached a reactive power limit.' % (self.machines[0], self.name))
                        self.output_adjustable = np.array([False], dtype=np.bool)                   
                        if reached_min_qmvar:
                            self.output_values_old, self.output_values = self.output_values, self.output_min_q_mvar
                        elif reached_max_qmvar:
                            self.output_values_old, self.output_values = self.output_values, self.output_max_q_mvar
                    else:
                        self.output_values_old, self.output_values = self.output_values, x                    
            else:
                self.output_values_old, self.output_values = self.output_values, x  
        
        # write new set values
        write_to_net(net, self.output_element, self.output_element_index, self.output_variable, self.output_values,
                     self.write_flag)
        
    def _normalize_distribution_in_service(self, net, initial_pf_distribution=None):
        # normalize distribution depending on in service of stations
        if initial_pf_distribution is None:
            distribution = self.output_values_distribution
        else:
            distribution = initial_pf_distribution
            
        # normalize the values distribution
        # set output_values_distribution to 0, if station is not in service
        self.output_values_distribution = [0 if not in_service else value 
                                           for in_service, value in zip(self.output_element_in_service, distribution)]
        total = np.sum(self.output_values_distribution)
        if total > 0:  # To avoid division by zero
            self.output_values_distribution = np.array(self.output_values_distribution, dtype=np.float64) / total
        else:
            self.output_values_distribution = np.zeros_like(self.output_values_distribution, dtype=np.float64)
            
        
    def __str__(self):
        return super().__str__() + " [%s.%s.%s.%s]" % (
            self.input_element, self.input_variable, self.output_element, self.output_variable)


class DroopControl(Controller):
    """
            The droop controller is used in case of a droop based control. It can operate either as a Q(U) controller or
            as a U(Q) controller and is used in addition to a binary search controller (bsc). The linked binary search
            controller is specified using the controller index, which refers to the linked bsc. The droop controller
            behaves in a similar way to the station controllers presented in the Power Factory Tech Ref, although not
            all possible settings from Power Factory are yet available.

            INPUT:
                **self**

                **net** - A pandapower grid.

                **q_droop_var** - Droop Value in Mvar/p.u.

                **bus_idx** - Bus index in case of voltage control.

                **vm_set_pu** - Voltage set point in case of voltage control.

                **controller_idx** - Index of linked Binary< search control (if present).

                **voltage_ctrl** - Whether the controller is used for voltage control or not.

                **bus_idx=None** - Bus index which is used for voltage control.

                **tol=1e-6** - Tolerance criteria of controller convergence.

                **vm_set_lb=None** - Lower band border of dead band

                **vm_set_ub=None** - Upper band border of dead band
           """
    def __init__(self, net, name, q_droop_mvar, bus_idx, vm_set_pu, controller_idx, voltage_ctrl, tol=1e-6, in_service=True,
                 order=-1, level=0, drop_same_existing_ctrl=False, matching_params=None, vm_set_lb=None, vm_set_ub=None,
                 **kwargs):
        super().__init__(net, name, in_service=in_service, order=order, level=level,
                         drop_same_existing_ctrl=drop_same_existing_ctrl,
                         matching_params=matching_params)
        # TODO: implement maximum and minimum of droop control
        self.q_droop_mvar = q_droop_mvar
        self.bus_idx = bus_idx
        self.vm_pu = None
        self.vm_pu_old = self.vm_pu
        self.vm_set_pu = vm_set_pu
        self.vm_set_pu_new = None
        self.lb_voltage = vm_set_lb
        self.ub_voltage = vm_set_ub
        self.controller_idx = controller_idx
        self.voltage_ctrl = voltage_ctrl
        self.tol = tol
        self.applied = False
        self.read_flag, self.input_variable = _detect_read_write_flag(net, "res_bus", bus_idx, "vm_pu")
        self.q_set_mvar_bsc = None
        self.q_set_mvar = None
        self.q_set_old_mvar = None
        self.diff = None
        self.converged = False
        
        # write kwargs in self
        for key, value in kwargs.items():
            setattr(self, key, value)

    def is_converged(self, net):
        if self.voltage_ctrl:
            self.diff = (net.controller.at[self.controller_idx, "object"].set_point -
                         read_from_net(net, "res_bus", self.bus_idx, "vm_pu", self.read_flag))
        else:
            counter = 0
            input_values = []
            for input_index in net.controller.at[self.controller_idx, "object"].input_element_index:
                input_values.append(
                    read_from_net(net, net.controller.at[self.controller_idx, "object"].input_element, input_index,
                                  net.controller.at[self.controller_idx, "object"].input_variable[counter],
                                  net.controller.at[self.controller_idx, "object"].read_flag[counter]))
                counter += 1
            self.diff = ((net.controller.at[self.controller_idx, "object"].set_point - sum(input_values)))
        # bigger differences with switches as input elements, increase tolerance
        #if net.controller.at[self.controller_idx, "object"].input_element == "res_switch":
        #    self.tol = 0.2
        if self.bus_idx is None:
            self.converged = np.all(np.abs(self.diff) < self.tol)
        else:
            if np.all(np.abs(self.diff) < self.tol):
                self.converged = net.controller.at[self.controller_idx, "object"].converged
            elif net.controller.at[self.controller_idx, "object"].diff_old is not None:
                net.controller.at[self.controller_idx, "object"].overwrite_covergence = True

        return self.converged

    def control_step(self, net):
        self._droopcontrol_step(net)

    def _droopcontrol_step(self, net):
        self.vm_pu_old = self.vm_pu
        self.vm_pu = read_from_net(net, "res_bus", self.bus_idx, "vm_pu", self.read_flag)
        if not self.voltage_ctrl:
            if self.q_set_mvar_bsc is None:
                self.q_set_mvar_bsc = net.controller.at[self.controller_idx, "object"].set_point
            if self.lb_voltage is not None and self.ub_voltage is not None:
                if self.vm_pu > self.ub_voltage:
                    self.q_set_old_mvar, self.q_set_mvar = (
                        self.q_set_mvar, self.q_set_mvar_bsc + (self.ub_voltage - self.vm_pu) * self.q_droop_mvar)
                elif self.vm_pu < self.lb_voltage:
                    self.q_set_old_mvar, self.q_set_mvar = (
                        self.q_set_mvar, self.q_set_mvar_bsc + (self.lb_voltage - self.vm_pu) * self.q_droop_mvar)
                else:
                    self.q_set_old_mvar, self.q_set_mvar = (self.q_set_mvar, self.q_set_mvar_bsc)
            else:
                self.q_set_old_mvar, self.q_set_mvar = (
                    self.q_set_mvar, self.q_set_mvar - (self.vm_set_pu - self.vm_pu) * self.q_droop_mvar)

            if self.q_set_old_mvar is not None:
                self.diff = self.q_set_mvar - self.q_set_old_mvar
            if self.q_set_mvar is not None:
                net.controller.at[self.controller_idx, "object"].set_point = self.q_set_mvar

        else:
            input_element = net.controller.at[self.controller_idx, "object"].input_element
            input_element_index = net.controller.at[self.controller_idx, "object"].input_element_index
            input_variable = net.controller.at[self.controller_idx, "object"].input_variable
            read_flag = net.controller.at[self.controller_idx, "object"].read_flag
            input_values = []
            counter = 0
            for input_index in input_element_index:
                input_values.append(read_from_net(net, input_element, input_index,
                                                  input_variable[counter], read_flag[counter]))
            self.vm_set_pu_new = self.vm_set_pu + sum(input_values) / self.q_droop_mvar
            net.controller.at[self.controller_idx, "object"].set_point = self.vm_set_pu_new<|MERGE_RESOLUTION|>--- conflicted
+++ resolved
@@ -61,19 +61,14 @@
        """
     def __init__(self, net, name, ctrl_in_service, output_element, output_variable, output_element_index,
                  output_element_in_service, output_values_distribution, output_min_q_mvar, output_max_q_mvar,
-                 input_element, input_variable, input_element_index, set_point, voltage_ctrl, 
+                 input_element, input_variable, input_element_index, set_point, voltage_ctrl,
                  bus_idx=None, tol=0.001, in_service=True, order=0, level=0,
                  drop_same_existing_ctrl=False, matching_params=None, **kwargs):
         super().__init__(net, name=name, in_service=in_service, order=order, level=level,
                          drop_same_existing_ctrl=drop_same_existing_ctrl,
-<<<<<<< HEAD
                          matching_params=matching_params)
-        
+
         self.name = name
-        #print(self.name)
-=======
-                         matching_params=matching_params) 
->>>>>>> 6f62b2b1
         self.in_service = ctrl_in_service
         self.input_element = input_element
         self.input_element_index = []
@@ -85,30 +80,30 @@
         self.output_element = output_element
         self.output_element_index = output_element_index
         self.output_element_in_service = output_element_in_service
-        
+
         # normalize the values distribution:
-        self._normalize_distribution_in_service(net, initial_pf_distribution=output_values_distribution)   
-            
-        # self.output_values_distribution = [0 if not in_service else value 
+        self._normalize_distribution_in_service(net, initial_pf_distribution=output_values_distribution)
+
+        # self.output_values_distribution = [0 if not in_service else value
         #                                    for in_service, value in zip(self.output_element_in_service, output_values_distribution)]
         # total = np.sum(self.output_values_distribution)
         # if total > 0:  # To avoid division by zero
         #     self.output_values_distribution = np.array(self.output_values_distribution, dtype=np.float64) / total
         # else:
         #     self.output_values_distribution = np.zeros_like(self.output_values_distribution, dtype=np.float64)
-        
+
         self.output_min_q_mvar = np.array(output_min_q_mvar, dtype=np.float64)
         self.output_max_q_mvar = np.array(output_max_q_mvar, dtype=np.float64)
         if self.output_element == "shunt":
             self.output_adjustable = None
-        else: 
+        else:
             #self.output_adjustable = np.array([True]*len(output_min_q_mvar), dtype=np.bool)
             # self.output_adjustable = np.array(self.output_element_in_service, dtype=np.bool)
             # print(self.name)
             # print(self.output_values_distribution)
             # print(self.output_element_in_service)
-            self.output_adjustable = np.array([False if not distribution else service 
-                                               for distribution, service in zip(self.output_values_distribution, 
+            self.output_adjustable = np.array([False if not distribution else service
+                                               for distribution, service in zip(self.output_values_distribution,
                                                                                 self.output_element_in_service)],
                                               dtype=np.bool)
             #print(self.output_adjustable)
@@ -123,17 +118,14 @@
         self.diff_old = None
         self.converged = False
         self.overwrite_covergence = False
-        self.write_flag, self.output_variable = _detect_read_write_flag(net, output_element, 
+        self.write_flag, self.output_variable = _detect_read_write_flag(net, output_element,
                                                                         output_element_index,
                                                                         output_variable)
-<<<<<<< HEAD
-=======
-        
->>>>>>> 6f62b2b1
+
         # write kwargs in self
         for key, value in kwargs.items():
             setattr(self, key, value)
-        
+
         self.read_flag = []
         self.input_variable = []
         self.input_element_in_service = []
@@ -172,7 +164,7 @@
         if self.converged:
             print(self.name, "is already converged")
             return self.converged
-        
+
         # if controller not in_service, return True
         self.in_service = net.controller.in_service[self.index]
         if not self.in_service:
@@ -195,7 +187,7 @@
                 self.output_element_in_service.append(net.sgen.in_service[output_index])
             elif self.output_element == "shunt":
                 self.output_element_in_service.append(net.shunt.in_service[output_index])
-        
+
         # check if at least one input and one output element is in_service
         if not (any(self.input_element_in_service) and any(self.output_element_in_service)):
             self.converged = True
@@ -208,24 +200,24 @@
             input_values.append(read_from_net(net, self.input_element, input_index,
                                               self.input_variable[counter], self.read_flag[counter]))
             counter += 1
-        
+
         # read previous set values
         # compare old and new set values
         if not self.voltage_ctrl: # or self.bus_idx is None:
             self.diff_old = self.diff
             #print(self.output_adjustable)
-            
+
             if not any(self.output_adjustable):
                 print('All stations controlled by %s reached reactive power limits.' %self.name)
                 self.converged = True
                 return self.converged
             else:
                 # adapt output adjustable depending on in_service
-                self.output_adjustable = np.array([in_service and adjustable for in_service, adjustable 
+                self.output_adjustable = np.array([in_service and adjustable for in_service, adjustable
                                                    in zip(self.output_element_in_service, self.output_adjustable)], dtype=np.bool)
-                
+
                 # normalize the values distribution
-                self._normalize_distribution_in_service(net) 
+                self._normalize_distribution_in_service(net)
                 # set output_values_distribution to 0, if station is not in service
                 # self.output_values_distribution = [0 if not in_service else value for in_service, value
                 #                                    in zip(self.output_element_in_service, self.output_values_distribution)]
@@ -234,29 +226,29 @@
                 #     self.output_values_distribution = np.array(self.output_values_distribution, dtype=np.float64) / total
                 # else:
                 #     self.output_values_distribution = np.zeros_like(self.output_values_distribution, dtype=np.float64)
-                
-                self.diff = self.set_point - sum(input_values) 
+
+                self.diff = self.set_point - sum(input_values)
                 #print(self.diff)
-                self.converged = np.all(np.abs(self.diff) < self.tol) 
-            
+                self.converged = np.all(np.abs(self.diff) < self.tol)
+
         else:
             self.diff_old = self.diff
-            
+
             if not any(self.output_adjustable):
                 print('V_Ctrl: All stations controlled by %s reached reactive power limits.' %self.name)
                 self.converged = True
                 return self.converged
             else:
                 # adapt output adjustable depending on in_service
-                self.output_adjustable = np.array([in_service and adjustable for in_service, adjustable 
+                self.output_adjustable = np.array([in_service and adjustable for in_service, adjustable
                                                    in zip(self.output_element_in_service, self.output_adjustable)], dtype=np.bool)
-                
+
                 # normalize the values distribution
-                self._normalize_distribution_in_service(net) 
-                
+                self._normalize_distribution_in_service(net)
+
                 # # self.output_values_distribution = np.array(output_values_distribution, dtype=np.float64) / np.sum(
                 # #         output_values_distribution)
-                # self.output_values_distribution = [0 if not in_service else value 
+                # self.output_values_distribution = [0 if not in_service else value
                 #                                    for in_service, value in zip(self.output_element_in_service, self.output_values_distribution)]
                 # # Normalization
                 # total = np.sum(self.output_values_distribution)
@@ -264,10 +256,10 @@
                 #     self.output_values_distribution = np.array(self.output_values_distribution, dtype=np.float64) / total
                 # else:
                 #     self.output_values_distribution = np.zeros_like(self.output_values_distribution, dtype=np.float64)
-                
+
                 self.diff = self.set_point - net.res_bus.vm_pu.loc[self.input_element_index].values[0]
                 #print(self.diff)
-                self.converged = np.all(np.abs(self.diff) < self.tol) 
+                self.converged = np.all(np.abs(self.diff) < self.tol)
 
         if self.overwrite_covergence:
             self.overwrite_covergence = False
@@ -277,24 +269,24 @@
 
     def control_step(self, net):
         #print('step', self.name)
-        # if self.name == "SC_ConstQ_case6": 
+        # if self.name == "SC_ConstQ_case6":
         #     print('joooo')
-           
+
         self._binarysearchcontrol_step(net)
 
     def _binarysearchcontrol_step(self, net):
         if self.name=="EEM380":
             print('Q:', self.output_values)
             print('adjustable:', self.output_adjustable)
-        
+
         if not self.in_service:
             return
-        if self.output_values_old is None: 
+        if self.output_values_old is None:
             # initial or first step
             # is ok that values are set for all stations even though they are out of service or not adjustable --> following step will correct this
             self.output_values_old, self.output_values = self.output_values, self.output_values + 1e-3
-            
-            positions_not_adjustable = [i for i, val in enumerate(self.output_adjustable) if not val] 
+
+            positions_not_adjustable = [i for i, val in enumerate(self.output_adjustable) if not val]
             for i in positions_not_adjustable:
                 if self.output_values_distribution[i]==0 or self.output_element_in_service[i]==False :
                     self.output_values[i] = 0
@@ -304,44 +296,44 @@
             step_diff = self.diff - self.diff_old
             x = self.output_values - self.diff * (self.output_values - self.output_values_old) / np.where(
                 step_diff == 0, 1e-6, step_diff)
-            
+
             if not all(self.output_adjustable) and net._options['enforce_q_lims']:
-                positions_adjustable = [i for i, val in enumerate(self.output_adjustable) if val] # gives which is/are adjustable 
+                positions_adjustable = [i for i, val in enumerate(self.output_adjustable) if val] # gives which is/are adjustable
                 positions_not_adjustable = [i for i, val in enumerate(self.output_adjustable) if not val] # can be one or multiple ## gives which is/are not adjustable anymore
-                
+
                 sum_adjustable = sum(x) - sum(self.output_values[positions_not_adjustable]) # anlagen, die noch adjustable sind, rest der Leistung muss noch erreicht werden
                 x[positions_adjustable] = sum_adjustable * self.output_values_distribution[positions_adjustable]
-                
+
                 for i in positions_not_adjustable:
                     if self.output_element_in_service[i]:
                         x[i] = self.output_values[i] # reset value to q_limit
                     else:
                         x[i] = 0 # reset value to 0 because station is oout of service
-            
+
             else:
                 x = sum(x) * self.output_values_distribution
-                        
+
             if self.output_adjustable is not None and net._options['enforce_q_lims']: # none if output element is a shunt
                 if isinstance(x, np.ndarray) and len(x)>1:
                     # check if x is a list, multiple assets in station controller
-                    
+
                     # check if a limit is reached, consider element in service
                     reached_min_qmvar = [val <= min_val and in_service
-                                         for val, min_val, in_service 
+                                         for val, min_val, in_service
                                          in zip(x, self.output_min_q_mvar, self.output_element_in_service)]
                     reached_max_qmvar = [val >= max_val and in_service
-                                         for val, max_val, in_service 
+                                         for val, max_val, in_service
                                          in zip(x, self.output_max_q_mvar, self.output_element_in_service)]
-                 
+
                     if any(reached_max_qmvar):
                         positions = [i for i, val in enumerate(reached_max_qmvar) if val is np.True_] # can be one or multiple
                         reached_index = [self.output_element_index[i] for i in positions]
-                        print('Station(s) controlled by %s reached the maximum reactive power limit: %s' 
+                        print('Station(s) controlled by %s reached the maximum reactive power limit: %s'
                               % (self.name, ', '.join(net[self.output_element].loc[reached_index].name.tolist())))
                         self.output_adjustable[positions] = False
                         sum_old = sum(x)
                         max_q_mvar_limit = self.output_max_q_mvar[positions]
-                        
+
                         # adapt distribution and x
                         self.output_values_distribution[positions] = 0
                         if np.all(self.output_values_distribution == 0):
@@ -351,16 +343,16 @@
                             self.output_values_distribution /= sum(self.output_values_distribution)
                         x = (sum_old-sum(max_q_mvar_limit))*self.output_values_distribution
                         x[positions] = max_q_mvar_limit # reset to limit
-                        
+
                     elif any(reached_min_qmvar):
                         positions = [i for i, val in enumerate(reached_min_qmvar) if val is np.True_]
                         reached_index = [self.output_element_index[i] for i in positions]
-                        print('Station(s) controlled by %s reached the minimum reactive power limit: %s' 
+                        print('Station(s) controlled by %s reached the minimum reactive power limit: %s'
                               % (self.name, ', '.join(net[self.output_element].loc[reached_index].name.tolist())))
                         self.output_adjustable[positions] = False
                         sum_old = sum(x)
                         min_q_mvar_limit = self.output_min_q_mvar[positions]
-                        
+
                         # adapt distribution and x
                         self.output_values_distribution[positions] = 0
                         if np.all(self.output_values_distribution == 0):
@@ -368,53 +360,53 @@
                             pass
                         else:
                             self.output_values_distribution /= sum(self.output_values_distribution)
-                        
+
                         x = (sum_old-sum(min_q_mvar_limit))*self.output_values_distribution
                         x[positions] = min_q_mvar_limit # reset to limit
-                         
-                    self.output_values_old, self.output_values = self.output_values, x                     
+
+                    self.output_values_old, self.output_values = self.output_values, x
                 else:
                     # check when x is a single value (only one adjustable machine)
                     # check if limit is reached
-                    reached_min_qmvar = x<self.output_min_q_mvar 
-                    reached_max_qmvar = x>self.output_max_q_mvar 
+                    reached_min_qmvar = x<self.output_min_q_mvar
+                    reached_max_qmvar = x>self.output_max_q_mvar
                     # if self.name=="BS30":
                     #     print('single')
-                    
+
                     if reached_min_qmvar or reached_max_qmvar:
                         print('Station %s controlled by %s reached a reactive power limit.' % (self.machines[0], self.name))
-                        self.output_adjustable = np.array([False], dtype=np.bool)                   
+                        self.output_adjustable = np.array([False], dtype=np.bool)
                         if reached_min_qmvar:
                             self.output_values_old, self.output_values = self.output_values, self.output_min_q_mvar
                         elif reached_max_qmvar:
                             self.output_values_old, self.output_values = self.output_values, self.output_max_q_mvar
                     else:
-                        self.output_values_old, self.output_values = self.output_values, x                    
+                        self.output_values_old, self.output_values = self.output_values, x
             else:
-                self.output_values_old, self.output_values = self.output_values, x  
-        
+                self.output_values_old, self.output_values = self.output_values, x
+
         # write new set values
         write_to_net(net, self.output_element, self.output_element_index, self.output_variable, self.output_values,
                      self.write_flag)
-        
+
     def _normalize_distribution_in_service(self, net, initial_pf_distribution=None):
         # normalize distribution depending on in service of stations
         if initial_pf_distribution is None:
             distribution = self.output_values_distribution
         else:
             distribution = initial_pf_distribution
-            
+
         # normalize the values distribution
         # set output_values_distribution to 0, if station is not in service
-        self.output_values_distribution = [0 if not in_service else value 
+        self.output_values_distribution = [0 if not in_service else value
                                            for in_service, value in zip(self.output_element_in_service, distribution)]
         total = np.sum(self.output_values_distribution)
         if total > 0:  # To avoid division by zero
             self.output_values_distribution = np.array(self.output_values_distribution, dtype=np.float64) / total
         else:
             self.output_values_distribution = np.zeros_like(self.output_values_distribution, dtype=np.float64)
-            
-        
+
+
     def __str__(self):
         return super().__str__() + " [%s.%s.%s.%s]" % (
             self.input_element, self.input_variable, self.output_element, self.output_variable)
@@ -476,7 +468,7 @@
         self.q_set_old_mvar = None
         self.diff = None
         self.converged = False
-        
+
         # write kwargs in self
         for key, value in kwargs.items():
             setattr(self, key, value)
