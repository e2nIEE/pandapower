import numbers
from cmath import isnan
import numpy as np
from numba.core.ir import Raise
from numpy.ma.extras import atleast_1d
from scipy.optimize import minimize
from pandapower import create_gen
from pandapower import create_sgen
from pandas import concat

from pandapower.control.basic_controller import Controller
from pandapower.auxiliary import _detect_read_write_flag, read_from_net, write_to_net
import pandapower.topology as top
import networkx as nx
try:
    import pandaplan.core.pplog as logging
except ImportError:
    import logging

logger = logging.getLogger(__name__)

class BinarySearchControl(Controller):
    """
        The Binary search control is a controller which is used to reach a given set point. It can be used for
        reactive power control, voltage control, cosines(phi) or tangens(phi) control. The control modus can be set via
        the modus parameter. Input and output elements and indexes can be lists. Input elements can be transformers,
        switches, lines or buses (only in case of voltage control). in case of voltage control, the controlled bus must be
        given to input_element_index. Output elements are sgens, where active and reactive power can
        be set. The output value distribution takes a string and selects the type of reactive power distribution.
        The output distribution value describes the distribution of reactive power provision between multiple
        output_elements and will be normalized to 100 %.

        INPUT:
            **self**

            **net** - A pandapower grid

            **ctrl_in_service** - Whether the controller is in service or not.

            **output_element** - Output element of the controller. Takes a string value "gen" or "sgen", with
            reactive power control, currently only "sgen" is possible.

            **output_variable** - Output variable of that element, normally "q_mvar".

            **output_element_index** - Index of output element in e.g. "net.sgen".

            **output_element_in_service** - Whether output elements are in service or not.

            **input_element** - Measurement location, can be a transformer, switches or lines. Must be a bus for
            V_ctrl. Indicated by string value "res_trafo", "res_switch", "res_line" or "res_bus". In case of
            "res_switch": an additional small impedance is introduced in the switch.

            **input_variable** - Variable which is used to take the measurement from. Indicated by string value. Must
            be 'vm_pu' for 'V_ctrl'.

            **input_element_index** - Element of input element in net. Controlled bus in case of Voltage control. Can be
            given the string 'auto' in modus 'V_ctrl' to automatically select a bus whose nominal voltage is >= X kV.
            The X must be given to 'set_point'. Will take target voltage of the encountered bus. If no bus is found,
            uses the bus next to the controlled generator group. Not completely implemented, generators on multiple buses
            are not correctly handled.

            **set_point** - Set point of the controller, can be a reactive power provision or a voltage set point. In
            case of voltage set point, modus must be V_ctrl, input_element_index must be a bus (input_variable must be
            'vm_pu' input_element must be 'res_bus'). Can be overwritten by a droop controller chained with the binary
            search control. If 'V_ctrl' and automated bus selection (input_element_index == 'auto'), set_point will be
            the search criteria in kV for the controlled bus (V_bus >= V_set_point).

            **output_values_distribution** - Takes string to select one of the different available reactive power distribution
            methods: 'rel_P' -Q is relative to used Power, 'rel_rated_S' -Q is relative to the rated power S, currently
            using the sgen attribute 'sn_mva', 'set_Q' -set individual reactive power for each output element,
            'max_Q' -maximized reactive power reserve for the output elements, 'rel_V_pu' -Q is relative to the voltage
            limits of the output element.

            **output_distribution_values=None** -The values of the Q distribution, only applicable if q_distribution = 'set_Q'
            or rel_V_pu. For 'set_Q': Must be list containing the Q Value of each controlled element in percent in the same
            order as the controlled elements. For 'rel_V_pu': must be a list containing [Target Voltage, minimal allowed
            Voltage, maximal allowed Voltage] for each output element.

            **modus=None** - Enables the selection of the available control modi by taking one of the strings: Q_ctrl, V_ctrl,
            PF_ctrl (PF_ctrl_ind or PF_ctrl_cap for reactance of PF_ctrl) or tan(phi)_ctrl. Formerly called Voltage_ctrl

            **tol=0.001** - Tolerance criteria of controller convergence.
       """
    def __init__(self, net, ctrl_in_service:bool, output_element, output_variable, output_element_index,
                 output_element_in_service, input_element, input_variable,
                 input_element_index, set_point:float, output_values_distribution:str, output_distribution_values = None,
                 modus:str = None, tol=0.001, order=0, level=0,
                 drop_same_existing_ctrl=False, matching_params=None, **kwargs):
        super().__init__(net, in_service=ctrl_in_service, order=order, level=level,
                         drop_same_existing_ctrl=drop_same_existing_ctrl,
                         matching_params=matching_params)
        self.redistribute_values = None  # Values to save for redistributed gens
        self.counter_warning = False #only one message that only one active output element
        self.in_service = ctrl_in_service
        self.input_element = input_element #point to be controlled
        self.output_element = output_element #typically sgens, output of Q
        if isinstance(output_element_index, list) or isinstance(output_element_index, np.ndarray):
            self.output_element_index = [int(item) for item in output_element_index]
        else:
            self.output_element_index = []
            self.output_element_index.append(output_element_index)
            self.output_element_index = self.output_element_index
        if isinstance(output_element_in_service, bool):
            self.output_element_in_service = [output_element_in_service]
        else:
            self.output_element_in_service = output_element_in_service
        self.output_values_distribution = (output_values_distribution[0] if ((isinstance(output_values_distribution, list)
            or isinstance(output_values_distribution, np.ndarray)) and isinstance(output_values_distribution[0], str)
            ) else output_values_distribution)#ruggedized code for miss input
        self.output_distribution_values = output_distribution_values
        self.set_point = set_point
        self.input_element_index = []  # for boundaries
        if input_element_index == 'auto':
            self.automatic_selection(net)
        elif isinstance(input_element_index, list) or isinstance(input_element_index, np.ndarray):
            for element in input_element_index:
                self.input_element_index.append(element)
        else:
            self.input_element_index.append(input_element_index)
        self.tol = tol #tolerance
        if self.tol is None: #old order
            self.tol = 0.001
        self.output_values = None
        self.output_values_old = None
        self.diff = None
        self.diff_old = None
        self.converged = False #criteria for success of controller
        self.overwrite_convergence = False #for droop
        self.write_flag, self.output_variable = _detect_read_write_flag(net, output_element, output_element_index,
                                                                        output_variable)
        # write kwargs in self
        for key, value in kwargs.items():
            setattr(self, key, value)
        self.read_flag = [] #type of read value
        self.input_variable = [] #unit of controlled element Q
        self.input_variable_p = [] #unit of controlled element P
        self.input_element_in_service = []
        self.max_q_mvar = [] #limits of output element Q
        self.min_q_mvar = []

        if self.output_values_distribution == 'rel_V_pu':
            self.bus_idx_dist = [] #initializing bus idx
            output_distribution_values = np.array(self.output_distribution_values) #forming limit arrays
            if output_distribution_values.ndim == 1: #one controlled sgen
                try:
                    self.v_set_point_pu = np.array(output_distribution_values)[0]
                    self.v_min_pu = np.minimum(np.array(output_distribution_values)[1], np.array(output_distribution_values)[2])
                    self.v_max_pu = np.maximum(np.array(output_distribution_values)[1], np.array(output_distribution_values)[2])
                except IndexError: #insufficient values in array
                    logger.warning(f"Insufficient values in distribution rel_V_pu {self.output_distribution_values} In "
                                   f"Controller {self.index}. Using set point 1 pu and min/max 0.9/1.1 pu\n")
                    equal_array = [1, 0.9, 1.1]
                    self.output_distribution_values = np.tile(equal_array, (len(np.array(self.output_element_in_service)), 1))[0]
                    output_distribution_values = np.array(self.output_distribution_values)  # forming limit arrays
                    self.v_set_point_pu = output_distribution_values[0]
                    self.v_min_pu = output_distribution_values[1]
                    self.v_max_pu = output_distribution_values[2]

            elif output_distribution_values.ndim >= 2: #more than one controlled sgen
                try:#insufficient values in arrays
                    self.v_set_point_pu = np.array(output_distribution_values)[:, 0]
                    self.v_min_pu = np.minimum(np.array(output_distribution_values)[:, 1],np.array(output_distribution_values)[:, 2])
                    self.v_max_pu = np.maximum(np.array(output_distribution_values)[:, 1],np.array(output_distribution_values)[:, 2])
                except IndexError:
                    logger.warning(f"Insufficient values in distribution rel_V_pu {self.output_distribution_values} In "
                                   f"Controller {self.index}. Using set point 1 pu and min/max 0.9/1.1 pu\n")
                    equal_array = [1, 0.9, 1.1]
                    self.output_distribution_values = np.full(len(np.array(self.output_element_in_service)),equal_array)
                    output_distribution_values = np.array(self.output_distribution_values)  # forming limit arrays
                    self.v_set_point_pu = output_distribution_values[:, 0]
                    self.v_min_pu = output_distribution_values[:, 1]
                    self.v_max_pu = output_distribution_values[:, 2]
            else:
                self.output_distribution_values = None
        ###finding correct modus, catching deprecated voltage_ctrl argument###
        if modus is None: #catching old attribute voltage_ctrl
            if hasattr(self, 'voltage_ctrl'):
                modus = self.voltage_ctrl
                if not hasattr(self, '_deprecation_warned'):#only one message that voltage ctrl is deprecated
                    logger.warning(
                        f"'voltage_ctrl' in Controller {self.index} is deprecated. "
                        "Use 'modus' ('Q_ctrl', 'V_ctrl', etc.) instead.")
                    self._deprecation_warned = True

        if type(modus) == bool and modus == True: #Only functions written out!?!
            self.modus = "V_ctrl"
            logger.warning(f"Deprecated Controller modus for Controller {self.index}, using 'V_ctrl' from available"
                         f" types 'Q_ctrl', 'V_ctrl', 'PF_ctrl' or 'tan(phi)_ctrl'\n")
        elif type(modus) == bool and modus == False: #Only functions written out!?!
            self.modus = "Q_ctrl"
            logger.warning(f"Deprecated Controller modus for Controller {self.index}, using Q_ctrl from available"
                         f" types 'Q_ctrl', 'V_ctrl', 'PF_ctrl' or 'tan(phi)_ctrl'\n")
        elif modus == "PF_ctrl_cap": # -1 for capacitive, 1 for inductive systems
            self.modus = "PF_ctrl"
            self.reactance= -1
        elif modus == "PF_ctrl_ind":
            self.modus = "PF_ctrl"
            self.reactance = 1
        elif modus == "PF_ctrl":
            logger.warning(f"Ambivalent reactive power flow direction for Controller {self.index}, using capacitive direction.\n")
            self.modus = modus
            self.reactance = -1
        else:
            if modus == "tan(phi)_ctrl" or modus == "V_ctrl":
                self.modus = modus
            else:
                if modus != 'Q_ctrl':
                    logger.warning(f"Modus {modus} not recognized, using 'Q_ctrl' from available"
                             f" types 'Q_ctrl', 'V_ctrl', 'PF_ctrl' or 'tan(phi)_ctrl'\n")
                self.modus = 'Q_ctrl'

        if self.modus == 'PF_ctrl': #checking cos(phi) limits
            if abs(self.set_point) >1:
                raise UserWarning(f'Power Factor Controller {self.index}: Set point out of range ([-1,1]')
        ###adding input elements###
        counter = 0
        for input_index in np.atleast_1d(self.input_element_index):
            if self.input_element == "res_line":
                self.input_element_in_service.append(net.line.in_service[input_index])
            elif self.input_element == "res_trafo":
                self.input_element_in_service.append(net.trafo.in_service[input_index])
            elif self.input_element == "res_switch":
                self.input_element_in_service.append(
                    net[self.input_element].pf_in_service[input_index])
            elif self.input_element == "res_bus":
                self.input_element_in_service.append(net.bus.in_service[input_index])

            if isinstance(input_variable, list): #get Q variable and read flags for input elements
                read_flag_temp, input_variable_temp = _detect_read_write_flag(net, self.input_element, input_index,
                                                                              input_variable[counter])
            else:
                read_flag_temp, input_variable_temp = _detect_read_write_flag(net, self.input_element,input_index,
                                                                              input_variable)
            ###get p variables for input elements for Phi controller
            if self.modus == "PF_ctrl" or self.modus=='tan(phi)_ctrl':
                if isinstance(input_variable, list):
                    input_variable_p = input_variable[counter].replace('q', 'p').replace('var','w')
                    read_flag_temp_p, input_variable_temp_p = _detect_read_write_flag(net, self.input_element,input_index,
                                                                                  input_variable_p)
                else:
                    input_variable_p = input_variable.replace('q', 'p').replace('var','w')
                    read_flag_temp_p, input_variable_temp_p = _detect_read_write_flag(net, self.input_element,input_index,
                                                                                  input_variable_p)
                self.input_variable_p.append(input_variable_temp_p) #read flag p not necessary, flag same as Q variables
            self.read_flag.append(read_flag_temp)
            self.input_variable.append(input_variable_temp)
            counter += 1

        ###reading Q limits###
        for output_index in self.output_element_index:
            try:
                min_q = read_from_net(net, self.output_element, output_index, 'min_q_mvar', 'single_index')
                assert(np.isnan(min_q) == False) # error if nan
            except Exception as e:
                logger.error(e)
                logger.warning(
                    f'Output element {self.output_element} at index {output_index} is missing required attribute min_q_mvar'
                    f' for Controller {self.index}. Using -20 as lower limit\n')
                min_q = -20
            try:
                max_q = read_from_net(net, self.output_element, output_index, 'max_q_mvar', 'single_index')
                assert(np.isnan(max_q) == False)#error if nan
            except Exception as e:
                logger.error(e)
                logger.warning(
                    f'Output element {self.output_element} at index {output_index} is missing required attribute max_q_mvar'
                    f' for Controller {self.index}. Using 20 as upper limit\n')
                max_q = 20
            self.max_q_mvar.append(max(min_q, max_q)) #if min > max, switch
            self.min_q_mvar.append(min(min_q, max_q))

    def __str__(self):
        return super().__str__() + " [%s.%s.%s.%s]" % (
            self.input_element, self.input_variable, self.output_element, self.output_variable)

    def __getattr__(self, name):
        if name == "modus":
            if not hasattr(self, '_deprecation_warned'):
                logger.warning(
                    f"'voltage_ctrl' in Controller {self.index} is deprecated. "
                    "Use 'modus' ('Q_ctrl', 'V_ctrl', etc.) instead."
                )
                self._deprecation_warned = True#only one message that voltage ctrl is deprecated
            return self.voltage_ctrl
        if name == 'bus_idx':
            if not hasattr(self, '_deprecation_warned_bus_idx'):
                logger.warning(
                    f"Variable 'bus_idx' in Binary Search Control {self.index} for modus V_ctrl is deprecated. "
                    f"Give index of controlled bus to input_element_index. Input_variable must be 'vm_pu' and"
                    f" input_element 'res_bus'"
                )
                self._deprecation_warned_bus_idx = True#only one warning about bus_idx deprecation
            return self.input_element_index
        raise AttributeError(f"{self.__class__.__name__!r} has no attribute {name!r}")


    def initialize_control(self, net, converged = False):
        ###For V_ctrl, concatenate all gens to a single gen. Redistribution in finalize_control()###
        active_gens = (self.output_element_in_service if isinstance(self.output_element_in_service[0], bool) else
                        np.atleast_1d(self.output_element_in_service)[:, 0].tolist()) #ugly
        if (self.modus == 'V_ctrl' and self.output_element == 'gen' and
                        len(np.atleast_1d(self.output_element_index)[active_gens]) >= 2):
            fused_bus_by_switch = False
            fused_bus_index = []
            for i in net.switch.index: #check if ideal switch between buses with controlled gens
                if (net.switch.at[i, 'et'] == 'b' and net.switch.at[i, 'closed'] and net.switch.at[i, 'z_ohm'] == 0 and
                        net.switch.at[i, 'bus'] in np.atleast_1d(
                            net.gen.loc[np.atleast_1d(self.output_element_index)[active_gens], 'bus'])):  # fused buses by ideal switch
                    if (net.switch.at[i, 'element'] in
                        np.atleast_1d(net.gen.loc[np.atleast_1d(self.output_element_index)[active_gens], 'bus'])): #controlled gens at buses
                        fused_bus_by_switch = True
                        fused_bus_index.append([[net.switch.at[i, 'bus'], net.switch.at[i, 'element']],
                            [np.atleast_1d(self.output_element_index)[active_gens][np.where(
                                np.atleast_1d(net.gen.loc[np.atleast_1d(self.output_element_index)[active_gens], 'bus']) ==
                                net.switch.at[i, 'bus'])[0][0]],
                             np.atleast_1d(self.output_element_index)[active_gens][np.where(
                                 np.atleast_1d(net.gen.loc[np.atleast_1d(self.output_element_index)[active_gens], 'bus']) ==
                                 net.switch.at[i, 'element'])[0][0]]]])#append buses in groups with indexes and gen index
            if not net.gen.loc[np.atleast_1d(self.output_element_index)[active_gens], "bus"].is_unique or fused_bus_by_switch:
                logger.info(f'concatenated multiple gens to single gen in Voltage Controller {self.index}')
                bus_series = net.gen.loc[np.atleast_1d(self.output_element_index)[active_gens], "bus"]
                #non_unique_indices = bus_series[bus_series.duplicated(keep=False)].index.tolist()
                duplicated_buses = bus_series[bus_series.duplicated(keep=False)]#check if buses of gens are unique
                # Groups of indices of buses of gens at same bus
                duplicated_gen_groups = duplicated_buses.groupby(duplicated_buses).apply(lambda x: x.index.tolist())
                ###concatenate gens at same bus or at ideally connected bus###
                index_replaced_fused = []
                index_replaced = []
                for i in fused_bus_index: #first fused buses
                    bus_number, indices = i[0], i[1]
                    if sum(net.gen.loc[indices, 'in_service']) >= 2:
                        net.gen.loc[indices, 'in_service'] = False
                        temp_gen_fused = create_gen(net, bus_number[0], net.gen.loc[indices, 'p_mw'].sum(),
                                                       net.gen.loc[indices[0], 'vm_pu'])
                        index_replaced_fused.append([temp_gen_fused])
                for bus_number, indices in duplicated_gen_groups.items(): #second normal buses
                    if all(net.gen.loc[indices, 'in_service']):
                        net.gen.loc[indices, "in_service"] = False
                        temp_gen = create_gen(net, bus_number, net.gen.loc[indices, "p_mw"].sum(),
                                                 net.gen.loc[indices[0], "vm_pu"])
                        index_replaced.append([temp_gen])
                #save values for redistribution
                self.redistribute_values = [self.output_element_index, self.output_element_in_service, self.min_q_mvar,
                                            self.max_q_mvar, duplicated_gen_groups, fused_bus_index]
                #replace values in controller
                self.output_element_index = np.atleast_1d(np.array(index_replaced_fused + index_replaced)).flatten()
                self.output_element_in_service = np.full(len(self.output_element_index), True, dtype=bool)
                self.min_q_mvar = np.full(len(np.atleast_1d(self.output_element_index)),
                                      (sum(np.atleast_1d(self.min_q_mvar)) / len(np.atleast_1d(self.min_q_mvar))), float)
                self.max_q_mvar = np.full(len(np.atleast_1d(self.output_element_index)),
                                      (sum(np.atleast_1d(self.max_q_mvar)) / len(np.atleast_1d(self.max_q_mvar))), float)
        #reread output elements
        #net.controller.at[self.index, 'object'].converged = converged
        output_element_index = self.output_element_index[0] if self.write_flag == 'single_index' else\
                                            self.output_element_index #ruggedize for single index
        self.output_values = read_from_net(net, self.output_element, output_element_index, self.output_variable,
                                            self.write_flag)
        self.output_values_old = None

    def is_converged(self, net):
        """
        Actual implementation of the convergence criteria: If controller is applied, it can stop
        """
        # if controller not in_service, return True
        self.in_service = net.controller.in_service[self.index]
        if not self.in_service:
            return True
        ###updating input & output elements in service lists
        self.input_element_in_service = list(self.input_element_in_service)
        self.output_element_in_service = list(self.output_element_in_service)
        self.input_element_in_service.clear()
        self.output_element_in_service.clear()
        for input_index in np.atleast_1d(self.input_element_index):
            if self.input_element == "res_line":
                self.input_element_in_service.append(net.line.in_service[input_index])
            elif self.input_element == "res_trafo":
                self.input_element_in_service.append(net.trafo.in_service[input_index])
            elif self.input_element == "res_switch":
                self.input_element_in_service.append(net.switch.closed[input_index])
            elif self.input_element == "res_bus":
                self.input_element_in_service.append(net.bus.in_service[input_index])
        for output_index in self.output_element_index:
            if self.output_element == "gen":
                self.output_element_in_service.append(net.gen.in_service[output_index])
            elif self.output_element == "sgen":
                self.output_element_in_service.append(net.sgen.in_service[output_index])
            elif self.output_element == "shunt":
                self.output_element_in_service.append(net.shunt.in_service[output_index])

        # check if at least one input and one output element is in_service
        if not (any(self.input_element_in_service) and any(self.output_element_in_service)):
            logger.warning(f"Controller {self.index} has no active output elements: {self.output_element}:"
                           f" {self.output_element_index} are disabled.\n Control aborted\n")
            self.converged = True
            return self.converged
        # if only one output element is in service
        if sum(self.output_element_in_service) <= 1 and not getattr(self, 'counter_warning', False):
            self.counter_warning = True
            if len(self.output_element_in_service) <= 1:
                logger.warning(
                    f'Reactive Power Distribution for one output element cannot be modified. The active {self.output_element}'
                    f' at index {str(np.array(self.output_element_index))}'
                    f' will provide 100% of the reactive power in Controller {self.index}.\n')
            else:
                logger.warning(
                    f'Reactive Power Distribution for one output element cannot be modified. The active '
                    f'{self.output_element[np.array(self.output_element_in_service)]} at index '
                    f'{self.output_element_index[np.array(self.output_element_in_service)]} will provide 100% of the'
                    f' reactive power in Controller {self.index}.\n')

        # read input values
        input_values = [] #reactive power q
        p_input_values = [] #active power p for power factor controllers
        counter = 0
        if self.input_element != 'res_bus':
            for input_index in self.input_element_index:
                if self.input_element_in_service[counter]: # input element not in service
                    input_values.append(read_from_net(net, self.input_element, input_index,
                                                      self.input_variable[counter], self.read_flag[counter]))
                    if self.modus == "PF_ctrl" or self.modus == 'tan(phi)_ctrl':
                        p_input_values.append(read_from_net(net,self.input_element, input_index,
                                                        self.input_variable_p[counter], self.read_flag[counter]))
                counter += 1
        ###reading Q limits in case of skipped initialization###
        if not hasattr(self, 'min_q_mvar') or not hasattr(self, 'max_q_mvar'):
            self.max_q_mvar = []  # limits of output element Q
            self.min_q_mvar = []
            for output_index in self.output_element_index:
                try:
                    min_q = read_from_net(net, self.output_element, output_index, 'min_q_mvar', 'single_index')
                    assert(np.isnan(min_q) == False) # error if nan
                except Exception as e:
                    logger.error(e)
                    logger.warning(
                        f'Output element {self.output_element} at index {output_index} is missing required attribute min_q_mvar'
                        f' for Controller {self.index}. Using -20 as lower limit\n')
                    min_q = -20
                try:
                    max_q = read_from_net(net, self.output_element, output_index, 'max_q_mvar', 'single_index')
                    assert(np.isnan(max_q) == False)#error if nan
                except Exception as e:
                    logger.error(e)
                    logger.warning(
                        f'Output element {self.output_element} at index {output_index} is missing required attribute max_q_mvar'
                        f' for Controller {self.index}. Using 20 as upper limit\n')
                    max_q = 20
                self.max_q_mvar.append(max(min_q, max_q)) #if min > max, switch
                self.min_q_mvar.append(min(min_q, max_q))

        # read previously set values
        # compare old and new set values
        if self.modus == "Q_ctrl" or (self.modus=='V_ctrl' and self.input_element_index is None):
            if self.modus == 'V_ctrl':
                logger.warning('Missing attribute self.input_element_index, defaulting to Q_ctrl\n')
                self.modus = 'Q_ctrl'
            self.diff_old = self.diff
            self.diff = self.set_point - sum(input_values)
            self.converged = np.all(np.abs(self.diff) < self.tol)

        elif str(self.modus).startswith("PF_ctrl"):#capacitive => reactance = -1, inductive => reactance = 1
            if self.modus == 'PF_ctrl_ind':
                self.modus = 'PF_ctrl'
                self.reactance = 1
            elif self.modus == 'PF_ctrl_cap':
                self.modus = 'PF_ctrl'
                self.reactance = -1

            self.diff_old = self.diff
            q_set = self.reactance * sum(p_input_values)/len(p_input_values) * (np.tan(np.arccos(self.set_point)))
            self.diff = q_set - sum(input_values)/len(input_values)
            self.converged = np.all(np.abs(self.diff)<self.tol)

        elif self.modus == "tan(phi)_ctrl":
            self.diff_old = self.diff
            q_set = sum(p_input_values)/len(p_input_values) * self.set_point
            self.diff = q_set - sum(input_values)/len(input_values)
            self.converged = np.all(np.abs(self.diff) < self.tol)
        else:
            ###catching deprecated modi from old imports
            if type(self.modus) == bool and self.modus == True and self.input_element_index is not None:
                self.modus = "V_ctrl"  # catching old implementation
                logger.warning(
                    f"Deprecated Control Modus in Controller {self.index}, using V_ctrl from available types\n")
            elif (type(self.modus) == bool and self.modus == False) or (type(self.modus) == bool and self.modus == True
                and self.input_element_index is None):
                if self.modus is True:
                    logger.warning(f'Deprecated Control Modus in Controller {self.index}, attempted to use "V_ctrl" but '
                                   f'missing attribute input_element_index, defaulting to Q_ctrl\n')
                else:
                    logger.warning(
                        f"Deprecated Control Modus in Controller {self.index}, using Q_ctrl from available types\n")
                self.modus = "Q_ctrl"

            if self.modus == "V_ctrl":
                if self.input_element != 'res_bus' and not any(getattr(net.controller.at[x, 'object'], 'controller_idx', False) ==
                                                                        self.index for x in net.controller.index):
                    logger.warning(f"'input_element' must be 'res_bus' for V_ctrl not {self.input_element}, correcting.")
                    self.input_element = 'res_bus'
                    if np.atleast_1d(self.input_variable)[0] != 'vm_pu':
                        logger.warning(f"'input_variable' must be 'vm_pu' for V_ctrl not {self.input_variable}, correcting ")
                        self.input_variable = 'vm_pu'

                self.diff_old = self.diff #V_ctrl
                self.diff = self.set_point - net.res_bus.vm_pu.at[np.atleast_1d(self.input_element_index)[0]]
                self.converged = np.all(np.abs(self.diff) < self.tol)
            else:
                if self.modus != 'Q_ctrl':
                    logger.warning(f"No Controller Modus specified for Controller {self.index}, using Q_ctrl.\n"
                      "Please specify 'modus' ('Q_ctrl', 'V_ctrl', 'PF_ctrl' or 'tan(phi)_ctrl')\n")
                    self.modus = 'Q_ctrl'
                self.diff_old = self.diff #Q_ctrl
                self.diff = self.set_point - sum(input_values)
                self.converged = np.all(np.abs(self.diff) < self.tol)

        ### check limits after convergence###
        if self.converged and not getattr(self, 'overwrite_convergence', False):
            if self.output_values_distribution == 'rel_V_pu':
                vm_pu = read_from_net(net, "res_bus", self.bus_idx_dist, "vm_pu", 'auto')
                v_max_pu = np.atleast_1d(self.v_max_pu)[self.output_element_in_service]
                v_min_pu = np.atleast_1d(self.v_min_pu)[self.output_element_in_service]
                for i in range(len(vm_pu)):
                    if vm_pu[i] > v_max_pu[i]:
                        logger.warning(f'Controller {self.index}: Generator {self.output_element} {self.output_element_index[i]}'
                                       f' exceeded maximum Voltage at bus {self.bus_idx_dist[i]}: {vm_pu[i]} > {v_max_pu[i]}\n')
                    elif vm_pu[i] < v_min_pu[i]:
                        logger.warning(f'Controller {self.index}: Generator {self.output_element} {self.output_element_index[i]}'
                            f' exceeded maximum Voltage at bus {self.bus_idx_dist[i]}: {vm_pu[i]} < {v_min_pu[i]}\n')
            if len(self.min_q_mvar) == len(self.max_q_mvar) == len(self.output_element_in_service):
                exceed_limit_min = np.where(self.output_values < np.array(self.min_q_mvar)[np.array(self.output_element_in_service)])[0]
                exceed_limit_max = np.where(self.output_values > np.array(self.max_q_mvar)[np.array(self.output_element_in_service)])[0]
                for i in exceed_limit_max:
                    logger.warning(f'Controller {self.index} converged but the Reactive Power Output for Element '
                f'{self.output_element}: {self.output_element_index[i]} exceeds upper limits: {self.output_values[i]} > {self.max_q_mvar[i]}\n')
                for i in exceed_limit_min:
                    logger.warning(f'Controller {self.index} converged but the Reactive Power Output for Element '
                   f'{self.output_element}: {self.output_element_index[i]} falls short of lower limit: {self.output_values[i]} < {self.min_q_mvar[i]}\n')
            else:
                logger.warning(f'Mismatching number of minimum and maximum limits of the output elements in Controller {self.index}.'
                                           f'Possible exceedance of output element {self.output_element}'
                               f' {str(np.array(self.output_element_index))} limits\n')

        if getattr(self,'overwrite_convergence', False): ###overwrite convergence in case of droop controller
            self.overwrite_convergence = False
            return False
        else:
            return self.converged

    def control_step(self, net):
        self._binary_search_control_step(net)

    def _binary_search_control_step(self, net):
        from pandapower import runpp #to avoid circular imports, import here
        generators_not_at_limit = None
        if not self.in_service: #redundant
            return
        ### Distribution warnings###
        if getattr(self, 'output_distribution_values', None) is not None: #catch warnings
            if (self.output_values_distribution == 'rel_P' or self.output_values_distribution == 'rel_rated_S' or
                    self.output_values_distribution == "max_Q"):
                logger.warning(f'The inserted values for output distribution values {self.output_distribution_values} '
                               f'will have no effect on the reactive power distribution\n')
                self.output_distribution_values, output_distribution_values_in_service = None, None
            elif self.output_values_distribution == 'imported' or self.output_values_distribution == "set_Q":
                if len(self.output_distribution_values) < len(np.array(self.output_element_in_service)):#check if enough values
                    equal_val = 1 / (len(np.array(self.output_element_in_service)-len(self.output_distribution_values)))
                    logger.warning(
                        f'Mismatched lengths of output elements {self.output_element} and output_distribution_values'
                        f'{len(np.array(self.output_element_in_service))} > {len(self.output_distribution_values)}'
                        f' in Controller {self.index}.\n' f'Appending values {equal_val} \n')
                    self.output_distribution_values = (np.append(self.output_distribution_values, [equal_val] *
                                         (len(self.output_element_in_service) - len(self.output_distribution_values))))
                output_element_in_service = np.array(self.output_element_in_service)#ruggedizing code for wrong inputs
                output_element_in_service.resize((len(np.array(self.output_distribution_values)),), refcheck=False)
                output_distribution_values_in_service = (np.array(self.output_distribution_values)
                [np.array(output_element_in_service)]) ###only distributing between active output elements
            elif self.output_values_distribution == 'rel_V_pu':
                if ((np.array(self.output_distribution_values).ndim > 1 and any(len(element) != 3 for element in self.output_distribution_values))
                        or (np.array(self.output_distribution_values).ndim == 1 and len(self.output_distribution_values) != 3)):
                    logger.warning(f"Insufficient values in distribution rel_V_pu {self.output_distribution_values} In "
                               f"Controller {self.index}. Using set point 1 pu and min/max 0.9/1.1 pu\n")
                    equal_array = [1, 0.9, 1.1]
                    self.output_distribution_values = self.output_distribution_values = np.tile(equal_array,
                                                            (len(np.array(self.output_element_in_service)), 1))[0]
                    output_distribution_values = np.array(self.output_distribution_values)  # forming limit arrays
                    self.v_set_point_pu = output_distribution_values[:, 0]
                    self.v_min_pu = output_distribution_values[:, 1]
                    self.v_max_pu = output_distribution_values[:, 2]
                output_distribution_values_in_service = None
            else: output_distribution_values_in_service, self.output_distribution_values = None, None
        elif getattr(self, 'output_distribution_values', None) is None:
            if self.output_values_distribution == 'set_Q' or self.output_values_distribution == 'imported':
                if self.output_values_distribution == 'set_Q':
                    logger.warning(f'Reactive Power Distribution method "set_Q" needs values given to output_distribution_values '
                         f'in Controller {self.index}. Distributing the reactive power equally between all available output elements.\n')
                else:#self.output_values_distribution == 'imported'
                    logger.warning(f"Something went wrong while importing output distribution values in Controller"
                         f" {self.index}. Distributing the reactive power equally between all available output elements.\n")
                equal = 1 / sum(np.array(self.output_element_in_service))
                self.output_distribution_values = np.full(len(np.array(self.output_element_in_service)), equal)
                output_distribution_values_in_service = self.output_distribution_values[np.array(self.output_element_in_service)]  #only distributing between active output elements
            elif self.output_values_distribution == 'rel_V_pu':
                logger.warning(f"Missing values for output distribution values 'rel_V_pu in Controller {self.index}. "
                             f"Using set point 1 pu and min/max 0.9/1.1 pu\n ")
                equal_array = [1, 0.9, 1.1]
                self.output_distribution_values = self.output_distribution_values = np.tile(equal_array,
                                                        (len(np.array(self.output_element_in_service)), 1))[0]#new vals
                output_distribution_values = np.atleast_2d(self.output_distribution_values)  # forming limit arrays
                self.v_set_point_pu = output_distribution_values[:, 0]
                self.v_min_pu = output_distribution_values[:, 1]
                self.v_max_pu = output_distribution_values[:, 2]
                output_distribution_values_in_service = None
            else: self.output_distribution_values, output_distribution_values_in_service = None, None#rel_rated_S and rel_P, max_Q
        else: raise UserWarning(f"Output_distribution_values in Controller {self.index} is {self.output_distribution_values}")

        ###calculate output values###
        if self.output_values_old is None:  # first step
            self.output_values_old, self.output_values = (
            np.atleast_1d(self.output_values)[self.output_element_in_service],
            np.atleast_1d(self.output_values)[self.output_element_in_service] + 1e-3)
        else:#second step
            step_diff = self.diff - self.diff_old
            x = self.output_values - self.diff * (self.output_values - self.output_values_old) / np.where(
                step_diff == 0, 1e-6, step_diff)  #converging
            if any((abs(x) - abs(2 * self.output_values)) > 100): #catching overshoots for calculation, another check before writing into the net
                x[np.where((abs(x) > abs(100 - abs(self.output_values))))[0]] = np.sign(x[np.where((abs(x) -
                                                                           abs(2 * self.output_values)) > 100)[0]]) * 100
            ###calculate the distribution of the output values
            if self.output_values_distribution == 'imported': #when importing net from PF for backwards compatibility
                distribution = output_distribution_values_in_service

            elif self.output_values_distribution == 'rel_P': #proportional to the dispatch active power
                dispatched_active_power = read_from_net(net, self.output_element, self.output_element_index, 'p_mw', 'auto')
                dispatched_active_power = dispatched_active_power[np.array(self.output_element_in_service)]
                distribution = dispatched_active_power/sum(dispatched_active_power)

            elif self.output_values_distribution == 'rel_rated_S': #proportional to the rated apparent power
                if not hasattr(self, 'rel_rated_S_warned'):
                    self.rel_rated_S_warned = True
                    logger.warning(f'The standard type attribute containing the rated apparent power for'
                               f' {self.output_element} is not correctly implemented yet (BSC {self.index}).')
                try:
                    s_rated_mva = np.array(net.sgen.loc[self.output_element_index, 'sn_mva']) #todo correct attribute?
                    distribution = s_rated_mva
                    nan_index = np.isnan(distribution)
                    distribution[nan_index] = 50
                    if any(nan_index):
                        logger.warning(f'{self.output_element} at index {np.atleast_1d(self.output_element_index)[nan_index]}'
                                       f' in Controller {self.index} has no specified rated apparent power, assuming 50 MVA\n')
                    if not all(isinstance(n, numbers.Number) for n in distribution):
                        logger.warning(f'{self.output_element} in Controller {self.index} has no'
                                       f' specified rated apparent power, assuming 50 MVA\n')
                        distribution = np.full(np.sum(self.output_element_in_service), 50)

                except KeyError:
                    logger.warning(f'{self.output_element} in Controller {self.index} has no defined standard type '
                                    f'or specified rated apparent power, assuming 50 MVA\n')
                    distribution = np.full(np.sum(self.output_element_in_service), 50)

            elif self.output_values_distribution == 'set_Q': #individually set Q distribution
                distribution = output_distribution_values_in_service

            elif self.output_values_distribution == 'max_Q':  # Maximise Reactive Reserve
                #only consider active sgens who are within their limits
                generators_not_at_limit = (x <= np.array(self.max_q_mvar)[self.output_element_in_service]) \
                                          & (x >= np.array(self.min_q_mvar)[self.output_element_in_service])
                #get Q for sgens
                total_distributable_q = ((np.sum(np.array(x)[generators_not_at_limit]) -
                                          np.sum(np.array(self.min_q_mvar)[self.output_element_in_service][generators_not_at_limit])) /
                                         (np.sum(np.array(self.max_q_mvar)[self.output_element_in_service][generators_not_at_limit]) -
                                          np.sum(np.array(x)[generators_not_at_limit])))
                if np.isnan(total_distributable_q): #no distributable Q
                    total_distributable_q = 0
                #calculate the qs for generators to be considered from total distributable Q
                q_max_q = ((total_distributable_q * np.array(self.max_q_mvar)[self.output_element_in_service][generators_not_at_limit] +
                    np.array(self.min_q_mvar)[self.output_element_in_service][generators_not_at_limit]) / (1 + total_distributable_q))
                ### output gens not to be considered run at max capacity, all others on calculated Q
                #output values must be equal in length to distribution
                if len(np.atleast_1d(q_max_q)) != len(atleast_1d(self.output_element_in_service)):
                    counter_values = 0
                    distribution = np.ones(len(np.atleast_1d(self.output_element_in_service)))  #initializing the distribution for correction
                    for i in range(len(atleast_1d(generators_not_at_limit))):
                        if np.atleast_1d(generators_not_at_limit)[i]:#calculated Q
                            distribution[i] = np.atleast_1d(q_max_q)[counter_values]
                            counter_values += 1
                        elif not np.atleast_1d(generators_not_at_limit)[i]:#min or max Q
                            distribution[i] = np.atleast_1d(self.max_q_mvar)[i] if (np.atleast_1d(x)[i]
                                                >= 0) else np.atleast_1d(self.min_q_mvar)[i]
                else:
                    distribution = q_max_q

            elif self.output_values_distribution == 'rel_V_pu':  # Voltage set point Adaptation
                if len(np.atleast_1d(self.output_element_in_service)) > 1 or sum(
                        np.atleast_1d(self.output_element_in_service)) > 1:#only for multiple elements
                    ###check for multiple output elements who influence the busbar###
                    if (len(net.sgen.bus) != len(set(net.sgen.bus)) or len(net.gen.bus) != len(set(net.gen.bus)) or
                        set(net.sgen.bus).intersection(set(net.gen.bus))):
                            busbar_gen_sgen = list(set(net.sgen.bus).intersection(set(net.gen.bus))) #gens and sgens
                            busbar_gen_sgen = False if len(busbar_gen_sgen) == 0 else busbar_gen_sgen #False if array empty
                            busbar_sgen_sgen = list(np.where(np.bincount(np.array(net.sgen['bus'])) > 1)[0]) #sgens and sgens
                            busbar_sgen_sgen = False if len(busbar_sgen_sgen) == 0 else busbar_sgen_sgen #False if array empty
                            busbar_gen_gen = list(np.where(np.bincount(np.array(net.gen['bus'])) > 1)[0]) #gens and gens
                            busbar_gen_gen = False if len(busbar_gen_gen) == 0 else busbar_gen_gen #False if array empty
                            busbar_all = [busbar_gen_gen, busbar_sgen_sgen, busbar_gen_sgen] #merge all indices
                            if not not any(busbar_all):#not all busbar with multiple output elements?
                                busbar_all = np.array([x for x in busbar_all if x != False][0]) #delete bools
                                index_sgen = np.where(np.isin(net.sgen['bus'], busbar_all))[0] #indices of sgens
                                index_sgen = [index for i, index in enumerate(index_sgen) if list(net.sgen['in_service'])[i]]#check for service
                                index_gen = np.where(np.isin(net.gen['bus'], busbar_all))[0] #indices of gens
                                index_gen = [index for i, index in enumerate(index_gen) if list(net.gen['in_service'])[i]] #check for service
                                if len(index_sgen) + len(index_gen) > 1:
                                    items_sgen, items_gen, busbar = f"Check Sgen:\n", f"Check gen:\n", f""#initiate strings
                                    for x in index_sgen: items_sgen += f"{net.sgen.name[x]} with index {x}\n"#append sgen names
                                    for x in index_gen: items_gen += f"{net.gen.name[x]} with index {x}\n" #append gen names
                                    for x in busbar_all: busbar += f"{net.bus.name[x]} with index {x}; " #append busbar names
                                    raise NotImplementedError(f"Multiple Output Elements are controlling the voltage at Busbar(s) {busbar} \n"
                                                        f"Voltage set point adaptation for Controller {self.index} is not possible.\n"
                                                        f"{items_sgen}{items_gen}")

                    if len(self.bus_idx_dist)==0 and (self.output_element == 'sgen' or self.output_element == 'gen'):
                        if self.output_element == 'sgen': #gens are ignored
                            self.bus_idx_dist = np.atleast_1d(net.sgen.bus[self.output_element_index])[self.output_element_in_service]#distributing output elements
                        else:
                            raise UserWarning(f"Output Element {self.output_element} in Controller {self.index} is not supported")

                    ###calculate the voltage set points
                    v_min_pu = np.atleast_1d(self.v_min_pu)[self.output_element_in_service] #adapt min/max and set point for active elements
                    v_max_pu = np.atleast_1d(self.v_max_pu)[self.output_element_in_service]
                    v_set_point_pu = np.atleast_1d(self.v_set_point_pu)[self.output_element_in_service]
                    vm_pu = read_from_net(net, "res_bus", self.bus_idx_dist, "vm_pu", 'auto') #init
                    sum_vm_pu = np.sum(vm_pu) #total
                    bounds = [(L, U) for L, U in zip(v_min_pu, v_max_pu)] #limits
                    result = minimize(
                        lambda v: np.sum((v - v_set_point_pu) ** 2),  #minimize deviation from set point
                        vm_pu,  # Initial guess
                        method='SLSQP',  # Optimization method trust-constr or SLSQP
                        bounds=bounds,  # Soft limits as bounds
                        constraints=[
                            {'type': 'eq', 'fun': lambda v: np.sum(v) - sum_vm_pu},  # Load constraint
                            {'type': 'ineq', 'fun': lambda v: v - v_min_pu},  # Lower soft limits
                            {'type': 'ineq', 'fun': lambda v: v_max_pu - v}  # Upper soft limits
                        ],
                        options={'maxiter': 1000, 'ftol': 1e-9})  #more iterations, small tolerance 'ftol': 1e-9 only with SLSQP
                    voltage = result.x #getting the results of minimize function
                    ### convert sgens to gens, write voltage to gens, read Q and adapt distribution
                    in_service_indices = np.array(self.output_element_index)[self.output_element_in_service]#actual indices
                    counter = 0
                    for i in in_service_indices:
                        if self.output_element == 'sgen': #get all sgens, convert to gens
                            create_gen(net = net,
                                    bus = net.sgen.at[i, 'bus'],
                                    p_mw = net.sgen.at[i, 'p_mw'],
                                    vm_pu = voltage[counter],  # Voltage array
                                    in_service = net.sgen.at[i, 'in_service'],
                                    sn_mva = net.sgen.at[i, 'sn_mva'] if 'sn_mva' in net.sgen.columns else None,
                                    scaling = net.sgen.at[i, 'scaling'] if 'scaling' in net.sgen.columns else None,
                                    min_p_mw = net.sgen.at[i, 'min_p_mw'] if 'min_p_mw' in net.sgen.columns else None,
                                    max_p_mw = net.sgen.at[i, 'max_p_mw'] if 'max_p_mw' in net.sgen.columns else None,
                                    min_q_mvar = net.sgen.at[i, 'min_q_mvar'] if 'min_q_mvar' in net.sgen.columns else None,
                                    max_q_mvar = net.sgen.at[i, 'max_q_mvar'] if 'max_q_mvar' in net.sgen.columns else None,
                                    description = net.sgen.at[i, 'description'] if 'description' in net.sgen.columns else None,
                                    equipment = net.sgen.at[i, 'equipment'] if 'equipment' in net.sgen.columns else None,
                                    geo = net.sgen.at[i, 'geo'] if 'geo' in net.sgen.columns else None,
                                    current_source = net.sgen.at[
                                        i, 'current_source'] if 'current_source' in net.sgen.columns else None,
                                    name = f'temp_gen_{counter}')#type='GEN'
                            net.sgen.at[i, 'in_service'] = False #disable sgens
                            counter += 1
                    index = np.array([])
                    for i in net.gen.index: #get index of created gens
                        if net.gen.loc[i, 'name'].startswith("temp_gen_"):
                            index = np.append(index, i)
                    index = index[0] if self.write_flag == 'single_index' else index
                    write_to_net(net, 'gen', index,'vm_pu', voltage, self.write_flag) #write V to net
                    runpp(net, run_control = False) #run net
                    distribution = np.array(net.res_gen.loc[index, 'q_mvar']) #read Q from net
                    net.gen.drop(index=index, inplace=True) #delete created gens
                    net.sgen.loc[np.array(self.output_element_index)[self.output_element_in_service], 'in_service'] = True #reactivate sgens
                else: distribution = np.array([1]) #distribution is one for one active output element

            else: #unrecognizable output values distribution, using set_Q
                if (((isinstance(self.output_values_distribution, list) or isinstance(self.output_values_distribution, np.ndarray))
                    and all(isinstance(x, numbers.Number) for x in self.output_values_distribution)) or
                        isinstance(self.output_values_distribution, numbers.Number)):#numbers
                    logger.warning(f'Controller {self.index}: Output_values_distribution must be string from available methods'
                                   f' (rel_P, rel_rated_S, set_Q, max_Q or rel_V_pu). Using provided values with method set_Q\n')
                    self.output_distribution_values = np.array(self.output_values_distribution)
                    self.output_values_distribution = 'set_Q'
                    distribution = self.output_distribution_values[np.array(self.output_element_in_service)]
                else:
                    raise NotImplementedError(f"Controller {self.index}: Reactive power distribution method {self.output_values_distribution}"
                                              f" not implemented available methods are (rel_P, rel_rated_S, set_Q, max_Q, rel_V_pu).")
            if self.output_element != 'gen':
                if self.output_values_distribution == 'max_Q': #max_Q and voltage gives the correct Qs for the gens
                    if sum(np.atleast_1d(generators_not_at_limit)) == 0:
                        values = (sum(x) - sum(distribution)) / len(np.atleast_1d(distribution))
                        distribution = np.atleast_1d(distribution) + values #todo if respected Q limits only generators_not_at_limit, might not converge
                    else:
                        values = (sum(x) - sum(distribution)) / len(np.atleast_1d(distribution)[generators_not_at_limit])
                        np.atleast_1d(distribution)[generators_not_at_limit] += values
                    x = distribution
                #Voltage set point adaption gives correct Qs but needs convergence
                elif (self.output_values_distribution == 'rel_V_pu' and (sum(np.atleast_1d(self.output_element_in_service)) > 1
                    or sum(np.atleast_1d(self.output_element_in_service)) > 1)): #only when multiple elements
                    x = distribution + (sum(x) - sum(distribution)) / len(distribution)
                else: #percentile calculation
                    distribution = np.array(distribution, dtype=np.float64) / np.sum(abs(distribution))  # normalization
                    if (any(abs(x) > 3 for x in np.atleast_1d(distribution)) or  # catching distributions out of bounds
                            len(np.atleast_1d(distribution)) != sum(
                                np.atleast_1d(self.output_element_in_service))):  # catching wrong distributions
                        equal = 1 / sum(self.output_element_in_service)
                        distribution = np.full(np.sum(np.array(self.output_element_in_service)), equal)
                    x = x * distribution if isinstance(x, numbers.Number) else sum(x) * distribution #add distribution to Q values
            x = np.sign(x) * (np.where(abs(abs(x) - abs(self.output_values)) > 84, 84, abs(x)))  # catching distributions out of bounds, 84 seems to be the maximum
            self.output_values_old, self.output_values = self.output_values, x

            ### write new set of Q values to output elements###
        output_element_index = (list(np.atleast_1d(self.output_element_index)[self.output_element_in_service])[0] if self.write_flag
            == 'single_index' else list(np.array(self.output_element_index)[self.output_element_in_service])) #ruggedizing code
        output_values = (list(self.output_values)[0] if self.write_flag
            == 'single_index' else list(self.output_values))  # ruggedizing code
        write_to_net(net, self.output_element, output_element_index, self.output_variable, output_values, self.write_flag)

    def automatic_selection(self, net):  # automatic selection of controlled Busbar in V_ctrl. Only new creation of nets
        target_buses = net.bus[net.bus.vn_kv >= self.set_point].index.tolist()  # All buses fulfilling the criteria
        ref_buses = net.sgen.loc[self.output_element_index, 'bus'].tolist() if self.output_element == 'sgen' \
            else net.gen.loc[self.output_element_index, 'bus'].tolist() # the start buses
        ref_buses = np.unique(ref_buses)  #if machines at one bus
        distances_list = []
        if len(ref_buses) != 1:  # control group for multiple generators
            for i in ref_buses:  # get distances of bus to possible buses
                if len(net.ext_grid.bus) > 1: # multiple external nets dont work
                    raise UserWarning(
                        f'Multiple External Grids for control group in controller {self.index}, auto-selection'
                        f'of controlled busbar not possible, aborting\n')
                g = top.create_nxgraph(net, respect_switches=True) #create graph for connecting buses
                distances_list.append(nx.shortest_path(g, source=i, target=int(net.ext_grid.bus.values)))#all buses between generators and external net
            common = set(distances_list[0]).intersection(*distances_list[1:]) #all buses in same lists
            control_group_bus = next((x for x in distances_list[0] if x in common), None) #closest bus to gens
        else:
            control_group_bus = ref_buses[0]
        distances = top.calc_distance_to_bus(net, control_group_bus, weight=None)  # criteria is the distance in the network, not in km
        distances_list = [distances.loc[target_buses]]
        distances_filtered = concat(distances_list, axis=0, ignore_index=False)
        if distances_filtered.empty:  # no possible busbar -> Bus next to gen, in PF using gen target vm_pu
            self.input_element_index = net.sgen.at[np.atleast_1d(self.output_element_index)[0], 'bus'] if self.output_element == 'sgen'\
                else net.gen.at[np.atleast_1d(self.output_element_index)[0], 'bus'] # here bus target v cause no gen target vm_pu
        else:
            self.input_element_index = distances_filtered.idxmin()  # minimal distances index
            min_distance = np.atleast_1d(distances_filtered).min()  # minimal distance
            distances_filtered = distances_filtered.drop(self.input_element_index)  # check if multiple buses within minimal distance
            if min_distance in distances_filtered.values:
                raise UserWarning  # what todo when multiple buses within minimal distance
        try:
            self.set_point = net.bus.at[self.input_element_index, 'set_pu'] #todo correct attribute?
        except KeyError:
            logger.error(f"The automatically selected bus {self.input_element_index} in Controller {self.index} "
                         f"has no target voltage (attribute 'set_pu', trying target voltage 1 pu\n") #todo attribute
            self.set_point = 1

    def finalize_control(self, net):
        from pandapower import runpp  # to avoid circular imports, import here
        ###redistribute the gens to multiple gens if they were concatenated in initialize_control()
        if getattr(self, "redistribute_values", None) is not None:
            logger.info(f'Redistributed gens to sgens in Voltage controller {self.index}\n')
            counter = 0
            temp_gen_index = self.output_element_index
            gen_bus_index = []
            for i in self.redistribute_values[5]:
                bus_number, indices = i[0], i[1]
                net.res_gen.loc[indices, 'q_mvar'] = net.res_gen.at[
                                                     np.atleast_1d(temp_gen_index)[counter], 'q_mvar'] / len(indices)
                gen_bus_index.extend(np.atleast_1d(indices).tolist())#get bus index for fused bus
                counter += 1
            for bus_number, indices in self.redistribute_values[4].items():#get bus index for normal bus
                net.res_gen.loc[indices, 'q_mvar'] = net.res_gen.at[
                                                     np.atleast_1d(temp_gen_index)[counter], 'q_mvar'] / len(indices)
                gen_bus_index.extend(np.atleast_1d(indices).tolist())
                counter += 1
            net.gen.drop(self.output_element_index, inplace=True)#delete the replacement gen
            ###change the gens to sgens for Q_distribution
            counter = 0
            index = []
            active_gens = np.atleast_1d(self.redistribute_values[1])[:, 0].tolist()
            for i in self.redistribute_values[0]:  #self.output_element_index: #only gens of controller
                if not net.gen.at[i, 'in_service']:  # get all gens of controller who where disabled, convert to sgens. also offline from start
                    sgen = create_sgen(net=net,#create sgens
                                          bus=net.gen.at[i, 'bus'],
                                          p_mw=net.gen.at[i, 'p_mw'],
                                          q_mvar=net.res_gen.at[i, 'q_mvar'],
                                          in_service= bool(np.atleast_1d(active_gens)[counter]),
                                          sn_mva=net.gen.at[i, 'sn_mva'] if 'sn_mva' in net.gen.columns and not isnan(
                                              net.gen.at[i, 'sn_mva']) else None,
                                          scaling=net.gen.at[
                                              i, 'scaling'] if 'scaling' in net.gen.columns and not isnan(
                                              net.gen.at[i, 'scaling']) else None,
                                          min_p_mw=net.gen.at[
                                              i, 'min_p_mw'] if 'min_p_mw' in net.gen.columns and not isnan(
                                              net.gen.at[i, 'min_p_mw']) else None,
                                          max_p_mw=net.gen.at[
                                              i, 'max_p_mw'] if 'max_p_mw' in net.gen.columns and not isnan(
                                              net.gen.at[i, 'max_p_mw']) else None,
                                          min_q_mvar=net.gen.at[
                                              i, 'min_q_mvar'] if 'min_q_mvar' in net.gen.columns and not isnan(
                                              net.gen.at[i, 'min_q_mvar']) else None,
                                          max_q_mvar=net.gen.at[
                                              i, 'max_q_mvar'] if 'max_q_mvar' in net.gen.columns and not isnan(
                                              net.gen.at[i, 'max_q_mvar']) else None,
                                          description=net.gen.at[
                                              i, 'description'] if 'description' in net.gen.columns and type(
                                              net.gen.at[i, 'description']) == str else None,
                                          equipment=net.gen.at[
                                              i, 'equipment'] if 'equipment' in net.gen.columns and type(
                                              net.gen.at[i, 'equipment']) == str else None,
                                          geo=net.gen.at[i, 'geo'] if 'geo' in net.gen.columns and type(
                                              net.gen.at[i, 'geo']) == str else None,
                                          # current_source=(net.gen.at[i, 'current_source'] if 'current_source' and
                                          #not isnan(net.gen.at[i, 'current_source']) in net.gen.columns else None),
                                          controllable=net.gen.at[i, 'controllable'],
                                          name=net.gen.at[i, 'name'])  # type='SGEN'
                    index.append(sgen)
                    counter += 1
            net.gen.drop(self.redistribute_values[0], inplace=True) #delete now obsolete gens
            #change controller values
            self.output_element_index = index
            self.output_element = 'sgen'
            self.output_variable = 'q_mvar'
            self.output_values = np.atleast_1d(net.sgen.loc[index, 'q_mvar'])[active_gens]
            self.output_values_old = self.output_values + 10 #to have the controller not start as converged
            self.output_element_in_service = active_gens
            self.min_q_mvar = self.redistribute_values[2]
            self.max_q_mvar = self.redistribute_values[3]
            self.redistribute_values = None #to avoid being stuck in loop
            self._binary_search_control_step(net)
            runpp(net)

class DroopControl(Controller):
    """
            The droop controller is used in case of a droop based control. It can operate either as a Q(U) controller,
            as a U(Q) controller, as a cosphi(P) controller or as a cosphi(U) controller and is used in tandem with
            a binary search controller (bsc). The linked binary search controller is specified using the
            controller index, which refers to the linked bsc (bsc.index). The droop controller behaves in a similar way
            to the station controllers presented in the Power Factory Tech Ref.

            INPUT:
                **self**

                **net** - A pandapower grid.

                **controller_idx** - Index of linked Binary search control (bsc.index).

                **in_service = True** - Whether the droop controller is in service or not.

                **modus** - takes string: Q_ctrl, V_ctrl or PF_ctrl. Select droop variety of PF_ctrl by
                choosing 'PF_ctrl_P' for P-Characteristic or 'PF_ctrl_V' for V-Characteristic. PF_ctrl_P takes the active
                power at the input_element as reference, for PF_ctrl_V the reference voltage must be defined via the
                bus_idx. Formerly called voltage_ctrl.

                **q_droop_var = None** - Droop Value in Mvar/p.u. in case of Q or V control.

                **bus_idx = None** - Bus index which is used for PF(V) control and Q control.

                **vm_set_lb = None** - Lower band border of dead band; The Power [MW] or Voltage[pu] at which Phi is static
                and underexcited (inductive) in case of PF_ctrl

                **vm_set_ub = None** - Upper band border of dead band; The Power [MW] or Voltage[pu] at which Phi is static
                and overexcited (capacitive) in case of PF_ctrl

                **pf_overexcited = None** - Static overexcited limit for Phi in case of PF_ctrl.

                **pf_underexcited=None** - Static underexcited limit for Phi in case of PF_ctrl.

                **input_type_q_meas=None** - Type of element(s) Q measurement for voltage control with droop is taken from
                according to v_set_point_new = v_set_point + Q_meas / q_droop_mvar. Takes string.

                **input_variable_q_meas=None** - Variable of element(s) Q measurement for voltage control is taken from
                according to v_set_point_new = v_set_point + Q_meas / q_droop_mvar. Takes string or list of strings.

                **input_element_index_q_meas=None** - Index of element(s) Q measurement for voltage control is taken from
                according to v_set_point_new = v_set_point + Q_meas / q_droop_mvar. Takes integer or list of integers.
                If left to None, Q_meas will be set to 0.

                **tol = 1e-6** - Tolerance criteria of controller convergence.
           """
<<<<<<< HEAD
    def __init__(self, net, controller_idx:int, in_service:bool=True, modus:str = None, q_droop_mvar = None,
                 bus_idx=None, vm_set_lb=None, vm_set_ub=None, pf_overexcited=None, pf_underexcited=None,
                 input_element_q_meas:str = None, input_variable_q_meas = None, input_element_index_q_meas = None, tol=1e-6,
                 order=-1, level=0, drop_same_existing_ctrl=False, matching_params=None, **kwargs):
        super().__init__(net, in_service=in_service, order=order, level=level, drop_same_existing_ctrl=drop_same_existing_ctrl,
                         matching_params=matching_params)
        # TODO: implement maximum and minimum of droop control
        for key, value in kwargs.items(): #setting up kwargs arguments
            setattr(self, key, value)
        self.q_droop_mvar = q_droop_mvar #droop in Q_ctrl
        self.input_element_q_meas = input_element_q_meas
        self.input_variable_q_meas = input_variable_q_meas
        self.input_element_index_q_meas = input_element_index_q_meas
=======
    def __init__(self, net, q_droop_mvar, bus_idx, vm_set_pu, controller_idx, voltage_ctrl, tol=1e-6, in_service=True,
                 order=-1, level=0, drop_same_existing_ctrl=False, matching_params=None, vm_set_lb=None, vm_set_ub=None,
                 **kwargs):
        super().__init__(net, in_service=in_service, order=order, level=level,
                         drop_same_existing_ctrl=drop_same_existing_ctrl,
                         matching_params=matching_params)
        # TODO: implement maximum and minimum of droop control
        # write kwargs in self
        for key, value in kwargs.items():
            setattr(self, key, value)
        self.q_droop_mvar = q_droop_mvar
>>>>>>> b9ae4cd7
        self.bus_idx = bus_idx
        self.vm_pu = None
        self.vm_pu_old = self.vm_pu
        self.controller_idx = controller_idx
        self.vm_set_pu = net.controller.at[self.controller_idx, "object"].set_point
        self.vm_set_pu_new = None
        self.lb_voltage = vm_set_lb
        self.ub_voltage = vm_set_ub
        self.tol = tol
        self.read_flag, self.input_variable = _detect_read_write_flag(net, "res_bus", bus_idx, "vm_pu")
        self.q_set_mvar_bsc = None
        self.q_set_mvar = None
        self.q_set_old_mvar = None
        self.diff = None
        self.converged = False
        self.pf_over = pf_overexcited
        self.pf_under = pf_underexcited
        self.p_cosphi = None #selection of droop modus for pf_ctrl
        ###catch modus and deprecated attribute voltage_ctrl
        if modus is None:#catching old attribute voltage_ctrl
            if hasattr(self, 'voltage_ctrl'):
                modus = self.voltage_ctrl
                if not hasattr(self, '_deprecation_warned'):#only one message that voltage ctrl is deprecated
                    logger.warning(
                        f"'voltage_ctrl' in Controller {self.index} is deprecated. "
                        "Use 'modus' ('Q_ctrl', 'V_ctrl', etc.) instead.")
                    self._deprecation_warned = True
        ###atching old implementation
        if type(modus) == bool and modus == True:
            modus = "V_ctrl"
            logger.warning(f"Deprecated Control Modus in Controller {self.index}, using V_ctrl from available types"
                         f" 'Q_ctrl', 'V_ctrl' or 'PF_ctrl'\n")
        elif type(modus) == bool and modus == False:
            modus = "Q_ctrl"
            logger.warning(f"Deprecated Control Modus in Controller {self.index}, using Q_ctrl from available types"
                         f" 'Q_ctrl', 'V_ctrl' or 'PF_ctrl'\n")

        if modus == "PF_ctrl_cap" or modus == "PF_ctrl_ind" or modus == 'PF_ctrl' or modus == 'PF_ctrl_P':#PF(P) control
            if modus != 'PF_ctrl_P':
                logger.warning(f"Power Factor Droop Control in Controller {self.index}: Modus is ambivalent, using"
                               f" 'PF_ctrl_P' from available modi: 'PF_ctrl_P' and 'PF_ctrl_V'\n")
            self.modus = 'PF_ctrl'
            self.p_cosphi = True
        elif modus == 'PF_ctrl_V':#PF(V) control
            self.modus = 'PF_ctrl'
            self.p_cosphi = False
        else:
            if modus == 'Q_ctrl' or modus == "V_ctrl":
                if self.vm_set_pu is None and modus == 'V_ctrl': #catching missing voltage set point
                    raise UserWarning(f'vm_set_pu must be a number, not {type(self.vm_set_pu)} in Controller {self.index}')
                self.modus = modus
            else:
                raise UserWarning(f'Droop Control Modus {modus} not decipherable in Controller {self.index}')
        #checking if Droop and BS Controller have the same modus
        if self.modus != net.controller.at[self.controller_idx, 'object'].modus:
            if (self.modus != 'PF_ctrl_P' and self.modus != 'PF_ctrl_V' and #droop included in modus string
                net.controller.at[self.controller_idx, 'object'].modus != True and self.modus != True):#conversion in progress
                logger.warning(f"Discrepancy between BinarySearchController Modus and Droop Controller Modus in {self.index}."
                               f"Using Droop Modus {net.controller.at[self.controller_idx, 'object'].modus}")
                self.modus = net.controller.at[self.controller_idx, 'object'].modus
        ###checking for values
        if self.modus == 'PF_ctrl': #catching missing values
            if self.lb_voltage is None or self.ub_voltage is None:
                raise UserWarning(f'Input error, vm_set_lb and vm_set_ub must be a number in Controller {self.index}')
            if self.lb_voltage < 0 or self.ub_voltage < 0:
                if self.p_cosphi:
                    raise UserWarning(f'P_Maximum (vm_set_ub) and P_Minimum (vm_set_lb) must be >= 0 W in Controller {self.index}')
                elif not self.p_cosphi:
                    raise UserWarning(f'V_Maximum (vm_set_ub) and V_Minimum (vm_set_lb) must be >= 0 pu in Controller {self.index}')
                else:
                    raise UserWarning(f'Something wrong with the entered values {self.lb_voltage, self.ub_voltage} in Controller {self.index}')
            if self.pf_over is None or self.pf_under is None:
                logger.warning(f'pf_overexcited and pf_underexcited must be number, not {self.pf_over}, {self.pf_under}. Using'
                               f'0.8 and 0.2.')
                self.pf_over = 0.8
                self.pf_under = 0.2
            if  1 < self.pf_over < 0 or 1 < self.pf_under < 0:
                raise UserWarning(f'Power Factor limits pf_overexcited and pf_underexcited must be between 0 and 1 in Controller {self.index}')
            if self.lb_voltage == self.ub_voltage:
                if self.p_cosphi:
                    raise UserWarning(f'P_Maximum and P_Minimum may not be the same value in Controller {self.index}')
                elif not self.p_cosphi:
                    raise UserWarning(f'V_Maximum and V_Minimum must not be the same value in Controller {self.index}')
                else:
                    raise UserWarning(f'Something wrong with the entered values {self.lb_voltage, self.ub_voltage} in Controller {self.index}')


    def __getattr__(self, name):
        if name == "modus":
            if not hasattr(self, '_deprecation_warned'):
                logger.warning(
                    f"'voltage_ctrl' in Controller {self.index} is deprecated. "
                    "Use 'modus' ('Q_ctrl', 'V_ctrl', etc.) instead."
                )
                self._deprecation_warned = True  # only one message that voltage ctrl is deprecated
            return self.voltage_ctrl
        raise AttributeError(f"{self.__class__.__name__!r} has no attribute {name!r}")# Raises AttributeError if missing

    def is_converged(self, net):
        ###check convergence
        self.in_service = net.controller.in_service[self.index]
        if not self.in_service:
            return True
        if self.modus != net.controller.at[self.controller_idx, 'object'].modus:#checking if droop and bsc have the same modus
            if (self.modus != 'PF_ctrl_P' and self.modus != 'PF_ctrl_V' and #here the droop is included in the string
                (net.controller.at[self.controller_idx, 'object'].modus != True and self.modus != True)):#converting in process
                logger.warning(f"Discrepancy between BinarySearchController Modus and Droop Controller Modus in {self.index}."
                               f"Using Droop Modus {net.controller.at[self.controller_idx, 'object'].modus}")
                self.modus = net.controller.at[self.controller_idx, 'object'].modus
        if type(self.modus) == bool and self.modus == True:#catching deprecated modi in old imports
            self.modus = "V_ctrl"  # catching old implementation
            logger.warning(f"Deprecated Control Modus in Controller {self.index}, using V_ctrl from available types\n")
        elif type(self.modus) == bool and self.modus == False:
            self.modus = "Q_ctrl"
            logger.warning(f"Deprecated Control Modus in Controller {self.index}, using Q_ctrl from available types\n")

        if self.modus == 'V_ctrl': #voltage droop
            ###backwards compatibility
            if (hasattr(self, 'bus_idx') and net.controller.at[
                self.controller_idx, 'object'].input_element != "res_bus" and
                    self.bus_idx is not None):
                logger.warning(f"Attribute 'bus_idx' in Droop controller {self.index} is deprecated for modus V_ctrl,"
                               f"please select the bus via the 'input_element_index' attribute of the linked binary search"
                               f"controller {self.controller_idx}. Attempting to use bus index {self.bus_idx}.")
                self.input_element_q_meas = net.controller.at[self.controller_idx, 'object'].input_element
                self.input_variable_q_meas = net.controller.at[self.controller_idx, 'object'].input_variable
                self.input_element_index_q_meas = net.controller.at[self.controller_idx, 'object'].input_element_index
                net.controller.at[self.controller_idx, 'object'].input_element = "res_bus"
                net.controller.at[self.controller_idx, 'object'].input_element_index = self.bus_idx
                net.controller.at[self.controller_idx, 'object'].input_variable = "vm_pu"
                self.bus_idx = None
            if hasattr(self, 'bus_idx') and self.bus_idx is not None: #Q_ctrl
                logger.warning(f"Specified 'bus_idx' in Controller {self.index} for modus 'V_ctrl', defaulting to "
                               f"Q_ctrl\n")
                self.modus = 'Q_ctrl'
                counter = 0
                input_values = []  # getting Q values
                for input_index in net.controller.at[self.controller_idx, "object"].input_element_index:
                    input_values.append(
                        read_from_net(net, net.controller.at[self.controller_idx, "object"].input_element, input_index,
                                      net.controller.at[self.controller_idx, "object"].input_variable[counter],
                                      net.controller.at[self.controller_idx, "object"].read_flag[counter]))
                    counter += 1
                self.diff = net.controller.at[self.controller_idx, "object"].set_point - sum(input_values)
            else: #true V_ctrl
                self.diff = (net.controller.at[self.controller_idx, "object"].set_point -
                    read_from_net(net, "res_bus", np.atleast_1d(
                    net.controller.at[self.controller_idx,'object'].input_element_index)[0], "vm_pu", 'auto'))
        elif str(self.modus).startswith('PF_ctrl'):
            if self.q_set_old_mvar is not None and self.q_set_mvar:
                self.diff = self.q_set_mvar - self.q_set_old_mvar
            else:
                counter = 0
                input_values = []
                p_input_values = []
                for input_index in net.controller.at[self.controller_idx, "object"].input_element_index:
                    input_values.append( #getting Q values
                        read_from_net(net, net.controller.at[self.controller_idx, "object"].input_element, input_index,
                                      net.controller.at[self.controller_idx, "object"].input_variable[counter],
                                      net.controller.at[self.controller_idx, "object"].read_flag[counter]))
                    p_input_values.append( #getting P values
                        read_from_net(net, net.controller.at[self.controller_idx, "object"].input_element, input_index,
                                      net.controller.at[self.controller_idx, "object"].input_variable_p[counter],
                                      net.controller.at[self.controller_idx, "object"].read_flag[counter]))
                    counter += 1
                q_set = net.controller.at[self.controller_idx, "object"].reactance * sum(p_input_values) * (
                    np.tan(np.arccos(net.controller.at[self.controller_idx, "object"].set_point)))#calculating set point from linked controller
                self.diff = q_set - sum(input_values)/len(input_values)

        elif self.modus == 'tan(phi)_ctrl':
            raise UserWarning(f'No droop option for tan(phi) controller {self.index}')
        else:
            if self.modus != 'Q_ctrl':
                logger.warning(f'No specified modus in droop controller {self.index}, using Q_ctrl\n')
            counter = 0
            input_values = [] #getting Q values
            for input_index in net.controller.at[self.controller_idx, "object"].input_element_index:
                input_values.append(
                    read_from_net(net, net.controller.at[self.controller_idx, "object"].input_element, input_index,
                                  net.controller.at[self.controller_idx, "object"].input_variable[counter],
                                  net.controller.at[self.controller_idx, "object"].read_flag[counter]))
                counter += 1
            self.diff = net.controller.at[self.controller_idx, "object"].set_point - sum(input_values)
        # bigger differences with switches as input elements, increase tolerance
        #if net.controller.at[self.controller_idx, "object"].input_element == "res_switch":
        #    self.tol = 0.2

        if self.modus != 'V_ctrl' and self.modus != 'PF_ctrl': #Convergence
            self.converged = np.all(np.abs(self.diff) < self.tol)
        else: #Convergence for voltage control and PF_ctrl
            if np.all(np.abs(self.diff) < self.tol):
                self.converged = net.controller.at[self.controller_idx, "object"].converged
            elif net.controller.at[self.controller_idx, "object"].diff_old is not None:
                net.controller.at[self.controller_idx, "object"].overwrite_convergence = True
        return self.converged

    def control_step(self, net):
        self._droop_control_step(net)

    def _droop_control_step(self, net):
        ###calculating new set point###
        if type(self.modus) == bool and self.modus == True:
            self.modus = "V_ctrl" #catching old implementation when importing from json
        elif type(self.modus) == bool and self.modus == False:
            self.modus = "Q_ctrl"
        if self.modus != 'V_ctrl' and not getattr(self, 'p_cosphi', False): #getting voltage
            self.vm_pu = read_from_net(net, "res_bus", self.bus_idx, "vm_pu", self.read_flag)
        elif self.modus == 'V_ctrl':
            self.vm_pu = net.controller.at[self.controller_idx,'object'].set_point
        self.vm_pu_old = self.vm_pu

        if self.modus=='Q_ctrl':
            if self.q_set_mvar_bsc is None:
                self.q_set_mvar_bsc = net.controller.at[self.controller_idx, "object"].set_point
            if self.lb_voltage is not None and self.ub_voltage is not None:
                if self.vm_pu > self.ub_voltage:
                    self.q_set_old_mvar, self.q_set_mvar = (
                        self.q_set_mvar, self.q_set_mvar_bsc - (self.ub_voltage - self.vm_pu) * self.q_droop_mvar)
                elif self.vm_pu < self.lb_voltage:
                    self.q_set_old_mvar, self.q_set_mvar = (
                        self.q_set_mvar, self.q_set_mvar_bsc + (self.lb_voltage - self.vm_pu) * self.q_droop_mvar)
                else:
                    self.q_set_old_mvar, self.q_set_mvar = (self.q_set_mvar, self.q_set_mvar_bsc)

        elif self.modus == 'PF_ctrl':
            counter = 0
            input_values = []
            p_input_values = [] #P_values if p_cosphi, V_values if not
            for input_index in net.controller.at[self.controller_idx, "object"].input_element_index:
                input_values.append( #getting Q values
                    read_from_net(net, net.controller.at[self.controller_idx, "object"].input_element, input_index,
                                  net.controller.at[self.controller_idx, "object"].input_variable[counter],
                                  net.controller.at[self.controller_idx, "object"].read_flag[counter]))
                if self.p_cosphi:
                    p_input_values.append( #getting P values if PF(P) control
                        read_from_net(net, net.controller.at[self.controller_idx, "object"].input_element, input_index,
                                      net.controller.at[self.controller_idx, "object"].input_variable_p[counter],
                                      net.controller.at[self.controller_idx, "object"].read_flag[counter]))
                else: #PF_U control
                    if counter == 0: p_input_values = np.array([self.vm_pu]) #only get values once
                counter += 1
            ###getting reactance and checking if limit is reached
            if self.lb_voltage > self.ub_voltage: #phi overexcited > phi underexcited
                if self.lb_voltage <= sum(p_input_values)/len(p_input_values) or sum(p_input_values)/len(p_input_values) <= -self.lb_voltage:#underexcited limit(-1)
                    pf_cosphi = self.pf_under
                    net.controller.at[self.controller_idx, "object"].reactance = -1
                elif -self.ub_voltage <= sum(p_input_values)/len(p_input_values) <= self.ub_voltage:# overexcited limit (1)
                    pf_cosphi = self.pf_over
                    net.controller.at[self.controller_idx, "object"].reactance = 1
                else: #droop
                    m = ((1-self.pf_under) + (1-self.pf_over)) / (self.ub_voltage - self.lb_voltage) #getting function
                    b = (1-self.pf_over) - m * self.ub_voltage
                    ##droop set point##
                    if sum(p_input_values)/len(p_input_values) >= 0:
                        droop_set_point = m * sum(p_input_values)/len(p_input_values) + b
                    else:#f(x)=f(-x) for p<0
                        droop_set_point = m * -sum(p_input_values)/len(p_input_values) + b
                    if droop_set_point < 0: #reactance from droop_set_point
                        net.controller.at[self.controller_idx, "object"].reactance = -1
                    else:
                        net.controller.at[self.controller_idx, "object"].reactance = 1
                    pf_cosphi = (1-abs(droop_set_point)) #pass on new set point

            elif self.lb_voltage < self.ub_voltage: #phi overexcited < phi underexcited
                if -self.ub_voltage >= sum(p_input_values)/len(p_input_values) or sum(p_input_values)/len(p_input_values) >= self.ub_voltage:#overexcited limit (1)
                    pf_cosphi = self.pf_over
                    net.controller.at[self.controller_idx, "object"].reactance = 1
                elif -self.lb_voltage <= sum(p_input_values)/len(p_input_values) <= self.lb_voltage:# underexcited limit(-1)
                    pf_cosphi = self.pf_under
                    net.controller.at[self.controller_idx, "object"].reactance = -1
                else:#droop
                    m = ((1-self.pf_under)+ (1-self.pf_over)) / (self.ub_voltage - self.lb_voltage) #getting function
                    b = -(1-self.pf_under) - m * self.lb_voltage
                    ##droop set point##
                    if sum(p_input_values)/len(p_input_values) >= 0:
                        droop_set_point = (m * sum(p_input_values)/len(p_input_values) + b)
                    else: #f(x) = f(-x) for p<0
                        droop_set_point = (m * -sum(p_input_values)/len(p_input_values) + b)
                    if droop_set_point >= 0: #reactance from droop_set_point
                        net.controller.at[self.controller_idx, "object"].reactance = 1
                    else:
                        net.controller.at[self.controller_idx, "object"].reactance = -1
                    pf_cosphi = (1-abs(droop_set_point)) #pass on new set point
            else:
                raise UserWarning(f'error with limits {self.lb_voltage, self.ub_voltage} in Controller {self.index}')
            self.q_set_old_mvar, self.q_set_mvar = self.q_set_mvar, pf_cosphi

        else: #V_ctrl and wrong strings
            if self.modus != "V_ctrl":
                logger.error(f"No Droop Controller Modus specified for Controller {self.index}, using V_ctrl.\n"
                             "Please specify 'modus' ('Q_ctrl', 'V_ctrl', 'PF_ctrl' or 'tan(phi)_ctrl')\n")
            if self.q_set_mvar is not None:
                self.q_set_old_mvar, self.q_set_mvar = (
                self.q_set_mvar, self.q_set_mvar - (self.vm_set_pu - self.vm_pu) * self.q_droop_mvar)

        ###applying new set point###
        if self.q_set_old_mvar is not None: #second step
            self.diff = self.q_set_mvar - self.q_set_old_mvar
        if self.q_set_mvar is not None: #q_set_mvar was calculated beforehand
            net.controller.at[self.controller_idx, "object"].set_point = self.q_set_mvar
        else:
            if not hasattr(self, 'input_element_index_q_meas'):
                logger.error(f"No measurement point for Q value specified in Droop controller {self.index}, attempting to"
                             f"use point specified in controller {self.controller_idx}.")
                self.input_element_index_q_meas = net.controller.at[self.controller_idx, 'object'].input_element_index
                self.input_element_q_meas = net.controller.at[self.controller_idx, 'object'].input_element
                self.input_variable_q_meas = net.controller.at[self.controller_idx, 'object'].input_variable
            if self.input_element_index_q_meas is None or self.input_element_q_meas == 'res_bus':
                input_values = np.atleast_1d(0)#Q_meas = 0
            else:
                input_element = self.input_element_q_meas #net.controller.at[self.controller_idx, "object"].input_element
                input_element_index = self.input_element_index_q_meas #net.controller.at[self.controller_idx, "object"].input_element_index
                input_variable = np.atleast_1d(self.input_variable_q_meas)#net.controller.at[self.controller_idx, "object"].input_variable
                read_flag = net.controller.at[self.controller_idx, "object"].read_flag
                input_values = []
                counter = 0
                for input_index in np.atleast_1d(input_element_index):
                    input_values.append(read_from_net(net, input_element, input_index, str(input_variable[counter]), read_flag[counter]))
            self.vm_set_pu_new = self.vm_set_pu + sum(input_values) / self.q_droop_mvar #only sum, not divided by elements
            net.controller.at[self.controller_idx, "object"].set_point = self.vm_set_pu_new<|MERGE_RESOLUTION|>--- conflicted
+++ resolved
@@ -981,7 +981,6 @@
 
                 **tol = 1e-6** - Tolerance criteria of controller convergence.
            """
-<<<<<<< HEAD
     def __init__(self, net, controller_idx:int, in_service:bool=True, modus:str = None, q_droop_mvar = None,
                  bus_idx=None, vm_set_lb=None, vm_set_ub=None, pf_overexcited=None, pf_underexcited=None,
                  input_element_q_meas:str = None, input_variable_q_meas = None, input_element_index_q_meas = None, tol=1e-6,
@@ -989,25 +988,13 @@
         super().__init__(net, in_service=in_service, order=order, level=level, drop_same_existing_ctrl=drop_same_existing_ctrl,
                          matching_params=matching_params)
         # TODO: implement maximum and minimum of droop control
-        for key, value in kwargs.items(): #setting up kwargs arguments
+        # write kwargs in self
+        for key, value in kwargs.items():
             setattr(self, key, value)
         self.q_droop_mvar = q_droop_mvar #droop in Q_ctrl
         self.input_element_q_meas = input_element_q_meas
         self.input_variable_q_meas = input_variable_q_meas
         self.input_element_index_q_meas = input_element_index_q_meas
-=======
-    def __init__(self, net, q_droop_mvar, bus_idx, vm_set_pu, controller_idx, voltage_ctrl, tol=1e-6, in_service=True,
-                 order=-1, level=0, drop_same_existing_ctrl=False, matching_params=None, vm_set_lb=None, vm_set_ub=None,
-                 **kwargs):
-        super().__init__(net, in_service=in_service, order=order, level=level,
-                         drop_same_existing_ctrl=drop_same_existing_ctrl,
-                         matching_params=matching_params)
-        # TODO: implement maximum and minimum of droop control
-        # write kwargs in self
-        for key, value in kwargs.items():
-            setattr(self, key, value)
-        self.q_droop_mvar = q_droop_mvar
->>>>>>> b9ae4cd7
         self.bus_idx = bus_idx
         self.vm_pu = None
         self.vm_pu_old = self.vm_pu
