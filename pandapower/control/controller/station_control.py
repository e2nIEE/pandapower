--- conflicted
+++ resolved
@@ -4,18 +4,12 @@
 from numpy.ma.extras import atleast_1d
 from scipy.optimize import minimize
 from pandapower import create_gen
-<<<<<<< HEAD
-
-from pandapower.control.basic_controller import Controller
-from pandapower.auxiliary import _detect_read_write_flag, read_from_net, write_to_net
-=======
 from pandapower import create_sgen
 from pandas import concat
 
 from pandapower.control.basic_controller import Controller
 from pandapower.auxiliary import _detect_read_write_flag, read_from_net, write_to_net
 import pandapower.topology as top
->>>>>>> 0283b62e
 try:
     import pandaplan.core.pplog as logging
 except ImportError:
@@ -57,25 +51,17 @@
             **input_variable** - Variable which is used to take the measurement from. Indicated by string value. Must
             be 'vm_pu' for 'V_ctrl'.
 
-<<<<<<< HEAD
-            **input_element_index** - Element of input element in net. Controlled bus in case of Voltage control
-=======
             **input_element_index** - Element of input element in net. Controlled bus in case of Voltage control. Can be
             given the string 'auto' in modus 'V_ctrl' to automatically select a bus whose nominal voltage is >= X kV.
             The X must be given to 'set_point'. Will take target voltage of the encountered bus. If no bus is found,
             uses the bus next to the controlled generator group. Not completely implemented, generators on multiple buses
             are not correctly handled.
->>>>>>> 0283b62e
 
             **set_point** - Set point of the controller, can be a reactive power provision or a voltage set point. In
             case of voltage set point, modus must be V_ctrl, input_element_index must be a bus (input_variable must be
             'vm_pu' input_element must be 'res_bus'). Can be overwritten by a droop controller chained with the binary
-<<<<<<< HEAD
-            search control.
-=======
             search control. If 'V_ctrl' and automated bus selection (input_element_index == 'auto'), set_point will be
             the search criteria in kV for the controlled bus (V_bus >= V_set_point).
->>>>>>> 0283b62e
 
             **output_values_distribution** - Takes string to select one of the different available reactive power distribution
             methods: 'rel_P' -Q is relative to used Power, 'rel_rated_S' -Q is relative to the rated power S, currently
@@ -83,11 +69,7 @@
             'max_Q' -maximized reactive power reserve for the output elements, 'rel_V_pu' -Q is relative to the voltage
             limits of the output element.
 
-<<<<<<< HEAD
-            **output_distribution_values=None** -The values of the q_distribution, only applicable if q_distribution = 'set_Q'
-=======
             **output_distribution_values=None** -The values of the Q distribution, only applicable if q_distribution = 'set_Q'
->>>>>>> 0283b62e
             or rel_V_pu. For 'set_Q': Must be list containing the Q Value of each controlled element in percent in the same
             order as the controlled elements. For 'rel_V_pu': must be a list containing [Target Voltage, minimal allowed
             Voltage, maximal allowed Voltage] for each output element.
@@ -105,21 +87,14 @@
         super().__init__(net, in_service=ctrl_in_service, order=order, level=level,
                          drop_same_existing_ctrl=drop_same_existing_ctrl,
                          matching_params=matching_params, **kwargs)
-<<<<<<< HEAD
-=======
         self.min_q_mvar_replaced, self.max_q_mvar_replaced = None, None #Values to save for redistributed gens
         self.fused_bus_index, self.duplicated_gen_groups = None, None #Values to save for redistributed gens
->>>>>>> 0283b62e
         for key, value in kwargs.items(): #setting up kwargs arguments
             setattr(self, key, value)
         #self.reset = [order, level, drop_same_existing_ctrl, matching_params, kwargs]#for reinitialization
         self.counter_warning = False #only one message that only one active output element
         self.in_service = ctrl_in_service
         self.input_element = input_element #point to be controlled
-<<<<<<< HEAD
-        self.input_element_index = [] #for boundaries
-        if isinstance(input_element_index, list) or isinstance(input_element_index, np.ndarray):
-=======
         self.output_element = output_element #typically sgens, output of Q
         if isinstance(output_element_index, list) or isinstance(output_element_index, np.ndarray):
             self.output_element_index = [int(item) for item in output_element_index]
@@ -140,30 +115,10 @@
         if input_element_index == 'auto':
             self.automatic_selection(net)
         elif isinstance(input_element_index, list) or isinstance(input_element_index, np.ndarray):
->>>>>>> 0283b62e
             for element in input_element_index:
                 self.input_element_index.append(element)
         else:
             self.input_element_index.append(input_element_index)
-<<<<<<< HEAD
-        self.output_element = output_element #typically sgens, output of Q
-        if isinstance(output_element_index, list) or isinstance(output_element_index, np.ndarray):
-            self.output_element_index = [int(item) for item in output_element_index]
-        else:
-            self.output_element_index = []
-            self.output_element_index.append(output_element_index)
-            self.output_element_index = self.output_element_index
-        if isinstance(output_element_in_service, bool):
-            self.output_element_in_service = [output_element_in_service]
-        else:
-            self.output_element_in_service = output_element_in_service
-        self.output_values_distribution = (output_values_distribution[0] if ((isinstance(output_values_distribution, list)
-            or isinstance(output_values_distribution, np.ndarray)) and isinstance(output_values_distribution[0], str)
-            ) else output_values_distribution)#ruggedized code for miss input
-        self.output_distribution_values = output_distribution_values
-        self.set_point = set_point
-=======
->>>>>>> 0283b62e
         self.tol = tol #tolerance
         if self.tol is None: #old order
             self.tol = 0.001
@@ -314,13 +269,10 @@
             self.max_q_mvar.append(max(min_q, max_q)) #if min > max, switch
             self.min_q_mvar.append(min(min_q, max_q))
 
-<<<<<<< HEAD
-=======
     def __str__(self):
         return super().__str__() + " [%s.%s.%s.%s]" % (
             self.input_element, self.input_variable, self.output_element, self.output_variable)
 
->>>>>>> 0283b62e
     def __getattr__(self, name):
         if name == "modus":
             if not hasattr(self, '_deprecation_warned'):
@@ -342,8 +294,6 @@
         raise AttributeError(f"{self.__class__.__name__!r} has no attribute {name!r}")
 
     def initialize_control(self, net, converged = False):
-<<<<<<< HEAD
-=======
         ###For V_ctrl, concatenate all gens to a single gen. Redistribution in finalize_control()###
         if self.modus == 'V_ctrl' and self.output_element == 'gen' and len(self.output_element_index) != 1:
             logger.error(f'concatenated multiple gens to single gen in Voltage Controller {self.index}')
@@ -397,17 +347,13 @@
                 #save values for redistribution
                 self.duplicated_gen_groups = duplicated_gen_groups
                 self.fused_bus_index = fused_bus_index
->>>>>>> 0283b62e
         #reread output elements
         #net.controller.at[self.index, 'object'].converged = converged
         output_element_index = self.output_element_index[0] if self.write_flag == 'single_index' else\
                                             self.output_element_index #ruggedize for single index
         self.output_values = read_from_net(net, self.output_element, output_element_index, self.output_variable,
                                             self.write_flag)
-<<<<<<< HEAD
-=======
         self.output_values_old = None
->>>>>>> 0283b62e
 
     def is_converged(self, net):
         """
@@ -418,11 +364,8 @@
         if not self.in_service:
             return True
         ###updating input & output elements in service lists
-<<<<<<< HEAD
-=======
         self.input_element_in_service = list(self.input_element_in_service)
         self.output_element_in_service = list(self.output_element_in_service)
->>>>>>> 0283b62e
         self.input_element_in_service.clear()
         self.output_element_in_service.clear()
         for input_index in np.atleast_1d(self.input_element_index):
@@ -529,48 +472,6 @@
                     if np.atleast_1d(self.input_variable)[0] != 'vm_pu':
                         logger.warning(f"'input_variable' must be 'vm_pu' for V_ctrl not {self.input_variable}, correcting ")
                         self.input_variable = 'vm_pu'
-<<<<<<< HEAD
-
-                self.diff_old = self.diff #V_ctrl
-                self.diff = self.set_point - net.res_bus.vm_pu.at[np.atleast_1d(self.input_element_index)[0]]
-                self.converged = np.all(np.abs(self.diff) < self.tol)
-            else:
-                if self.modus != 'Q_ctrl':
-                    logger.warning(f"No Controller Modus specified for Controller {self.index}, using Q_ctrl.\n"
-                      "Please specify 'modus' ('Q_ctrl', 'V_ctrl', 'PF_ctrl' or 'tan(phi)_ctrl')\n")
-                    self.modus = 'Q_ctrl'
-                self.diff_old = self.diff #Q_ctrl
-                self.diff = self.set_point - sum(input_values)
-                self.converged = np.all(np.abs(self.diff) < self.tol)
-
-        ### check limits after convergence###
-        if self.converged and not self.overwrite_convergence :
-            if self.output_values_distribution == 'rel_V_pu':
-                vm_pu = read_from_net(net, "res_bus", self.bus_idx_dist, "vm_pu", 'auto')
-                v_max_pu = np.atleast_1d(self.v_max_pu)[self.output_element_in_service]
-                v_min_pu = np.atleast_1d(self.v_min_pu)[self.output_element_in_service]
-                for i in range(len(vm_pu)):
-                    if vm_pu[i] > v_max_pu[i]:
-                        logger.warning(f'Controller {self.index}: Generator {self.output_element} {self.output_element_index[i]}'
-                                       f' exceeded maximum Voltage at bus {self.bus_idx_dist[i]}: {vm_pu[i]} > {v_max_pu[i]}\n')
-                    elif vm_pu[i] < v_min_pu[i]:
-                        logger.warning(f'Controller {self.index}: Generator {self.output_element} {self.output_element_index[i]}'
-                            f' exceeded maximum Voltage at bus {self.bus_idx_dist[i]}: {vm_pu[i]} < {v_min_pu[i]}\n')
-            if len(self.min_q_mvar) == len(self.max_q_mvar) == len(self.output_element_in_service):
-                exceed_limit_min = np.where(self.output_values < np.array(self.min_q_mvar)[np.array(self.output_element_in_service)])[0]
-                exceed_limit_max = np.where(self.output_values > np.array(self.max_q_mvar)[np.array(self.output_element_in_service)])[0]
-                for i in exceed_limit_max:
-                    logger.warning(f'Controller {self.index} converged but the Reactive Power Output for Element '
-                f'{self.output_element}: {self.output_element_index[i]} exceeds upper limits: {self.output_values[i]} > {self.max_q_mvar[i]}\n')
-                for i in exceed_limit_min:
-                    logger.warning(f'Controller {self.index} converged but the Reactive Power Output for Element '
-                   f'{self.output_element}: {self.output_element_index[i]} falls short of lower limit: {self.output_values[i]} < {self.min_q_mvar[i]}\n')
-            else:
-                logger.warning(f'Mismatching number of minimum and maximum limits of the output elements in Controller {self.index}.'
-                                           f'Possible exceedance of output element {self.output_element}'
-                               f' {str(np.array(self.output_element_index))} limits\n')
-
-=======
 
                 self.diff_old = self.diff #V_ctrl
                 self.diff = self.set_point - net.res_bus.vm_pu.at[np.atleast_1d(self.input_element_index)[0]]
@@ -611,7 +512,6 @@
                                            f'Possible exceedance of output element {self.output_element}'
                                f' {str(np.array(self.output_element_index))} limits\n')
 
->>>>>>> 0283b62e
         if self.overwrite_convergence: ###overwrite convergence in case of droop controller
             self.overwrite_convergence = False
             return False
@@ -695,14 +595,9 @@
             step_diff = self.diff - self.diff_old
             x = self.output_values - self.diff * (self.output_values - self.output_values_old) / np.where(
                 step_diff == 0, 1e-6, step_diff)  #converging
-<<<<<<< HEAD
-            if any(abs(x) > 100): #catching overshoots for calculation, another check before writing into the net
-                x[np.where(abs(x) > 100)[0]] = np.sign(x[np.where(abs(x) > 100)[0]]) * 100
-=======
             if any((abs(x) - abs(2 * self.output_values)) > 100): #catching overshoots for calculation, another check before writing into the net
                 x[np.where((abs(x) > abs(100 - abs(self.output_values))))[0]] = np.sign(x[np.where((abs(x) -
                                                                            abs(2 * self.output_values)) > 100)[0]]) * 100
->>>>>>> 0283b62e
             ###calculate the distribution of the output values
             if self.output_values_distribution == 'imported': #when importing net from PF for backwards compatibility
                 distribution = output_distribution_values_in_service
@@ -713,22 +608,12 @@
                 distribution = dispatched_active_power/sum(dispatched_active_power)
 
             elif self.output_values_distribution == 'rel_rated_S': #proportional to the rated apparent power
-<<<<<<< HEAD
-                if self.output_element == 'sgen':
-                    if not hasattr(self, 'rel_rated_S_warned'):
-                        self.rel_rated_S_warned = True
-                        logger.warning(f'The standard type attribute containing the rated apparent power for'
-                                   f' {self.output_element} is not correctly implemented yet (BSC {self.index}).')#todo
-                try:
-                    s_rated_mva = np.array(net.sgen.loc[self.output_element_index, 'sn_mva']) #correct values?
-=======
                 if not hasattr(self, 'rel_rated_S_warned'):
                     self.rel_rated_S_warned = True
                     logger.warning(f'The standard type attribute containing the rated apparent power for'
                                f' {self.output_element} is not correctly implemented yet (BSC {self.index}).')
                 try:
                     s_rated_mva = np.array(net.sgen.loc[self.output_element_index, 'sn_mva']) #todo correct attribute?
->>>>>>> 0283b62e
                     distribution = s_rated_mva
                     nan_index = np.isnan(distribution)
                     distribution[nan_index] = 50
@@ -898,11 +783,7 @@
                     equal = 1 / sum(self.output_element_in_service)
                     distribution = np.full(np.sum(np.array(self.output_element_in_service)), equal)
                 x = x * distribution if isinstance(x, numbers.Number) else sum(x) * distribution #add distribution to Q values
-<<<<<<< HEAD
-            x = np.sign(x) * np.where(abs(x) > 84, 84, abs(x))  # catching distributions out of bounds, 84 seems to be the maximum
-=======
             x = np.sign(x) * (np.where(abs(abs(x) - abs(self.output_values)) > 84, 84, abs(x)))  # catching distributions out of bounds, 84 seems to be the maximum
->>>>>>> 0283b62e
             self.output_values_old, self.output_values = self.output_values, x
 
             ### write new set of Q values to output elements###
@@ -1027,7 +908,6 @@
                 **net** - A pandapower grid.
 
                 **controller_idx** - Index of linked Binary search control (bsc.index).
-<<<<<<< HEAD
 
                 **in_service = True** - Whether the droop controller is in service or not.
 
@@ -1053,33 +933,6 @@
                 **input_type_q_meas=None** - Type of element(s) Q measurement for voltage control with droop is taken from
                 according to v_set_point_new = v_set_point + Q_meas / q_droop_mvar. Takes string.
 
-=======
-
-                **in_service = True** - Whether the droop controller is in service or not.
-
-                **modus** - takes string: Q_ctrl, V_ctrl or PF_ctrl. Select droop variety of PF_ctrl by
-                choosing 'PF_ctrl_P' for P-Characteristic or 'PF_ctrl_V' for V-Characteristic. PF_ctrl_P takes the active
-                power at the input_element as reference, for PF_ctrl_V the reference voltage must be defined via the
-                bus_idx. Formerly called voltage_ctrl.
-
-                **q_droop_var = None** - Droop Value in Mvar/p.u. in case of Q or V control.
-
-                **bus_idx = None** - Bus index which is used for PF(V) control and Q control.
-
-                **vm_set_lb = None** - Lower band border of dead band; The Power [MW] or Voltage[pu] at which Phi is static
-                and underexcited (inductive) in case of PF_ctrl
-
-                **vm_set_ub = None** - Upper band border of dead band; The Power [MW] or Voltage[pu] at which Phi is static
-                and overexcited (capacitive) in case of PF_ctrl
-
-                **pf_overexcited = None** - Static overexcited limit for Phi in case of PF_ctrl.
-
-                **pf_underexcited=None** - Static underexcited limit for Phi in case of PF_ctrl.
-
-                **input_type_q_meas=None** - Type of element(s) Q measurement for voltage control with droop is taken from
-                according to v_set_point_new = v_set_point + Q_meas / q_droop_mvar. Takes string.
-
->>>>>>> 0283b62e
                 **input_variable_q_meas=None** - Variable of element(s) Q measurement for voltage control is taken from
                 according to v_set_point_new = v_set_point + Q_meas / q_droop_mvar. Takes string or list of strings.
 
