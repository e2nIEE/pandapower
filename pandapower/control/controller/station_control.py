import numbers
import numpy as np
from collections.abc import Sequence

from pandapower.control.basic_controller import Controller
from pandapower.auxiliary import _detect_read_write_flag, read_from_net, write_to_net

import logging

logger = logging.getLogger(__name__)

class BinarySearchControl(Controller):
    """
    The Binary search control is a controller which is used to reach a given set point . It can be used for
    reactive power control or voltage control. in case of voltage control, the input parameter voltage_ctrl must be
    set to true. Input and output elements and indexes can be lists. Input elements can be transformers, switches,
    lines or busses (only in case of voltage control). in case of voltage control, a bus_index must be present,
    where the voltage will be controlled. Output elements are sgens, where active and reactive power can be set. The
    output value distribution describes the distribution of reactive power provision between multiple
    output_elements and must sum up to 1.

    INPUT:
        **self**

        **net** - A pandapower grid

        **ctrl_in_service** - Whether the controller is in service or not.

        **output_element** - Output element of the controller. Takes a string value "gen" or "sgen", with
        reactive power control, currently only "sgen" is possible.

        **output_variable** - Output variable of that element, normally "q_mvar".

        **output_element_index** - Index of output element in e.g. "net.sgen".

        **output_element_in_service** - Whether output elements are in service or not.

        **output_values_distribution** - Distribution of reactive power provision.

        **input_element** - Measurement location, can be a transformers, switches, lines or busses (only with
        voltage_ctrl), indicated by string value "res_trafo", "res_switch", "res_line" or "res_bus". In case of
        "res_switch", an additional small impedance is introduced in the switch.

        **input_variable** - Variable which is used to take the measurement from. Indicated by string value.

        **input_inverted** - Boolean list that indicates if the measurement of the input element must be inverted.
        Required when importing from PowerFactory.

        **gen_Q_response** - List of +/- 1 that indicates the Q gen response of the measurement location. Used in
        order to invert the droop value of the controller.

        **input_element_index** - Element of input element in net.

        **set_point** - Set point of the controller, can be a reactive power provision or a voltage set point. In
        case of voltage set point, voltage control must be set to true, bus_idx must be set to measurement bus and
        input_element must be "res_bus". Can be overwritten by a droop controller chained with the binary search
        control.

        **voltage_ctrl** - Whether the controller is used for voltage control or not.

        **bus_idx=None** - Bus index which is used for voltage control.

        **tol=0.001** - Tolerance criteria of controller convergence.
   """
    def __init__(self, net, ctrl_in_service, output_element, output_variable, output_element_index,
                 output_element_in_service, output_values_distribution, input_element, input_variable,
                 input_element_index, set_point, voltage_ctrl, name="", input_inverted=[], gen_Q_response=[],
                 bus_idx=None, tol=0.001, in_service=True, order=0, level=0,
                 drop_same_existing_ctrl=False, matching_params=None, **kwargs):
        super().__init__(net, in_service=in_service, order=order, level=level,
                         drop_same_existing_ctrl=drop_same_existing_ctrl,
                         matching_params=matching_params) 
        self.name = name
        self.in_service = ctrl_in_service
        self.input_element = input_element
        self.input_element_index = []
        if isinstance(input_element_index, list):
            for element in input_element_index:
                self.input_element_index.append(element)
        else:
            self.input_element_index.append(input_element_index)
        self.input_sign = []
        n = len(self.input_element_index)
        if input_inverted is None or (isinstance(input_inverted, Sequence) and len(input_inverted) == 0):
            # empty, then set all entries to 1
            self.input_sign = [1] * n
        elif isinstance(input_inverted, bool):
            # single bool, then set all entries to desired value +/-1
            self.input_sign = ([-1] if input_inverted else [1]) * n
        else:
            inv_list = list(input_inverted)[:n]
            if len(inv_list) < n:
                inv_list += [False] * (n - len(inv_list))
            self.input_sign = [-1 if inv else 1 for inv in inv_list]
        self.output_element = output_element
        self.output_element_index = output_element_index
        self.output_element_in_service = output_element_in_service
        # normalize the values distribution:
        self.output_values_distribution = np.array(output_values_distribution, dtype=np.float64) / np.sum(
            output_values_distribution)
        n = len(self.output_element_index)
        if gen_Q_response is None or (isinstance(gen_Q_response, Sequence) and len(gen_Q_response) == 0):
            # empty, then set all entries to 1
            self.gen_Q_response = [1] * n
        else:
            if len(gen_Q_response) < n:
                gen_Q_response += [1] * (n - len(gen_Q_response))  # missing entries with +1
            self.gen_Q_response = gen_Q_response
        self.set_point = set_point
        self.voltage_ctrl = voltage_ctrl
        self.bus_idx = bus_idx
        self.tol = tol
        self.applied = False
        self.output_values = None
        self.output_values_old = None
        self.diff = None
        self.diff_old = None
        self.converged = False
        self.overwrite_covergence = False
        self.write_flag, self.output_variable = _detect_read_write_flag(net, output_element, output_element_index,
                                                                        output_variable)
        # write kwargs in self
        for key, value in kwargs.items():
            setattr(self, key, value)
        
        self.read_flag = []
        self.input_variable = []
        self.input_element_in_service = []
        counter = 0
        for input_index in self.input_element_index:
            if self.input_element == "res_line":
                self.input_element_in_service.append(net.line.in_service[input_index])
            elif self.input_element == "res_trafo":
                self.input_element_in_service.append(net.trafo.in_service[input_index])
            elif self.input_element == "res_switch":
                self.input_element_in_service.append(
                    net[self.input_element].pf_in_service[input_index])
            elif self.input_element == "res_bus":
                self.input_element_in_service.append(net.bus.in_service[input_index])

            if isinstance(input_variable, list):
                read_flag_temp, input_variable_temp = _detect_read_write_flag(net, self.input_element,
                                                                              input_index,
                                                                              input_variable[counter])
            else:
                read_flag_temp, input_variable_temp = _detect_read_write_flag(net, self.input_element,
                                                                              input_index,
                                                                              input_variable)
            self.read_flag.append(read_flag_temp)
            self.input_variable.append(input_variable_temp)
            counter += 1

    def initialize_control(self, net):
        self.output_values = read_from_net(net, self.output_element, self.output_element_index, self.output_variable,
                                           self.write_flag)

    def is_converged(self, net):
        """
        Actual implementation of the convergence criteria: If controller is applied, it can stop
        """
        # if controller not in_service, return True
        self.in_service = net.controller.in_service[self.index]
        if not self.in_service:
            return True
        self.input_element_in_service.clear()
        self.output_element_in_service.clear()
        for input_index in self.input_element_index:
            if self.input_element == "res_line":
                self.input_element_in_service.append(net.line.in_service[input_index])
            elif self.input_element == "res_trafo":
                self.input_element_in_service.append(net.trafo.in_service[input_index])
            elif self.input_element == "res_trafo3w":
                self.input_element_in_service.append(net.trafo3w.in_service[input_index])
            elif self.input_element == "res_switch":
                self.input_element_in_service.append(net.switch.closed[input_index])
            elif self.input_element == "res_bus":
                self.input_element_in_service.append(net.bus.in_service[input_index])
        for output_index in self.output_element_index:
            if self.output_element == "gen":
                self.output_element_in_service.append(net.gen.in_service[output_index])
            elif self.output_element == "sgen":
                self.output_element_in_service.append(net.sgen.in_service[output_index])
            elif self.output_element == "shunt":
                self.output_element_in_service.append(net.shunt.in_service[output_index])
        # check if at least one input and one output element is in_service
        if not (any(self.input_element_in_service) and any(self.output_element_in_service)):
            logger.warning("Input and/or output elements for controller %i out of service, putting controller "
                           "out of service" % self.index)
            self.converged = True
            net.controller.loc[self.index, "in_service"] = False
            self.in_service = False
            return self.converged

        # read input values
        input_values = []
        counter = 0
        for input_index in self.input_element_index:
            input_values.append(read_from_net(net, self.input_element, input_index,
                                              self.input_variable[counter], self.read_flag[counter]))
            counter += 1
        input_values = (self.input_sign * np.asarray(input_values)).tolist()
        # read previous set values
        # compare old and new set values
        if not self.voltage_ctrl or self.bus_idx is None:
            self.diff_old = self.diff
            self.diff = self.set_point - sum(input_values)
            self.converged = np.all(np.abs(self.diff) < self.tol)
        else:
            self.diff_old = self.diff
            self.diff = self.set_point - net.res_bus.vm_pu.at[self.bus_idx]
            self.converged = np.all(np.abs(self.diff) < self.tol)

        if self.overwrite_covergence:
            self.overwrite_covergence = False
            return False
        else:
            return self.converged

    def control_step(self, net):
        self._binarysearchcontrol_step(net)

    def _binarysearchcontrol_step(self, net):
        if not self.in_service:
            return
        if self.output_values_old is None:
            self.output_values_old, self.output_values = self.output_values, self.output_values + 1e-3
        else:
            step_diff = self.diff - self.diff_old
            x = self.output_values - self.diff * (self.output_values - self.output_values_old) / np.where(
                step_diff == 0, 1e-6, step_diff)

            rel_cap = 2
<<<<<<< HEAD
            cap = rel_cap * (np.abs(self.output_values) + 1e-6) + 50  # add epsilon to avoid zero; absolute cap +50 MVAr
=======
            cap = rel_cap * (np.abs(self.output_values) + 1e-6) + 50  # +epsilon if ouput values = 0 +50MVAr abs
>>>>>>> f881ef53

            delta = x - self.output_values
            delta = np.clip(delta, -cap, +cap)

            x = self.output_values + delta
            x = x * self.output_values_distribution if isinstance(x, numbers.Number) else sum(
                x) * self.output_values_distribution
            self.output_values_old, self.output_values = self.output_values, x

        # write new set values
        write_to_net(net, self.output_element, self.output_element_index, self.output_variable, self.output_values,
                     self.write_flag)

    def __str__(self):
        return super().__str__() + " [%s.%s.%s.%s]" % (
            self.input_element, self.input_variable, self.output_element, self.output_variable)


class DroopControl(Controller):
    """
<<<<<<< HEAD
        The droop controller is used in case of a droop based control. It can operate either as a Q(U) controller or
        as a U(Q) controller and is used in addition to a binary search controller (bsc). The linked binary search
        controller is specified using the controller index, which refers to the linked bsc. The droop controller
        behaves in a similar way to the station controllers presented in the Power Factory Tech Ref, although not
        all possible settings from Power Factory are yet available.

        INPUT:
            **self**

            **net** - A pandapower grid.

            **q_droop_var** - Droop Value in Mvar/p.u.

            **bus_idx** - Bus index in case of voltage control.

            **vm_set_pu** - Voltage set point in case of voltage control.

            **controller_idx** - Index of linked Binary< search control (if present).

            **voltage_ctrl** - Whether the controller is used for voltage control or not.

            **bus_idx=None** - Bus index which is used for voltage control.

            **tol=1e-6** - Tolerance criteria of controller convergence.

            **vm_set_lb=None** - Lower band border of dead band

            **vm_set_ub=None** - Upper band border of dead band
       """
    def __init__(self, net, q_droop_mvar, bus_idx, vm_set_pu, controller_idx, voltage_ctrl, tol=1e-6, in_service=True,
                 order=-1, level=0, name="", drop_same_existing_ctrl=False, matching_params=None, vm_set_lb=None, vm_set_ub=None,
                 **kwargs):
=======
    The droop controller is used in case of a droop based control. It can operate either as a Q(U) controller or
    as a U(Q) controller and is used in addition to a binary search controller (bsc). The linked binary search
    controller is specified using the controller index, which refers to the linked bsc. The droop controller
    behaves in a similar way to the station controllers presented in the Power Factory Tech Ref, although not
    all possible settings from Power Factory are yet available.

    INPUT:
        **self**

        **net** - A pandapower grid.

        **q_droop_var** - Droop Value in Mvar/p.u.

        **bus_idx** - Bus index in case of voltage control.

        **vm_set_pu_bsc** - Voltage set point in case of voltage control.

        **controller_idx** - Index of linked Binary< search control (if present).

        **voltage_ctrl** - Whether the controller is used for voltage control or not.

        **bus_idx=None** - Bus index which is used for voltage control.

        **tol=1e-6** - Tolerance criteria of controller convergence.

        **vm_set_lb=None** - Lower band border of dead band

        **vm_set_ub=None** - Upper band border of dead band
   """
    def __init__(self, net, q_droop_mvar, bus_idx, vm_set_pu, q_set_mvar_bsc,  controller_idx, voltage_ctrl, tol=1e-6,
                 q_set_mvar_bsc=None, in_service=True, order=-1, level=0, name="", drop_same_existing_ctrl=False,
                 matching_params=None, vm_set_lb=None, vm_set_ub=None, **kwargs):
>>>>>>> f881ef53
        super().__init__(net, in_service=in_service, order=order, level=level,
                         drop_same_existing_ctrl=drop_same_existing_ctrl,
                         matching_params=matching_params)
        # TODO: implement maximum and minimum of droop control
        # write kwargs in self
        for key, value in kwargs.items():
            setattr(self, key, value)
        self.name = name
        self.q_droop_mvar = q_droop_mvar
        self.bus_idx = bus_idx
        self.vm_pu = None
        self.vm_pu_old = self.vm_pu
        self.vm_set_pu_bsc = vm_set_pu
        self.vm_set_pu_new = None
        self.lb_voltage = vm_set_lb
        self.ub_voltage = vm_set_ub
        self.controller_idx = controller_idx
        self.voltage_ctrl = voltage_ctrl
        self.tol = tol
        self.applied = False
        self.read_flag, self.input_variable = _detect_read_write_flag(net, "res_bus", bus_idx, "vm_pu")
        self.q_set_mvar_bsc = q_set_mvar_bsc
        self.q_set_mvar = None
        self.q_set_old_mvar = None
        self.diff = None
        self.converged = False

    def is_converged(self, net):
        if not net.controller.at[self.controller_idx, "object"].in_service:
            return True
        if self.voltage_ctrl:
            self.diff = (net.controller.at[self.controller_idx, "object"].set_point -
                         read_from_net(net, "res_bus", self.bus_idx, "vm_pu", self.read_flag))
        else:
            counter = 0
            input_values = []
            for input_index in net.controller.at[self.controller_idx, "object"].input_element_index:
                input_values.append(
                    read_from_net(net, net.controller.at[self.controller_idx, "object"].input_element, input_index,
                                  net.controller.at[self.controller_idx, "object"].input_variable[counter],
                                  net.controller.at[self.controller_idx, "object"].read_flag[counter]))
                counter += 1
            input_sign = np.asarray(net.controller.at[self.controller_idx, "object"].input_sign)
            input_values = (input_sign * np.asarray(input_values)).tolist()
            self.diff = (net.controller.at[self.controller_idx, "object"].set_point - sum(input_values))
        if self.bus_idx is None:
            self.converged = np.all(np.abs(self.diff) < self.tol)
        else:
            self.converged = net.controller.at[self.controller_idx, "object"].converged

        return self.converged

    def control_step(self, net):
        self._droopcontrol_step(net)

    def _droopcontrol_step(self, net):
        self.vm_pu_old = self.vm_pu
        self.vm_pu = read_from_net(net, "res_bus", self.bus_idx, "vm_pu", self.read_flag)
        if not self.voltage_ctrl:
            if self.q_set_mvar_bsc is None:
                self.q_set_mvar_bsc = net.controller.at[self.controller_idx, "object"].set_point
            if self.lb_voltage is not None and self.ub_voltage is not None:
                if self.vm_pu > self.ub_voltage:
                    self.q_set_old_mvar, self.q_set_mvar = (self.q_set_mvar, self.q_set_mvar_bsc +
                                                            net.controller.object[self.controller_idx].gen_Q_response[0] * (self.ub_voltage - self.vm_pu) * self.q_droop_mvar)
                elif self.vm_pu < self.lb_voltage:
                    self.q_set_old_mvar, self.q_set_mvar = (self.q_set_mvar, self.q_set_mvar_bsc +
                                                            net.controller.object[self.controller_idx].gen_Q_response[0] * (self.lb_voltage - self.vm_pu) * self.q_droop_mvar)
                else:
                    self.q_set_old_mvar, self.q_set_mvar = (self.q_set_mvar, self.q_set_mvar_bsc)
            else:
                self.q_set_old_mvar, self.q_set_mvar = (
                    self.q_set_mvar, self.q_set_mvar + net.controller.object[self.controller_idx].gen_Q_response[0] * (self.vm_set_pu - self.vm_pu) * self.q_droop_mvar)

            if self.q_set_old_mvar is not None:
                self.diff = self.q_set_mvar - self.q_set_old_mvar
            if self.q_set_mvar is not None:
                net.controller.at[self.controller_idx, "object"].set_point = self.q_set_mvar

        else:
            input_element = net.controller.at[self.controller_idx, "object"].input_element
            input_element_index = net.controller.at[self.controller_idx, "object"].input_element_index
            input_variable = net.controller.at[self.controller_idx, "object"].input_variable
            read_flag = net.controller.at[self.controller_idx, "object"].read_flag
            input_values = []
            counter = 0
            for input_index in input_element_index:
                input_values.append(read_from_net(net, input_element, input_index,
                                                  input_variable[counter], read_flag[counter]))
            input_values = (net.controller.at[self.controller_idx, "object"].input_sign * np.asarray(input_values)).tolist()
<<<<<<< HEAD
            self.vm_set_pu_new = self.vm_set_pu + sum(input_values) / self.q_droop_mvar #net.controller.at[self.controller_idx, "object"].gen_Q_response[0] *
=======
            self.vm_set_pu_new = self.vm_set_pu_bsc + net.controller.at[self.controller_idx, "object"].gen_Q_response[0] * sum(input_values) / self.q_droop_mvar
>>>>>>> f881ef53
            net.controller.at[self.controller_idx, "object"].set_point = self.vm_set_pu_new<|MERGE_RESOLUTION|>--- conflicted
+++ resolved
@@ -230,11 +230,7 @@
                 step_diff == 0, 1e-6, step_diff)
 
             rel_cap = 2
-<<<<<<< HEAD
             cap = rel_cap * (np.abs(self.output_values) + 1e-6) + 50  # add epsilon to avoid zero; absolute cap +50 MVAr
-=======
-            cap = rel_cap * (np.abs(self.output_values) + 1e-6) + 50  # +epsilon if ouput values = 0 +50MVAr abs
->>>>>>> f881ef53
 
             delta = x - self.output_values
             delta = np.clip(delta, -cap, +cap)
@@ -255,40 +251,6 @@
 
 class DroopControl(Controller):
     """
-<<<<<<< HEAD
-        The droop controller is used in case of a droop based control. It can operate either as a Q(U) controller or
-        as a U(Q) controller and is used in addition to a binary search controller (bsc). The linked binary search
-        controller is specified using the controller index, which refers to the linked bsc. The droop controller
-        behaves in a similar way to the station controllers presented in the Power Factory Tech Ref, although not
-        all possible settings from Power Factory are yet available.
-
-        INPUT:
-            **self**
-
-            **net** - A pandapower grid.
-
-            **q_droop_var** - Droop Value in Mvar/p.u.
-
-            **bus_idx** - Bus index in case of voltage control.
-
-            **vm_set_pu** - Voltage set point in case of voltage control.
-
-            **controller_idx** - Index of linked Binary< search control (if present).
-
-            **voltage_ctrl** - Whether the controller is used for voltage control or not.
-
-            **bus_idx=None** - Bus index which is used for voltage control.
-
-            **tol=1e-6** - Tolerance criteria of controller convergence.
-
-            **vm_set_lb=None** - Lower band border of dead band
-
-            **vm_set_ub=None** - Upper band border of dead band
-       """
-    def __init__(self, net, q_droop_mvar, bus_idx, vm_set_pu, controller_idx, voltage_ctrl, tol=1e-6, in_service=True,
-                 order=-1, level=0, name="", drop_same_existing_ctrl=False, matching_params=None, vm_set_lb=None, vm_set_ub=None,
-                 **kwargs):
-=======
     The droop controller is used in case of a droop based control. It can operate either as a Q(U) controller or
     as a U(Q) controller and is used in addition to a binary search controller (bsc). The linked binary search
     controller is specified using the controller index, which refers to the linked bsc. The droop controller
@@ -304,7 +266,7 @@
 
         **bus_idx** - Bus index in case of voltage control.
 
-        **vm_set_pu_bsc** - Voltage set point in case of voltage control.
+        **vm_set_pu_bsc** - Inital voltage set point in case of voltage control.
 
         **controller_idx** - Index of linked Binary< search control (if present).
 
@@ -312,16 +274,17 @@
 
         **bus_idx=None** - Bus index which is used for voltage control.
 
+        **q_set_mvar_bsc** - Inital voltage set point in case of no voltage control.
+
         **tol=1e-6** - Tolerance criteria of controller convergence.
 
         **vm_set_lb=None** - Lower band border of dead band
 
         **vm_set_ub=None** - Upper band border of dead band
-   """
-    def __init__(self, net, q_droop_mvar, bus_idx, vm_set_pu, q_set_mvar_bsc,  controller_idx, voltage_ctrl, tol=1e-6,
+       """
+    def __init__(self, net, q_droop_mvar, bus_idx, vm_set_pu_bsc, controller_idx, voltage_ctrl, tol=1e-6,
                  q_set_mvar_bsc=None, in_service=True, order=-1, level=0, name="", drop_same_existing_ctrl=False,
                  matching_params=None, vm_set_lb=None, vm_set_ub=None, **kwargs):
->>>>>>> f881ef53
         super().__init__(net, in_service=in_service, order=order, level=level,
                          drop_same_existing_ctrl=drop_same_existing_ctrl,
                          matching_params=matching_params)
@@ -412,9 +375,5 @@
                 input_values.append(read_from_net(net, input_element, input_index,
                                                   input_variable[counter], read_flag[counter]))
             input_values = (net.controller.at[self.controller_idx, "object"].input_sign * np.asarray(input_values)).tolist()
-<<<<<<< HEAD
-            self.vm_set_pu_new = self.vm_set_pu + sum(input_values) / self.q_droop_mvar #net.controller.at[self.controller_idx, "object"].gen_Q_response[0] *
-=======
-            self.vm_set_pu_new = self.vm_set_pu_bsc + net.controller.at[self.controller_idx, "object"].gen_Q_response[0] * sum(input_values) / self.q_droop_mvar
->>>>>>> f881ef53
+            self.vm_set_pu_new = self.vm_set_pu_bsc + sum(input_values) / self.q_droop_mvar #net.controller.at[self.controller_idx, "object"].gen_Q_response[0] *
             net.controller.at[self.controller_idx, "object"].set_point = self.vm_set_pu_new