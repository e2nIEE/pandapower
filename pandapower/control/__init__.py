--- conflicted
+++ resolved
@@ -14,12 +14,11 @@
 from pandapower.control.controller.trafo_control import TrafoController
 # --- Other ---
 from pandapower.control.run_control import *
-<<<<<<< HEAD
-from pandapower.control.util.auxiliary import get_controller_index, plot_characteristic, create_trafo_characteristics
+from pandapower.control.util.auxiliary import (
+    get_controller_index,
+    plot_characteristic,
+    _create_trafo_characteristics,
+    create_trafo_characteristic_object
+)
 from pandapower.control.util.characteristic import Characteristic, SplineCharacteristic
-from pandapower.control.util.diagnostic import control_diagnostic, trafo_characteristics_diagnostic
-=======
-from pandapower.control.util.characteristic import Characteristic, SplineCharacteristic
-from pandapower.control.util.auxiliary import (plot_characteristic, _create_trafo_characteristics,
-                                               create_trafo_characteristic_object)
->>>>>>> 2fb0b8e8
+from pandapower.control.util.diagnostic import control_diagnostic, trafo_characteristic_table_diagnostic