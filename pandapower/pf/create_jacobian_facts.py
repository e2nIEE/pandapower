--- conflicted
+++ resolved
@@ -66,24 +66,14 @@
 def create_J_modification_tcsc(J, branch, pvpq_lookup, pq_lookup, Ybus_tcsc, V, tcsc_i, tcsc_j, tcsc_fb, tcsc_tb, pvpq, pq, tcsc_branches,
                                x_control, x_control_lookup, tcsc_x_l_pu, tcsc_x_cvar_pu,
                                tcsc_in_pq_f, tcsc_in_pq_t, tcsc_in_pvpq_f, tcsc_in_pvpq_t):
-<<<<<<< HEAD
-
-    p_tcsc_ij, p_tcsc_ji,A_ij,A_ji,phi_tcsc_ij,phi_tcsc_ji = calc_tcsc_p_pu(Ybus, V, tcsc_fb, tcsc_tb)
-    q_tcsc_ii, q_tcsc_ij,q_tcsc_jj,q_tcsc_ji = calc_tcsc_q_pu(Ybus, V, tcsc_fb, tcsc_tb)
+
+    p_tcsc_ij, p_tcsc_ji,A_ij,A_ji,phi_tcsc_ij,phi_tcsc_ji = calc_tcsc_p_pu(Ybus_tcsc, V, tcsc_fb, tcsc_tb)
+    q_tcsc_ii, q_tcsc_ij,q_tcsc_jj,q_tcsc_ji = calc_tcsc_q_pu(Ybus_tcsc, V, tcsc_fb, tcsc_tb)
 
     # Sbus = V * np.conj(Ybus * V)
     # p_tcsc_ij = Sbus[tcsc_tb].real
     # q_tcsc_ij = Sbus[tcsc_tb].imag
     # phi_tcsc_ij = np.angle(Ybus[tcsc_fb, tcsc_tb])
-=======
-    p_tcsc_ij, A, phi_tcsc_ij = calc_tcsc_p_pu(Ybus_tcsc, V, tcsc_fb, tcsc_tb)
-    q_tcsc_ii, q_tcsc_ij = calc_tcsc_q_pu(Ybus_tcsc, V, tcsc_fb, tcsc_tb)
-
-    Sbus = V * np.conj(Ybus_tcsc * V)
-    p_tcsc_ij = Sbus[tcsc_tb].real
-    q_tcsc_ij = Sbus[tcsc_tb].imag
-    phi_tcsc_ij = np.angle(Ybus_tcsc[tcsc_fb, tcsc_tb])
->>>>>>> 03c175c3
 
     y_tcsc = calc_y_svc_pu(x_control, tcsc_x_l_pu, tcsc_x_cvar_pu)
 
@@ -97,15 +87,15 @@
     nf_pq = np.r_[branch[tcsc_branches[tcsc_in_pq_f], T_BUS].real.astype(int)]
     nt_pq = np.r_[branch[tcsc_branches[tcsc_in_pq_t], F_BUS].real.astype(int)]
 
-    p_tcsc_ij = np.zeros_like(tcsc_fb, dtype=np.float64)
-    q_tcsc_ii = np.zeros_like(tcsc_fb, dtype=np.float64)
-    q_tcsc_ij = np.zeros_like(tcsc_fb, dtype=np.float64)
-    for i, (f, t) in enumerate(zip(tcsc_fb, tcsc_tb)):
-        p_tcsc_ij[i] = np.abs(V[f]) * np.abs(Ybus_tcsc[f, t]) * np.abs(V[t]) * \
-                       np.cos(np.angle(V[f]) - np.angle(V[t]) + np.angle(Ybus_tcsc[f, t]))
-        q_tcsc_ii[i] = np.square(np.abs(V[f])) * np.abs(Ybus_tcsc[f, f])
-        q_tcsc_ij[i] = np.abs(V[f]) * np.abs(Ybus_tcsc[f, t]) * np.abs(V[t]) * \
-                       np.sin(np.angle(V[f]) - np.angle(V[t]) + np.angle(Ybus_tcsc[f, t]))
+    # p_tcsc_ij = np.zeros_like(tcsc_fb, dtype=np.float64)
+    # q_tcsc_ii = np.zeros_like(tcsc_fb, dtype=np.float64)
+    # q_tcsc_ij = np.zeros_like(tcsc_fb, dtype=np.float64)
+    # for i, (f, t) in enumerate(zip(tcsc_fb, tcsc_tb)):
+    #     p_tcsc_ij[i] = np.abs(V[f]) * np.abs(Ybus_tcsc[f, t]) * np.abs(V[t]) * \
+    #                    np.cos(np.angle(V[f]) - np.angle(V[t]) + np.angle(Ybus_tcsc[f, t]))
+    #     q_tcsc_ii[i] = np.square(np.abs(V[f])) * np.abs(Ybus_tcsc[f, f])
+    #     q_tcsc_ij[i] = np.abs(V[f]) * np.abs(Ybus_tcsc[f, t]) * np.abs(V[t]) * \
+    #                    np.sin(np.angle(V[f]) - np.angle(V[t]) + np.angle(Ybus_tcsc[f, t]))
 
     # J_C_P_d
     # J_C_P_d = np.zeros(shape=(len(pvpq), len(pvpq)))
@@ -120,7 +110,6 @@
     # # J_C_P_d[0:len(tcsc_branches), tcsc_j] = q_tcsc_ij
 
     J_C_P_d = np.zeros(shape=(len(pvpq), len(pvpq)))
-<<<<<<< HEAD
     for in_pvpq, m, n in zip([tcsc_in_pvpq_f], [mf_pvpq], [nf_pvpq]):
         i = pvpq_lookup[m]
         j = pvpq_lookup[n]
@@ -132,36 +121,6 @@
         J_C_P_d[i, i] = -q_tcsc_ji
         J_C_P_d[i, j] = q_tcsc_ji
 
-=======
-    J_C_P_d[pvpq_lookup[mf_pvpq], pvpq_lookup[mf_pvpq]] = -q_tcsc_ij
-    J_C_P_d[pvpq_lookup[nf_pvpq], pvpq_lookup[mf_pvpq]] = -q_tcsc_ij
-    J_C_P_d[pvpq_lookup[mf_pvpq], pvpq_lookup[nf_pvpq]] = q_tcsc_ij
-    J_C_P_d[pvpq_lookup[nf_pvpq], pvpq_lookup[nf_pvpq]] = q_tcsc_ij
-    # for in_pvpq, m, n in ((tcsc_in_pvpq_f, mf_pvpq, nf_pvpq), (tcsc_in_pvpq_t, mt_pvpq, nt_pvpq)):
-    #     i = pvpq_lookup[m]
-    #     j = pvpq_lookup[n]
-    #     #J_C_P_d[i, i] = -q_tcsc_ij
-    #     #J_C_P_d[j, i] = q_tcsc_ij
-    #     J_C_P_d[i, i] = -Sbus[tcsc_tb].imag
-    #     J_C_P_d[j, i] = Sbus[tcsc_tb].imag
-    # #J_C_P_d[0:len(tcsc_branches), tcsc_i] = -q_tcsc_ij
-    # #J_C_P_d[0:len(tcsc_branches), tcsc_j] = q_tcsc_ij
-
-
-    # J_C_P_u
-    J_C_P_u = np.zeros(shape=(len(pvpq), len(pq)))
-    J_C_P_u[pvpq_lookup[mf_pvpq], pvpq_lookup[mf_pq]] = p_tcsc_ij
-    J_C_P_u[pvpq_lookup[nf_pvpq], pvpq_lookup[mf_pq]] = p_tcsc_ij
-    J_C_P_u[pvpq_lookup[mf_pvpq], pvpq_lookup[nf_pq]] = p_tcsc_ij
-    J_C_P_u[pvpq_lookup[nf_pvpq], pvpq_lookup[nf_pq]] = p_tcsc_ij
-    # for in_pvpq, m, n in ((tcsc_in_pvpq_f, mf_pvpq, nf_pq), (tcsc_in_pvpq_t, mt_pvpq, nt_pq)):
-    #     i = pvpq_lookup[m]
-    #     j = pq_lookup[n]
-    #     #J_C_P_u[i, i] = p_tcsc_ij
-    #     #J_C_P_u[i, j] = p_tcsc_ij
-    #     J_C_P_u[i, i] = Sbus[tcsc_tb].real
-    #     J_C_P_u[i, j] = Sbus[tcsc_tb].real
->>>>>>> 03c175c3
 
 
 
@@ -206,7 +165,6 @@
     #
 
     J_C_Q_d = np.zeros(shape=(len(pq), len(pvpq)))
-<<<<<<< HEAD
     for in_pvpq, m, n in zip([tcsc_in_pvpq_f], [mf_pq], [nf_pvpq]):
         i = pq_lookup[m]
         j = pvpq_lookup[n]
@@ -217,21 +175,6 @@
         j = pvpq_lookup[n]
         J_C_Q_d[i, i] = p_tcsc_ji
         J_C_Q_d[i, j] = -p_tcsc_ji
-=======
-    J_C_Q_d[pvpq_lookup[mf_pq], pvpq_lookup[mf_pvpq]] = p_tcsc_ij
-    J_C_Q_d[pvpq_lookup[nf_pq], pvpq_lookup[mf_pvpq]] = p_tcsc_ij
-    J_C_Q_d[pvpq_lookup[mf_pq], pvpq_lookup[nf_pvpq]] = -p_tcsc_ij
-    J_C_Q_d[pvpq_lookup[nf_pq], pvpq_lookup[nf_pvpq]] = -p_tcsc_ij
-    # for in_pvpq, m, n in ((tcsc_in_pvpq_f, mf_pq, nf_pvpq), (tcsc_in_pvpq_t, mt_pq, nt_pvpq)):
-    #     i = pq_lookup[m]
-    #     j = pvpq_lookup[n]
-    #     #J_C_Q_d[i, i] = p_tcsc_ij
-    #     #J_C_Q_d[i, j] = -p_tcsc_ij
-    #     J_C_Q_d[i, i] = Sbus[tcsc_tb].real
-    #     J_C_Q_d[i, j] = -Sbus[tcsc_tb].real
-
-
->>>>>>> 03c175c3
 
     # J_C_Q_u
     # J_C_Q_u = np.zeros(shape=(len(pq), len(pq)))
@@ -249,26 +192,11 @@
 
 
     J_C_Q_u = np.zeros(shape=(len(pq), len(pq)))
-<<<<<<< HEAD
     for in_pq, m, n in zip([tcsc_in_pq_f], [mf_pq], [nf_pq]):
         i = pq_lookup[m]
         j = pq_lookup[n]
         J_C_Q_u[i, i] = 2*q_tcsc_ii + q_tcsc_ij
         J_C_Q_u[i, j] = q_tcsc_ij
-=======
-    J_C_Q_u[pvpq_lookup[mf_pq], pvpq_lookup[mf_pq]] = 2 * q_tcsc_ii + q_tcsc_ij
-    J_C_Q_u[pvpq_lookup[nf_pq], pvpq_lookup[mf_pq]] = 2 * q_tcsc_ii + q_tcsc_ij
-    J_C_Q_u[pvpq_lookup[mf_pq], pvpq_lookup[nf_pq]] = q_tcsc_ij
-    J_C_Q_u[pvpq_lookup[nf_pq], pvpq_lookup[nf_pq]] = q_tcsc_ij
-    # for in_pq, m, n in ((tcsc_in_pq_f, mf_pq, nf_pq ), (tcsc_in_pq_t, mt_pq, nt_pq )):
-    #     i = pvpq_lookup[m]
-    #     j = pvpq_lookup[n]
-    #     #J_C_Q_u[i, i] = 2*q_tcsc_ii + q_tcsc_ij
-    #     #J_C_Q_u[i, j] = q_tcsc_ij
-    #     if len(m) == 0 or len(n) == 0: continue
-    #     J_C_Q_u[i, i] = 2 * np.square(np.abs(V[m])) * np.abs(Ybus_tcsc[m, m]) + Sbus[tcsc_tb].imag
-    #     J_C_Q_u[i, j] = Sbus[tcsc_tb].imag
->>>>>>> 03c175c3
 
         if len(m) == 0 or len(n) == 0: continue
     for in_pq, m, n in zip([tcsc_in_pq_t], [mt_pq], [nt_pq]):
@@ -292,7 +220,6 @@
 
     J_C_P_c = np.zeros(shape=(len(pvpq), len(x_control)))
     aux_term = 2*(np.cos(2*x_control[x_control_lookup==1] - 1)) / (np.pi * tcsc_x_l_pu * y_tcsc)
-<<<<<<< HEAD
     for in_pvpq, m in zip([tcsc_in_pvpq_f], [mf_pvpq]):
         i = pvpq_lookup[m]
         J_C_P_c[i, x_control_lookup==1] = aux_term * p_tcsc_ij
@@ -310,24 +237,8 @@
 #         J_C_Q_c[i, x_control_lookup==1] = aux_term * (np.square(np.abs(V[m])) * np.abs(Ybus[m, m]) + Sbus[tcsc_tb].imag)
 # #    J_C_Q_c[0:len(tcsc_branches), x_control_lookup==1] = aux_term * (q_tcsc_ii + q_tcsc_ij)
 #
-=======
-    J_C_P_c[pvpq_lookup[mf_pvpq], :] = aux_term * p_tcsc_ij
-    J_C_P_c[pvpq_lookup[mt_pvpq], :] = aux_term * p_tcsc_ij
-
-    # for in_pvpq, m, n in ((tcsc_in_pvpq_f, mf_pvpq, nf_pvpq), (tcsc_in_pvpq_t, mt_pvpq, nt_pvpq)):
-    #     i = pvpq_lookup[m]
-    #     #J_C_P_c[i, x_control_lookup==1] = aux_term * p_tcsc_ij
-    #     J_C_P_c[i, x_control_lookup==1] = aux_term * Sbus[tcsc_tb].real
-    #     #J_C_P_c[i, j] = aux_term * p_tcsc_ij
-
-
-
-
-    #J_C_P_c[0:len(tcsc_branches), x_control_lookup==1] = aux_term * p_tcsc_ij
->>>>>>> 03c175c3
 
     J_C_Q_c = np.zeros(shape=(len(pq), len(x_control)))
-<<<<<<< HEAD
     for in_pvpq, m in zip([tcsc_in_pvpq_f], [mf_pq]):
         i = pq_lookup[m]
         if len(m) == 0: continue
@@ -336,16 +247,6 @@
         i = pq_lookup[m]
         if len(m) == 0: continue
         J_C_Q_c[i, x_control_lookup==1] = aux_term * (q_tcsc_jj + q_tcsc_ji)
-=======
-    J_C_Q_c[pvpq_lookup[mf_pq], :] = aux_term * (q_tcsc_ii + q_tcsc_ij)
-    J_C_Q_c[pvpq_lookup[mt_pq], :] = aux_term * (q_tcsc_ii + q_tcsc_ij)
-    # for in_pvpq, m, n in ((tcsc_in_pvpq_f, mf_pvpq, nf_pvpq), (tcsc_in_pvpq_t, mt_pvpq, nt_pvpq)):
-    #     i = pvpq_lookup[m]
-    #     if len(m) == 0: continue
-    #     #J_C_Q_c[i, x_control_lookup==1] = aux_term * (q_tcsc_ii + q_tcsc_ij)
-    #     J_C_Q_c[i, x_control_lookup==1] = aux_term * (np.square(np.abs(V[m])) * np.abs(Ybus_tcsc[m, m]) + Sbus[tcsc_tb].imag)
-
->>>>>>> 03c175c3
 
 
     # J_C_C_d
@@ -382,7 +283,6 @@
         i = pq_lookup[m]
         j = pq_lookup[n]
         if len(m) == 0: continue
-<<<<<<< HEAD
         J_C_C_u[x_control_lookup==1, i] = A_ij / abs(V[m]) * np.cos(np.angle(V[n]) - np.angle(V[m]) + phi_tcsc_ij)
 
 
@@ -392,10 +292,6 @@
 
 
 
-=======
-        J_C_C_u[x_control_lookup==1, i] = A / abs(V[m]) * np.cos(np.angle(V[n]) - np.angle(V[m]) + phi_tcsc_ij)
-        J_C_C_u[x_control_lookup==1, j] = A / abs(V[n]) * np.cos(np.angle(V[m]) - np.angle(V[n]) + phi_tcsc_ij)
->>>>>>> 03c175c3
 
 
     # J_C_C_c
