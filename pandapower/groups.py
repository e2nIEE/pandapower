--- conflicted
+++ resolved
@@ -75,21 +75,10 @@
 # ====================================
 
 
-<<<<<<< HEAD
 def append_to_group(**kwargs):
     msg = "The name of the function append_to_group() is deprecated with pp.version >= 2.12. " + \
         "Use attach_to_group() instead."
     raise DeprecationWarning(msg)
-=======
-def append_to_group(net, index, element_types, elements, reference_columns=None):
-    msg = ("The name of the function append_to_group() is deprecated with pp.version >= 2.12. "
-           "Use attach_to_group() instead.")
-    if Version(__version__) < Version('2.13'):
-        warnings.warn(msg, category=DeprecationWarning)
-    else:
-        raise DeprecationWarning(msg)
-    return attach_to_group(net, index, element_types, elements, reference_columns=reference_columns)
->>>>>>> 3b5c762b
 
 
 def attach_to_groups(net, index, element_types, elements, reference_columns=None):
