# -*- coding: utf-8 -*-

# Copyright (c) 2016-2023 by University of Kassel and Fraunhofer Institute for Energy Economics
# and Energy System Technology (IEE), Kassel. All rights reserved.


import copy
import numpy as np
import pandas as pd
import pandas.testing as pdt
import uuid

from pandapower.auxiliary import ensure_iterability, log_to_level
from pandapower.create import create_empty_network, _group_parameter_list, _set_multiple_entries, \
    _check_elements_existence, create_group
from pandapower.toolbox.power_factor import signing_system_value
from pandapower.toolbox.element_selection import branch_element_bus_dict, element_bus_tuples, pp_elements, get_connected_elements_dict
from pandapower.toolbox.result_info import res_power_columns

try:
    import pandaplan.core.pplog as logging
except ImportError:
    import logging

logger = logging.getLogger(__name__)

"""
Notes
-----
Using different reference_columns for the same group and element_type is not supported.
See check_unique_group_rows()
"""


# ====================================
# CREATE AND DELETE GROUPS
# ====================================

# pandapower.create.create_group


# pandapower.create.create_group_from_dict


def drop_group(net, index):
    """Drops the group of given index.

    Parameters
    ----------
    net : pandapowerNet
        pandapower net
    index : int
        index of the group which should be dropped
    """
    net.group.drop(index, inplace=True)


def drop_group_and_elements(net, index):
    """
    Drops all elements of the group and in net.group the group itself.
    """
    # functions like drop_trafos, drop_lines, drop_buses are not considered since all elements
    # should be included in elements_dict
    for et in net.group.loc[[index], "element_type"].tolist():
        idx = group_element_index(net, index, et)
        net[et].drop(idx.intersection(net[et].index), inplace=True)
        res_et = "res_" + et
        if res_et in net.keys() and net[res_et].shape[0]:
            net[res_et].drop(net[res_et].index.intersection(idx), inplace=True)
    net.group.drop(index, inplace=True)


# ====================================
# ADAPT GROUP MEMBERS
# ====================================


def append_to_group(**kwargs):
    msg = "The name of the function append_to_group() is deprecated with pp.version >= 2.12. " + \
        "Use attach_to_group() instead."
    raise DeprecationWarning(msg)


def attach_to_groups(net, index, element_types, elements, reference_columns=None):
    """Appends the groups by the elements given.

    Parameters
    ----------
    net : pandapowerNet
        pandapower net
    index : list[int]
        index of the considered group
    element_types : str or list of strings
        defines, together with 'elements', which net elements belong to the group
    elements : list of list of indices
        defines, together with 'element_types', which net elements belong to the group
    reference_columns : string or list of strings, optional
        If given, the elements_dict should not refer to DataFrames index but to another column.
        It is highly relevant that the reference_column exists in all DataFrames of the grouped
        elements and have the same dtype, by default None

    See Also
    --------
    attach_to_group
    """
    for idx in index:
        attach_to_group(net, idx, element_types, elements, reference_columns=reference_columns)


def attach_to_group(net, index, element_types, elements, reference_columns=None,
                    take_existing_reference_columns=True):
    """Appends the group by the elements given.

    Parameters
    ----------
    net : pandapowerNet
        pandapower net
    index : int
        index of the considered group
    element_types : str or list of strings
        defines, together with 'elements', which net elements belong to the group
    elements : list of list of indices
        defines, together with 'element_types', which net elements belong to the group
    reference_columns : string or list of strings, optional
        If given, the elements_dict should not refer to DataFrames index but to another column.
        It is highly relevant that the reference_column exists in all DataFrames of the grouped
        elements and have the same dtype, by default False
    take_existing_reference_columns : bool, optional
        Determines the behavior if the given reference_columns does not match the reference_column
        existing in net.group. If True, the existing reference_column is taken for both. If False,
        an error is raised.
    """
    if index not in net.group.index:
        raise ValueError(
            f"{index} is not in net.group.index. Correct index or used create_group() instead.")

    element_types, elements, reference_columns = _group_parameter_list(
        element_types, elements, reference_columns)

    complete_new = {col: list() for col in ["name", "element_type", "element", "reference_column"]}
    name = group_name(net, index)

    is_group_index = np.isin(net.group.index.values, index)

    for et, elm, rc in zip(element_types, elements, reference_columns):

        group_et = is_group_index & (net.group.element_type == et).values
        no_row = np.sum(group_et)

        # --- element entry of existing is appended
        if no_row == 1:

            # handle different reference_column
            existing_rc = net.group.reference_column.loc[group_et].at[index]
            if existing_rc != rc:
                if take_existing_reference_columns:
                    temp_gr = create_group(net, [et], [elm], reference_columns=rc)
                    set_group_reference_column(net, temp_gr, existing_rc, element_type=et)
                    elm = net.group.element.at[temp_gr]
                    net.group.drop(temp_gr, inplace=True)
                else:
                    raise UserWarning(
                        f"The reference column of existing group {index} for element "
                        f"type '{et}' and of the elements to append differ. Use "
                        "set_group_reference_column() to change the reference column of net.group "
                        "before, or pass appropriate data to append_to_group().")

            # append
            prev_elm = net.group.element.loc[group_et].at[index]
            prev_elm = [prev_elm] if isinstance(prev_elm, str) or not hasattr(
                prev_elm, "__iter__") else list(prev_elm)
            net.group.element.loc[group_et] = [prev_elm + elm]

        # --- prepare adding new rows to net.group (because no other elements of element type et
        # --- already belong to the group)
        elif no_row == 0:
            complete_new["name"].append(name)
            complete_new["element_type"].append(et)
            complete_new["element"].append(elm)
            complete_new["reference_column"].append(rc)

        else:
            raise ValueError(f"Multiple {et} rows for group {index}")

    # --- add new rows to net.group
    if len(complete_new["name"]):
        _check_elements_existence(net, element_types, elements, reference_columns)
        _set_multiple_entries(net, "group", [index]*len(complete_new["name"]), **complete_new)
        net.group.sort_index(inplace=True)


def drop_from_group(net, index, element_type, element_index):
    msg = ("The name of the function drop_from_group() is deprecated with pp.version >= 2.12. "
           "Use detach_from_group() instead.")
    if Version(__version__) < Version('2.13'):
        warnings.warn(msg, category=DeprecationWarning)
    else:
        raise DeprecationWarning(msg)
    return detach_from_group(net, index, element_type, element_index)


def detach_from_group(net, index, element_type, element_index):
    """Detaches elements from the group with the given group index 'index'.
    No errors are raised if elements are passed to be drop from groups which alread don't have these
    elements as members.
    A reverse function is available -> pp.group.attach_to_group().

    Parameters
    ----------
    net : pandapowerNet
        pandapower net
    index : int
        Index of the group from which the element should be dropped
    element_type : str
        The element type of which elements should be dropped from the group(s), e.g. "bus"
    element_index : int or list of integers
        indices of the elements which should be dropped from the group
    """
    detach_from_groups(net, element_type, element_index, index=index)


def drop_from_groups(net, element_type, element_index, index=None):
    msg = ("The name of the function drop_from_groups() is deprecated with pp.version >= 2.12. "
           "Use detach_from_groups() instead.")
    if Version(__version__) < Version('2.13'):
        warnings.warn(msg, category=DeprecationWarning)
    else:
        raise DeprecationWarning(msg)
    return detach_from_groups(net, element_type, element_index, index=index)


def detach_from_groups(net, element_type, element_index, index=None):
    """Detaches elements from one or multiple groups, defined by 'index'.
    No errors are raised if elements are passed to be dropped from groups which alread don't have
    these elements as members.
    A reverse function is available -> pp.group.attach_to_group().

    Parameters
    ----------
    net : pandapowerNet
        pandapower net
    element_type : str
        The element type of which elements should be dropped from the group(s), e.g. "bus"
    element_index : int or list of integers
        indices of the elements which should be dropped from the group
    index : int or list of integers, optional
        Indices of the group(s) from which the element should be dropped. If None, the elements are
        dropped from all groups, by default None
    """
    if index is None:
        index = net.group.index
    element_index = pd.Index(ensure_iterability(element_index), dtype=np.int64)

    to_check = np.isin(net.group.index.values, index)
    to_check &= net.group.element_type.values == element_type
    keep = np.ones(net.group.shape[0], dtype=bool)

    for i in np.arange(len(to_check), dtype=np.int64)[to_check]:
        rc = net.group.reference_column.iat[i]
        if rc is None or pd.isnull(rc):
            net.group.element.iat[i] = pd.Index(net.group.element.iat[i]).difference(
                element_index).tolist()
        else:
            net.group.element.iat[i] = pd.Index(net.group.element.iat[i]).difference(pd.Index(
                net[element_type][rc].loc[element_index.intersection(
                    net[element_type].index)])).tolist()

        if not len(net.group.element.iat[i]):
            keep[i] = False
    net.group = net.group.loc[keep]


# =================================================
# ACCESS GROUP DATA AND EVALUATE MEMBERSHIP
# =================================================


def _get_lists_from_df(df, cols):
    return [df[col].tolist() for col in cols]


def group_element_lists(net, index):
    return tuple(_get_lists_from_df(net.group.loc[[index]],
                                    ["element_type", "element", "reference_column"]))


def group_name(net, index):
    """Returns the name of the group and checks that all group rows include the same name

    Parameters
    ----------
    net : pandapowerNet
        pandapower net
    index : int
        index of the group
    verbose : bool, optional
        Setting to False, accelerate the code but don't check inconsistent names, by default True

    See also
    --------
    group_index : recursive function
    """
    names = net.group.name.loc[[index]]
    if len(set(names)) != 1 and not pd.isnull(names).all():
        raise ValueError(f"group {index} has different values in net.group.name.loc[index]")
    return names.values[0]


def group_index(net, name):
    """Returns the index of the group named as given

    Parameters
    ----------
    net : pandapowerNet
        pandapower net
    name : str
        name of the requested group

    See also
    --------
    group_name : recursive function
    """
    index = net.group.index[net.group.name == name]
    if len(set(index)) != 1:
        raise ValueError(f"group {name} has multiple indices: {index}")
    return index[0]


def group_element_index(net, index, element_type):
    """Returns the indices of the elements of the group in the element table net[element_type]. This
    function considers net.group.reference_column.

    Parameters
    ----------
    net : pandapowerNet
        pandapower net
    index : int
        Index of the group
    element_type : str
        name of the element table to which the returned indices of the elements of the group belong
        to

    Returns
    -------
    pd.Index
        indices of the elements of the group in the element table net[element_type]
    """
    if element_type not in net.group.loc[[index], "element_type"].values:
        return pd.Index([], dtype=np.int64)

    row = group_row(net, index, element_type)
    element = row.at["element"]
    reference_column = row.at["reference_column"]

    if reference_column is None or pd.isnull(reference_column):
        return pd.Index(element, dtype=np.int64)

    return net[element_type].index[net[element_type][reference_column].isin(element)]


def group_row(net, index, element_type):
    """Returns the row which consists the data of the requested group index and element type.

    Parameters
    ----------
    net : pandapowerNet
        pandapower net
    index : int
        index of the group
    element_type : str
        element type (defines which row of the data of the group should be returned)

    Returns
    -------
    pandas.Series
        data of net.group, defined by the index of the group and the element type

    Raises
    ------
    KeyError
        Now row exist for the requested group and element type
    ValueError
        Multiple rows exist for the requested group and element type
    """
    group_df = net.group.loc[[index]].set_index("element_type")
    try:
        row = group_df.loc[element_type]
    except KeyError:
        raise KeyError(f"Group {index} has no {element_type}s.")
    if isinstance(row, pd.Series):
        return row
    elif isinstance(row, pd.DataFrame):
        raise ValueError(f"Multiple {element_type} rows for group {index}")
    else:
        raise ValueError(f"Returning row {element_type} for group {index} failed.")


def _single_element_index(element_index):
    if not hasattr(element_index, "__iter__"):
        return [element_index], True
    else:
        return list(element_index), False


def isin_group(net, element_type, element_index, index=None, drop_empty_lines=True):
    """Returns whether elements are in group(s).

    Parameters
    ----------
    net : pandapowerNet
        pandapower net
    element_type : str
        element type of the elements to be found in the groups, e.g. "gen" or "load"
    element_index : int or list of integers
        indices of the element table which should be found in the groups
    index : int or list of integers, optional
        Can narrow the number of groups in which the elements are searched, by default None
    drop_empty_lines : bool, optional
        This parameter decides whether empty entries should be removed (the complete row in
        net.group), by default True

    Returns
    -------
    boolean or boolean numpy.array
        Information whether the element are in any group
    """
    if isinstance(element_index, str):
        raise ValueError("element_index must be an integer or a list of integers.")
    element_index, single_element = _single_element_index(element_index)
    if index is None:
        index = list(set(net.group.index))
    else:
        index = ensure_iterability(index)

    ensure_lists_in_group_element_column(net, drop_empty_lines=drop_empty_lines)

    member_idx = pd.Index([], dtype=np.int64)
    for idx in index:
        member_idx = member_idx.union(group_element_index(net, idx, element_type))

    isin = np.isin(element_index, member_idx)

    if single_element:
        return isin[0]
    else:
        return isin


def element_associated_groups(net, element_type, element_index, return_empties=True,
                              drop_empty_lines=True):
    """Returns to which groups given elements belong to.

    Parameters
    ----------
    net : pandapowerNet
        pandapower net
    element_type : str
        element type of the elements to be found in the groups, e.g. "gen" or "load"
    element_index : str
        indices of the element table which should be found in the groups
    return_empties : bool, optional
        whether entries with an empty list of assiciated groups should be returned, by default True
    drop_empty_lines : bool, optional
        This parameter decides whether empty entries should be removed (the complete row in
        net.group), by default True

    Returns
    -------
    dict[int, list[int]]
        for each element index a list of associated group indices is returned as a dict
    """
    element_index, single_element = _single_element_index(element_index)
    index = list(set(net.group.index))
    ensure_lists_in_group_element_column(net, drop_empty_lines=drop_empty_lines)
    gr_et = net.group.loc[net.group.element_type == element_type]
    associated = pd.Series(dict.fromkeys(element_index, list()))
    for idx in gr_et.index:
        ass = pd.Index(element_index).intersection(group_element_index(net, idx, element_type))
        associated.loc[ass] = associated.loc[ass].apply(lambda x: x + [idx])
    if not return_empties:
        associated = associated.loc[associated.apply(len).astype(bool)]
    associated = associated.to_dict()
    if single_element:
        return associated[index[0]]
    else:
        return associated


def count_group_elements(net, index):
    """Returns a Series concluding the number of included elements in self.elements_dict

    Parameters
    ----------
    net : pandapowerNet
        pandapower net
    index : int
        index of the considered group

    Returns
    -------
    pd.Series
        number of elements per element type existing in the group

    See also
    --------
    count_elements
    """
    return pd.Series({
        et: len(elm) if hasattr(elm, "__iter__") and not isinstance(elm, str) else 1 for
        et, elm in zip(*_get_lists_from_df(net.group.loc[[index]], ["element_type", "element"]))},
        dtype=np.int64)


# =================================================
# COMPARE GROUPS
# =================================================


def groups_equal(net, index1, index2, **kwargs):
    """Returns a boolean whether both group are equal.

    Parameters
    ----------
    net : pandapowerNet
        pandapower net
    index1 : int
        index of the first group to compare
    index2 : int
        index of the second group to compare
    """
    df1 = net.group.loc[[index1]].set_index("name")
    df2 = net.group.loc[[index2]].set_index("name")
    try:
        pdt.assert_frame_equal(df1, df2, **kwargs)
        return True
    except AssertionError:
        return False


def compare_group_elements(net, index1, index2):
    """allow_cross_reference_column_comparison

    Parameters
    ----------
    net : pandapowerNet
        pandapower net
    index1 : int
        index of the first group to compare
    index2 : int
        index of the second group to compare
    """
    ensure_lists_in_group_element_column(net)
    et1 = net.group.loc[[index1], "element_type"].tolist()
    et2 = net.group.loc[[index2], "element_type"].tolist()
    if len(et1) != len(set(et1)):
        raise ValueError(f"The Group of index {index1} has duplicated element_types.")
    if len(et2) != len(set(et2)):
        raise ValueError(f"The Group of index {index2} has duplicated element_types.")
    if set(et1) != set(et2):
        return False

    gr1 = net.group.loc[[index1]].set_index("element_type")
    gr2 = net.group.loc[[index2]].set_index("element_type")
    for et in et1:
        if gr1.reference_column.at[et] == gr2.reference_column.at[et]:
            if len(pd.Index(gr1.element.at[et]).symmetric_difference(gr2.element.at[et])):
                return False
        else:
            if len(group_element_index(net, index1, et).symmetric_difference(group_element_index(
                    net, index2, et))):
                return False
    return True

# =================================================
# FIX GROUP DATA
# =================================================


def check_unique_group_names(net, raise_error=False):
    msg = ("Function check_unique_group_names() is deprecated with pp.version >= 2.12. "
<<<<<<< HEAD
           "It is replaced by check_unique_group_rows() and the raise_ parameter defaults to True.")
    raise DeprecationWarning(msg)
=======
           "It is replaced by check_unique_group_rows() and the raise_error parameter defaults to True.")
    if Version(__version__) < Version('2.13'):
        warnings.warn(msg, category=DeprecationWarning)
    else:
        raise DeprecationWarning(msg)
    return check_unique_group_rows(net, raise_error=raise_error)
>>>>>>> c7c80b75


def check_unique_group_rows(net, raise_error=True, log_level="warning"):
    """Checks whether all groups have unique names. raise_error decides whether duplicated names lead
    to error or log message.

    Parameters
    ----------
    net : pandapowerNet
        pandapower net
    raise_error : bool, optional
        decides whether duplicated names lead to error or log message., by default False
    log_level : str, optional
        the level for logs, relevant if raise_error is False

    Notes
    -----
    Using different reference_columns for the same group and element_type is not supported.
    """
    df = net.group[["name", "element_type"]].reset_index()
    if df.duplicated().any():
        raise ValueError("There are multiple group rows with same index, name and element_type.")
    single_name_per_index = [len(names) == 1 for names in net.group.reset_index().groupby("index")[
        "name"].agg(set)]
    if not all(single_name_per_index):
        warn = "Groups with different names have the same index."
        if raise_error:
            raise UserWarning(warn)
        else:
            log_to_level(warn, logger, log_level)


def remove_not_existing_group_members(net, verbose=True):
    """Remove group members from net.group that do not exist in the elements tables.

    Parameters
    ----------
    net : pandapowerNet
        pandapower net
    verbose : bool, optional
        Steers amount of logging messages, by default True
    """
    gr_idx_before = set(net.group.index)
    keep = np.ones(net.group.shape[0], dtype=bool)
    not_existing_et = set()
    empty_et = set()
    for i in range(net.group.shape[0]):
        et = net.group.element_type.iat[i]
        if et not in net.keys() or not isinstance(net[et], pd.DataFrame):
            not_existing_et |= {et}
            keep[i] = False
        elif not net[et].shape[0]:
            empty_et |= {et}
            keep[i] = False
        else:
            not_exist_bool = ~group_entries_exist_in_element_table(
                net, net.group.index[i], et)
            if np.all(not_exist_bool):
                keep[i] = False
                if verbose:
                    logger.info(f"net.group row {i} is dropped because no fitting elements exist in"
                                f" net[{et}].")
            elif np.any(not_exist_bool):
                net.group.element.iat[i] = list(np.array(net.group.element.iat[i])[~not_exist_bool])
                if verbose:
                    logger.info(
                        f"{np.sum(not_exist_bool)} entries were dropped from net.group row {i}.")
    if verbose:
        if len(not_existing_et):
            logger.info(f"element_types {not_existing_et} are no dataframes in net and thus be "
                        "removed from net.group.")
        if len(empty_et):
            logger.info(f"net[*] are empty and thus be removed from net.group. "
                        f"* is placeholder for {empty_et}.")
    net.group = net.group.loc[keep]

    if verbose:
        gr_idx_after = set(net.group.index)
        removed_gr = gr_idx_before - gr_idx_after
        if len(removed_gr):
            logger.info(f"These groups are removed since no existing member remains: {removed_gr}.")


def ensure_lists_in_group_element_column(net, drop_empty_lines=True):
    """Ensure that all entries in net.group.element are of type list.

    Parameters
    ----------
    net : pandapowerNet
        pandapower net
    drop_empty_lines : bool, optional
        This parameter decides whether empty entries should be removed (the complete row in
        net.group), by default True
    """
    keep = np.ones(net.group.shape[0], dtype=bool)
    for i in range(net.group.shape[0]):
        elm = net.group.element.iat[i]
        if hasattr(elm, "__iter__") and not isinstance(elm, str):
            net.group.element.iat[i] = list(elm)
            if not len(elm):
                keep[i] = False
        else:
            if elm is None or pd.isnull(elm):
                net.group.element.iat[i] = []
                keep[i] = False
            else:
                net.group.element.iat[i] = [elm]
    if drop_empty_lines:
        net.group = net.group.loc[keep]


def group_entries_exist_in_element_table(net, index, element_type):
    """Returns an array of booleans whether the entries in net.group.element exist in
    net[element_type], also considering reference_column

    Parameters
    ----------
    net : pandapowerNet
        pandapower net
    index : int
        Index of the group
    element_type : str
        element type which entries should be checked, e.g. "bus"

    Returns
    -------
    array of booleans
        Whether the entries in net.group.element exist in net[element_type]
    """
    row = group_row(net, index, element_type)
    element = row.at["element"]
    reference_column = row.at["reference_column"]

    if not hasattr(element, "__iter__") or isinstance(element, str):
        raise ValueError("Entries in net.group.element should be lists. You can try "
                         "ensure_lists_in_group_element_column() to fix this.")

    if reference_column is None or pd.isnull(reference_column):
        return np.isin(np.array(element), net[element_type].index.values)
    else:
        return np.isin(np.array(element), net[element_type][reference_column].values)


# =================================================
# FURTHER GROUP FUNCTIONS
# =================================================


def set_group_in_service(net, index):
    """Sets all elements of the group in service.

    Parameters
    ----------
    net : pandapowerNet
        pandapower net
    index : int
        index of the considered group
    """
    set_value_to_group(net, index, True, "in_service", replace=True, append_column=False)


def set_group_out_of_service(net, index):
    """Sets all elements of the group out of service.

    Parameters
    ----------
    net : pandapowerNet
        pandapower net
    index : int
        index of the considered group
    """
    set_value_to_group(net, index, False, "in_service", replace=True, append_column=False)


def set_value_to_group(net, index, value, column, replace=True, append_column=True):
    """Sets the same value to the column of the element tables of all elements/members of the group.

    Parameters
    ----------
    net : pandapowerNet
        pandapower net
    index : int
        index of the considered group
    value : int/float/object
        value to be written to all group members into the element tables
    column : str
        column to be manipulated
    replace : bool, optional
        If False, value is only written to places where no value exist before (column doesn't exist
        before or value is nan), by default True
    append_column : bool, optional
        Decides whether the column should be added to element tables where this doesn't exist
        before, by default True
    """
    for et, elm, rc in zip(*group_element_lists(net, index)):
        if append_column or column in net[et].columns:
            if rc is None or pd.isnull(rc):
                if replace or column not in net[et].columns:
                    ix = elm
                else:
                    ix = net[et].loc[elm].index[net[et][column].loc[elm].isnull()]
            else:
                if replace or column not in net[et].columns:
                    ix = net[et].index[net[et][rc].isin(elm)]
                else:
                    ix = net[et].index[net[et][rc].isin(elm) & net[et][column].isnull()]
            net[et].loc[ix, column] = value


def _sum_powers(net, index, formula_character, unit):
    power = 0.
    missing_res_idx = list()
    no_power_column_found = list()
    no_res_table_found = list()
    for et in net.group.loc[[index], "element_type"].tolist():
        if et in ["switch", "measurement", "bus", "bus_geodata", "line_geodata"]:
            continue
        idx = group_element_index(net, index, et)
        res_et = "res_" + et
        if res_et not in net.keys():
            no_res_table_found.append(et)
            continue
        res_idx = net[res_et].index.intersection(idx)
        sign = 1 if et not in ["ext_grid", "gen", "sgen"] else -1
        if len(res_idx) != len(idx):
            missing_res_idx.append(et)
        col1 = "%s_%s" % (formula_character, unit)
        col2 = "%sl_%s" % (formula_character, unit)
        if col1 in net[res_et].columns:
            power += sign * net[res_et][col1].loc[res_idx].sum()
        elif col2 in net[res_et].columns:
            power += sign * net[res_et][col2].loc[res_idx].sum()
        else:
            no_power_column_found.append(et)

    if len(no_res_table_found):
        logger.warning(f"Result tables of this elements does not exist: {no_res_table_found}.")
    if len(missing_res_idx):
        logger.warning("The resulting power may be wrong since the result tables of these "
                        f"elements lack of indices: {missing_res_idx}.")
    if len(no_power_column_found):
        logger.warning("The resulting power may be wrong since the result tables of these "
                        f"elements have no requested power column: {no_power_column_found}.")
    return power


def group_res_power_per_bus(net, index):
    """Returns active and reactive power consumptions of given group per bus

    Parameters
    ----------
    net : pandapowerNet
        pandapower net
    index : int
        _description_

    Returns
    -------
    pd.DataFrame
        power consumption of the group per bus (index=bus, columns=["p_mw", "q_mvar"])

    Examples
    --------
    >>> import pandapower as pp
    >>> import pandapower.networks as nw
    >>> net = nw.create_cigre_network_mv(with_der="all")
    >>> pp.runpp(net)
    >>> gr_idx = pp.create_group(net, ["sgen", "line"], [[0, 1], [0, 1]], name="test group")
    >>> pp.group_res_power_per_bus(net, gr_idx)
                 p_mw        q_mvar
    bus
    1    2.953004e+00  1.328978e+00
    2   -3.641532e-14  4.618528e-14
    3   -2.875066e+00 -1.318864e+00
    4   -2.000000e-02  0.000000e+00
    """
    pq_sums = pd.DataFrame({'p_mw': float(), 'q_mvar': float()}, index=[])
    bra_ets = pp_elements(bus=False, bus_elements=False, other_elements=False)
    bra_ebd = branch_element_bus_dict()
    missing_res_idx = list()

    for et in net.group.loc[[index], "element_type"].tolist():
        if et in ["switch", "measurement", "bus", "bus_geodata", "line_geodata"]:
            continue
        gr_elm_idx = group_element_index(net, index, et)
        sides = [0] if et not in bra_ets else [0, 1] if et != "trafo3w" else [0, 1, 2]
        for side in sides:
            bus_col = "bus" if et not in bra_ets else bra_ebd[et][side]
            idx = net[f'res_{et}'].index.intersection(gr_elm_idx)
            if len(idx) != len(gr_elm_idx):
                missing_res_idx.append(et)
            cols = res_power_columns(et, side=side)
            pq_sum = pd.concat([net[et][bus_col].loc[idx], net[f'res_{et}'][cols].loc[idx]],
                               axis=1).groupby(bus_col).sum() * signing_system_value(et)
            pq_sum.index.name = "bus"  # needs to be set for branch elements
            if len(pq_sums.columns.difference(pq_sum.columns)):
                cols_repl = {old: "p_mw" if "p" in old else "q_mvar" for old in pq_sum.columns}
                pq_sum.rename(columns=cols_repl, inplace=True)
            pq_sums = pq_sums.add(pq_sum, fill_value=0)

    if len(missing_res_idx):
        logger.warning("The resulting power may be wrong since the result tables of these "
                        f"elements lack of indices: {missing_res_idx}.")
    return pq_sums


def group_res_p_mw(net, index):
    """Sums all result table values `p_mw` of group members.

    Parameters
    ----------
    net : pandapowerNet
        pandapower net
    index : int
        index of the considered group

    Examples
    --------
    >>> import pandapower as pp
    >>> import pandapower.networks as nw
    >>> net = nw.create_cigre_network_mv(with_der="all")
    >>> pp.runpp(net)
    >>> gr_idx = pp.create_group(net, ["sgen", "line"], [[0, 1], [0, 1]], name="test group")
    >>> net.res_line.pl_mw.loc[[0, 1]].sum() - net.res_sgen.p_mw.loc[[0, 1]].sum()  # expected value
    0.057938
    >>> pp.group_res_p_mw(net, gr_idx)
    0.057938
    """
    return _sum_powers(net, index, "p", "mw")


def group_res_q_mvar(net, index):
    """Sums all result table values `q_mvar` of group members.

    Parameters
    ----------
    net : pandapowerNet
        pandapower net
    index : int
        index of the considered group

    Examples
    --------
    >>> import pandapower as pp
    >>> import pandapower.networks as nw
    >>> net = nw.create_cigre_network_mv(with_der="all")
    >>> pp.runpp(net)
    >>> gr_idx = pp.create_group(net, ["sgen", "line"], [[0, 1], [0, 1]], name="test group")
    >>> net.res_line.ql_mvar.loc[[0, 1]].sum() - net.res_sgen.q_mvar.loc[[0, 1]].sum()  # expected value
    0.010114
    >>> pp.group_res_q_mvar(net, gr_idx)
    0.010114
    """
    return _sum_powers(net, index, "q", "mvar")


def set_group_reference_column(net, index, reference_column, element_type=None):
    """Set a reference_column to the group of given index. The values in net.group.element get
    updated.

    Parameters
    ----------
    net : pandapowerNet
        pandapower net
    index : int
        Index of the group
    reference_column : str
        column in the elemt tables which should be used as reference to link the group members.
        If no column but the index should be used as the link (is the default), reference_column
        should be None.
    element_type : str, optional
        Type of element which should get a new column to reference. If None, all element types are
        considered, by default None

    Raises
    ------
    ValueError
        net[element_type][reference_column] has duplicated values.
    """
    if element_type is None:
        element_type = net.group.loc[[index], "element_type"].tolist()
    else:
        element_type = ensure_iterability(element_type)

    dupl_elements = list()
    for et in element_type:

        if reference_column is None:
            # determine duplicated indices which would corrupt Groups functionality
            if len(set(net[et].index)) != net[et].shape[0]:
                dupl_elements.append(et)

        else:
            # fill nan values in net[et][reference_column] with unique names
            if reference_column not in net[et].columns:
                net[et][reference_column] = pd.Series([None]*net[et].shape[0], dtype=object)
            if pd.api.types.is_object_dtype(net[et][reference_column]):
                idxs = net[et].index[net[et][reference_column].isnull()]
                net[et][reference_column].loc[idxs] = ["%s_%i_%s" % (et, idx, str(
                    uuid.uuid4())) for idx in idxs]

            # determine duplicated values which would corrupt Groups functionality
            if (net[et][reference_column].duplicated() | net[et][reference_column].isnull()).any():
                dupl_elements.append(et)

        # update net.group[["element", "reference_column"]] for element_type == et
        if not len(dupl_elements):
            pos_bool = ((net.group.index == index) & (net.group.element_type == et)).values
            if np.sum(pos_bool) > 1:
                raise ValueError(
                    f"Group of index {index} has multiple entries for element type '{et}'.")
            pos = np.arange(len(pos_bool), dtype=np.int64)[pos_bool][0]

            if reference_column is None:
                net.group.element.iat[pos] = group_element_index(net, index, et).tolist()
                net.group.reference_column.iat[pos] = None
            else:
                net.group.element.iat[pos] = \
                    net[et].loc[group_element_index(net, index, et), reference_column].tolist()
                net.group.reference_column.iat[pos] = reference_column

    if len(dupl_elements):
        if reference_column is None:
            raise ValueError(f"In net[*].index have duplicated or nan values. "
                            f"* is placeholder for {dupl_elements}.")
        else:
            raise ValueError(f"In net[*].{reference_column} have duplicated or nan values. "
                            f"* is placeholder for {dupl_elements}.")


def return_group_as_net(net, index, keep_everything_else=False, verbose=True, **kwargs):
    """Returns a pandapower net consisting of the members of this group.

    Parameters
    ----------
    net : pandapowerNet
        pandapower net
    index : int
        index of the considered group
    keep_everything_else : bool, optional
        Decides whether other data than element tables are kept, by default False
    verbose : bool, optional
        Decides whether logging messages are triggered, by default True

    Returns
    -------
    pandapowerNet
        pandapower net, only with elements that are members of the group
    """
    if keep_everything_else:
        group_net = copy.deepcopy(net)
        for et in pp_elements():
            if group_net[et].shape[0]:
                keep = group_element_index(net, index, et)
                group_net[et].drop(group_net[et].index.difference(keep), inplace=True)
        if len(set(net.group.index)) > 1:
            if verbose:
                logger.warning("The returned net includes further groups. Not existing members get "
                               "dropped now.")
            remove_not_existing_group_members(net, verbose=verbose)
    else:
        group_net = create_empty_network(
            name=group_name(net, index), f_hz=net.f_hz, sn_mva=net.sn_mva,
            add_stdtypes=kwargs.get("add_stdtypes", True))
        group_net["group"] = net.group.loc[[index]]
        for et in net.group.loc[[index], "element_type"].tolist():
            idx = group_element_index(net, index, et)
            group_net[et] = net[et].loc[idx]
    return group_net


def elements_connected_to_group(net, index, element_types, find_buses_only_from_buses=False,
                                respect_switches=True, respect_in_service=False,
                                include_empty_lists=False):
    """Returns a dict of indices of elements that are connected to the group.

    Parameters
    ----------
    net : pandapowerNet
        the net of the group
    index : int
        index of the group
    element_types : iterable of element types
        element types of which connected elements are searched
    find_buses_only_from_buses : bool, optional
        if True, connected buses are not searched considering bus elements and branch elements of
        the group but only considering the buses of the group as done by
        pandapower.toolbox.get_connected_buses(). In that case it is ignored whether branch
        elements between the buses of the groups and the connected buses are in the group or not
    respect_switches : bool, optional
        True -> open switches will be respected,
        False -> open switches will be ignored,
        by default True
    respect_in_service : bool, optional
        True -> in_service status of connected lines will be respected,
        False -> in_service status will be ignored,
        by default False
    include_empty_lists : bool, optional
        if True, the output doesn't have values of empty lists but may lack of element types as
        keys, by default False

    Returns
    -------
    dict[str, pd.Index]
        elements that are connected to the group
    """
    def element_type_for_switch_et(element_type):
        return element_type[0] if element_type != "trafo3w" else "t3"

    # bus->bus (for find_buses_only_from_buses) and bus->other elements connections
    group_buses = group_element_index(net, index, "bus")
    if respect_in_service:
        group_buses = net.bus.loc[group_buses].index[net.bus.in_service.loc[group_buses]]
    connected = get_connected_elements_dict(
        net, group_buses, element_types=element_types, respect_switches=respect_switches,
        respect_in_service=respect_in_service, include_empty_lists=include_empty_lists)

    # switch -> branch connections
    group_sw = group_element_index(net, index, "bus")
    sw_bra_types = ["line", "trafo", "trafo3w"]
    for et in sw_bra_types:
        if et not in element_types:
            continue
        elms = net.switch.element.loc[group_sw].loc[net.switch.et.loc[group_sw] == element_type_for_switch_et(et)]
        if respect_in_service:
            elms = net[et].loc[elms].index[net[et].in_service.loc[elms]]
        connected[et] = set(connected[et]) | set(elms)

    # branch -> switch connections
    if "switch" in element_types:
        conn_sw = set(connected.get("switch", set()))
        for branch_type in sw_bra_types:
            if net[branch_type].shape[0]:
                group_branches = group_element_index(net, index, branch_type)
                if respect_in_service:
                    group_branches = group_branches.intersection(
                        net[branch_type].index[net[branch_type].in_service])
                conn_sw |= set(net.switch.index[
                    (net.switch.et == element_type_for_switch_et(branch_type)) &
                    net.switch.element.isin(group_branches)])
        connected["switch"] = conn_sw

    if not find_buses_only_from_buses:
        bed = branch_element_bus_dict(include_switch=True)
        bed["switch"].append("element")
        branch_types = list(bed.keys())
        conn_buses = set()
        bed.update({tpl[0]: [tpl[1]] for tpl in element_bus_tuples(branch_elements=False)})

        for row in net.group.loc[index].itertuples():
            et = row.element_type
            if et == "bus":
                continue
            for bus_col in bed[et]:
                if et == "switch" and bus_col == "element":
                    bed_buses = net[et][bus_col].loc[net.switch.index[
                        net.switch.et == "b"].intersection(row.element)]
                else:
                    bed_buses = net[et][bus_col].loc[row.element]
                if respect_in_service and "in_service" in net[et].columns:
                    bed_buses = bed_buses.loc[net[et].in_service.loc[row.element]]
                if respect_switches:
                    if et == "switch":
                        bed_buses = bed_buses.loc[net.switch.closed.loc[bed_buses.index]]
                    elif et in branch_types:
                        closed = np.ones(bed_buses.shape[0], dtype=bool)
                        switches = net.switch[["bus", "closed"]].loc[
                            (net.switch.et == element_type_for_switch_et(et)) &
                            net.switch.element.isin(row.element)]
                        if switches.shape[0]:
                            if switches.bus.duplicated().any():
                                raise ValueError(
                                    f"There are multiple {et} switches connecting the same "
                                    "element and bus. respect_switches is not possible due to "
                                    "multiple possible values.")
                            switches = switches.set_index("bus").closed
                            in_sw = bed_buses.isin(switches.index).values
                            closed[in_sw] = switches.loc[bed_buses.loc[in_sw]]
                            bed_buses = bed_buses.loc[closed]
                conn_buses |= set(bed_buses.values)
        if respect_in_service:
            conn_buses = pd.Index(conn_buses)
            conn_buses = conn_buses[net.bus.in_service.loc[conn_buses].values]
        connected["bus"] = conn_buses

    connected = {et: sorted(pd.Index(conn).difference(group_element_index(net, index, et))) for et,
                 conn in connected.items()}
    if include_empty_lists:
        return connected
    else:
        return {key: val for key, val in connected.items() if len(val)}


if __name__ == "__main__":
    import pandapower as pp

    net = create_empty_network()
    pp.create_buses(net, 3, 10)
    pp.create_gens(net, [0]*5, [10]*5)
    pp.create_group(net, ["bus", "gen"], [[2, 1], [1, 2]], name="hello")
    pp.create_group(net, "bus", [[0]], name="hello")
    print(net.group)
    print(pp.count_group_elements(net, 0))<|MERGE_RESOLUTION|>--- conflicted
+++ resolved
@@ -576,19 +576,10 @@
 # =================================================
 
 
-def check_unique_group_names(net, raise_error=False):
+def check_unique_group_names(**kwargs):
     msg = ("Function check_unique_group_names() is deprecated with pp.version >= 2.12. "
-<<<<<<< HEAD
            "It is replaced by check_unique_group_rows() and the raise_ parameter defaults to True.")
     raise DeprecationWarning(msg)
-=======
-           "It is replaced by check_unique_group_rows() and the raise_error parameter defaults to True.")
-    if Version(__version__) < Version('2.13'):
-        warnings.warn(msg, category=DeprecationWarning)
-    else:
-        raise DeprecationWarning(msg)
-    return check_unique_group_rows(net, raise_error=raise_error)
->>>>>>> c7c80b75
 
 
 def check_unique_group_rows(net, raise_error=True, log_level="warning"):
