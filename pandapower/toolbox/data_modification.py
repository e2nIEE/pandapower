# -*- coding: utf-8 -*-

# Copyright (c) 2016-2025 by University of Kassel and Fraunhofer Institute for Energy Economics
# and Energy System Technology (IEE), Kassel. All rights reserved.

import uuid
from collections import defaultdict

import numpy as np
import pandas as pd

from pandapower.auxiliary import get_indices
from pandapower.create import create_empty_network
from pandapower.toolbox.comparison import compare_arrays
from pandapower.toolbox.element_selection import element_bus_tuples, pp_elements

try:
    import pandaplan.core.pplog as logging
except ImportError:
    import logging

logger = logging.getLogger(__name__)


def add_column_from_node_to_elements(net, column, replace, elements=None, branch_bus=None,
                                     verbose=True):
    """
    Adds column data to elements, inferring them from the column data of buses they are
    connected to.

    INPUT:
        **net** (pandapowerNet) - the pandapower net that will be changed

        **column** (string) - name of column that should be copied from the bus table to the element
        table

        **replace** (boolean) - if True, an existing column in the element table will be overwritten

        **elements** (list) - list of elements that should get the column values from the bus table

        **branch_bus** (list) - defines which bus should be considered for branch elements.
        'branch_bus' must have the length of 2. One entry must be 'from_bus' or 'to_bus', the
        other 'hv_bus' or 'lv_bus'

    EXAMPLE:
        compare to add_zones_to_elements()
    """
    branch_bus = ["from_bus", "hv_bus"] if branch_bus is None else branch_bus
    if column not in net.bus.columns:
        raise ValueError("%s is not in net.bus.columns" % column)
    elements = elements if elements is not None else pp_elements(bus=False, other_elements=False)
    elements_to_replace = elements if replace else [
        el for el in elements if column not in net[el].columns or net[el][column].isnull().all()]
    # bus elements
    for element, bus_type in element_bus_tuples(bus_elements=True, branch_elements=False):
        if element in elements_to_replace:
            net[element][column] = net["bus"][column].loc[net[element][bus_type]].values
    # branch elements
    to_validate = {}
    for element, bus_type in element_bus_tuples(bus_elements=False, branch_elements=True):
        if element in elements_to_replace:
            if bus_type in (branch_bus + ["bus"]):  # copy data, append branch_bus for switch.bus
                net[element][column] = net["bus"][column].loc[net[element][bus_type]].values
            else:  # save data for validation
                to_validate[element] = net["bus"][column].loc[net[element][bus_type]].values
    # validate branch elements, but do not validate double and switches at all
    already_validated = ["switch"]
    for element, bus_type in element_bus_tuples(bus_elements=False, branch_elements=True):
        if (element in elements_to_replace) & (element not in already_validated):
            already_validated += [element]
            crossing = sum(~compare_arrays(net[element][column].values, to_validate[element]))
            if crossing > 0:
                if verbose:
                    logger.warning("There have been %i %ss with different " % (crossing, element) +
                                   "%s data at from-/hv- and to-/lv-bus" % column)
                else:
                    logger.debug("There have been %i %ss with different " % (crossing, element) +
                                 "%s data at from-/hv- and to-/lv-bus" % column)


def add_column_from_element_to_elements(net, column, replace, elements=None,
                                        continue_on_missing_column=True):
    """
    Adds column data to elements, inferring them from the column data of the elements linked by the
    columns "element" and "element_type" or "et".

    INPUT:
        **net** (pandapowerNet) - the pandapower net that will be changed

        **column** (string) - name of column that should be copied from the tables of the elements.

        **replace** (boolean) - if True, an existing column will be overwritten

        **elements** (list) - list of elements that should get the column values from the linked
        element tables. If None, all elements with the columns "element" and "element_type" or
        "et" are considered (these are currently "measurement" and "switch").

        **continue_on_missing_column** (Boolean, True) - If False, a error will be raised in case of
        an element table has no column 'column' although this element is refered in 'elements'.
        E.g. 'measurement' is in 'elements' and in net.measurement is a trafo measurement but
        in net.trafo there is no column 'name' although column=='name' - ni this case
        'continue_on_missing_column' acts.

    EXAMPLE:
        >>> from pandapower.create import create_measurement
        >>> from pandapower import add_column_from_element_to_elements
        >>> from pandapower.networks.cigre_networks import create_cigre_network_mv
        >>> net = create_cigre_network_mv()
        >>> create_measurement(net, "i", "trafo", 5, 3, 0, side="hv")
        >>> create_measurement(net, "i", "line", 5, 3, 0, side="to")
        >>> create_measurement(net, "p", "bus", 5, 3, 2)
        >>> print(net.measurement.name.values, net.switch.name.values)
        >>> add_column_from_element_to_elements(net, "name", True)
        >>> print(net.measurement.name.values, net.switch.name.values)
    """
    elements = elements if elements is not None else pp_elements()
    elements_with_el_and_et_column = [el for el in elements if "element" in net[el].columns and (
            "element_type" in net[el].columns or "et" in net[el].columns)]
    elements_to_replace = elements_with_el_and_et_column if replace else [
        el for el in elements_with_el_and_et_column if column not in net[el].columns or net[el][
            column].isnull().all()]
    for el in elements_to_replace:
        et_col = "element_type" if "element_type" in net[el].columns else "et"
        element_type = net[el][et_col]
        for short, complete in [("t", "trafo"), ("t3", "trafo3w"), ("l", "line"), ("s", "switch"),
                                ("b", "bus")]:
            element_type.loc[element_type == short] = complete
        element_types_without_column = [et for et in set(element_type) if column not in
                                        net[et].columns]
        if len(element_types_without_column):
            message = "%s is not in net[et].columns with et in " % column + str(
                element_types_without_column)
            if not continue_on_missing_column:
                raise KeyError(message)
            else:
                logger.debug(message)
        for et in list(set(element_type) - set(element_types_without_column)):
            idx_et = element_type.index[element_type == et]
            net[el].loc[idx_et, column] = net[et][column].loc[net[el].element[idx_et]].values


def add_zones_to_elements(net, replace=True, elements=None, **kwargs):
    """
    Adds zones to elements, inferring them from the zones of buses they are connected to.
    """
    elements = pp_elements(bus=False) if elements is None else elements
    add_column_from_node_to_elements(net, "zone", replace=replace, elements=elements, **kwargs)


def reindex_buses(net, bus_lookup):
    """
    Changes the index of net.bus and considers the new bus indices in all other pandapower element
    tables.

    INPUT:
      **net** - pandapower network

      **bus_lookup** (dict) - the keys are the old bus indices, the values the new bus indices
    """
    not_fitting_bus_lookup_keys = set(bus_lookup.keys()) - set(net.bus.index)
    if len(not_fitting_bus_lookup_keys):
        logger.error("These bus indices are unknown to net. Thus, they cannot be reindexed: " +
                     str(not_fitting_bus_lookup_keys))

    missing_bus_indices = sorted(set(net.bus.index) - set(bus_lookup.keys()))
    if len(missing_bus_indices):
        bus_lookup.update({b: b for b in missing_bus_indices})

    # --- reindex buses
    net.bus.index = get_indices(net.bus.index, bus_lookup)
    net.res_bus.index = get_indices(net.res_bus.index, bus_lookup)
    net.res_bus_3ph.index = get_indices(net.res_bus_3ph.index, bus_lookup)

    # --- adapt link in bus elements
    for element, value in element_bus_tuples():
        net[element][value] = get_indices(net[element][value], bus_lookup)
    if "bus_geodata" in net:
        net["bus_geodata"].set_index(get_indices(net["bus_geodata"].index, bus_lookup), inplace=True)

    # --- adapt group link
    if net.group.shape[0]:
        for row in np.arange(net.group.shape[0], dtype=np.int64)[
            (net.group.element_type == "bus").values & net.group.reference_column.isnull().values]:
            net.group.iat[row, net.group.columns.get_loc("element_index")] = list(
                get_indices(net.group.element_index.iat[row], bus_lookup))

    # --- adapt measurement link
    bus_meas = net.measurement.element_type == "bus"
    net.measurement.loc[bus_meas, "element"] = get_indices(net.measurement.loc[bus_meas, "element"],
                                                           bus_lookup)
    side_meas = pd.to_numeric(net.measurement.side, errors="coerce").notnull()
    net.measurement.loc[side_meas, "side"] = get_indices(net.measurement.loc[side_meas, "side"],
                                                         bus_lookup)

    # --- adapt switch link
    bb_switches = net.switch[net.switch.et == "b"]
    net.switch.loc[bb_switches.index, "element"] = get_indices(bb_switches.element, bus_lookup)

    return bus_lookup


def create_continuous_bus_index(net, start=0, store_old_index=False):
    """
    Creates a continuous bus index starting at 'start' and replaces all
    references of old indices by the new ones.

    INPUT:
      **net** - pandapower network

    OPTIONAL:
      **start** - index begins with "start"

      **store_old_index** - if True, stores the old index in net.bus["old_index"]

    OUTPUT:
      **bus_lookup** - mapping of old to new index
    """
    net.bus.sort_index(inplace=True)
    if store_old_index:
        net.bus["old_index"] = net.bus.index.values
    new_bus_idxs = list(np.arange(start, len(net.bus) + start))
    bus_lookup = dict(zip(net["bus"].index.values, new_bus_idxs))
    reindex_buses(net, bus_lookup)
    return bus_lookup


def reindex_elements(net, element_type, new_indices=None, old_indices=None, lookup=None):
    """
    Changes the index of the DataFrame net[element_type].

    Parameters
    ----------
    net : pp.pandapowerNet
        net with elements to reindex
    element_type : str
        name of element type to rename, e.g. "gen" or "load"
    new_indices : typing.Union[list[int], pandas.Index[int]], optional
        new indices to set, by default None
    old_indices : typing.Union[list[int], pandas.Index[int]], optional
        old indices to be replaced. If not given, all indices are
        assumed in case of given new_indices, and all lookup keys are assumed in case of given
        lookup, by default None
    lookup : dict[int,int], optional
        lookup to assign new indices to old indices, by default None

    Notes
    -----
    Either new_indices or lookup must be given.
    old_indices can be given to limit the indices to be replaced. In case of given new_indices,
    both must have the same length.
    If element_type is "group", be careful to give new_indices without passing old_indices because
    group indices do not need to be unique.

    Examples
    --------
    >>> net = pp.create_empty_network()
    >>> idx0 = pp.create_bus(net, 110)
    >>> idx1 = 4
    >>> idx2 = 7
    >>> # Reindex using 'new_indices':
    >>> pp.reindex_elements(net, "bus", [idx1])  # passing old_indices=[idx0] is optional
    >>> net.bus.index
    Int64Index([4], dtype='int64')
    >>> # Reindex using 'lookup':
    >>> pp.reindex_elements(net, "bus", lookup={idx1: idx2})
    Int64Index([7], dtype='int64')
    """
    if not net[element_type].shape[0]:
        return
    if new_indices is None and lookup is None:
        raise ValueError("Either new_indices or lookup must be given.")
    elif new_indices is not None and lookup is not None:
        raise ValueError("Only one can be considered, new_indices or lookup.")
    if new_indices is not None and not len(new_indices) or lookup is not None and not len(
            lookup.keys()):
        return

    if new_indices is not None:
        old_indices = old_indices if old_indices is not None else net[element_type].index
        assert len(new_indices) == len(old_indices)
        lookup = dict(zip(old_indices, new_indices))
    elif old_indices is None:
        old_indices = net[element_type].index.intersection(lookup.keys())

    if element_type == "bus":
        reindex_buses(net, lookup)
        return

<<<<<<< HEAD
    if element_type == "characteristic":
        for old_id, new_id in lookup.items():
            for ele in ['vk_percent_characteristic', 'vkr_percent_characteristic']:
                if ele in net.trafo:
                    net.trafo.loc[net.trafo[ele] == old_id, ele] = new_id

            for ele in ['vk_hv_percent_characteristic', 'vkr_hv_percent_characteristic', 'vk_mv_percent_characteristic',
                        'vkr_mv_percent_characteristic', 'vk_lv_percent_characteristic',
                        'vkr_lv_percent_characteristic']:
                if ele in net.trafo3w:
                    net.trafo3w.loc[net.trafo3w[ele] == old_id, ele] = new_id

=======
>>>>>>> 2fb0b8e8
    # --- reindex
    new_index = pd.Series(net[element_type].index, index=net[element_type].index)
    if element_type != "group":
        new_index.loc[old_indices] = get_indices(old_indices, lookup)
    else:
        new_index.loc[old_indices] = get_indices(new_index.loc[old_indices].values, lookup)
    net[element_type].set_index(pd.Index(new_index.values), inplace=True)

    # --- adapt group link
    if net.group.shape[0]:
        for row in np.arange(net.group.shape[0], dtype=np.int64)[
            (net.group.element_type == element_type).values & \
            net.group.reference_column.isnull().values]:
            net.group.iat[row, net.group.columns.get_loc("element_index")] = list(
                get_indices(net.group.element_index.iat[row], lookup))

    # --- adapt measurement link
    if element_type in ["line", "trafo", "trafo3w"]:
        affected = net.measurement[(net.measurement.element_type == element_type) &
                                   (net.measurement.element.isin(old_indices))]
        if len(affected):
            net.measurement.loc[affected.index, "element"] = get_indices(affected.element, lookup)

    # --- adapt switch link
    if element_type in ["line", "trafo"]:
        affected = net.switch[(net.switch.et == element_type[0]) &
                              (net.switch.element.isin(old_indices))]
        if len(affected):
            net.switch.loc[affected.index, "element"] = get_indices(affected.element, lookup)

    # --- adapt line_geodata index
    if element_type == "line" and "line_geodata" in net and net["line_geodata"].shape[0]:
        idx_name = net.line_geodata.index.name
        place_holder = uuid.uuid4()
        net["line_geodata"][place_holder] = net["line_geodata"].index
        net["line_geodata"].loc[old_indices.intersection(net.line_geodata.index), place_holder] = (
            get_indices(old_indices.intersection(net.line_geodata.index), lookup))
        net["line_geodata"] = net["line_geodata"].set_index(place_holder)
        net["line_geodata"].index.name = idx_name

    # --- adapt index in cost dataframes
    for cost_df in ["pwl_cost", "poly_cost"]:
        element_in_cost_df = (net[cost_df].et == element_type) & net[cost_df].element.isin(old_indices)
        if sum(element_in_cost_df):
            net[cost_df].loc[element_in_cost_df, "element"] = get_indices(net[cost_df].element[
                                                                              element_in_cost_df], lookup)

    # --- adapt tap_characteristic
    if element_type ==  "trafo":
        if "trafo_characteristic_table" in net and  "id_characteristic" in net["trafo_characteristic_table"]:
            net["trafo_characteristic_table"]["id_characteristic"] = net["trafo_characteristic_table"]["id_characteristic"].map(lookup)

def create_continuous_elements_index(net, start=0, add_df_to_reindex=set()):
    """
    Creating a continuous index for all the elements, starting at zero and replaces all references
    of old indices by the new ones.

    INPUT:
      **net** - pandapower network with unodered indices

    OPTIONAL:
      **start** - index begins with "start"

      **add_df_to_reindex** - by default all useful pandapower elements for power flow will be
      selected. Customized DataFrames can also be considered here.

    OUTPUT:
      **net** - pandapower network with odered and continuous indices

    """
    element_types = pp_elements(res_elements=True)

    # create continuous bus index
    create_continuous_bus_index(net, start=start)
    element_types -= {"bus", "bus_geodata", "res_bus"}

    element_types |= add_df_to_reindex

    # run reindex_elements() for all element_types
    for et in list(element_types):
        net[et].sort_index(inplace=True)
        new_index = list(np.arange(start, len(net[et]) + start))

        if et in net and isinstance(net[et], pd.DataFrame):
            if et in ["bus_geodata", "line_geodata"]:
                logger.info(et + " don't need to be included to 'add_df_to_reindex'. It is " +
                            "already included by et=='" + et.split("_")[0] + "'.")
            else:
                reindex_elements(net, et, new_index)
        else:
            logger.debug("No indices could be changed for element '%s'." % et)


def set_scaling_by_type(net, scalings, scale_load=True, scale_sgen=True):
    """
    Sets scaling of loads and/or sgens according to a dictionary
    mapping type to a scaling factor. Note that the type-string is case
    sensitive.
    E.g. scaling = {"pv": 0.8, "bhkw": 0.6}

    :param net:
    :param scalings: A dictionary containing a mapping from element type to
    :param scale_load:
    :param scale_sgen:
    """
    if not isinstance(scalings, dict):
        raise UserWarning("The parameter scaling has to be a dictionary, "
                          "see docstring")

    def scaleit(what):
        et = net[what]
        et["scaling"] = [scale[t] if scale[t] is not None else s for t, s in
                         zip(et.type.values, et.scaling.values)]

    scale = defaultdict(lambda: None, scalings)
    if scale_load:
        scaleit("load")
    if scale_sgen:
        scaleit("sgen")


def set_data_type_of_columns_to_default(net):
    """
    Overwrites dtype of DataFrame columns of PandapowerNet elements to default dtypes defined in
    pandapower. The function "convert_format" does that authomatically for nets saved with
    pandapower versions below 1.6. If this is required for versions starting with 1.6, it should be
    done manually with this function.

    INPUT:
      **net** - pandapower network with unodered indices

    OUTPUT:
      No output; the net passed as input has pandapower-default dtypes of columns in element tables.

    """
    new_net = create_empty_network()
    for key, item in net.items():
        if isinstance(item, pd.DataFrame):
            for col in item.columns:
                if key in new_net and col in new_net[key].columns:
                    if new_net[key][col].dtype == net[key][col].dtype:
                        continue
                    if set(item.columns) == set(new_net[key]):
                        net[key] = net[key].reindex(new_net[key].columns, axis=1)
                    net[key][col] = net[key][col].astype(new_net[key][col].dtype,
                                                         errors="ignore")<|MERGE_RESOLUTION|>--- conflicted
+++ resolved
@@ -286,21 +286,6 @@
         reindex_buses(net, lookup)
         return
 
-<<<<<<< HEAD
-    if element_type == "characteristic":
-        for old_id, new_id in lookup.items():
-            for ele in ['vk_percent_characteristic', 'vkr_percent_characteristic']:
-                if ele in net.trafo:
-                    net.trafo.loc[net.trafo[ele] == old_id, ele] = new_id
-
-            for ele in ['vk_hv_percent_characteristic', 'vkr_hv_percent_characteristic', 'vk_mv_percent_characteristic',
-                        'vkr_mv_percent_characteristic', 'vk_lv_percent_characteristic',
-                        'vkr_lv_percent_characteristic']:
-                if ele in net.trafo3w:
-                    net.trafo3w.loc[net.trafo3w[ele] == old_id, ele] = new_id
-
-=======
->>>>>>> 2fb0b8e8
     # --- reindex
     new_index = pd.Series(net[element_type].index, index=net[element_type].index)
     if element_type != "group":
