--- conflicted
+++ resolved
@@ -5,7 +5,7 @@
 import copy
 import numpy as np
 import pandas as pd
-
+from copy import deepcopy
 from pandapower.auxiliary import _sum_by_group
 from pandapower.pypower.idx_bus import BASE_KV, VM, VA
 from pandapower.pypower.idx_brch import TAP
@@ -16,16 +16,8 @@
     PHI_IKSSV_DEGREE, PHI_IKSSC_DEGREE, PHI_IKCV_DEGREE
 from pandapower.shortcircuit.impedance import _calc_zbus_diag
 
-<<<<<<< HEAD
-from copy import deepcopy
-
-try:
-    import pandaplan.core.pplog as logging
-except ImportError:
-    import logging
-=======
+
 import logging
->>>>>>> e600f83b
 
 logger = logging.getLogger(__name__)
 
