--- conflicted
+++ resolved
@@ -5,11 +5,7 @@
 
 
 try:
-<<<<<<< HEAD
-    import pplog as logging
-=======
     import pandaplan.core.pplog as logging
->>>>>>> 8c7844aa
 except ImportError:
     import logging
 
@@ -30,12 +26,9 @@
 from pandapower.shortcircuit.kappa import _add_kappa_to_ppc
 from pandapower.shortcircuit.results import _extract_results, _copy_result_to_ppci_orig
 from pandapower.results import init_results
-<<<<<<< HEAD
 from pandapower.pypower.idx_bus import  GS, BS
 from pandapower.shortcircuit.idx_bus import  K_G, K_SG, KAPPA
 from pandapower.shortcircuit.idx_brch import  K_ST
-=======
->>>>>>> 8c7844aa
 
 
 def calc_sc(net, bus=None,
@@ -65,15 +58,9 @@
 
             - "3ph" for three-phase
 
-<<<<<<< HEAD
             - "2ph" for two-phase (phase-to-phase) short-circuits
 
             - "1ph" for single-phase-to-ground faults
-=======
-            - "2ph" for two-phase short-circuits
-
-            - "1ph" for single-phase ground faults
->>>>>>> 8c7844aa
 
         **case** (str, "max")
 
@@ -231,20 +218,11 @@
     ppc, ppci = _init_ppc(net)
     # Create k updated ppci
     ppci_bus = _get_is_ppci_bus(net, bus)
-<<<<<<< HEAD
     _, ppci, _ = _create_k_updated_ppci(net, ppci, ppci_bus=ppci_bus)
     _calc_ybus(ppci)
 
     # zero seq bus impedance
     ppc_0, ppci_0 = _pd2ppc_zero(net, ppc['branch'][:, K_ST])
-=======
-    _, ppci, _ =\
-        _create_k_updated_ppci(net, ppci, ppci_bus=ppci_bus)
-    _calc_ybus(ppci)
-
-    # zero seq bus impedance
-    ppc_0, ppci_0 = _pd2ppc_zero(net)
->>>>>>> 8c7844aa
     _calc_ybus(ppci_0)
 
     if net["_options"]["inverse_y"]:
