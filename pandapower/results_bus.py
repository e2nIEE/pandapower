--- conflicted
+++ resolved
@@ -5,17 +5,11 @@
 
 
 import numpy as np
-<<<<<<< HEAD
 from numpy import complex128
 import pandas as pd
 from pandapower.auxiliary import _sum_by_group, sequence_to_phase, _sum_by_group_nvals
-from pandapower.idx_bus import VM, VA, PD, QD, LAM_P, LAM_Q, BASE_KV, NONE
-from pandapower.idx_gen import PG, QG
-=======
-from pandapower.auxiliary import _sum_by_group
-from pandapower.pypower.idx_bus import VM, VA, PD, QD, LAM_P, LAM_Q, BASE_KV
+from pandapower.pypower.idx_bus import VM, VA, PD, QD, LAM_P, LAM_Q, BASE_KV,NONE
 from pandapower.pypower.idx_gen import PG, QG
->>>>>>> 22c8680d
 
 
 def _set_buses_out_of_service(ppc):
