--- conflicted
+++ resolved
@@ -428,8 +428,6 @@
         passed_logger.debug(msg)
 
 
-<<<<<<< HEAD
-=======
 def read_from_net(net, element, index, variable, flag='auto'):
     """
     Reads values from the specified element table at the specified index in the column according to the specified variable
@@ -564,7 +562,6 @@
         setattr(net[element]["object"].at[index], variable, values)
 
 
->>>>>>> 9a975c73
 def _set_isolated_nodes_out_of_service(ppc, bus_not_reachable):
     isolated_nodes = np.where(bus_not_reachable)[0]
     if len(isolated_nodes) > 0:
