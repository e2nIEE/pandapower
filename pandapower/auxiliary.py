--- conflicted
+++ resolved
@@ -36,11 +36,9 @@
 from numpy import complex128
 
 from pandapower.idx_brch import F_BUS, T_BUS, BR_STATUS
-<<<<<<< HEAD
 from pandapower.idx_bus import BUS_I, BUS_TYPE, NONE, PD, QD, VM, VA, REF,VMIN, VMAX
-=======
-from pandapower.idx_bus import BUS_I, BUS_TYPE, NONE, PD, QD, VMIN, VMAX, PV
->>>>>>> a97690a6
+from pandapower.idx_bus import BUS_I, BUS_TYPE, NONE, PD, QD, VM, VA, REF, VMIN, VMAX, PV
+
 from pandapower.idx_gen import PMIN, PMAX, QMIN, QMAX
 
 try:
