--- conflicted
+++ resolved
@@ -257,15 +257,9 @@
     eq_power.q_mvar -= \
         pd.concat([net_external.res_ext_grid.q_mvar, net_external.res_gen.q_mvar[slack_gen]])
     for bus in eq_power.bus:
-<<<<<<< HEAD
         net_external.xward.loc[net_external.xward.bus==bus, "ps_mw"] = \
             eq_power.p_mw[eq_power.bus==bus].values
         net_external.xward.loc[net_external.xward.bus==bus, "qs_mvar"] = \
-=======
-        net_external.xward.loc[net_external.xward.bus==bus, 'ps_mw'] = \
-            eq_power.p_mw[eq_power.bus==bus].values
-        net_external.xward.loc[net_external.xward.bus==bus, 'qs_mvar'] = \
->>>>>>> 232d8b94
             eq_power.q_mvar[eq_power.bus==bus].values
 
     net_external.poly_cost = net_external.poly_cost[0:0]
