--- conflicted
+++ resolved
@@ -323,11 +323,7 @@
             else:
                 names = elm_org.name[elm_org.bus == bus].values
                 names = [str(n) for n in names]
-<<<<<<< HEAD
                 net_zpbn[elm].loc[elm_idx, "name"] = "//".join(names) + "-" + net_zpbn[elm].name[elm_idx]
-=======
-                net_zpbn[elm].loc[elm_idx, 'name'] = "//".join(names) + "-" + net_zpbn[elm].name[elm_idx]
->>>>>>> 232d8b94
                 if len(names) > 1:
                     net_zpbn[elm].loc[elm_idx, list(other_cols_number)] = \
                         elm_org[list(other_cols_number)][elm_org.bus == bus].sum(axis=0)
