--- conflicted
+++ resolved
@@ -1,118 +1,112 @@
-# -*- coding: utf-8 -*-
-
-# Copyright 1996-2015 PSERC. All rights reserved.
-# Use of this source code is governed by a BSD-style
-# license that can be found in the LICENSE file.
-
-# Copyright (c) 2016-2024 by University of Kassel and Fraunhofer Institute for Energy Economics
-# and Energy System Technology (IEE), Kassel. All rights reserved.
-
-
-"""Builds the bus admittance matrix and branch admittance matrices.
-"""
-
-from numpy import ones, conj, nonzero, any, exp, pi, hstack, real, int64
-from scipy.sparse import csr_matrix
-
-from pandapower.pypower.idx_brch import F_BUS, T_BUS, BR_R, BR_X, BR_B, BR_G, BR_STATUS, SHIFT, TAP, BR_R_ASYM, \
-    BR_X_ASYM, BR_G_ASYM, BR_B_ASYM
-from pandapower.pypower.idx_bus import GS, BS
-
-
-def makeYbus(baseMVA, bus, branch):
-    """Builds the bus admittance matrix and branch admittance matrices.
-
-    Returns the full bus admittance matrix (i.e. for all buses) and the
-    matrices C{Yf} and C{Yt} which, when multiplied by a complex voltage
-    vector, yield the vector currents injected into each line from the
-    "from" and "to" buses respectively of each line. Does appropriate
-    conversions to p.u.
-
-    @see: L{makeSbus}
-
-    @author: Ray Zimmerman (PSERC Cornell)
-    @author: Richard Lincoln
-    """
-    ## constants
-    nb = bus.shape[0]  ## number of buses
-    nl = branch.shape[0]  ## number of lines
-
-    ## for each branch, compute the elements of the branch admittance matrix where
-    ##
-    ##      | If |   | Yff  Yft |   | Vf |
-    ##      |    | = |          | * |    |
-    ##      | It |   | Ytf  Ytt |   | Vt |
-    ##
-    Ytt, Yff, Yft, Ytf = branch_vectors(branch, nl)
-    ## compute shunt admittance
-    ## if Psh is the real power consumed by the shunt at V = 1.0 p.u.
-    ## and Qsh is the reactive power injected by the shunt at V = 1.0 p.u.
-    ## then Psh - j Qsh = V * conj(Ysh * V) = conj(Ysh) = Gs - j Bs,
-    ## i.e. Ysh = Psh + j Qsh, so ...
-    ## vector of shunt admittances
-    Ysh = (bus[:, GS] + 1j * bus[:, BS]) / baseMVA
-
-    ## build connection matrices
-    f = real(branch[:, F_BUS]).astype(int64)  ## list of "from" buses
-    t = real(branch[:, T_BUS]).astype(int64)  ## list of "to" buses
-    ## connection matrix for line & from buses
-    Cf = csr_matrix((ones(nl), (range(nl), f)), (nl, nb))
-    ## connection matrix for line & to buses
-    Ct = csr_matrix((ones(nl), (range(nl), t)), (nl, nb))
-
-    ## build Yf and Yt such that Yf * V is the vector of complex branch currents injected
-    ## at each branch's "from" bus, and Yt is the same for the "to" bus end
-    i = hstack([range(nl), range(nl)])  ## double set of row indices
-
-    Yf = csr_matrix((hstack([Yff, Yft]), (i, hstack([f, t]))), (nl, nb))
-    Yt = csr_matrix((hstack([Ytf, Ytt]), (i, hstack([f, t]))), (nl, nb))
-    # Yf = spdiags(Yff, 0, nl, nl) * Cf + spdiags(Yft, 0, nl, nl) * Ct
-    # Yt = spdiags(Ytf, 0, nl, nl) * Cf + spdiags(Ytt, 0, nl, nl) * Ct
-
-    ## build Ybus
-    Ybus = Cf.T * Yf + Ct.T * Yt + \
-           csr_matrix((Ysh, (range(nb), range(nb))), (nb, nb))
-
-    # for canonical format
-    for Y in (Ybus, Yf, Yt):
-        Y.eliminate_zeros()
-        Y.sum_duplicates()
-        Y.sort_indices()
-        del Y._has_canonical_format
-
-    return Ybus, Yf, Yt
-
-
-def branch_vectors(branch, nl):
-    stat = branch[:, BR_STATUS]  # ones at in-service branches
-    Ysf = stat / (branch[:, BR_R] + 1j * branch[:, BR_X])  # series admittance
-    if any(branch[:, BR_R_ASYM]) or any(branch[:, BR_X_ASYM]):
-        Yst = stat / (branch[:, BR_R] + branch[:, BR_R_ASYM] +
-                      1j * (branch[:, BR_X] + branch[:, BR_X_ASYM]))
-    else:
-        Yst = Ysf
-<<<<<<< HEAD
-    Bb = stat * branch[:, BR_B]  ## line charging susceptance
-    Bg = stat * branch[:, BR_G]  ## line charging conductance
-    Bc = Bg + 1j * Bb ## line charging admittance
-=======
-
-    Bcf = stat * (branch[:, BR_G] + 1j * branch[:, BR_B])  # branch charging admittance
-    if any(branch[:, BR_G_ASYM]) or any(branch[:, BR_B_ASYM]):
-        Bct = stat * (branch[:, BR_G] + branch[:, BR_G_ASYM] +
-                      1j * (branch[:, BR_B] + branch[:, BR_B_ASYM]))
-    else:
-        Bct = Bcf
->>>>>>> debd8913
-    
-    tap = ones(nl)  # default tap ratio = 1
-    i = nonzero(real(branch[:, TAP]))  # indices of non-zero tap ratios
-    tap[i] = real(branch[i, TAP])  # assign non-zero tap ratios
-    tap = tap * exp(1j * pi / 180 * branch[:, SHIFT])  # add phase shifters
-
-    Ytt = Yst + Bct / 2
-    Yff = (Ysf + Bcf / 2) / (tap * conj(tap))
-    Yft = - Ysf / conj(tap)
-    Ytf = - Yst / tap
-    return Ytt, Yff, Yft, Ytf
-
+# -*- coding: utf-8 -*-
+
+# Copyright 1996-2015 PSERC. All rights reserved.
+# Use of this source code is governed by a BSD-style
+# license that can be found in the LICENSE file.
+
+# Copyright (c) 2016-2024 by University of Kassel and Fraunhofer Institute for Energy Economics
+# and Energy System Technology (IEE), Kassel. All rights reserved.
+
+
+"""Builds the bus admittance matrix and branch admittance matrices.
+"""
+
+from numpy import ones, conj, nonzero, any, exp, pi, hstack, real, int64
+from scipy.sparse import csr_matrix
+
+from pandapower.pypower.idx_brch import F_BUS, T_BUS, BR_R, BR_X, BR_B, BR_G, BR_STATUS, SHIFT, TAP, BR_R_ASYM, \
+    BR_X_ASYM, BR_G_ASYM, BR_B_ASYM
+from pandapower.pypower.idx_bus import GS, BS
+
+
+def makeYbus(baseMVA, bus, branch):
+    """Builds the bus admittance matrix and branch admittance matrices.
+
+    Returns the full bus admittance matrix (i.e. for all buses) and the
+    matrices C{Yf} and C{Yt} which, when multiplied by a complex voltage
+    vector, yield the vector currents injected into each line from the
+    "from" and "to" buses respectively of each line. Does appropriate
+    conversions to p.u.
+
+    @see: L{makeSbus}
+
+    @author: Ray Zimmerman (PSERC Cornell)
+    @author: Richard Lincoln
+    """
+    ## constants
+    nb = bus.shape[0]  ## number of buses
+    nl = branch.shape[0]  ## number of lines
+
+    ## for each branch, compute the elements of the branch admittance matrix where
+    ##
+    ##      | If |   | Yff  Yft |   | Vf |
+    ##      |    | = |          | * |    |
+    ##      | It |   | Ytf  Ytt |   | Vt |
+    ##
+    Ytt, Yff, Yft, Ytf = branch_vectors(branch, nl)
+    ## compute shunt admittance
+    ## if Psh is the real power consumed by the shunt at V = 1.0 p.u.
+    ## and Qsh is the reactive power injected by the shunt at V = 1.0 p.u.
+    ## then Psh - j Qsh = V * conj(Ysh * V) = conj(Ysh) = Gs - j Bs,
+    ## i.e. Ysh = Psh + j Qsh, so ...
+    ## vector of shunt admittances
+    Ysh = (bus[:, GS] + 1j * bus[:, BS]) / baseMVA
+
+    ## build connection matrices
+    f = real(branch[:, F_BUS]).astype(int64)  ## list of "from" buses
+    t = real(branch[:, T_BUS]).astype(int64)  ## list of "to" buses
+    ## connection matrix for line & from buses
+    Cf = csr_matrix((ones(nl), (range(nl), f)), (nl, nb))
+    ## connection matrix for line & to buses
+    Ct = csr_matrix((ones(nl), (range(nl), t)), (nl, nb))
+
+    ## build Yf and Yt such that Yf * V is the vector of complex branch currents injected
+    ## at each branch's "from" bus, and Yt is the same for the "to" bus end
+    i = hstack([range(nl), range(nl)])  ## double set of row indices
+
+    Yf = csr_matrix((hstack([Yff, Yft]), (i, hstack([f, t]))), (nl, nb))
+    Yt = csr_matrix((hstack([Ytf, Ytt]), (i, hstack([f, t]))), (nl, nb))
+    # Yf = spdiags(Yff, 0, nl, nl) * Cf + spdiags(Yft, 0, nl, nl) * Ct
+    # Yt = spdiags(Ytf, 0, nl, nl) * Cf + spdiags(Ytt, 0, nl, nl) * Ct
+
+    ## build Ybus
+    Ybus = Cf.T * Yf + Ct.T * Yt + \
+           csr_matrix((Ysh, (range(nb), range(nb))), (nb, nb))
+
+    # for canonical format
+    for Y in (Ybus, Yf, Yt):
+        Y.eliminate_zeros()
+        Y.sum_duplicates()
+        Y.sort_indices()
+        del Y._has_canonical_format
+
+    return Ybus, Yf, Yt
+
+
+def branch_vectors(branch, nl):
+    stat = branch[:, BR_STATUS]  # ones at in-service branches
+    Ysf = stat / (branch[:, BR_R] + 1j * branch[:, BR_X])  # series admittance
+    if any(branch[:, BR_R_ASYM]) or any(branch[:, BR_X_ASYM]):
+        Yst = stat / (branch[:, BR_R] + branch[:, BR_R_ASYM] +
+                      1j * (branch[:, BR_X] + branch[:, BR_X_ASYM]))
+    else:
+        Yst = Ysf
+
+    Bcf = stat * (branch[:, BR_G] + 1j * branch[:, BR_B])  # branch charging admittance
+    if any(branch[:, BR_G_ASYM]) or any(branch[:, BR_B_ASYM]):
+        Bct = stat * (branch[:, BR_G] + branch[:, BR_G_ASYM] +
+                      1j * (branch[:, BR_B] + branch[:, BR_B_ASYM]))
+    else:
+        Bct = Bcf
+    
+    tap = ones(nl)  # default tap ratio = 1
+    i = nonzero(real(branch[:, TAP]))  # indices of non-zero tap ratios
+    tap[i] = real(branch[i, TAP])  # assign non-zero tap ratios
+    tap = tap * exp(1j * pi / 180 * branch[:, SHIFT])  # add phase shifters
+
+    Ytt = Yst + Bct / 2
+    Yff = (Ysf + Bcf / 2) / (tap * conj(tap))
+    Yft = - Ysf / conj(tap)
+    Ytf = - Yst / tap
+    return Ytt, Yff, Yft, Ytf
+