--- conflicted
+++ resolved
@@ -285,14 +285,8 @@
 
         if mode == "sc":  # or trafo_model == "pi":
             cmax = net._ppc["bus"][lv_buses_ppc, C_MAX]
-<<<<<<< HEAD
             case = net._options["case"]
             kt = _transformer_correction_factor(trafos, vk_percent, vkr_percent, sn_trafo_mva, cmax, case)
-=======
-            kt = _transformer_correction_factor(
-                trafos, vk_percent, vkr_percent, sn_trafo_mva, cmax
-            )
->>>>>>> fed1b856
             z0_k *= kt
 
             # different formula must be applied for power station unit transformers:
