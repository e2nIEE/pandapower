--- conflicted
+++ resolved
@@ -158,7 +158,6 @@
     if k_st is None:
         k_st = np.ones(len(ppc["branch"]))
     if "xn_ohm" not in trafo_df.columns:
-<<<<<<< HEAD
         trafo_df["xn_ohm"] = 0.
     if "rn_ohm" not in trafo_df.columns:
         trafo_df["rn_ohm"] = 0.
@@ -166,9 +165,6 @@
         trafo_df["xn_ohm_hv"] = 0.
     if "rn_ohm_hv" not in trafo_df.columns:
         trafo_df["rn_ohm_hv"] = 0.
-=======
-        trafo_df["xn_ohm"] = 0.0
->>>>>>> 1a894912
     branch_lookup = net["_pd2ppc_lookups"]["branch"]
     if "trafo" not in branch_lookup:
         return
@@ -184,7 +180,6 @@
     in_service = get_trafo_values(trafo_df, "in_service").astype(np.int64)
     ppc["branch"][f:t, F_BUS] = bus_lookup[hv_bus]
     ppc["branch"][f:t, T_BUS] = bus_lookup[lv_bus]
-<<<<<<< HEAD
     buses_all, gs_all, bs_all = np.array([], dtype=np.int64), np.array([]), np.array([])
     # BIG_NUMBER = 1e20 * ppc["baseMVA"]
     if mode == "sc":
@@ -198,15 +193,6 @@
         ppc["branch"][f:t, BR_STATUS] = in_service
     else:
         ppc["branch"][f:t, BR_STATUS] = 0
-=======
-    BIG_NUMBER = 1e20 * ppc["baseMVA"]
-    # Should be considered as connected for all in_service branches
-    ppc["branch"][f:t, BR_X] = BIG_NUMBER
-    ppc["branch"][f:t, BR_R] = BIG_NUMBER
-    ppc["branch"][f:t, BR_B] = 0
-    ppc["branch"][f:t, BR_G] = 0
-    ppc["branch"][f:t, BR_STATUS] = in_service
->>>>>>> 1a894912
 
     if "vector_group" not in trafo_df:
         raise ValueError(
@@ -237,14 +223,6 @@
         )
         # Just put pos seq parameter if zero seq parameter is zero
         if "vkr0_percent" not in trafos:
-<<<<<<< HEAD
-            raise ValueError("Real part of short circuit voltage Vk0(Real) needs to be specified for transformer "
-                             "modelling \n Try : net.trafo[\"vkr0_percent\"] = net.trafo[\"vkr_percent\"]")
-        # vkr0_percent = trafos["vkr0_percent"].values.astype(float) if \
-        #     trafos["vkr0_percent"].values.astype(float).all() != 0. else \
-        #    trafos["vkr_percent"].values.astype(float)
-        vkr0_percent = trafos["vkr0_percent"].values.astype(float)
-=======
             raise ValueError(
                 "Real part of short circuit voltage Vk0(Real) needs to be specified for transformer "
                 'modelling \n Try : net.trafo["vkr0_percent"] = net.trafo["vkr_percent"]'
@@ -254,7 +232,6 @@
             if np.abs(trafos["vkr0_percent"].values.astype(float)).max() > 1e-8
             else trafos["vkr_percent"].values.astype(float)
         )
->>>>>>> 1a894912
         lv_buses = trafos["lv_bus"].values.astype(np.int64)
         hv_buses = trafos["hv_bus"].values.astype(np.int64)
         lv_buses_ppc = bus_lookup[lv_buses]
@@ -315,7 +292,6 @@
             tap_lv = np.square(vn_trafo_lv / vn_bus_lv) * (3 * net.sn_mva)
             tap_hv = np.square(vn_trafo_hv / vn_bus_hv) * (3 * net.sn_mva)
 
-<<<<<<< HEAD
         tap_corr = tap_hv if vector_group.lower() in ("ynd", "yny", "dyn", "yyn") else tap_lv
         # tap_corr = tap_lv
         z_sc = vk0_percent / 100. / sn_trafo_mva * tap_corr
@@ -323,14 +299,6 @@
         z_sc = z_sc.astype(np.float64)
         r_sc = r_sc.astype(np.float64)
         x_sc = np.sign(z_sc) * np.sqrt(z_sc ** 2 - r_sc ** 2)
-=======
-        tap_corr = tap_hv if vector_group.lower() in ("ynd", "yny") else tap_lv
-        z_sc = vk0_percent / 100.0 / sn_trafo_mva * tap_corr
-        r_sc = vkr0_percent / 100.0 / sn_trafo_mva * tap_corr
-        z_sc = z_sc.astype(float)
-        r_sc = r_sc.astype(float)
-        x_sc = np.sign(z_sc) * np.sqrt(z_sc**2 - r_sc**2)
->>>>>>> 1a894912
         # TODO: This equation needs to be checked!
         # z0_k = (r_sc + x_sc * 1j) / parallel  * max(1, ratio) **2
         # z0_k = (r_sc + x_sc * 1j) / parallel * vn_trafo_hv / vn_bus_hv
@@ -344,7 +312,6 @@
         z0_k_hv = z0_k
 
         if mode == "sc":  # or trafo_model == "pi":
-<<<<<<< HEAD
             case = net._options["case"]
             trafo_df = net["trafo"]
             bus_index = bus_lookup[get_trafo_values(trafo_df, "lv_bus")]
@@ -355,19 +322,11 @@
                 if isinstance(kt, np.ndarray) and np.all(kt == kt[0]):
                     kt = float(kt [0])
                 z0_k *= kt
-=======
-            cmax = net._ppc["bus"][lv_buses_ppc, C_MAX]
-            kt = _transformer_correction_factor(
-                trafos, vk_percent, vkr_percent, sn_trafo_mva, cmax
-            )
-            z0_k *= kt
->>>>>>> 1a894912
 
             # different formula must be applied for power station unit transformers:
             # z_othv is for power station block unit transformer -> page 20 of IEC60909-4:2021 (example 4.4.2):
             # todo: check if sn_mva must be included here?
             vkx0_percent = np.sqrt(np.square(vk0_percent) - np.square(vkr0_percent))
-<<<<<<< HEAD
             z_0THV = (vkr0_percent / 100 + 1j * vkx0_percent / 100) * (np.square(vn_trafo_hv) / sn_trafo_mva) / parallel
             # grounding impedance: for power system unit, the neutral grounding is set at the HV side.
             # for petersen coil and power transformers, the neutral grounding is at the LV side
@@ -387,14 +346,6 @@
             # z0_k_psu = (z_0THV * k_st_tr + 3 * z_n_ohm) / ((vn_bus_hv ** 2) / net.sn_mva)
             # z0_k_psu = (z_0THV * k_st_tr + 3 * z_n_ohm) / ((vn_trafo_hv ** 2) / net.sn_mva)
             z0_k_psu = (z_0THV * k_st_tr + 3j * z_n_ohm) / ((vn_bus_hv ** 2) / net.sn_mva)
-=======
-            z_othv = (
-                (vkr0_percent / 100 + 1j * vkx0_percent / 100)
-                * (np.square(vn_trafo_hv) / sn_trafo_mva)
-                / parallel
-            )
-            z0_k_psu = (z_othv * k_st_tr + 3j * z_n_ohm) / ((vn_bus_hv**2) / net.sn_mva)
->>>>>>> 1a894912
             z0_k = np.where(power_station_unit, z0_k_psu, z0_k)
 
         y0_k = 1 / z0_k  # adding admittance for "pi" model
@@ -516,7 +467,6 @@
 
 
 def _add_gen_sc_impedance_zero(net, ppc):
-<<<<<<< HEAD
     """
     This function modifies the power flow relevant impedance values for generators in a power network by calculating
     the zero-sequence impedance and updating the corresponding bus entries in the power flow case (ppc).
@@ -531,10 +481,6 @@
 
     # Early exit if the mode is 'pf_3ph' (three-phase power flow) as there is no zero sequence parameters necessary
     if mode == 'pf_3ph':
-=======
-    mode = net["_options"]["mode"]
-    if mode == "pf_3ph":
->>>>>>> 1a894912
         return
 
     # Extract generator data
@@ -542,7 +488,6 @@
     if len(gen) == 0:  # If no generators are present, exit the function
         return
 
-<<<<<<< HEAD
     # Retrieve bus indices for these generators
     gen_buses = gen.bus.values
     bus_lookup = net["_pd2ppc_lookups"]["bus"]  # Lookup table for mapping buses
@@ -580,12 +525,6 @@
     # Update the bus entries in ppc for conductance (GS) and susceptance (BS)
     ppc["bus"][gen_buses_ppc, GS] += y0_gen.real / kg  # Update real part (conductance)
     ppc["bus"][gen_buses_ppc, BS] += y0_gen.imag / kg  # Update imaginary part (susceptance)
-=======
-    y0_gen = 1 / (1e3 + 1e3 * 1j)
-    # buses, gs, bs = aux._sum_by_group(eg_buses_ppc, y0_gen.real, y0_gen.imag)
-    ppc["bus"][eg_buses_ppc, GS] += y0_gen.real
-    ppc["bus"][eg_buses_ppc, BS] += y0_gen.imag
->>>>>>> 1a894912
 
 
 def _add_ext_grid_sc_impedance_zero(net, ppc):
