# -*- coding: utf-8 -*-

# Copyright (c) 2016-2025 by University of Kassel and Fraunhofer Institute for Energy Economics
# and Energy System Technology (IEE), Kassel. All rights reserved.


import pickle

import os
import sys
import json
from typing import Union
from warnings import warn
import numpy
import pandas as pd
from packaging.version import Version


try:
    import xlsxwriter
    xlsxwriter_INSTALLED = True
except ImportError:
    xlsxwriter_INSTALLED = False
try:
    import openpyxl
    openpyxl_INSTALLED = True
except ImportError:
    openpyxl_INSTALLED = False

from pandapower._version import __version__ as pp_version
from pandapower.auxiliary import soft_dependency_error
from pandapower.auxiliary import pandapowerNet
from pandapower.std_types import basic_std_types
from pandapower.create import create_empty_network
from pandapower.convert_format import convert_format
from pandapower.io_utils import to_dict_with_coord_transform, to_dict_of_dfs, PPJSONEncoder, encrypt_string, \
    get_raw_data_from_pickle, transform_net_with_df_and_geo, check_net_version, from_dict_of_dfs, decrypt_string, \
    PPJSONDecoder

import logging

logger = logging.getLogger(__name__)


def to_pickle(net, filename) -> None:
    """
    Saves a pandapower Network with the pickle library.

    :param pandapowerNet net: The pandapower format network
    :param str filename: The absolute or relative path to the output file or an writable file-like objects

    :example:
        >>> from pandapower import to_pickle
        >>> to_pickle(net, os.path.join("C:", "example_folder", "example1.p"))  # absolute path
        >>> to_pickle(net, "example2.p")  # relative path
    """
    if hasattr(filename, 'write'):
        pickle.dump(dict(net), filename, protocol=2)
        return
    if not filename.endswith(".p"):
        raise Exception("Please use .p to save pandapower networks!")
    save_net = to_dict_with_coord_transform(net, ["bus_geodata"], ["line_geodata"])

    with open(filename, "wb") as f:
        pickle.dump(save_net, f, protocol=2)  # use protocol 2 for py2 / py3 compatibility


def to_excel(net, filename, include_empty_tables=False, include_results=True):
    """
    Saves a pandapower Network to an Excel file.

    :param pandapowerNet net: The pandapower format network
    :param str filename: The absolute or relative path to the output file
    :param bool include_empty_tables: empty element tables are saved as Excel sheet, default False
    :param bool include_results: results are included in the Excel sheet, default True

    :example:
        >>> from pandapower import to_excel
        >>> to_excel(net, os.path.join("C:", "example_folder", "example1.xlsx"))  # absolute path
        >>> to_excel(net, "example2.xlsx")  # relative path
    """
    if not xlsxwriter_INSTALLED:
        soft_dependency_error(str(sys._getframe().f_code.co_name)+"()", "xlsxwriter")
    dict_net = to_dict_of_dfs(
        net,
        include_results=include_results,
        include_empty_tables=include_empty_tables
    )
    with pd.ExcelWriter(filename, engine='xlsxwriter') as writer:
        for item, table in dict_net.items():
            table.to_excel(writer, sheet_name=item)


def to_json(net, filename=None, encryption_key=None, store_index_names=None, indent: Union[int, str] = 2):
    """
        Saves a pandapower Network in JSON format. The index columns of all pandas DataFrames will
        be saved in ascending order. net elements which name begins with "_" (internal elements)
        will not be saved. Std types will also not be saved.

        :param pandapowerNet net: The pandapower format network
        :param filename:The absolute or relative path to the output file or a file-like object,
            if 'None' the function returns a json string, default None
        :type filename: str or file
        :param encryption_key: If given, the pandapower network is stored as an encrypted json string, default None
        :type encryption_key: str or None
        :param indent: indentation to use for the json. String or amount of spaces to use, defaut 2
        :type indent: int or str

        :example:
             >>> from pandapower.file_io import to_json
             >>> to_json(net, "example.json")
    """
    # --- store index names
    if store_index_names is not None:
        msg = "The input parameter 'store_index_names' of function 'to_json()' is deprecated."
        if Version(pp_version) < Version("2.15"):
            warn(msg)
        else:
            raise DeprecationWarning(msg)

    json_string = json.dumps(net, cls=PPJSONEncoder, indent=indent)
    if encryption_key is not None:
        json_string = encrypt_string(json_string, encryption_key)

    if filename is None:
        return json_string

    if hasattr(filename, 'write'):
        filename.write(json_string)
    else:
        with open(filename, "w") as fp:
            fp.write(json_string)


def from_pickle(filename, convert=True):
    """
    Load a pandapower format Network from pickle file

    :param filename: The absolute or relative path to the input file or file-like object
    :type filename: str or file
    :param bool convert: If True, converts the format of the net loaded from pickle
        from the older version of pandapower to the newer version format, default True

    :return: The pandapower network
    :rtype: pandapowerNet

    :example:
        >>> from pandapower import from_pickle
        >>> net1 = from_pickle(os.path.join("C:", "example_folder", "example1.p")) #absolute path
        >>> net2 = from_pickle("example2.p") #relative path
    """

    net = pandapowerNet(get_raw_data_from_pickle(filename))
    transform_net_with_df_and_geo(net, ["bus_geodata"], ["line_geodata"])

    if convert:
        convert_format(net)

        # compare pandapowerNet-format_version and package-version
        # check if installed pandapower version is older than imported network file
        check_net_version(net)
    return net


def from_excel(filename, convert=True):
    """
    Load a pandapower network from an Excel file

    :param str filename: The absolute or relative path to the input file.
    :param bool convert: If True, converts the format of the net loaded from Excel from
            the older version of pandapower to the newer version format, default True

    :return: The pandapower network
    :rtype: pandapowerNet

    :example:
        >>> from pandapower import from_excel
        >>> net1 = from_excel(os.path.join("C:", "example_folder", "example1.xlsx"))
        >>> net2 = from_excel("example2.xlsx") #relative path
    """

    if not os.path.isfile(filename):
        raise UserWarning("File %s does not exist!" % filename)
    if not openpyxl_INSTALLED:
        soft_dependency_error(str(sys._getframe().f_code.co_name)+"()", "openpyxl")
    xls = pd.read_excel(filename, sheet_name=None, index_col=0, engine="openpyxl")

    try:
        net = from_dict_of_dfs(xls)
    except:
        net = _from_excel_old(xls)
    if convert:
        convert_format(net)

        # compare pandapowerNet-format_version and package-version
        # check if installed pandapower version is older than imported network file
        check_net_version(net)
    return net


def _from_excel_old(xls):
    par = xls["parameters"]["parameter"]
    name = None if pd.isnull(par.at["name"]) else par.at["name"]
    net = create_empty_network(name=name, f_hz=par.at["f_hz"])
    net.update(par)
    for item, table in xls.items():
        if item == "parameters":
            continue
        elif item.endswith("std_types"):
            item = item.split("_")[0]
            for std_type, tab in table.iterrows():
                net.std_types[item][std_type] = dict(tab)
        elif item == "line_geodata":
            points = int(len(table.columns) / 2)
            for i, coords in table.iterrows():
                coord = [(coords["x%u" % nr], coords["y%u" % nr]) for nr in range(points)
                         if pd.notnull(coords["x%u" % nr])]
                net.line_geodata.loc[i, "coords"] = coord
        else:
            net[item] = table
    return net


def from_json(filename_or_str, convert=True, encryption_key=None, elements_to_deserialize=None,
              keep_serialized_elements=True, add_basic_std_types=False, replace_elements=None,
              empty_dict_like_object=None, ignore_unknown_objects=False):
    """
    Load a pandapower network from a JSON file.
    The index of the returned network is not necessarily in the same order as the original network.
    Index columns of all pandas DataFrames are sorted in ascending order.

<<<<<<< HEAD
    :param filename: The absolute or relative path to the input file or file-like object
    :type filename: str or file
    :param bool convert: If True, converts the format of the net loaded from json
        from the older version of pandapower to the newer version format, default True
    :param encrytion_key: If given, key to decrypt an encrypted pandapower network, default None
    :type encryption_key: str or None
    :param elements_to_deserialize: Deserialize only certain pandapower elements. If None all elements are deserialized,
        default None
    :type elements_to_deserialize: list or None
    :param bool keep_serialized_elements: Keep serialized elements if given. Default: Serialized elements are kept,
        default True
    :param bool add_basic_std_types: Add missing standard-types from pandapower standard type library, default False
    :param replace_elements: Keys are replaced by values found in json string. Both key and value are supposed to be
        strings, default None
    :type replace_elements: dict or None
    :param empty_dict_like_object: If None, the output of pandapower.create_empty_network() is used as an empty element
        to be filled by the data of the json string. Give another dict-like object to start filling that alternative
        object with the json data, default None
    :type empty_dict_like_object: dict or pandapowerNet or None
    :param bool ignore_unknown_objects: If set to True, ignore any objects that cannot be
         deserialized instead of raising an error, default False

    :return: The pandapower network
    :rtype: pandapowerNet

    :example:
        >>> net = pp.from_json("example.json")
=======
    INPUT:
        **filename_or_str** (file or string) - The absolute or relative path to the input file or
        file-like object or a json string

        **convert** (bool, True) - If True, converts the format of the net loaded from json
        from the older version of pandapower to the newer version format

        **encrytion_key** (string, "") - If given, key to decrypt an encrypted pandapower network

        **elements_to_deserialize** (list, None) - Deserialize only certain pandapower elements.
        If None all elements are deserialized.

        **keep_serialized_elements** (bool, True) - Keep serialized elements if given.
        Default: Serialized elements are kept.

        **add_basic_std_types** (bool, False) - Add missing standard-types from pandapower standard
        type library.

        **replace_elements** (dict, None) - Keys are replaced by values found in json string.
        Both key and value are supposed to be strings.

        **empty_dict_like_object** (dict/pandapower.pandapowerNet/..., None) - If None,
        the output of pandapower.create_empty_network() is used as an empty element to be filled by
        the data of the json string. Give another dict-like object to start filling that alternative
        object with the json data.

        **ignore_unknown_objects** (bool, False) - If set to True, ignore any objects that cannot be
         deserialized instead of raising an error

    OUTPUT:
        **net** (dict) - The pandapower format network

    EXAMPLE:
        >>> from pandapower.file_io import from_json
        >>> net = from_json("example.json")

>>>>>>> f37a2c61
    """
    if hasattr(filename_or_str, 'read'):
        json_string = filename_or_str.read()
    elif os.path.isfile(filename_or_str):
        with open(filename_or_str, "r") as fp:
            json_string = fp.read()
    else:
        json_string = filename_or_str
    try:
        return from_json_string(
            json_string,
            convert=convert,
            encryption_key=encryption_key,
            elements_to_deserialize=elements_to_deserialize,
            keep_serialized_elements=keep_serialized_elements,
            add_basic_std_types=add_basic_std_types,
            replace_elements=replace_elements,
            empty_dict_like_object=empty_dict_like_object,
            ignore_unknown_objects=ignore_unknown_objects
        )
    except ValueError as e:
        raise UserWarning(f"Failed to load as json or file: {e}")


def from_json_string(
        json_string,
        convert=False,
        encryption_key=None,
        elements_to_deserialize=None,
        keep_serialized_elements=True,
        add_basic_std_types=False,
        replace_elements=None,
        empty_dict_like_object=None,
        ignore_unknown_objects=False
):
    """
    Load a pandapower network from a JSON string.
    The index of the returned network is not necessarily in the same order as the original network.
    Index columns of all pandas DataFrames are sorted in ascending order.

    :param str json_string: The json string representation of the network
    :param bool convert: If True, converts the format of the net loaded from json_string
        from the older version of pandapower to the newer version format, default False
    :param encryption_key: If given, key to decrypt an encrypted json_string, default None
    :type encryption_key: str or None
    :param elements_to_deserialize: Deserialize only certain pandapower elements. If None all elements are deserialized,
        default None
    :type elements_to_deserialize: list or None
    :param bool keep_serialized_elements: Keep serialized elements if given. Default: Serialized elements are kept,
        default True
    :param bool add_basic_std_types: Add missing standard-types from pandapower standard type library, default False
    :param replace_elements: Keys are replaced by values found in json string.
        Both key and value are supposed to be strings, default None
    :type replace_elements: dict or None
    :param empty_dict_like_object: If None, the output of pandapower.create_empty_network() is used as an empty element
        to be filled by the data of the json string. Give another dict-like object to start filling that alternative
        object with the json data, default None
    :type empty_dict_like_object: dict or pandapowerNet or None
    :param bool ignore_unknown_objects: If set to True, ignore any objects that cannot be deserialized instead of
        raising an error, default False

    :return: The pandapower network
    :rtype: pandapowerNet

    :example:
        >>> from pandapower import from_json_string
        >>> net = from_json_string("{…}")
    """
    if replace_elements is not None:
        for k, v in replace_elements.items():
            json_string = json_string.replace(k, v)

    if encryption_key is not None:
        json_string = decrypt_string(json_string, encryption_key)

    if elements_to_deserialize is None:
        net = json.loads(json_string, cls=PPJSONDecoder,
                         empty_dict_like_object=empty_dict_like_object,
                         ignore_unknown_objects=ignore_unknown_objects)
    else:
        net = json.loads(json_string, cls=PPJSONDecoder, deserialize_pandas=False,
                         empty_dict_like_object=empty_dict_like_object,
                         ignore_unknown_objects=ignore_unknown_objects)
        net_dummy = create_empty_network()
        if ('version' not in net.keys()) | (Version(net.version) < Version('2.1.0')):
            raise UserWarning('table selection is only possible for nets above version 2.0.1. '
                              'Convert and save your net first.')
        if keep_serialized_elements:
            for key in elements_to_deserialize:
                net[key] = json.loads(net[key], cls=PPJSONDecoder)
        else:
            if (('version' not in net.keys()) or (net['version'] != net_dummy.version)) and \
                    not convert:
                raise UserWarning(
                    'The version of your net %s you are trying to load differs from the actual '
                    'pandapower version %s. Before you can load only distinct tables, convert '
                    'and save your net first or set convert to True!'
                    % (net['version'], net_dummy.version))
            for key in net.keys():
                if key in elements_to_deserialize:
                    net[key] = json.loads(net[key], cls=PPJSONDecoder)
                elif not isinstance(net[key], str):
                    continue
                elif 'pandas' in net[key]:
                    net[key] = net_dummy[key]

    # this can be removed in the future
    # now net is saved with "_module", "_class", "_object"..., so json.load already returns
    # pandapowerNet. Older files don't have it yet, and are loaded as dict.
    # After some time, this part can be removed.
    if isinstance(net, dict) and "bus" in net and not isinstance(net, pandapowerNet):
        warn("This net is saved in older format, which will not be supported in future.\r\n"
             "Please resave your grid using the current pandapower version.",
             DeprecationWarning)
        net = from_json_dict(net)

    if convert:
        convert_format(net, elements_to_deserialize=elements_to_deserialize)

        # compare pandapowerNet-format_version and package-version
        # check if installed pandapower version is older than imported network file
        check_net_version(net)
    if add_basic_std_types:
        # get std-types and add only new keys ones
        for key, std_types in basic_std_types().items():
            net.std_types[key] = dict(std_types, **net.std_types[key])

    return net


def from_json_dict(json_dict):
    """
    Load a pandapower network from a JSON string.
    The index of the returned network is not necessarily in the same order as the original network.
    Index columns of all pandas DataFrames are sorted in ascending order.

    :param dict json_dict: The json object representation of the network

    :return: The pandapower network
    :rtype: pandapowerNet

    :example:
        >>> from pandapower import from_json_dict
        >>> net = from_json_dict(json.loads(json_str))
    """
    name = json_dict["name"] if "name" in json_dict else None
    f_hz = json_dict["f_hz"] if "f_hz" in json_dict else 50
    net = create_empty_network(name=name, f_hz=f_hz)
    if "parameters" in json_dict:
        for par, value in json_dict["parameters"]["parameter"].items():
            net[par] = value

    for key in sorted(json_dict.keys()):
        if key == 'dtypes':
            continue
        if key in net and isinstance(net[key], pd.DataFrame) and isinstance(json_dict[key], dict) \
                or key == "piecewise_linear_cost" or key == "polynomial_cost":
            net[key] = pd.DataFrame.from_dict(json_dict[key], orient="columns")
            net[key].set_index(net[key].index.astype(numpy.int64), inplace=True)
        else:
            net[key] = json_dict[key]
    return net<|MERGE_RESOLUTION|>--- conflicted
+++ resolved
@@ -229,7 +229,6 @@
     The index of the returned network is not necessarily in the same order as the original network.
     Index columns of all pandas DataFrames are sorted in ascending order.
 
-<<<<<<< HEAD
     :param filename: The absolute or relative path to the input file or file-like object
     :type filename: str or file
     :param bool convert: If True, converts the format of the net loaded from json
@@ -256,45 +255,8 @@
     :rtype: pandapowerNet
 
     :example:
+        >>> from pandapower.file_io import from_json
         >>> net = pp.from_json("example.json")
-=======
-    INPUT:
-        **filename_or_str** (file or string) - The absolute or relative path to the input file or
-        file-like object or a json string
-
-        **convert** (bool, True) - If True, converts the format of the net loaded from json
-        from the older version of pandapower to the newer version format
-
-        **encrytion_key** (string, "") - If given, key to decrypt an encrypted pandapower network
-
-        **elements_to_deserialize** (list, None) - Deserialize only certain pandapower elements.
-        If None all elements are deserialized.
-
-        **keep_serialized_elements** (bool, True) - Keep serialized elements if given.
-        Default: Serialized elements are kept.
-
-        **add_basic_std_types** (bool, False) - Add missing standard-types from pandapower standard
-        type library.
-
-        **replace_elements** (dict, None) - Keys are replaced by values found in json string.
-        Both key and value are supposed to be strings.
-
-        **empty_dict_like_object** (dict/pandapower.pandapowerNet/..., None) - If None,
-        the output of pandapower.create_empty_network() is used as an empty element to be filled by
-        the data of the json string. Give another dict-like object to start filling that alternative
-        object with the json data.
-
-        **ignore_unknown_objects** (bool, False) - If set to True, ignore any objects that cannot be
-         deserialized instead of raising an error
-
-    OUTPUT:
-        **net** (dict) - The pandapower format network
-
-    EXAMPLE:
-        >>> from pandapower.file_io import from_json
-        >>> net = from_json("example.json")
-
->>>>>>> f37a2c61
     """
     if hasattr(filename_or_str, 'read'):
         json_string = filename_or_str.read()
