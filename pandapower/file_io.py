# -*- coding: utf-8 -*-

# Copyright (c) 2016-2017 by University of Kassel and Fraunhofer Institute for Wind Energy and
# Energy System Technology (IWES), Kassel. All rights reserved. Use of this source code is governed
# by a BSD-style license that can be found in the LICENSE file.

import json
import numbers
import os, sys
import pickle

import numpy
import pandas as pd

from pandapower.auxiliary import pandapowerNet
from pandapower.create import create_empty_network
from pandapower.toolbox import convert_format
from pandapower.html import _net_to_html

def to_pickle(net, filename):
    """
    Saves a pandapower Network with the pickle library.

    INPUT:
        **net** (dict) - The pandapower format network

        **filename** (string) - The absolute or relative path to the input file.

    EXAMPLE:

        >>> pp.to_pickle(net, os.path.join("C:", "example_folder", "example1.p"))  # absolute path
        >>> pp.to_pickle(net, "example2.p")  # relative path

    """
    if not filename.endswith(".p"):
        raise Exception("Please use .p to save pandapower networks!")
    save_net = dict()
    for key, item in net.items():
        if key != "_is_elements":       
            save_net[key] = {"DF": item.to_dict(), "columns": list(item.columns),
                            "dtypes": {col: dt for col, dt in zip(item.columns, 
                                      item.dtypes)}}  \
                            if isinstance(item, pd.DataFrame) else item
    with open(filename, "wb") as f:
        pickle.dump(save_net, f, protocol=2) #use protocol 2 for py2 / py3 compatibility

def to_excel(net, filename, include_empty_tables=False, include_results=True):
    """
    Saves a pandapower Network to an excel file.

    INPUT:
        **net** (dict) - The pandapower format network

        **filename** (string) - The absolute or relative path to the input file.

    OPTIONAL:
        **include_empty_tables** (bool, False) - empty element tables are saved as excel sheet

        **include_results** (bool, True) - results are included in the excel sheet

    EXAMPLE:

        >>> pp.to_excel(net, os.path.join("C:", "example_folder", "example1.xlsx"))  # absolute path
        >>> pp.to_excel(net, "example2.xlsx")  # relative path

    """
    writer = pd.ExcelWriter(filename, engine='xlsxwriter')
    for item, table in net.items():
        if item == "bus_geodata":
            table = pd.DataFrame(table[["x", "y"]])
        if type(table) != pd.DataFrame or item.startswith("_"):
            continue
        elif item.startswith("res"):
            if include_results and len(table) > 0:
                table.to_excel(writer, sheet_name=item)
        elif item == "line_geodata":
            geo = pd.DataFrame(index=table.index)
            for i, coord in table.iterrows():
                for nr, (x, y) in enumerate(coord.coords):
                    geo.loc[i, "x%u" % nr] = x
                    geo.loc[i, "y%u" % nr] = y
            geo.to_excel(writer, sheet_name=item)
        elif len(table) > 0 or include_empty_tables:
            table.to_excel(writer, sheet_name=item)
    parameters = pd.DataFrame(index=["name", "f_hz", "version"], columns=["parameters"],
                              data=[net.name, net.f_hz, net.version])
    pd.DataFrame(net.std_types["line"]).T.to_excel(writer, sheet_name="line_std_types")
    pd.DataFrame(net.std_types["trafo"]).T.to_excel(writer, sheet_name="trafo_std_types")
    pd.DataFrame(net.std_types["trafo3w"]).T.to_excel(writer, sheet_name="trafo3w_std_types")
    parameters.to_excel(writer, sheet_name="parameters")
    writer.save()


def to_json(net, filename):
    """
        Saves a pandapower Network in JSON format. The index columns of all pandas DataFrames will
        be saved in ascending order. net elements which name begins with "_" (internal elements)
        will not be saved. Std types will also not be saved.

        INPUT:
            **net** (dict) - The pandapower format network

            **filename** (string) - The absolute or relative path to the input file.

        EXAMPLE:

             >>> pp.to_pickle(net, "example.json")

    """
    json_string = "{"
    for k in sorted(net.keys()):
        if k[0] == "_":
            continue
        if isinstance(net[k], pd.DataFrame):
            if len(net[k]) == 0:  # do not bother saving empty data frames
                continue
            json_string += '"%s":%s,' % (k, net[k].to_json(orient="columns"))
        elif isinstance(net[k], numpy.ndarray):
            json_string += k + ":" + json.dumps(net[k].tolist()) + ","
        elif isinstance(net[k], dict):
            json_string += '"%s":%s,' % (k, json.dumps(net[k]))
        elif isinstance(net[k], bool):
            json_string += '"%s":%s,' % (k, "true" if net[k] else "false")
        elif isinstance(net[k], str):
            json_string += '"%s":"%s",' % (k, net[k])
        elif isinstance(net[k], numbers.Number):
            json_string += '"%s":%s,' % (k, net[k])
        elif net[k] is None:
            json_string += '"%s":null,' % k
        else:
            raise UserWarning("could not detect type of %s" % k)
    with open(filename, "w") as text_file:
        text_file.write(json_string[:-1] + "}\n")


def from_pickle(filename, convert=True):
    """
    Load a pandapower format Network from pickle file

    INPUT:
        **filename** (string) - The absolute or relative path to the input file.

    OUTPUT:
        **net** (dict) - The pandapower format network

    EXAMPLE:

        >>> net1 = pp.from_pickle(os.path.join("C:", "example_folder", "example1.p")) #absolute path
        >>> net2 = pp.from_pickle("example2.p") #relative path

    """
    if not os.path.isfile(filename):
        raise UserWarning("File %s does not exist!!" % filename)
    with open(filename, "rb") as f:
        if sys.version_info >= (3,0):
            net = pickle.load(f, encoding='latin1')  # with encoding in python 3
        else:
            net = pickle.load(f)  # without encoding in python 2
    net = pandapowerNet(net)
    for key, item in net.items():
        if isinstance(item, dict) and "DF" in item:
            net[key] = pd.DataFrame.from_dict(item["DF"])
            if "columns" in item:
                net[key] = net[key].reindex_axis(item["columns"], axis=1)
            if "dtypes" in item:
                net[key] = net[key].astype(item["dtypes"])
    if convert:
        convert_format(net)
    return net


def from_excel(filename, convert=True):
    """
    Load a pandapower network from an excel file

    INPUT:
        **filename** (string) - The absolute or relative path to the input file.

    OUTPUT:
        **convert** (bool) - use the convert format function to

        **net** (dict) - The pandapower format network

    EXAMPLE:

        >>> net1 = pp.from_excel(os.path.join("C:", "example_folder", "example1.xlsx")) #absolute path
        >>> net2 = pp.from_excel("example2.xlsx") #relative path

    """
    xls = pd.ExcelFile(filename).parse(sheetname=None)
    par = xls["parameters"]["parameters"]
    name = None if pd.isnull(par.at["name"]) else par.at["name"]
    net = create_empty_network(name=name, f_hz=par.at["f_hz"])

    for item, table in xls.items():
        if item == "parameters":
            continue
        elif item.endswith("std_types"):
            item = item.split("_")[0]
            for std_type, tab in table.iterrows():
                net.std_types[item][std_type] = dict(tab)
        elif item == "line_geodata":
            points = int(len(table.columns) / 2)
            for i, coords in table.iterrows():
                coord = [(coords["x%u" % nr], coords["y%u" % nr]) for nr in range(points)
                         if pd.notnull(coords["x%u" % nr])]
                net.line_geodata.loc[i, "coords"] = coord
        else:
            net[item] = table
#    net.line.geodata.coords.
    if convert:
        convert_format(net)
    return net


def from_json(filename, convert=True):
    """
    Load a pandapower network from a JSON file.
    The index of the returned network is not necessarily in the same order as the original network.
    Index columns of all pandas DataFrames are sorted in ascending order.

    INPUT:
        **filename** (string) - The absolute or relative path to the input file.

    OUTPUT:
        **convert** (bool) - use the convert format function to

        **net** (dict) - The pandapower format network

    EXAMPLE:

        >>> net = pp.from_json("example.json")

    """
    with open(filename) as data_file:
        data = json.load(data_file)
        net = create_empty_network(name=data["name"], f_hz=data["f_hz"])

        # checks if field exists in empty network and if yes, matches data type
        def check_equal_type(name):
            if name in net:
                if isinstance(net[name], type(data[name])):
                    return True
                elif isinstance(net[name], pd.DataFrame) and isinstance(data[name], dict):
                    return True
                else:
                    return False
            return True

        for k in sorted(data.keys()):
            if not check_equal_type(k):
                raise UserWarning("Different data type for existing pandapower field")
            if isinstance(data[k], dict):
                if isinstance(net[k], pd.DataFrame):
                    columns = net[k].columns
                    net[k] = pd.DataFrame.from_dict(data[k], orient="columns")
                    net[k].set_index(net[k].index.astype(numpy.int64), inplace=True)
                    net[k] = net[k][columns]
                else:
                    net[k] = data[k]
            else:
                net[k] = data[k]
        if convert:
            convert_format(net)
        return net
    return None


def to_html(net, filename, respect_switches=True, include_lines=True, include_trafos=True, show_tables=True):
    """
    Saves a pandapower Network to an html file.

    INPUT:
        **net** (dict) - The pandapower format network

        **filename** (string) - The absolute or relative path to the input file.

    OPTIONAL:
        **respect_switches** (boolean, True) - True: open line switches are being considered
                                                     (no edge between nodes)
                                               False: open line switches are being ignored

        **include_lines** (boolean, True) - determines, whether lines get converted to edges

        **include_trafos** (boolean, True) - determines, whether trafos get converted to edges

        **show_tables** (boolean, True) - shows pandapower element tables

    """
    if not filename.endswith(".html"):
        raise Exception("Please use .html to save pandapower networks!")
    with open(filename, "w") as f:
        html_str = _net_to_html(net, respect_switches, include_lines, include_trafos, show_tables)
        f.write(html_str)
<<<<<<< HEAD
        f.close()
=======
        f.close()
>>>>>>> c3038b41
<|MERGE_RESOLUTION|>--- conflicted
+++ resolved
@@ -292,8 +292,4 @@
     with open(filename, "w") as f:
         html_str = _net_to_html(net, respect_switches, include_lines, include_trafos, show_tables)
         f.write(html_str)
-<<<<<<< HEAD
-        f.close()
-=======
-        f.close()
->>>>>>> c3038b41
+        f.close()