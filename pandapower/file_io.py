# -*- coding: utf-8 -*-

# Copyright (c) 2016-2025 by University of Kassel and Fraunhofer Institute for Energy Economics
# and Energy System Technology (IEE), Kassel. All rights reserved.


import pickle

import os
import sys
import json
from typing import Union, TextIO, overload as function_overload
from warnings import warn
import numpy
import pandas as pd
from packaging.version import Version

try:
    import xlsxwriter
    xlsxwriter_INSTALLED = True
except ImportError:
    xlsxwriter_INSTALLED = False
try:
    import openpyxl
    openpyxl_INSTALLED = True
except ImportError:
    openpyxl_INSTALLED = False

from pandapower._version import __version__ as pp_version
from pandapower.auxiliary import soft_dependency_error
from pandapower.auxiliary import pandapowerNet
from pandapower.std_types import basic_std_types
from pandapower.create import create_empty_network
from pandapower.convert_format import convert_format
from pandapower.io_utils import to_dict_with_coord_transform, to_dict_of_dfs, PPJSONEncoder, encrypt_string, \
    get_raw_data_from_pickle, transform_net_with_df_and_geo, check_net_version, from_dict_of_dfs, decrypt_string, \
    PPJSONDecoder

import logging

logger = logging.getLogger(__name__)


def to_pickle(net, filename) -> None:
    """
    Saves a pandapower Network with the pickle library.

    :param pandapowerNet net: The pandapower format network
    :param str filename: The absolute or relative path to the output file or an writable file-like objects

    :example:
        >>> from pandapower import to_pickle
        >>> to_pickle(net, os.path.join("C:", "example_folder", "example1.p"))  # absolute path
        >>> to_pickle(net, "example2.p")  # relative path
    """
    if hasattr(filename, 'write'):
        pickle.dump(dict(net), filename, protocol=2)
        return
    if not filename.endswith(".p"):
        raise Exception("Please use .p to save pandapower networks!")
    save_net = to_dict_with_coord_transform(net, ["bus_geodata"], ["line_geodata"])

    with open(filename, "wb") as f:
        pickle.dump(save_net, f, protocol=2)  # use protocol 2 for py2 / py3 compatibility


def to_excel(net, filename, include_empty_tables=False, include_results=True):
    """
    Saves a pandapower Network to an Excel file.

    :param pandapowerNet net: The pandapower format network
    :param str filename: The absolute or relative path to the output file
    :param bool include_empty_tables: empty element tables are saved as Excel sheet, default False
    :param bool include_results: results are included in the Excel sheet, default True

    :example:
        >>> from pandapower import to_excel
        >>> to_excel(net, os.path.join("C:", "example_folder", "example1.xlsx"))  # absolute path
        >>> to_excel(net, "example2.xlsx")  # relative path
    """
    if not xlsxwriter_INSTALLED:
        soft_dependency_error(str(sys._getframe().f_code.co_name) + "()", "xlsxwriter")
    dict_net = to_dict_of_dfs(
        net,
        include_results=include_results,
        include_empty_tables=include_empty_tables
    )
    with pd.ExcelWriter(filename, engine='xlsxwriter') as writer:
        for item, table in dict_net.items():
            table.to_excel(writer, sheet_name=item)


@function_overload
def to_json(net: pandapowerNet, filename: None = ..., encryption_key: Union[str, None] = ...,
            indent: Union[int, str, None] = ..., sort_keys: bool = ...) -> str: ...


@function_overload
def to_json(net: pandapowerNet, filename: Union[str, TextIO], encryption_key: Union[str, None] = ...,
            indent: Union[int, str, None] = ..., sort_keys: bool = ...) -> None: ...


def to_json(
        net: pandapowerNet,
        filename: Union[str, TextIO, None] = None,
        encryption_key: Union[str, None] = None,
        indent: Union[int, str, None] = 2,
        sort_keys: bool = False,
) -> Union[str, None]:
    """
        Saves a pandapower Network in JSON format. The index columns of all pandas DataFrames will
        be saved in ascending order. net elements which name begins with "_" (internal elements)
        will not be saved. Std types will also not be saved.

        :param pandapowerNet net: The pandapower format network
        :param filename: The absolute or relative path to the output file or a file-like object,
            if 'None' the function returns a json string, default None
        :type filename: str or file
        :param encryption_key: If given, the pandapower network is stored as an encrypted json string, default None
        :type encryption_key: str or None
        :param indent: indentation to use for the json. String or amount of spaces to use, defaut 2
        :type indent: int or str or None
        :param sort_keys: sort dictionaries by key, default False
        :type sort_keys: bool

        :example:
             >>> from pandapower.file_io import to_json
             >>> to_json(net, "example.json")
    """

    json_string = json.dumps(net, cls=PPJSONEncoder, indent=indent, sort_keys=sort_keys)
    if encryption_key is not None:
        json_string = encrypt_string(json_string, encryption_key)

    if filename is None:
        return json_string

    if hasattr(filename, 'write'):
        filename.write(json_string)
    else:
        with open(filename, "w") as fp:
            fp.write(json_string)
    return None


def from_pickle(filename, convert=True):
    """
    Load a pandapower format Network from pickle file

    :param filename: The absolute or relative path to the input file or file-like object
    :type filename: str or file
    :param bool convert: If True, converts the format of the net loaded from pickle
        from the older version of pandapower to the newer version format, default True

    :return: The pandapower network
    :rtype: pandapowerNet

    :example:
        >>> from pandapower import from_pickle
        >>> net1 = from_pickle(os.path.join("C:", "example_folder", "example1.p")) #absolute path
        >>> net2 = from_pickle("example2.p") #relative path
    """

    net = pandapowerNet(get_raw_data_from_pickle(filename))
    transform_net_with_df_and_geo(net, ["bus_geodata"], ["line_geodata"])

    if convert:
        convert_format(net)

        # compare pandapowerNet-format_version and package-version
        # check if installed pandapower version is older than imported network file
        check_net_version(net)
    return net


def from_excel(filename, convert=True):
    """
    Load a pandapower network from an Excel file

    :param str filename: The absolute or relative path to the input file.
    :param bool convert: If True, converts the format of the net loaded from Excel from
            the older version of pandapower to the newer version format, default True

    :return: The pandapower network
    :rtype: pandapowerNet

    :example:
        >>> from pandapower import from_excel
        >>> net1 = from_excel(os.path.join("C:", "example_folder", "example1.xlsx"))
        >>> net2 = from_excel("example2.xlsx") #relative path
    """

    if not os.path.isfile(filename):
        raise UserWarning("File %s does not exist!" % filename)
    if not openpyxl_INSTALLED:
        soft_dependency_error(str(sys._getframe().f_code.co_name) + "()", "openpyxl")
    xls = pd.read_excel(filename, sheet_name=None, index_col=0, engine="openpyxl")

    try:
        net = from_dict_of_dfs(xls)
    except:
        net = _from_excel_old(xls)
    if convert:
        convert_format(net)

        # compare pandapowerNet-format_version and package-version
        # check if installed pandapower version is older than imported network file
        check_net_version(net)
    return net


def _from_excel_old(xls):
    par = xls["parameters"]["parameter"]
    name = None if pd.isnull(par.at["name"]) else par.at["name"]
    net = create_empty_network(name=name, f_hz=par.at["f_hz"])
    net.update(par)
    for item, table in xls.items():
        if item == "parameters":
            continue
        elif item.endswith("std_types"):
            item = item.split("_")[0]
            for std_type, tab in table.iterrows():
                net.std_types[item][std_type] = dict(tab)
        elif item == "line_geodata":
            points = int(len(table.columns) / 2)
            for i, coords in table.iterrows():
                coord = [(coords["x%u" % nr], coords["y%u" % nr]) for nr in range(points)
                         if pd.notnull(coords["x%u" % nr])]
                net.line_geodata.loc[i, "coords"] = coord
        else:
            net[item] = table
    return net


def from_json(filename_or_str, convert=True, encryption_key=None, elements_to_deserialize=None,
              keep_serialized_elements=True, add_basic_std_types=False, replace_elements=None,
              empty_dict_like_object=None, ignore_unknown_objects=False, drop_invalid_geodata=False):
    """
    Load a pandapower network from a JSON file.
    The index of the returned network is not necessarily in the same order as the original network.
    Index columns of all pandas DataFrames are sorted in ascending order.

    :param filename: The absolute or relative path to the input file or file-like object
    :type filename: str or file
    :param bool convert: If True, converts the format of the net loaded from json
        from the older version of pandapower to the newer version format, default True
    :param encrytion_key: If given, key to decrypt an encrypted pandapower network, default None
    :type encryption_key: str or None
    :param elements_to_deserialize: Deserialize only certain pandapower elements. If None all elements are deserialized,
        default None
    :type elements_to_deserialize: list or None
    :param bool keep_serialized_elements: Keep serialized elements if given. Default: Serialized elements are kept,
        default True
    :param bool add_basic_std_types: Add missing standard-types from pandapower standard type library, default False
    :param replace_elements: Keys are replaced by values found in json string. Both key and value are supposed to be
        strings, default None
    :type replace_elements: dict or None
    :param empty_dict_like_object: If None, the output of pandapower.create_empty_network() is used as an empty element
        to be filled by the data of the json string. Give another dict-like object to start filling that alternative
        object with the json data, default None
    :type empty_dict_like_object: dict or pandapowerNet or None
    :param bool ignore_unknown_objects: If set to True, ignore any objects that cannot be
         deserialized instead of raising an error, default False

    :return: The pandapower network
    :rtype: pandapowerNet

    :example:
        >>> from pandapower.file_io import from_json
        >>> net = pp.from_json("example.json")
    """
    if hasattr(filename_or_str, 'read'):
        json_string = filename_or_str.read()
    elif os.path.isfile(filename_or_str):
        with open(filename_or_str, "r") as fp:
            json_string = fp.read()
    else:
        json_string = filename_or_str
    try:
        return from_json_string(
            json_string,
            convert=convert,
            encryption_key=encryption_key,
            elements_to_deserialize=elements_to_deserialize,
            keep_serialized_elements=keep_serialized_elements,
            add_basic_std_types=add_basic_std_types,
            replace_elements=replace_elements,
            empty_dict_like_object=empty_dict_like_object,
            ignore_unknown_objects=ignore_unknown_objects
        )
    except ValueError as e:
        raise UserWarning(f"Failed to load as json or file: {e}")


def from_json_string(
        json_string,
<<<<<<< HEAD
        convert=convert,
        encryption_key=encryption_key,
        elements_to_deserialize=elements_to_deserialize,
        keep_serialized_elements=keep_serialized_elements,
        add_basic_std_types=add_basic_std_types,
        replace_elements=replace_elements,
        empty_dict_like_object=empty_dict_like_object,
        ignore_unknown_objects=ignore_unknown_objects,
        drop_invalid_geodata=drop_invalid_geodata
    )


def from_json_string(json_string, convert=False, encryption_key=None, elements_to_deserialize=None,
                     keep_serialized_elements=True, add_basic_std_types=False,
                     replace_elements=None, empty_dict_like_object=None, ignore_unknown_objects=False,
                     drop_invalid_geodata=False):
=======
        convert=False,
        encryption_key=None,
        elements_to_deserialize=None,
        keep_serialized_elements=True,
        add_basic_std_types=False,
        replace_elements=None,
        empty_dict_like_object=None,
        ignore_unknown_objects=False
):
>>>>>>> 54e433d4
    """
    Load a pandapower network from a JSON string.
    The index of the returned network is not necessarily in the same order as the original network.
    Index columns of all pandas DataFrames are sorted in ascending order.

    :param str json_string: The json string representation of the network
    :param bool convert: If True, converts the format of the net loaded from json_string
        from the older version of pandapower to the newer version format, default False
    :param encryption_key: If given, key to decrypt an encrypted json_string, default None
    :type encryption_key: str or None
    :param elements_to_deserialize: Deserialize only certain pandapower elements. If None all elements are deserialized,
        default None
    :type elements_to_deserialize: list or None
    :param bool keep_serialized_elements: Keep serialized elements if given. Default: Serialized elements are kept,
        default True
    :param bool add_basic_std_types: Add missing standard-types from pandapower standard type library, default False
    :param replace_elements: Keys are replaced by values found in json string.
        Both key and value are supposed to be strings, default None
    :type replace_elements: dict or None
    :param empty_dict_like_object: If None, the output of pandapower.create_empty_network() is used as an empty element
        to be filled by the data of the json string. Give another dict-like object to start filling that alternative
        object with the json data, default None
    :type empty_dict_like_object: dict or pandapowerNet or None
    :param bool ignore_unknown_objects: If set to True, ignore any objects that cannot be deserialized instead of
        raising an error, default False

    :return: The pandapower network
    :rtype: pandapowerNet

    :example:
        >>> from pandapower import from_json_string
        >>> net = from_json_string("{…}")
    """
    if replace_elements is not None:
        for k, v in replace_elements.items():
            json_string = json_string.replace(k, v)

    if encryption_key is not None:
        json_string = decrypt_string(json_string, encryption_key)

    if elements_to_deserialize is None:
        net = json.loads(json_string, cls=PPJSONDecoder,
                         empty_dict_like_object=empty_dict_like_object,
                         ignore_unknown_objects=ignore_unknown_objects)
    else:
        net = json.loads(json_string, cls=PPJSONDecoder, deserialize_pandas=False,
                         empty_dict_like_object=empty_dict_like_object,
                         ignore_unknown_objects=ignore_unknown_objects)
        net_dummy = create_empty_network()
        if ('version' not in net.keys()) | (Version(net.version) < Version('2.1.0')):
            raise UserWarning('table selection is only possible for nets above version 2.0.1. '
                              'Convert and save your net first.')
        if keep_serialized_elements:
            for key in elements_to_deserialize:
                net[key] = json.loads(net[key], cls=PPJSONDecoder)
        else:
            if (('version' not in net.keys()) or (net['version'] != net_dummy.version)) and \
                    not convert:
                raise UserWarning(
                    'The version of your net %s you are trying to load differs from the actual '
                    'pandapower version %s. Before you can load only distinct tables, convert '
                    'and save your net first or set convert to True!'
                    % (net['version'], net_dummy.version))
            for key in net.keys():
                if key in elements_to_deserialize:
                    net[key] = json.loads(net[key], cls=PPJSONDecoder)
                elif not isinstance(net[key], str):
                    continue
                elif 'pandas' in net[key]:
                    net[key] = net_dummy[key]

    # this can be removed in the future
    # now net is saved with "_module", "_class", "_object"..., so json.load already returns
    # pandapowerNet. Older files don't have it yet, and are loaded as dict.
    # After some time, this part can be removed.
    if isinstance(net, dict) and "bus" in net and not isinstance(net, pandapowerNet):
        warn("This net is saved in older format, which will not be supported in future.\r\n"
             "Please resave your grid using the current pandapower version.",
             DeprecationWarning)
        net = from_json_dict(net)

    if convert:
        convert_format(net, elements_to_deserialize=elements_to_deserialize, drop_invalid_geodata=drop_invalid_geodata)

        # compare pandapowerNet-format_version and package-version
        # check if installed pandapower version is older than imported network file
        check_net_version(net)
    if add_basic_std_types:
        # get std-types and add only new keys ones
        for key, std_types in basic_std_types().items():
            net.std_types[key] = dict(std_types, **net.std_types[key])

    return net


def from_json_dict(json_dict):
    """
    Load a pandapower network from a JSON string.
    The index of the returned network is not necessarily in the same order as the original network.
    Index columns of all pandas DataFrames are sorted in ascending order.

    :param dict json_dict: The json object representation of the network

    :return: The pandapower network
    :rtype: pandapowerNet

    :example:
        >>> from pandapower import from_json_dict
        >>> net = from_json_dict(json.loads(json_str))
    """
    name = json_dict["name"] if "name" in json_dict else None
    f_hz = json_dict["f_hz"] if "f_hz" in json_dict else 50
    net = create_empty_network(name=name, f_hz=f_hz)
    if "parameters" in json_dict:
        for par, value in json_dict["parameters"]["parameter"].items():
            net[par] = value

    for key in sorted(json_dict.keys()):
        if key == 'dtypes':
            continue
        if key in net and isinstance(net[key], pd.DataFrame) and isinstance(json_dict[key], dict) \
                or key == "piecewise_linear_cost" or key == "polynomial_cost":
            net[key] = pd.DataFrame.from_dict(json_dict[key], orient="columns")
            net[key].set_index(net[key].index.astype(numpy.int64), inplace=True)
        else:
            net[key] = json_dict[key]
    return net<|MERGE_RESOLUTION|>--- conflicted
+++ resolved
@@ -286,7 +286,8 @@
             add_basic_std_types=add_basic_std_types,
             replace_elements=replace_elements,
             empty_dict_like_object=empty_dict_like_object,
-            ignore_unknown_objects=ignore_unknown_objects
+            ignore_unknown_objects=ignore_unknown_objects,
+            drop_invalid_geodata=drop_invalid_geodata
         )
     except ValueError as e:
         raise UserWarning(f"Failed to load as json or file: {e}")
@@ -294,24 +295,6 @@
 
 def from_json_string(
         json_string,
-<<<<<<< HEAD
-        convert=convert,
-        encryption_key=encryption_key,
-        elements_to_deserialize=elements_to_deserialize,
-        keep_serialized_elements=keep_serialized_elements,
-        add_basic_std_types=add_basic_std_types,
-        replace_elements=replace_elements,
-        empty_dict_like_object=empty_dict_like_object,
-        ignore_unknown_objects=ignore_unknown_objects,
-        drop_invalid_geodata=drop_invalid_geodata
-    )
-
-
-def from_json_string(json_string, convert=False, encryption_key=None, elements_to_deserialize=None,
-                     keep_serialized_elements=True, add_basic_std_types=False,
-                     replace_elements=None, empty_dict_like_object=None, ignore_unknown_objects=False,
-                     drop_invalid_geodata=False):
-=======
         convert=False,
         encryption_key=None,
         elements_to_deserialize=None,
@@ -319,9 +302,9 @@
         add_basic_std_types=False,
         replace_elements=None,
         empty_dict_like_object=None,
-        ignore_unknown_objects=False
+        ignore_unknown_objects=False,
+        drop_invalid_geodata=False
 ):
->>>>>>> 54e433d4
     """
     Load a pandapower network from a JSON string.
     The index of the returned network is not necessarily in the same order as the original network.
