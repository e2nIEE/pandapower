from numpy import dtype

from pandapower._version import __version__, __format_version__
from pandapower.network_schema.asymmetric_load import (
    schema as asymmetric_load_schema,
    res_schema as res_asymmetric_load_schema,
    res_schema_3ph as res_asymmetric_load_3ph_schema,
)
from pandapower.network_schema.asymmetric_sgen import (
    schema as asymmetric_sgen_schema,
    res_schema as res_asymmetric_sgen_schema,
    res_schema_3ph as res_asymmetric_sgen_3ph_schema,
)
from pandapower.network_schema.b2b_vsc import schema as b2b_vsc_schema, res_schema as res_b2b_vsc_schema
from pandapower.network_schema.bi_vsc import schema as bi_vsc_schema, res_schema as res_bi_vsc_schema
from pandapower.network_schema.bus import (
    schema as bus_schema,
    res_schema as res_bus_schema,
    res_schema_3ph as res_bus_3ph_schema,
)
from pandapower.network_schema.bus_dc import schema as bus_dc_schema, res_schema as res_bus_dc_schema
from pandapower.network_schema.dcline import schema as dcline_schema, res_schema as res_dcline_schema
from pandapower.network_schema.ext_grid import (
    schema as ext_grid_schema,
    res_schema as res_ext_grid_schema,
    res_schema_3ph as res_ext_grid_3ph_schema,
)
from pandapower.network_schema.gen import schema as gen_schema, res_schema as res_gen_schema
from pandapower.network_schema.impedance import schema as impedance_schema, res_schema as res_impedance_schema
from pandapower.network_schema.line import (
    schema as line_schema,
    res_schema as res_line_schema,
    res_schema_3ph as res_line_3ph_schema,
)
from pandapower.network_schema.line_dc import schema as line_dc_schema, res_schema as res_line_dc_schema
from pandapower.network_schema.load import schema as load_schema, res_schema as res_load_schema
from pandapower.network_schema.load_dc import schema as load_dc_schema, res_schema as res_load_dc_schema
from pandapower.network_schema.measurement import schema as measurement_schema
from pandapower.network_schema.motor import schema as motor_schema, res_schema as res_motor_schema
from pandapower.network_schema.sgen import schema as sgen_schema, res_schema as res_sgen_schema
from pandapower.network_schema.shunt import schema as shunt_schema, res_schema as res_shunt_schema
from pandapower.network_schema.source_dc import schema as source_dc_schema, res_schema as res_source_dc_schema
from pandapower.network_schema.ssc import schema as ssc_schema, res_schema as res_ssc_schema
from pandapower.network_schema.storage import (
    schema as storage_schema,
    res_schema as res_storage_schema,
    res_schema_3ph as res_storage_3ph_schema,
)
from pandapower.network_schema.svc import schema as svc_schema, res_schema as res_svc_schema
from pandapower.network_schema.switch import schema as switch_schema, res_schema as res_switch_schema
from pandapower.network_schema.tcsc import schema as tcsc_schema, res_schema as res_tcsc_schema
from pandapower.network_schema.tools import get_dtypes
from pandapower.network_schema.trafo import (
    schema as trafo_schema,
    res_schema as res_trafo_schema,
    res_schema_3ph as res_trafo_3ph_schema,
)
<<<<<<< HEAD

from pandapower.network_schema.motor import schema as motor_schema, res_schema as res_motor_schema
from pandapower.network_schema.asymmetric_load import schema as asymmetric_load_schema, res_schema as res_asymmetric_load_schema, res_schema_3ph as res_asymmetric_load_3ph_schema
from pandapower.network_schema.asymmetric_sgen import schema as asymmetric_sgen_schema, res_schema as res_asymmetric_sgen_schema, res_schema_3ph as res_asymmetric_sgen_3ph_schema
from pandapower.network_schema.storage import schema as storage_schema, res_schema as res_storage_schema, res_schema_3ph as res_storage_3ph_schema
from pandapower.network_schema.gen import schema as gen_schema, res_schema as res_gen_schema
from pandapower.network_schema.shunt import schema as shunt_schema, res_schema as res_shunt_schema

from pandapower.network_schema.trafo3w import schema as trafo3w
from pandapower.network_schema.line_dc import schema as line_dc
from pandapower.network_schema.impedance import schema as impedance
from pandapower.network_schema.tcsc import schema as tcsc
from pandapower.network_schema.dcline import schema as dcline
from pandapower.network_schema.ward import schema as ward
from pandapower.network_schema.xward import schema as xward
from pandapower.network_schema.measurement import schema as measurement
from pandapower.network_schema.source_dc import schema as source_dc
from pandapower.network_schema.load_dc import schema as load_dc
from pandapower.network_schema.b2b_vsc import schema as b2b_vsc

from pandapower.network_schema.svc import schema as svc_schema, res_schema as res_svc_schema
from pandapower.network_schema.vsc import schema as vsc_schema, res_schema as res_vsc_schema

from pandapower.network_schema.bi_vsc import schema as bi_vsc
=======
>>>>>>> efd6167a
from pandapower.network_schema.trafo3w import schema as trafo3w_schema, res_schema as res_trafo3w_schema
from pandapower.network_schema.vsc import schema as vsc_schema, res_schema as res_vsc_schema
from pandapower.network_schema.ward import schema as ward_schema, res_schema as res_ward_schema
from pandapower.network_schema.xward import schema as xward_schema, res_schema as res_xward_schema


def get_structure_dict() -> dict:
    """
    This function returns the structure dict of the network
    """
    return {
        # structure data
        "bus": get_dtypes(bus_schema),
        "bus_dc": get_dtypes(bus_dc_schema),
        "load": get_dtypes(load_schema),
        "sgen": get_dtypes(sgen_schema),
        "motor": get_dtypes(motor_schema),
        "asymmetric_load": get_dtypes(asymmetric_load_schema),
        "asymmetric_sgen": get_dtypes(asymmetric_sgen_schema),
        "storage": get_dtypes(storage_schema),
        "gen": get_dtypes(gen_schema),
        "switch": get_dtypes(switch_schema),
        "shunt": get_dtypes(shunt_schema),
        "svc": get_dtypes(svc_schema),
<<<<<<< HEAD
        "ssc": {
            "name": dtype(str),
            "bus": "i8",
            "r_ohm": "f8",
            "x_ohm": "f8",
            "set_vm_pu": "f8",
            "vm_internal_pu": "f8",
            "va_internal_degree": "f8",
            "controllable": "bool",
            "in_service": "bool",
        },
=======
        "ssc": get_dtypes(ssc_schema),
>>>>>>> efd6167a
        "vsc": get_dtypes(vsc_schema),
        "ext_grid": get_dtypes(ext_grid_schema),
        "line": get_dtypes(line_schema),
        "line_dc": get_dtypes(line_dc_schema),
        "trafo": get_dtypes(trafo_schema),
        "trafo3w": get_dtypes(trafo3w_schema),
        "impedance": get_dtypes(impedance_schema),
        "tcsc": get_dtypes(tcsc_schema),
        "dcline": get_dtypes(dcline_schema),
        "ward": get_dtypes(ward_schema),
        "xward": get_dtypes(xward_schema),
        "measurement": get_dtypes(measurement_schema),
        "pwl_cost": {  #TODO: not a datastructure or element?
            "power_type": dtype(object),
            "element": "u4",
            "et": dtype(object),
            "points": dtype(object),
        },
        "poly_cost": {  #TODO: not a datastructure or element?
            "element": "u4",
            "et": dtype(object),
            "cp0_eur": "f8",
            "cp1_eur_per_mw": "f8",
            "cp2_eur_per_mw2": "f8",
            "cq0_eur": "f8",
            "cq1_eur_per_mvar": "f8",
            "cq2_eur_per_mvar2": "f8",
        },
        "controller": {  #TODO: not a datastructure or element?
            "object": dtype(object),
            "in_service": "bool",
            "order": "float64",
            "level": dtype(object),
            "initial_run": "bool",
            "recycle": dtype(object),
        },
        "group": {  #TODO: not a datastructure or element?
            "name": dtype(object),
            "element_type": dtype(object),
            "element_index": dtype(object),
            "reference_column": dtype(object),
        },
        "source_dc": get_dtypes(source_dc_schema),
        "load_dc": get_dtypes(load_dc_schema),
        "b2b_vsc": get_dtypes(b2b_vsc_schema),
        "bi_vsc": get_dtypes(bi_vsc_schema),
        # result tables
        "_empty_res_bus": get_dtypes(res_bus_schema),
        "_empty_res_bus_dc": get_dtypes(res_bus_dc_schema),
        "_empty_res_ext_grid": get_dtypes(res_ext_grid_schema),
        "_empty_res_line": get_dtypes(res_line_schema),
        "_empty_res_line_dc": get_dtypes(res_line_dc_schema),
        "_empty_res_trafo": get_dtypes(res_trafo_schema),
        "_empty_res_load": get_dtypes(res_load_schema),
        "_empty_res_asymmetric_load": get_dtypes(res_asymmetric_load_schema),
        "_empty_res_asymmetric_sgen": get_dtypes(res_asymmetric_sgen_schema),
        "_empty_res_motor": get_dtypes(res_motor_schema),
        "_empty_res_sgen": get_dtypes(res_sgen_schema),
        "_empty_res_shunt": get_dtypes(res_shunt_schema),
        "_empty_res_svc": get_dtypes(res_svc_schema),
<<<<<<< HEAD
        "_empty_res_ssc": {
            "q_mvar": "f8",
            "vm_internal_pu": "f8",
            "va_internal_degree": "f8",
            "vm_pu": "f8",
            "va_degree": "f8",
        },
=======
        "_empty_res_ssc": get_dtypes(res_ssc_schema),
>>>>>>> efd6167a
        "_empty_res_vsc": get_dtypes(res_vsc_schema),
        "_empty_res_switch": get_dtypes(res_switch_schema),
        "_empty_res_impedance": get_dtypes(res_impedance_schema),
        "_empty_res_tcsc": get_dtypes(res_tcsc_schema),
        "_empty_res_dcline": get_dtypes(res_dcline_schema),
        "_empty_res_source_dc": get_dtypes(res_source_dc_schema),
        "_empty_res_load_dc": get_dtypes(res_load_dc_schema),
        "_empty_res_ward": get_dtypes(res_ward_schema),
        "_empty_res_xward": get_dtypes(res_xward_schema),
        "_empty_res_trafo_3ph": get_dtypes(res_trafo_3ph_schema),
        "_empty_res_trafo3w": get_dtypes(res_trafo3w_schema),
        "_empty_res_bus_3ph": get_dtypes(res_bus_3ph_schema),
        "_empty_res_ext_grid_3ph": get_dtypes(res_ext_grid_3ph_schema),
        "_empty_res_line_3ph": get_dtypes(res_line_3ph_schema),
        "_empty_res_asymmetric_load_3ph": get_dtypes(res_asymmetric_load_3ph_schema),
        "_empty_res_asymmetric_sgen_3ph": get_dtypes(res_asymmetric_sgen_3ph_schema),
        "_empty_res_storage": get_dtypes(res_storage_schema),
        "_empty_res_storage_3ph": get_dtypes(res_storage_3ph_schema),
        "_empty_res_gen": get_dtypes(res_gen_schema),
        "_empty_res_protection": {
            "switch_id": "f8",
            "prot_type": dtype(object),
            "trip_melt": "bool",
            "act_param": dtype(object),
            "act_param_val": "f8",
            "trip_melt_time_s": "f8",
        },  # TODO: what is this ?
        "_empty_res_b2b_vsc": get_dtypes(res_b2b_vsc_schema),
        "_empty_res_bi_vsc": get_dtypes(res_bi_vsc_schema),
        # internal
        "_ppc": None,
        "_ppc0": None,
        "_ppc1": None,
        "_ppc2": None,
        "_is_elements": None,
        "_pd2ppc_lookups": [
            {
                "bus": None,
                "bus_dc": None,
                "ext_grid": None,
                "gen": None,
                "branch": None,
                "branch_dc": None,
            }
        ],
        "version": __version__,
        "format_version": __format_version__,
        "converged": False,
        "OPF_converged": False,
        "name": "",
        "f_hz": 50.0,
        "sn_mva": 1,
    }


def get_std_type_structure_dict() -> dict:
    """
    This function returns the structure dict of the std_types
    """
    return {
        # structure data
        "line": get_dtypes(line_schema),
        "line_dc": get_dtypes(line_dc_schema),
        "trafo": get_dtypes(trafo_schema),
        "trafo3w": get_dtypes(trafo3w_schema),
        "fuse": {
            "fuse_type": dtype(object),
            "i_rated_a": "f8",
            "t_avg": dtype(object),
            "t_min": dtype(object),
            "t_total": dtype(object),
            "x_avg": dtype(object),
            "x_min": dtype(object),
            "x_total": dtype(object),
        },  # TODO: what is this ?
    }<|MERGE_RESOLUTION|>--- conflicted
+++ resolved
@@ -55,33 +55,6 @@
     res_schema as res_trafo_schema,
     res_schema_3ph as res_trafo_3ph_schema,
 )
-<<<<<<< HEAD
-
-from pandapower.network_schema.motor import schema as motor_schema, res_schema as res_motor_schema
-from pandapower.network_schema.asymmetric_load import schema as asymmetric_load_schema, res_schema as res_asymmetric_load_schema, res_schema_3ph as res_asymmetric_load_3ph_schema
-from pandapower.network_schema.asymmetric_sgen import schema as asymmetric_sgen_schema, res_schema as res_asymmetric_sgen_schema, res_schema_3ph as res_asymmetric_sgen_3ph_schema
-from pandapower.network_schema.storage import schema as storage_schema, res_schema as res_storage_schema, res_schema_3ph as res_storage_3ph_schema
-from pandapower.network_schema.gen import schema as gen_schema, res_schema as res_gen_schema
-from pandapower.network_schema.shunt import schema as shunt_schema, res_schema as res_shunt_schema
-
-from pandapower.network_schema.trafo3w import schema as trafo3w
-from pandapower.network_schema.line_dc import schema as line_dc
-from pandapower.network_schema.impedance import schema as impedance
-from pandapower.network_schema.tcsc import schema as tcsc
-from pandapower.network_schema.dcline import schema as dcline
-from pandapower.network_schema.ward import schema as ward
-from pandapower.network_schema.xward import schema as xward
-from pandapower.network_schema.measurement import schema as measurement
-from pandapower.network_schema.source_dc import schema as source_dc
-from pandapower.network_schema.load_dc import schema as load_dc
-from pandapower.network_schema.b2b_vsc import schema as b2b_vsc
-
-from pandapower.network_schema.svc import schema as svc_schema, res_schema as res_svc_schema
-from pandapower.network_schema.vsc import schema as vsc_schema, res_schema as res_vsc_schema
-
-from pandapower.network_schema.bi_vsc import schema as bi_vsc
-=======
->>>>>>> efd6167a
 from pandapower.network_schema.trafo3w import schema as trafo3w_schema, res_schema as res_trafo3w_schema
 from pandapower.network_schema.vsc import schema as vsc_schema, res_schema as res_vsc_schema
 from pandapower.network_schema.ward import schema as ward_schema, res_schema as res_ward_schema
@@ -106,21 +79,7 @@
         "switch": get_dtypes(switch_schema),
         "shunt": get_dtypes(shunt_schema),
         "svc": get_dtypes(svc_schema),
-<<<<<<< HEAD
-        "ssc": {
-            "name": dtype(str),
-            "bus": "i8",
-            "r_ohm": "f8",
-            "x_ohm": "f8",
-            "set_vm_pu": "f8",
-            "vm_internal_pu": "f8",
-            "va_internal_degree": "f8",
-            "controllable": "bool",
-            "in_service": "bool",
-        },
-=======
         "ssc": get_dtypes(ssc_schema),
->>>>>>> efd6167a
         "vsc": get_dtypes(vsc_schema),
         "ext_grid": get_dtypes(ext_grid_schema),
         "line": get_dtypes(line_schema),
@@ -181,17 +140,7 @@
         "_empty_res_sgen": get_dtypes(res_sgen_schema),
         "_empty_res_shunt": get_dtypes(res_shunt_schema),
         "_empty_res_svc": get_dtypes(res_svc_schema),
-<<<<<<< HEAD
-        "_empty_res_ssc": {
-            "q_mvar": "f8",
-            "vm_internal_pu": "f8",
-            "va_internal_degree": "f8",
-            "vm_pu": "f8",
-            "va_degree": "f8",
-        },
-=======
         "_empty_res_ssc": get_dtypes(res_ssc_schema),
->>>>>>> efd6167a
         "_empty_res_vsc": get_dtypes(res_vsc_schema),
         "_empty_res_switch": get_dtypes(res_switch_schema),
         "_empty_res_impedance": get_dtypes(res_impedance_schema),
