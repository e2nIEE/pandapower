--- conflicted
+++ resolved
@@ -12,11 +12,6 @@
 from pandapower.optimal_powerflow import OPFNotConverged
 from pandapower.run import *
 from pandapower.opf import *
-<<<<<<< HEAD
-from pandapower.toolbox import *
-from pandapower.diagnostic import *
-from pandapower.groups import *
-=======
 from pandapower.toolbox_general_issues import *
 from pandapower.toolbox_info import *
 from pandapower.toolbox_elm_selection import *
@@ -24,7 +19,6 @@
 from pandapower.groups import *
 from pandapower.toolbox_grid_modification import *
 from pandapower.diagnostic import *
->>>>>>> 9a975c73
 from pandapower.runpm import *
 from pandapower.pf.runpp_3ph import runpp_3ph
 
