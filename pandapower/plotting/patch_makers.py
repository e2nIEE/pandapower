--- conflicted
+++ resolved
@@ -504,9 +504,6 @@
         text_patch = PathPatch(transform.transform_path(text_path), edgecolor='black', facecolor='black', lw=0.5)
         polys.append(text_patch)
 
-<<<<<<< HEAD
-    return lines, polys, {"offset", "patch_edgecolor", "patch_facecolor"}
-=======
     return lines, polys, {"offset", "patch_edgecolor", "patch_facecolor"}
 
 
@@ -553,5 +550,4 @@
         squares.append(Rectangle(xy2, size_this * 2, size_this * 2, fc=facecolors[i], ec=edgecolors[i],
                                  lw=linewidths[i], hatch="---"))
         lines.append([p1, p2])
-    return lines, squares, {"patch_edgecolor", "patch_facecolor"}
->>>>>>> 2698f7e5
+    return lines, squares, {"patch_edgecolor", "patch_facecolor"}