# -*- coding: utf-8 -*-

# Copyright (c) 2016-2023 by University of Kassel and Fraunhofer Institute for Energy Economics
# and Energy System Technology (IEE), Kassel. All rights reserved.
import sys
import copy
import inspect
from itertools import combinations

import numpy as np
from pandas import isnull

try:
    import matplotlib.pyplot as plt
    from matplotlib.collections import LineCollection, PatchCollection, Collection
    from matplotlib.font_manager import FontProperties
    from matplotlib.patches import Circle, Rectangle, PathPatch
    from matplotlib.textpath import TextPath
    from matplotlib.transforms import Affine2D
    MATPLOTLIB_INSTALLED = True
except ImportError:
    MATPLOTLIB_INSTALLED = False


    class TextPath:  # so that the test does not fail
        pass

from pandapower.auxiliary import soft_dependency_error
from pandapower.plotting.patch_makers import load_patches, node_patches, gen_patches, \
    sgen_patches, ext_grid_patches, trafo_patches, storage_patches
from pandapower.plotting.plotting_toolbox import _rotate_dim2, coords_from_node_geodata, \
    position_on_busbar, get_index_array

try:
    import pandaplan.core.pplog as logging
except ImportError:
    import logging

logger = logging.getLogger(__name__)


class CustomTextPath(TextPath):
    """
    Create a path from the text. This class provides functionality for deepcopy, which is not
    implemented for TextPath.
    """

    def __init__(self, xy, s, size=None, prop=None, _interpolation_steps=1, usetex=False):
        """
        Create a path from the text. No support for TeX yet. Note that
        it simply is a path, not an artist. You need to use the
        PathPatch (or other artists) to draw this path onto the
        canvas.

        xy : position of the text.
        s : text
        size : font size
        prop : font property
        """
        if not MATPLOTLIB_INSTALLED:
            soft_dependency_error("class CustomTextPath", "matplotlib")
        if prop is None:
            prop = FontProperties()
        TextPath.__init__(self, xy, s, size=size, prop=prop,
                          _interpolation_steps=_interpolation_steps, usetex=usetex)
        self.s = s
        self.usetex = usetex
        self.prop = prop

    def __deepcopy__(self, memo=None):
        """
        Returns a deepcopy of the `CustomTextPath`, which is not implemented for TextPath
        """
        return self.__class__(copy.deepcopy(self._xy), copy.deepcopy(self.s), size=self.get_size(),
                              prop=copy.deepcopy(self.prop),
                              _interpolation_steps=self._interpolation_steps, usetex=self.usetex)


def create_annotation_collection(texts, coords, size, prop=None, **kwargs):
    """
    Creates PatchCollection of Texts shown at the given coordinates

    Input:
        **texts** (iterable of strings) - The texts to be

        **coords** (iterable of tuples) - The pandapower network

        **size** (int) - The pandapower network

    OPTIONAL:
        **prop** - FontProperties being passed to the TextPatches

        **kwargs** - Any other keyword-arguments will be passed to the PatchCollection.
    """
    if not MATPLOTLIB_INSTALLED:
        soft_dependency_error(str(sys._getframe().f_code.co_name)+"()", "matplotlib")
    tp = []
    # we convert TextPaths to PathPatches to create a PatchCollection
    if hasattr(size, "__iter__"):
        for i, t in enumerate(texts):
            tp.append(PathPatch(CustomTextPath(coords[i], t, size=size[i], prop=prop)))
    else:
        for t, c in zip(texts, coords):
            tp.append(PathPatch(CustomTextPath(c, t, size=size, prop=prop)))

    return PatchCollection(tp, **kwargs)


def add_cmap_to_collection(collection, cmap, norm, z, cbar_title, plot_colormap=True, clim=None):
    """
    Adds a colormap to the given collection.

    :param collection: collection for which to add colormap
    :type collection: matplotlib.collections.collection
    :param cmap: colormap which to use
    :type cmap: any colormap from matplotlib.colors
    :param norm: any norm which to use to translate values into colors
    :type norm: any norm from matplotlib.colors
    :param z: the array which to use in order to create the colors for the given collection
    :type z: iterable
    :param cbar_title: title of the colorbar
    :type cbar_title: str
    :param plot_colormap: flag whether the colormap is actually drawn (if False, is excluded in\
        :func:`add_single_collection`)
    :type plot_colormap: bool, default True
    :param clim: color limit of the collection
    :type clim: list(float), default None
    :return: collection - the given collection with added colormap (no copy!)
    """
    if not MATPLOTLIB_INSTALLED:
        soft_dependency_error(str(sys._getframe().f_code.co_name)+"()", "matplotlib")
    collection.set_cmap(cmap)
    collection.set_norm(norm)
    collection.set_array(np.ma.masked_invalid(z))
    collection.has_colormap = plot_colormap
    collection.cbar_title = cbar_title
    if clim is not None:
        collection.set_clim(clim)
    return collection


def _create_node_collection(nodes, coords, size=5, patch_type="circle", color=None, picker=False,
                            infos=None, **kwargs):
    """
    Creates a collection with patches for the given nodes. Can be used generically for different \
    types of nodes (bus in pandapower network, but also other nodes, e.g. in a networkx graph).

    :param nodes: indices of the nodes to plot
    :type nodes: iterable
    :param coords: list of node coordinates (shape (2, N))
    :type coords: iterable
    :param size: size of the patches (handed over to patch creation function)
    :type size: float
    :param patch_type: type of patches that chall be created for the nodes - can be one of\
        - "circle" for a circle\
        - "rect" for a rectangle\
        - "poly<n>" for a polygon with n edges
    :type patch_type: str, default "circle"
    :param color: colors or color of the node patches
    :type color: iterable, float
    :param picker: picker argument passed to the patch collection
    :type picker: bool, default False
    :param infos: list of infos belonging to each of the patches (can be displayed when hovering \
        over the elements)
    :type infos: list, default None
    :param kwargs: keyword arguments are passed to the patch maker and patch collection
    :type kwargs:
    :return: pc - patch collection for the nodes
    """
    if not MATPLOTLIB_INSTALLED:
        soft_dependency_error(str(sys._getframe().f_code.co_name)+"()", "matplotlib")
    if len(coords) == 0:
        return None

    infos = list(infos) if infos is not None else []
    patches = node_patches(coords, size, patch_type, color, **kwargs)
    pc = PatchCollection(patches, match_original=True, picker=picker)
    pc.node_indices = np.array(nodes)

    pc.patch_type = patch_type
    pc.size = size
    if 'orientation' in kwargs:
        pc.orientation = kwargs['orientation']
    if "zorder" in kwargs:
        pc.set_zorder(kwargs["zorder"])
    pc.info = infos
    pc.patch_type = patch_type
    pc.size = size
    if "zorder" in kwargs:
        pc.set_zorder(kwargs["zorder"])
    if 'orientation' in kwargs:
        pc.orientation = kwargs['orientation']

    return pc


def _create_line2d_collection(coords, indices, infos=None, picker=False, **kwargs):
    """
    Generic function to create a LineCollection from coordinates.

    :param coords: list of line coordinates (list should look like this: \
        `[[(x11, y11), (x12, y12), (x13, y13), ...], [(x21, y21), (x22, x23), ...], ...]`)
    :type coords: list or np.array
    :param indices: list of node indices
    :type indices: list or np.array
    :param infos: list of infos belonging to each of the lines (can be displayed when hovering \
        over them)
    :type infos: list, default None
    :param picker: picker argument passed to the line collection
    :type picker: bool, default False
    :param kwargs: keyword arguments are passed to the line collection
    :type kwargs:
    :return: lc - line collection for the given coordinates
    """
    if not MATPLOTLIB_INSTALLED:
        soft_dependency_error(str(sys._getframe().f_code.co_name)+"()", "matplotlib")
    # This would be done anyways by matplotlib - doing it explicitly makes it a) clear and
    # b) prevents unexpected behavior when observing colors being "none"
    lc = LineCollection(coords, picker=picker, **kwargs)
    lc.indices = np.array(indices)
    lc.info = infos if infos is not None else list()
    return lc


def _create_node_element_collection(node_coords, patch_maker, size=1., infos=None,
                                    repeat_infos=(1, 1), orientation=np.pi, picker=False,
                                    patch_facecolor="w", patch_edgecolor="k", line_color="k",
                                    **kwargs):
    """
    Creates matplotlib collections of node elements. All node element collections usually consist of
    one patch collection representing the element itself and a small line collection that connects
    the element to the respective node.

    :param node_coords: the coordinates (x, y) of the nodes with shape (N, 2)
    :type node_coords: iterable
    :param patch_maker: a function to generate the patches of which the collections consist (cf. \
        the patch_maker module)
    :type patch_maker: function
    :param size: patch size
    :type size: float, default 1
    :param infos: list of infos belonging to each of the elements (can be displayed when hovering \
        over them)
    :type infos: iterable, default None
    :param repeat_infos: determines how many times the info shall be repeated to match the number \
        of patches (first element) and lines (second element) returned by the patch maker
    :type repeat_infos: tuple (length 2), default (1, 1)
    :param orientation: orientation of load collection. pi is directed downwards, increasing values\
        lead to clockwise direction changes.
    :type orientation: float, default np.pi
    :param picker: picker argument passed to the line collection
    :type picker: bool, default False
    :param patch_facecolor: color of the patch face (content)
    :type patch_facecolor: matplotlib color, "w"
    :param patch_edgecolor: color of the patch edges
    :type patch_edgecolor: matplotlib color, "k"
    :param line_color: color of the connecting lines
    :type line_color: matplotlib color, "k"
    :param kwargs: key word arguments are passed to the patch function
    :type kwargs:
    :return: Return values:\
        - patch_coll - patch collection representing the element\
        - line_coll - connecting line collection

    """
    if not MATPLOTLIB_INSTALLED:
        soft_dependency_error(str(sys._getframe().f_code.co_name)+"()", "matplotlib")
    angles = orientation if hasattr(orientation, '__iter__') else [orientation] * len(node_coords)
    assert len(node_coords) == len(angles), \
        "The length of coordinates does not match the length of the orientation angles!"
    if infos is None:
        infos_pc = []
        infos_lc = []
    else:
        infos_pc = list(np.repeat(infos, repeat_infos[0]))
        infos_lc = list(np.repeat(infos, repeat_infos[1]))

    linewidths = kwargs.pop("linewidths", 2.)
    linewidths = kwargs.pop("linewidth", linewidths)
    linewidths = kwargs.pop("lw", linewidths)

    lines, polys, popped_keywords = patch_maker(
        node_coords, size, angles, patch_facecolor=patch_facecolor, patch_edgecolor=patch_edgecolor,
        **kwargs)
    for kw in set(popped_keywords) & set(kwargs.keys()):
        kwargs.pop(kw)
    patch_coll = PatchCollection(polys, match_original=True, picker=picker, linewidth=linewidths,
                                 **kwargs)
    color = line_color if "color" not in kwargs else kwargs.pop("color", linewidths)
    line_coll = LineCollection(lines, color=color, picker=picker, linewidth=linewidths,
                               **kwargs)
    patch_coll.info = infos_pc
    line_coll.info = infos_lc
    return patch_coll, line_coll


def _create_complex_branch_collection(coords, patch_maker, size=1, infos=None, repeat_infos=(2, 2),
                                      picker=False, patch_facecolor="w", patch_edgecolor="k",
                                      line_color="k", linewidths=2., **kwargs):
    """
    Creates a matplotlib line collection and a matplotlib patch collection representing a branch\
    element that cannot be represented by just a line.

    :param coords: list of connecting node coordinates (usually should be \
        `[((x11, y11), (x12, y12)), ((x21, y21), (x22, y22)), ...]`)
    :type coords: (N, (2, 2)) shaped iterable
    :param patch_maker: a function to generate the patches of which the collections consist (cf. \
        the patch_maker module)
    :type patch_maker: function
    :param size: patch size
    :type size: float, default 1
    :param infos: list of infos belonging to each of the branches (can be displayed when hovering \
        over them)
    :type infos: iterable, default None
    :param repeat_infos: determines how many times the info shall be repeated to match the number \
        of patches (first element) and lines (second element) returned by the patch maker
    :type repeat_infos: tuple (length 2), default (1, 1)
    :param picker: picker argument passed to the line collection
    :type picker: bool, default False
    :param patch_facecolor: color or colors of the patch face (content)
    :type patch_facecolor: matplotlib color or iterable, "w"
    :param patch_edgecolor: color or colors of the patch edges
    :type patch_edgecolor: matplotlib color or iterable, "k"
    :param line_color: color or colors of the connecting lines
    :type line_color: matplotlib color or iterable, "k"
    :param linewidths: linewidths of the connecting lines and the patch edges
    :type linewidths: float, default 2.
    :param kwargs: key word arguments are passed to the patch maker and the patch and line \
        collections
    :type kwargs:
    :return: Return values:\
        - patch_coll - patch collection representing the branch element\
        - line_coll - line collection connecting the patches with the nodes
    """
    if not MATPLOTLIB_INSTALLED:
        soft_dependency_error(str(sys._getframe().f_code.co_name)+"()", "matplotlib")
    if infos is None:
        infos_pc = []
        infos_lc = []
    else:
        infos_pc = list(np.repeat(infos, repeat_infos[0]))
        infos_lc = list(np.repeat(infos, repeat_infos[1]))

    lines, patches, popped_keywords = patch_maker(
        coords, size, patch_facecolor=patch_facecolor, patch_edgecolor=patch_edgecolor,
        linewidths=linewidths, **kwargs)
    for kw in set(popped_keywords) & set(kwargs.keys()):
        kwargs.pop(kw)
    patch_coll = PatchCollection(patches, match_original=True, picker=picker, **kwargs)
    line_coll = LineCollection(lines, color=line_color, picker=picker, linewidths=linewidths,
                               **kwargs)
    patch_coll.info = infos_pc
    line_coll.info = infos_lc
    return patch_coll, line_coll


def create_bus_collection(net, buses=None, size=5, patch_type="circle", color=None, z=None,
                          cmap=None, norm=None, infofunc=None, picker=False, bus_geodata=None,
<<<<<<< HEAD
                          cbar_title="Bus Voltage [pu]", bus_table="bus", **kwargs):
=======
                          cbar_title="Bus Voltage [pu]", clim=None, plot_colormap=True, **kwargs):
>>>>>>> 50db2cfe
    """
    Creates a matplotlib patch collection of pandapower buses.

    Input:
        **net** (pandapowerNet) - The pandapower network

    OPTIONAL:
        **buses** (list, None) - The buses for which the collections are created.
        If None, all buses in the network are considered.

        **size** (int, 5) - patch size

        **patch_type** (str, "circle") - patch type, can be

                - "circle" for a circle
                - "rect" for a rectangle
                - "poly<n>" for a polygon with n edges

        **infofunc** (function, None) - infofunction for the patch element

        **color** (list or color, None) - color or list of colors for every element

        **z** (array, None) - array of bus voltage magnitudes for colormap. Used in case of given
        cmap. If None net.res_bus.vm_pu is used.

        **cmap** (ListedColormap, None) - colormap for the patch colors

        **norm** (matplotlib norm object, None) - matplotlib norm object

        **picker** (bool, False) - picker argument passed to the patch collection

        **bus_geodata** (DataFrame, None) - coordinates to use for plotting
        If None, net["bus_geodata"] is used

        **cbar_title** (str, "Bus Voltage [pu]") - colormap bar title in case of given cmap
        
        **clim** (tuple of floats, None) - setting the norm limits for image scaling

        **plot_colormap** (bool, True) - flag whether the colormap is actually drawn

        **bus_table** (str, "bus") - element table to use for the buses ("bus", "bus_dc")

        **kwargs** - key word arguments are passed to the patch function

    OUTPUT:
        **pc** - patch collection
    """
    if bus_table == "bus":
        dc = False
    elif bus_table == "bus_dc":
        dc = True
    else:
        raise NotImplementedError(f"bus table {bus_table} not implemented!")

    if not MATPLOTLIB_INSTALLED:
        soft_dependency_error(str(sys._getframe().f_code.co_name)+"()", "matplotlib")
    buses = get_index_array(buses, net[bus_table].index)
    if len(buses) == 0:
        return None
    if bus_geodata is None:
        bus_geodata = net["bus_geodata"] if not dc else net["bus_dc_geodata"]

    coords = list(zip(bus_geodata.loc[buses, "x"].values, bus_geodata.loc[buses, "y"].values))

    infos = [infofunc(bus) for bus in buses] if infofunc is not None else []

    pc = _create_node_collection(buses, coords, size, patch_type, color, picker, infos, **kwargs)

    if cmap is not None:
        if z is None:
<<<<<<< HEAD
            z = net[f"res_{bus_table}"].vm_pu.loc[buses]
        add_cmap_to_collection(pc, cmap, norm, z, cbar_title)
=======
            z = net.res_bus.vm_pu.loc[buses]
        add_cmap_to_collection(pc, cmap, norm, z, cbar_title, plot_colormap, clim)
>>>>>>> 50db2cfe

    return pc


def create_line_collection(net, lines=None, line_geodata=None, bus_geodata=None,
                           use_bus_geodata=False, infofunc=None, cmap=None, norm=None, picker=False,
                           z=None, cbar_title="Line Loading [%]", clim=None, plot_colormap=True, line_table="line",
                           **kwargs):
    """
    Creates a matplotlib line collection of pandapower lines.

    Input:
        **net** (pandapowerNet) - The pandapower network

    OPTIONAL:
        **lines** (list, None) - The lines for which the collections are created. If None, all lines
        in the network are considered.

        **line_geodata** (DataFrame, None) - coordinates to use for plotting. If None,
        net["line_geodata"] is used

        **bus_geodata** (DataFrame, None) - coordinates to use for plotting
        If None, net["bus_geodata"] is used

        **use_bus_geodata** (bool, False) - Defines whether bus or line geodata are used.

        **infofunc** (function, None) - infofunction for the patch element

        **cmap** - colormap for the patch colors

        **norm** (matplotlib norm object, None) - matplotlib norm object

        **picker** (bool, False) - picker argument passed to the line collection

        **z** (array, None) - array of line loading magnitudes for colormap. Used in case of given
        cmap. If None net.res_line.loading_percent is used.

        **cbar_title** (str, "Line Loading [%]") - colormap bar title in case of given cmap

        **clim** (tuple of floats, None) - setting the norm limits for image scaling

<<<<<<< HEAD
        **line_table** (str, "line") - which element table to use ("line", "line_dc")
=======
        **plot_colormap** (bool, True) - flag whether the colormap is actually drawn
>>>>>>> 50db2cfe

        **kwargs** - key word arguments are passed to the patch function

    OUTPUT:
        **lc** - line collection
    """
    if line_table == "line":
        dc = False
        line_geodata_table = "line_geodata"
    elif line_table == "line_dc":
        dc = True
        line_geodata_table = "line_dc_geodata"
    else:
        raise NotImplementedError(f"line table {line_table} not implemented!")

    if not MATPLOTLIB_INSTALLED:
        soft_dependency_error(str(sys._getframe().f_code.co_name)+"()", "matplotlib")
    if use_bus_geodata is False and line_geodata is None and net[line_geodata_table].empty:
        # if bus geodata is available, but no line geodata
        logger.warning("use_bus_geodata is automatically set to True, since net.line_geodata is "
                       "empty.")
        use_bus_geodata = True

    lines = get_index_array(lines, net[line_table].index)
    if len(lines) == 0:
        return None

    if use_bus_geodata:
        if not dc:
            coords, lines_with_geo = coords_from_node_geodata(
                lines, net.line.from_bus.loc[lines].values, net.line.to_bus.loc[lines].values,
                bus_geodata if bus_geodata is not None else net["bus_geodata"], "line")
        else:
            coords, lines_with_geo = coords_from_node_geodata(
                lines, net.line_dc.from_bus_dc.loc[lines].values, net.line_dc.to_bus_dc.loc[lines].values,
                bus_geodata if bus_geodata is not None else net["bus_dc_geodata"], "line_dc")
    else:
        line_geodata = line_geodata if line_geodata is not None else net[line_geodata_table]
        lines_with_geo = lines[np.isin(lines, line_geodata.index.values)]
        coords = list(line_geodata.loc[lines_with_geo, 'coords'])
        lines_without_geo = set(lines) - set(lines_with_geo)
        if lines_without_geo:
            logger.warning("Could not plot lines %s. %s geodata is missing for those lines!"
                           % (lines_without_geo, "Bus" if use_bus_geodata else "Line"))

    if len(lines_with_geo) == 0:
        return None

    infos = [infofunc(line) for line in lines_with_geo] if infofunc else []

    lc = _create_line2d_collection(coords, lines_with_geo, infos=infos, picker=picker, **kwargs)

    if cmap is not None:
        if z is None:
            z = net[f"res_{line_table}"].loading_percent.loc[lines_with_geo]
        add_cmap_to_collection(lc, cmap, norm, z, cbar_title, plot_colormap, clim)

    return lc


def create_dcline_collection(net, dclines=None, bus_geodata=None, infofunc=None, cmap=None,
                             norm=None, picker=False, z=None, cbar_title="HVDC-Line Loading [%]",
                             clim=None, plot_colormap=True, **kwargs):
    """
    Creates a matplotlib line collection of pandapower dclines.

    Input:
        **net** (pandapowerNet) - The pandapower network

    OPTIONAL:
        **dclines** (list, None) - The dclines for which the collections are created. If None,
        all dclines in the network are considered.

        **bus_geodata** (DataFrame, None) - coordinates to use for plotting
        If None, net["bus_geodata"] is used

        **infofunc** (function, None) - infofunction for the patch element

        **cmap** - colormap for the patch colors

        **norm** (matplotlib norm object, None) - matplotlib norm object

        **picker** (bool, False) - picker argument passed to the line collection

        **z** (array, None) - array of line loading magnitudes for colormap. Used in case of given
        cmap. If None net.res_line.loading_percent is used.

        **cbar_title** (str, "Line Loading [%]") - colormap bar title in case of given cmap

        **clim** (tuple of floats, None) - setting the norm limits for image scaling

        **plot_colormap** (bool, True) - flag whether the colormap is actually drawn

        **kwargs** - key word arguments are passed to the patch function

    OUTPUT:
        **lc** - line collection
    """
    if not MATPLOTLIB_INSTALLED:
        soft_dependency_error(str(sys._getframe().f_code.co_name)+"()", "matplotlib")

    use_bus_geodata = True

    lines = get_index_array(dclines, net.dcline.index)
    if len(lines) == 0:
        return None

    if use_bus_geodata:
        coords, lines_with_geo = coords_from_node_geodata(
            lines, net.dcline.from_bus.loc[lines].values, net.dcline.to_bus.loc[lines].values,
            net["bus_geodata"], "line")

    if len(lines_with_geo) == 0:
        return None

    infos = [infofunc(line) for line in lines_with_geo] if infofunc else []

    lc = _create_line2d_collection(coords, lines_with_geo, infos=infos, picker=picker, **kwargs)

    loading_percent = \
        100 * net.res_dcline[["p_from_mw", "p_to_mw"]].abs().max(axis=1) / net.dcline.p_mw.abs()

    if cmap is not None:
        if z is None:
            z = loading_percent.loc[lines_with_geo]
        add_cmap_to_collection(lc, cmap, norm, z, cbar_title, plot_colormap, clim)

    return lc


def create_impedance_collection(net, impedances=None, bus_geodata=None, infofunc=None,
                                picker=False, **kwargs):
    """
    Creates a matplotlib line collection of pandapower lines.

    Input:
        **net** (pandapowerNet) - The pandapower network

    OPTIONAL:
        **impedances** (list, None) - The impedances for which the collections are created.
        If None, all impedances in the network are considered.

        **bus_geodata** (DataFrame, None) - coordinates to use for plotting
        If None, net["bus_geodata"] is used

         **infofunc** (function, None) - infofunction for the patch element

        **picker** (bool, False) - picker argument passed to the line collection

        **kwargs - key word arguments are passed to the patch function

    OUTPUT:
        **lc** - line collection
    """
    if not MATPLOTLIB_INSTALLED:
        soft_dependency_error(str(sys._getframe().f_code.co_name)+"()", "matplotlib")

    impedances = get_index_array(impedances, net.impedance.index)
    if len(impedances) == 0:
        return None

    coords, impedances_with_geo = coords_from_node_geodata(
        impedances, net.impedance.from_bus.loc[impedances].values,
        net.impedance.to_bus.loc[impedances].values,
        bus_geodata if bus_geodata is not None else net["bus_geodata"], "impedance")

    if len(impedances_with_geo) == 0:
        return None

    infos = [infofunc(imp) for imp in impedances_with_geo] if infofunc else []

    lc = _create_line2d_collection(coords, impedances_with_geo, infos=infos, picker=picker,
                                   **kwargs)

    return lc


def create_trafo_connection_collection(net, trafos=None, bus_geodata=None, infofunc=None,
                                       cmap=None, clim=None, norm=None, z=None,
                                       cbar_title="Transformer Loading", picker=False, **kwargs):
    """
    Creates a matplotlib line collection of pandapower transformers.

    Input:
        **net** (pandapowerNet) - The pandapower network

    OPTIONAL:
        **trafos** (list, None) - The transformers for which the collections are created.
        If None, all transformers in the network are considered.

        **bus_geodata** (DataFrame, None) - coordinates to use for plotting
        If None, net["bus_geodata"] is used

        **infofunc** (function, None) - infofunction for the patch element

        **cmap** - colormap for the patch colors

        **clim** (tuple of floats, None) - setting the norm limits for image scaling

        **norm** (matplotlib norm object, None) - matplotlib norm object

        **z** (array, None) - array of line loading magnitudes for colormap. Used in case of given
        cmap. If None net.res_line.loading_percent is used.

        **cbar_title** (str, "Line Loading [%]") - colormap bar title in case of given cmap

        **picker** (bool, False) - picker argument passed to the line collection

        **kwargs - key word arguments are passed to the patch function

    OUTPUT:
        **lc** - line collection
    """
    if not MATPLOTLIB_INSTALLED:
        soft_dependency_error(str(sys._getframe().f_code.co_name)+"()", "matplotlib")

    trafos = get_index_array(trafos, net.trafo.index)

    if bus_geodata is None:
        bus_geodata = net["bus_geodata"]

    in_geodata = (net.trafo.hv_bus.loc[trafos].isin(bus_geodata.index) &
                  net.trafo.lv_bus.loc[trafos].isin(bus_geodata.index))
    trafos = trafos[in_geodata]
    trafo_table = net.trafo.loc[trafos]

    hv_geo = list(zip(bus_geodata.loc[trafo_table["hv_bus"], "x"].values,
                      bus_geodata.loc[trafo_table["hv_bus"], "y"].values))
    lv_geo = list(zip(bus_geodata.loc[trafo_table["lv_bus"], "x"].values,
                      bus_geodata.loc[trafo_table["lv_bus"], "y"].values))
    tg = list(zip(hv_geo, lv_geo))

    info = [infofunc(tr) for tr in trafos] if infofunc is not None else []

    lc = _create_line2d_collection(tg, trafos, info, picker=picker, **kwargs)

    if cmap is not None:
        if z is None:
            z = net.res_trafo.loading_percent.loc[trafos]
        add_cmap_to_collection(lc, cmap, norm, z, cbar_title, True, clim)

    return lc


def create_trafo3w_connection_collection(net, trafos=None, bus_geodata=None, infofunc=None,
                                         **kwargs):
    """
    Creates a matplotlib line collection of pandapower 3W-transformers.
    This function can be used to create line collections for voltage fall diagrams.

    Input:
        **net** (pandapowerNet) - The pandapower network

    OPTIONAL:
        **trafos** (list, None) - The 3W-transformers for which the collections are created.
        If None, all 3W-transformers in the network are considered.

        **bus_geodata** (DataFrame, None) - coordinates to use for plotting
        If None, net["bus_geodata"] is used

         **infofunc** (function, None) - infofunction for the patch element

        **kwargs - key word arguments are passed to the patch function

    OUTPUT:
        **lc** - line collection
    """
    if not MATPLOTLIB_INSTALLED:
        soft_dependency_error(str(sys._getframe().f_code.co_name)+"()", "matplotlib")
    trafos = get_index_array(trafos, net.trafo3w.index)

    if bus_geodata is None:
        bus_geodata = net["bus_geodata"]

    in_geodata = (net.trafo3w.hv_bus.loc[trafos].isin(bus_geodata.index) &
                  net.trafo3w.mv_bus.loc[trafos].isin(bus_geodata.index) &
                  net.trafo3w.lv_bus.loc[trafos].isin(bus_geodata.index))
    trafos = trafos[in_geodata]
    trafo_table = net.trafo3w.loc[trafos]

    hv_geo, mv_geo, lv_geo = (list(zip(*(bus_geodata.loc[trafo_table[column], var].values
                                         for var in ['x', 'y'])))
                              for column in ['hv_bus', 'mv_bus', 'lv_bus'])

    # create 3 connection lines, each of 2 points, for every trafo3w
    tg = [x for c in [list(combinations(y, 2)) for y in zip(hv_geo, mv_geo, lv_geo)] for x in c]

    # 3 times infofunc for every trafo
    info = [infofunc(x) if infofunc is not None else []
            for tr in [(t, t, t) for t in trafos]
            for x in tr]

    lc = LineCollection(tg, **kwargs)
    lc.info = info

    return lc


def create_trafo_collection(net, trafos=None, picker=False, size=None, infofunc=None, cmap=None,
                            norm=None, z=None, clim=None, cbar_title="Transformer Loading",
                            plot_colormap=True, bus_geodata=None, **kwargs):
    """
    Creates a matplotlib line collection of pandapower transformers.

    Input:
        **net** (pandapowerNet) - The pandapower network

    OPTIONAL:
        **trafos** (list, None) - The transformers for which the collections are created.
        If None, all transformers in the network are considered.

        **picker** (bool, False) - picker argument passed to the patch collection

        **size** (int, None) - size of transformer symbol circles. Should be >0 and
        < 0.35*bus_distance

         **infofunc** (function, None) - infofunction for the patch element

        **kwargs** - key word arguments are passed to the patch function

    OUTPUT:
        **lc** - line collection

        **pc** - patch collection
    """
    if not MATPLOTLIB_INSTALLED:
        soft_dependency_error(str(sys._getframe().f_code.co_name)+"()", "matplotlib")

    trafos = get_index_array(trafos, net.trafo.index)

    if bus_geodata is None:
        bus_geodata = net["bus_geodata"]

    in_geodata = (net.trafo.hv_bus.loc[trafos].isin(bus_geodata.index) &
                  net.trafo.lv_bus.loc[trafos].isin(bus_geodata.index))
    trafos = trafos[in_geodata]
    trafo_table = net.trafo.loc[trafos]

    coords, trafos_with_geo = coords_from_node_geodata(
        trafos, trafo_table.hv_bus.values, trafo_table.lv_bus.values, bus_geodata, "trafo")

    if len(trafos_with_geo) == 0:
        return None

    colors = kwargs.pop("color", "k")
    linewidths = kwargs.pop("linewidths", 2.)
    linewidths = kwargs.pop("linewidth", linewidths)
    linewidths = kwargs.pop("lw", linewidths)
    if cmap is not None:
        if z is None:
            z = net.res_trafo.loading_percent
        colors = [cmap(norm(z.at[idx])) for idx in trafos_with_geo]

    infos = [infofunc(i) for i in range(len(trafos_with_geo))] if infofunc is not None else []

    lc, pc = _create_complex_branch_collection(
        coords, trafo_patches, size, infos, patch_facecolor="none", patch_edgecolor=colors,
        line_color=colors, picker=picker, linewidths=linewidths, **kwargs)

    if cmap is not None:
        z_duplicated = np.repeat(z.values, 2)
        add_cmap_to_collection(lc, cmap, norm, z_duplicated, cbar_title, plot_colormap, clim)
    return lc, pc


# noinspection PyArgumentList
def create_trafo3w_collection(net, trafo3ws=None, picker=False, infofunc=None, cmap=None, norm=None,
                              z=None, clim=None, cbar_title="3W-Transformer Loading",
                              plot_colormap=True, bus_geodata=None, **kwargs):
    """
    Creates a matplotlib line collection of pandapower transformers.

    Input:
        **net** (pandapowerNet) - The pandapower network

    OPTIONAL:
        **trafo3ws** (list, None) - The three winding transformers for which the collections are
        created. If None, all three winding transformers in the network are considered.

        **picker** (bool, False) - picker argument passed to the patch collection

         **infofunc** (function, None) - infofunction for the patch element

        **kwargs - key word arguments are passed to the patch function

    OUTPUT:
        **lc** - line collection

        **pc** - patch collection
    """
    if not MATPLOTLIB_INSTALLED:
        soft_dependency_error(str(sys._getframe().f_code.co_name)+"()", "matplotlib")

    trafo3ws = get_index_array(trafo3ws, net.trafo3w.index)

    if bus_geodata is None:
        bus_geodata = net["bus_geodata"]

    in_geodata = (net.trafo3w.hv_bus.loc[trafo3ws].isin(bus_geodata.index) &
                  net.trafo3w.mv_bus.loc[trafo3ws].isin(bus_geodata.index) &
                  net.trafo3w.lv_bus.loc[trafo3ws].isin(bus_geodata.index))
    trafo3ws = trafo3ws[in_geodata]
    trafo3w_table = net.trafo3w.loc[trafo3ws]

    lines = []
    circles = []
    infos = []
    color = kwargs.pop("color", "k")
    linewidth = kwargs.pop("linewidths", 2.)
    if cmap is not None and z is None:
        z = net.res_trafo3w.loading_percent
    for i, idx in enumerate(trafo3w_table.index):
        # get bus geodata
        p1 = net.bus_geodata[["x", "y"]].loc[net.trafo3w.at[idx, "hv_bus"]].values
        p2 = net.bus_geodata[["x", "y"]].loc[net.trafo3w.at[idx, "mv_bus"]].values
        p3 = net.bus_geodata[["x", "y"]].loc[net.trafo3w.at[idx, "lv_bus"]].values
        if np.all(p1 == p2) and np.all(p1 == p3):
            continue
        p = np.array([p1, p2, p3])
        # determine center of buses and minimum distance center-buses
        center = sum(p) / 3
        d = np.linalg.norm(p - center, axis=1)
        r = d.min() / 3
        # determine closest bus to center and vector from center to circle midpoint in closest
        # direction
        closest = d.argmin()
        to_closest = (p[closest] - center) / d[closest] * 2 * r / 3
        # determine vectors from center to circle midpoint
        order = list(range(closest, 3)) + list(range(closest))
        cm = np.empty((3, 2))
        cm[order.pop(0)] = to_closest
        ang = 2 * np.pi / 3  # 120 degree
        cm[order.pop(0)] = _rotate_dim2(to_closest, ang)
        cm[order.pop(0)] = _rotate_dim2(to_closest, -ang)
        # determine midpoints of circles
        m = center + cm
        # determine endpoints of circles
        e = (center - p) * (1 - 5 * r / 3 / d).reshape(3, 1) + p
        # save circle and line collection data
        ec = color if cmap is None else cmap(norm(z.at[idx]))
        for j in range(3):
            circles.append(Circle(m[j], r, fc=(1, 0, 0, 0), ec=ec))
            lines.append([p[j], e[j]])

        if infofunc is not None:
            infos.append(infofunc(i))
            infos.append(infofunc(i))
    if len(circles) == 0:
        return None, None
    lc = LineCollection(lines, color=color, picker=picker, linewidths=linewidth, **kwargs)
    lc.info = infos
    pc = PatchCollection(circles, match_original=True, picker=picker, linewidth=linewidth, **kwargs)
    pc.info = infos
    if cmap is not None:
        z_duplicated = np.repeat(z.values, 3)
        lc.set_cmap(cmap)
        lc.set_norm(norm)
        if clim is not None:
            lc.set_clim(clim)
        lc.set_array(np.ma.masked_invalid(z_duplicated))
        lc.has_colormap = plot_colormap
        lc.cbar_title = cbar_title
    return lc, pc


def create_busbar_collection(net, buses=None, infofunc=None, cmap=None, norm=None, picker=False,
                             z=None, cbar_title="Bus Voltage [p.u.]", clim=None, **kwargs):
    """
    Creates a matplotlib patch collection of pandapower buses plotted as busbars

    Input:
        **net** (pandapowerNet) - The pandapower network

    OPTIONAL:
        **buses** (list, None) - The buses for which the collections are created. If None, all buses
        which have the entry coords in bus_geodata are considered.

        **line_geodata** (DataFrame, None) - coordinates to use for plotting. If None,
        net["line_geodata"] is used

        **infofunc** (function, None) - infofunction for the line element

        **cmap** - colormap for the line colors

        **norm** (matplotlib norm object, None) - matplotlib norm object

        **picker** (bool, False) - picker argument passed to the patch collection

        **z** (array, None) - array of line loading magnitudes for colormap. Used in case of given
        cmap. If None net.res_line.loading_percent is used.

        **cbar_title** (str, "Line Loading [%]") - colormap bar title in case of given cmap

        **clim** (tuple of floats, None) - setting the norm limits for image scaling

        **kwargs - key word arguments are passed to the patch function

    OUTPUT:
        **bbc** - busbar collection
    """

    if buses is None:
        buses = net.bus_geodata.loc[~isnull(net.bus_geodata.coords)].index

    if cmap is not None:
        # determine color of busbar by vm_pu
        if z is None and net is not None:
            z = net.res_bus.vm_pu.loc[buses]
        else:
            logger.warning("z is None and no net is provided")

    # the busbar is just a line collection with coords from net.bus_geodata
    lc = create_line_collection(net, lines=buses, line_geodata=net.bus_geodata, bus_geodata=None,
                                norm=norm, cmap=cmap, infofunc=infofunc, picker=picker, z=z,
                                cbar_title=cbar_title, clim=clim, **kwargs)

    return lc


def create_load_collection(net, loads=None, size=1., infofunc=None, orientation=np.pi, picker=False,
                           **kwargs):
    """
    Creates a matplotlib patch collection of pandapower loads.

    Input:
        **net** (pandapowerNet) - The pandapower network

    OPTIONAL:
        **loads** (list of ints, None) - the loads to include in the collection

        **size** (float, 1) - patch size

        **infofunc** (function, None) - infofunction for the patch element

        **orientation** (float, np.pi) - orientation of load collection. pi is directed downwards,
        increasing values lead to clockwise direction changes.

        **picker** (bool, False) - picker argument passed to the patch collectionent

        **kwargs - key word arguments are passed to the patch function

    OUTPUT:
        **load_pc** - patch collection

        **load_lc** - line collection
    """
    loads = get_index_array(loads, net.load.index)
    infos = [infofunc(i) for i in range(len(loads))] if infofunc is not None else []
    node_coords = net.bus_geodata.loc[net.load.loc[loads, "bus"].values, ["x", "y"]].values

    color = kwargs.pop("color", "k")

    load_pc, load_lc = _create_node_element_collection(
        node_coords, load_patches, size=size, infos=infos, orientation=orientation,
        picker=picker, line_color=color, **kwargs)
    return load_pc, load_lc


def create_gen_collection(net, gens=None, size=1., infofunc=None, orientation=np.pi, picker=False,
                          **kwargs):
    """
    Creates a matplotlib patch collection of pandapower gens.

    Input:
        **net** (pandapowerNet) - The pandapower network

    OPTIONAL:
        **gens** (list of ints, None) - the generators to include in the collection

        **size** (float, 1) - patch size

        **infofunc** (function, None) - infofunction for the patch element

        **orientation** (float or list of floats, np.pi) - orientation of gen collection. pi is\
        directed downwards, increasing values lead to clockwise direction changes.

        **picker** (bool, False) - picker argument passed to the patch collectionent

        **kwargs - key word arguments are passed to the patch function

    OUTPUT:
        **gen_pc** - patch collection

        **gen_lc** - line collection
    """
    gens = get_index_array(gens, net.gen.index)
    infos = [infofunc(i) for i in range(len(gens))] if infofunc is not None else []
    node_coords = net.bus_geodata.loc[net.gen.loc[gens, "bus"].values, ["x", "y"]].values

    color = kwargs.pop("color", "k")

    gen_pc, gen_lc = _create_node_element_collection(
        node_coords, gen_patches, size=size, infos=infos, orientation=orientation,
        picker=picker, line_color=color, **kwargs)
    return gen_pc, gen_lc


def create_sgen_collection(net, sgens=None, size=1., infofunc=None, orientation=np.pi, picker=False,
                           **kwargs):
    """
    Creates a matplotlib patch collection of pandapower sgen.

    Input:
        **net** (pandapowerNet) - The pandapower network

    OPTIONAL:
        **sgens** (list of ints, None) - the static generators to include in the collection

        **size** (float, 1) - patch size

        **infofunc** (function, None) - infofunction for the patch elem

        **picker** (bool, False) - picker argument passed to the patch collectionent

        **orientation** (float, np.pi) - orientation of static generator collection. pi is directed\
        downwards, increasing values lead to clockwise direction changes.

        **kwargs - key word arguments are passed to the patch function

    OUTPUT:
        **sgen_pc** - patch collection

        **sgen_lc** - line collection
    """
    sgens = get_index_array(sgens, net.sgen.index)
    infos = [infofunc(i) for i in range(len(sgens))] if infofunc is not None else []
    node_coords = net.bus_geodata.loc[net.sgen.loc[sgens, "bus"].values, ["x", "y"]].values

    color = kwargs.pop("color", "k")

    sgen_pc, sgen_lc = _create_node_element_collection(
        node_coords, sgen_patches, size=size, infos=infos, orientation=orientation,
        picker=picker, line_color=color, **kwargs)
    return sgen_pc, sgen_lc


def create_storage_collection(net, storages=None, size=1., infofunc=None, orientation=np.pi,
                              picker=False, **kwargs):
    """
    Creates a matplotlib patch collection of pandapower storage element.

    Input:
        **net** (pandapowerNet) - The pandapower network

    OPTIONAL:
        **storages** (list of ints, None) - the net.storage.index values to include in the
        collection

        **size** (float, 1) - patch size

        **infofunc** (function, None) - info function for the patch element

        **picker** (bool, False) - picker argument passed to the patch collection

        **orientation** (float, np.pi) - orientation of static generator collection. pi is directed\
        downwards, increasing values lead to clockwise direction changes.

        **kwargs - key word arguments are passed to the patch function

    OUTPUT:
        **storage_pc** - patch collection

        **storage_lc** - line collection
    """
    infos = [infofunc(i) for i in range(len(storages))] if infofunc is not None else []
    node_coords = net.bus_geodata.loc[net.storage.loc[storages, "bus"].values, ["x", "y"]].values

    color = kwargs.pop("color", "k")

    storage_pc, storage_lc = _create_node_element_collection(
        node_coords, storage_patches, size=size, infos=infos, orientation=orientation,
        picker=picker, line_color=color, **kwargs)
    return storage_pc, storage_lc


def create_ext_grid_collection(net, size=1., infofunc=None, orientation=0, picker=False,
                               ext_grids=None, ext_grid_buses=None, **kwargs):
    """
    Creates a matplotlib patch collection of pandapower ext_grid. Parameters
    ext_grids, ext_grid_buses can be used to specify, which ext_grids the collection should be
    created for.

    Input:
        **net** (pandapowerNet) - The pandapower network

    OPTIONAL:
        **size** (float, 1) - patch size

        **infofunc** (function, None) - infofunction for the patch element

        **orientation** (float, 0) - orientation of load collection. 0 is directed upwards,
        increasing values lead to clockwise direction changes.

        **picker** (bool, False) - picker argument passed to the patch collection

        **ext_grid_buses** (np.ndarray, None) - buses to be used as ext_grid locations

        **kwargs - key word arguments are passed to the patch function

    OUTPUT:
        **ext_grid1** - patch collection

        **ext_grid2** - patch collection
    """
    ext_grids = get_index_array(ext_grids, net.ext_grid.index)
    if ext_grid_buses is None:
        ext_grid_buses = net.ext_grid.bus.loc[ext_grids].values
    else:
        assert len(ext_grids) == len(ext_grid_buses), \
            "Length mismatch between chosen ext_grids and ext_grid_buses."
    infos = [infofunc(ext_grid_idx) for ext_grid_idx in ext_grids] if infofunc is not None else []

    node_coords = net.bus_geodata.loc[ext_grid_buses, ["x", "y"]].values

    color = kwargs.pop("color", "k")

    ext_grid_pc, ext_grid_lc = _create_node_element_collection(
        node_coords, ext_grid_patches, size=size, infos=infos, orientation=orientation,
        picker=picker, hatch='XXX', line_color=color, **kwargs)

    return ext_grid_pc, ext_grid_lc


def create_line_switch_collection(net, switches=None, size=1, distance_to_bus=3, use_line_geodata=False, **kwargs):
    """
    Creates a matplotlib patch collection of pandapower line-bus switches.

    INPUT:
        **net** (pandapowerNet) - The pandapower network

    OPTIONAL:

        **size** (float, 1) - Size of the switch patches

        **distance_to_bus** (float, 3) - Distance of the switch patch from the bus patch

        **use_line_geodata** (bool, False) - If True, line coordinates are used to identify the
        switch position

        **switch_index** (list, []) - Possibility to create line switch collections with a subset of switches in net.switch.index.
        If left empty, all switches are taken into the line switch collection.


        **kwargs - Key word arguments are passed to the patch function

    OUTPUT:
        **switches** - patch collection
    """
    if not MATPLOTLIB_INSTALLED:
        soft_dependency_error(str(sys._getframe().f_code.co_name)+"()", "matplotlib")

    if switches is None:
        switches = net.switch.index[net.switch.et == "l"] # only line switches

    color = kwargs.pop("color", "k")

    switch_patches = []
    for switch in switches:
        sb = net.switch.bus.loc[switch]
        line = net.line.loc[net.switch.element.loc[switch]]
        fb = line.from_bus
        tb = line.to_bus

        line_buses = {fb, tb}
        target_bus = list(line_buses - {sb})[0]

        if sb not in net.bus_geodata.index or target_bus not in net.bus_geodata.index:
            logger.warning("Bus coordinates for switch %s not found, skipped switch!" % switch)
            continue

        # switch bus and target coordinates
        pos_sb = net.bus_geodata.loc[sb, ["x", "y"]].values
        pos_tb = np.zeros(2)

        use_bus_geodata = False

        if use_line_geodata:
            if line.name in net.line_geodata.index:
                line_coords = net.line_geodata.coords.loc[line.name]
                # check, which end of the line is nearer to the switch bus
                intersection = position_on_busbar(net, sb, busbar_coords=line_coords)
                if intersection is not None:
                    pos_sb = intersection
                if len(line_coords) >= 2:
                    if abs(line_coords[0][0] - pos_sb[0]) < 0.01 and \
                            abs(line_coords[0][1] - pos_sb[1]) < 0.01:
                        pos_tb = np.array([line_coords[1][0], line_coords[1][1]])
                    else:
                        pos_tb = np.array([line_coords[-2][0], line_coords[-2][1]])
                else:
                    use_bus_geodata = True
            else:
                use_bus_geodata = True

        if not use_line_geodata or use_bus_geodata:
            pos_tb = net.bus_geodata.loc[target_bus, ["x", "y"]]

        # position of switch symbol
        vec = pos_tb - pos_sb
        mag = np.linalg.norm(vec)
        pos_sw = pos_sb + vec / mag * distance_to_bus

        # rotation of switch symbol
        angle = np.arctan2(vec[1], vec[0])
        rotation = Affine2D().rotate_around(pos_sw[0], pos_sw[1], angle)

        # color switch by state
        col = color if net.switch.closed.loc[switch] else "white"

        # create switch patch (switch size is respected to center the switch on the line)
        patch = Rectangle((pos_sw[0] - size / 2, pos_sw[1] - size / 2), size, size, facecolor=col,
                          edgecolor=color)
        # apply rotation
        patch.set_transform(rotation)

        switch_patches.append(patch)

    switches = PatchCollection(switch_patches, match_original=True, **kwargs)
    return switches


def create_bus_bus_switch_collection(net, size=1., helper_line_style=':', helper_line_size=1.,
                                     helper_line_color="gray", **kwargs):
    """
    Creates a matplotlib patch collection of pandapower bus-bus switches. Switches are plotted in
    the center between two buses with a "helper" line (dashed and thin) being drawn between the
    buses as well.

    INPUT:
        **net** (pandapowerNet) - The pandapower network

    OPTIONAL:

        **size** (float, 1.0) - Size of the switch patches

        **helper_line_style** (string, ':') - Line style of the "helper" line being plotted between
        two buses connected by a bus-bus switch

        **helper_line_size** (float, 1.0) - Line width of the "helper" line being plotted between
        two buses connected by a bus-bus switch

        **helper_line_color** (string, "gray") - Line color of the "helper" line being plotted
        between two buses connected by a bus-bus switch

        **kwargs - Key word arguments are passed to the patch function

    OUTPUT:
        **switches**, **helper_lines** - tuple of patch collections
    """
    if not MATPLOTLIB_INSTALLED:
        soft_dependency_error(str(sys._getframe().f_code.co_name)+"()", "matplotlib")
    lbs_switches = net.switch.index[net.switch.et == "b"]
    color = kwargs.pop("color", "k")
    switch_patches = []
    line_patches = []
    for switch in lbs_switches:
        switch_bus = net.switch.bus.loc[switch]
        target_bus = net.switch.element.loc[switch]
        if switch_bus not in net.bus_geodata.index or target_bus not in net.bus_geodata.index:
            logger.warning("Bus coordinates for switch %s not found, skipped switch!" % switch)
            continue
        # switch bus and target coordinates
        pos_sb = net.bus_geodata.loc[switch_bus, ["x", "y"]].values.astype(np.float64)
        pos_tb = net.bus_geodata.loc[target_bus, ["x", "y"]].values.astype(np.float64)
        # position of switch symbol
        vec = pos_tb - pos_sb
        pos_sw = pos_sb + vec * 0.5 if not np.allclose(pos_sb, pos_tb) else pos_tb
        # rotation of switch symbol
        angle = np.arctan2(vec[1], vec[0])
        rotation = Affine2D().rotate_around(pos_sw[0], pos_sw[1], angle)
        # color switch by state
        col = color if net.switch.closed.loc[switch] else "white"
        # create switch patch (switch size is respected to center the switch on the line)
        patch = Rectangle((pos_sw[0] - size / 2, pos_sw[1] - size / 2), size, size, facecolor=col,
                          edgecolor=color)
        # apply rotation
        patch.set_transform(rotation)
        # add to collection lists
        switch_patches.append(patch)
        line_patches.append([pos_sb.tolist(), pos_tb.tolist()])
    # create collections and return
    switches = PatchCollection(switch_patches, match_original=True, **kwargs)
    helper_lines = LineCollection(line_patches, linestyles=helper_line_style,
                                  linewidths=helper_line_size, colors=helper_line_color)
    return switches, helper_lines


def draw_collections(collections, figsize=(10, 8), ax=None, plot_colorbars=True, set_aspect=True,
                     axes_visible=(False, False), copy_collections=True, draw=True, aspect=('equal', 'datalim'),
                     autoscale=(True, True, True)):
    """
    Draws matplotlib collections which can be created with the create collection functions.

    Input:
        **collections** (list) - iterable of collection objects, may include tuples of collections

    OPTIONAL:
        **figsize** (tuple, (10,8)) - figsize of the matplotlib figure

        **ax** (axis, None) - matplotlib axis object to plot into, new axis is created if None

        **plot_colorbars** (bool, True) - defines whether colorbars should be plotted

        **set_aspect** (bool, True) - defines whether 'equal' and 'datalim' aspects of axis scaling
        should be set.

        **axes_visible** (tuple, (False, False)) - defines visibility of (xaxis, yaxis)

    OUTPUT:
        **ax** - matplotlib axes
    """
    if not MATPLOTLIB_INSTALLED:
        soft_dependency_error(str(sys._getframe().f_code.co_name)+"()", "matplotlib")
    if ax is None:
        plt.figure(facecolor="white", figsize=figsize)
        plt.subplots_adjust(left=0.01, right=0.99, top=0.99, bottom=0.05,
                            wspace=0.02, hspace=0.04)
    ax = ax or plt.gca()

    add_collections_to_axes(ax, collections, plot_colorbars=plot_colorbars,
                            copy_collections=copy_collections)

    try:
        ax.set_facecolor("white")
    except:
        ax.set_axis_bgcolor("white")
    ax.xaxis.set_visible(axes_visible[0])
    ax.yaxis.set_visible(axes_visible[1])
    if not any(axes_visible):
        # removes bounding box of the plot also
        ax.axis("off")
    if set_aspect:
        ax.set_aspect(aspect[0], aspect[1])
    ax.autoscale_view(autoscale[0], autoscale[1], autoscale[2])
    ax.margins(.02)
    if draw:
        plt.draw()
    return ax


def add_single_collection(c, ax, plot_colorbars, copy_collections):
    if not MATPLOTLIB_INSTALLED:
        soft_dependency_error("add_single_collection()", "matplotlib")
    if copy_collections:
        c = copy.deepcopy(c)
    ax.add_collection(c)
    if plot_colorbars and hasattr(c, "has_colormap") and c.has_colormap:
        extend = c.extend if hasattr(c, "extend") else "neither"
        cbar_load = plt.colorbar(c, extend=extend, ax=ax)
        if hasattr(c, "cbar_title"):
            cbar_load.ax.set_ylabel(c.cbar_title)


def add_collections_to_axes(ax, collections, plot_colorbars=True, copy_collections=True):
    if not MATPLOTLIB_INSTALLED:
        soft_dependency_error("add_collections_to_axes()", "matplotlib")
    for i, c in enumerate(collections):
        if Collection in inspect.getmro(c.__class__):
            # if Collection is in one of the base classes of c
            add_single_collection(c, ax, plot_colorbars, copy_collections)
        elif isinstance(c, tuple) or isinstance(c, list):
            # if c is a tuple or a list of collections
            add_collections_to_axes(ax, c, plot_colorbars, copy_collections)
        else:
            logger.warning("{} in collections is of unknown type. Skipping".format(i))


if __name__ == "__main__":
    # if 0:
    #     import pandapower as pp
    #
    #     ntw = pp.create_empty_network()
    #     b1 = pp.create_bus(ntw, 10, geodata=(5, 10))
    #     b2 = pp.create_bus(ntw, 0.4, geodata=(5, 15))
    #     b3 = pp.create_bus(ntw, 0.4, geodata=(0, 22))
    #     b4 = pp.create_bus(ntw, 0.4, geodata=(8, 20))
    #     pp.create_gen(ntw, b1, p_mw=0.1)
    #     pp.create_load(ntw, b3, p_mw=0.1)
    #     pp.create_ext_grid(ntw, b4)
    #
    #     pp.create_line(ntw, b2, b3, 2.0, std_type="NAYY 4x50 SE")
    #     pp.create_line(ntw, b2, b4, 2.0, std_type="NAYY 4x50 SE")
    #     pp.create_transformer(ntw, b1, b2, std_type="0.63 MVA 10/0.4 kV")
    #     pp.create_transformer(ntw, b3, b4, std_type="0.63 MVA 10/0.4 kV")
    #
    #     bus_col = create_bus_collection(ntw, size=0.2, color="k")
    #     line_col = create_line_collection(ntw, use_line_geodata=False, color="k", linewidth=3.)
    #     lt, bt = create_trafo_collection(ntw, size=2, linewidth=3.)
    #     load_col1, load_col2 = create_load_collection(ntw, linewidth=2.,
    #                                                   infofunc=lambda x: ("load", x))
    #     gen1, gen2 = create_gen_collection(ntw, linewidth=2.,
    #                                        infofunc=lambda x: ("gen", x))
    #     eg1, eg2 = create_ext_grid_collection(ntw, size=2.,
    #                                           infofunc=lambda x: ("ext_grid", x))
    #
    #     draw_collections([bus_col, line_col, load_col1, load_col2, gen1, gen2, lt, bt, eg1, eg2])
    # else:
    #     pass
    pass<|MERGE_RESOLUTION|>--- conflicted
+++ resolved
@@ -355,11 +355,8 @@
 
 def create_bus_collection(net, buses=None, size=5, patch_type="circle", color=None, z=None,
                           cmap=None, norm=None, infofunc=None, picker=False, bus_geodata=None,
-<<<<<<< HEAD
-                          cbar_title="Bus Voltage [pu]", bus_table="bus", **kwargs):
-=======
-                          cbar_title="Bus Voltage [pu]", clim=None, plot_colormap=True, **kwargs):
->>>>>>> 50db2cfe
+                          bus_table="bus", cbar_title="Bus Voltage [pu]", clim=None,
+                          plot_colormap=True, **kwargs):
     """
     Creates a matplotlib patch collection of pandapower buses.
 
@@ -395,12 +392,12 @@
         If None, net["bus_geodata"] is used
 
         **cbar_title** (str, "Bus Voltage [pu]") - colormap bar title in case of given cmap
-        
+
         **clim** (tuple of floats, None) - setting the norm limits for image scaling
 
+        **bus_table** (str, "bus") - element table to use for the buses ("bus", "bus_dc")
+
         **plot_colormap** (bool, True) - flag whether the colormap is actually drawn
-
-        **bus_table** (str, "bus") - element table to use for the buses ("bus", "bus_dc")
 
         **kwargs** - key word arguments are passed to the patch function
 
@@ -430,13 +427,8 @@
 
     if cmap is not None:
         if z is None:
-<<<<<<< HEAD
             z = net[f"res_{bus_table}"].vm_pu.loc[buses]
-        add_cmap_to_collection(pc, cmap, norm, z, cbar_title)
-=======
-            z = net.res_bus.vm_pu.loc[buses]
         add_cmap_to_collection(pc, cmap, norm, z, cbar_title, plot_colormap, clim)
->>>>>>> 50db2cfe
 
     return pc
 
@@ -478,11 +470,9 @@
 
         **clim** (tuple of floats, None) - setting the norm limits for image scaling
 
-<<<<<<< HEAD
         **line_table** (str, "line") - which element table to use ("line", "line_dc")
-=======
+
         **plot_colormap** (bool, True) - flag whether the colormap is actually drawn
->>>>>>> 50db2cfe
 
         **kwargs** - key word arguments are passed to the patch function
 
