# -*- coding: utf-8 -*-

# Copyright (c) 2016-2023 by University of Kassel and Fraunhofer Institute for Energy Economics
# and Energy System Technology (IEE), Kassel. All rights reserved.
import sys
import copy
import inspect
from itertools import combinations

import numpy as np
from pandas import isnull

try:
    import matplotlib.pyplot as plt
    from matplotlib.collections import LineCollection, PatchCollection, Collection
    from matplotlib.font_manager import FontProperties
    from matplotlib.patches import Circle, Rectangle, PathPatch
    from matplotlib.textpath import TextPath
    from matplotlib.transforms import Affine2D
    MATPLOTLIB_INSTALLED = True
except ImportError:
    MATPLOTLIB_INSTALLED = False


    class TextPath:  # so that the test does not fail
        pass

from pandapower.auxiliary import soft_dependency_error
from pandapower.plotting.patch_makers import load_patches, node_patches, gen_patches, \
    sgen_patches, ext_grid_patches, trafo_patches, storage_patches
from pandapower.plotting.plotting_toolbox import _rotate_dim2, coords_from_node_geodata, \
    position_on_busbar, get_index_array

try:
    import pandaplan.core.pplog as logging
except ImportError:
    import logging

logger = logging.getLogger(__name__)


class CustomTextPath(TextPath):
    """
    Create a path from the text. This class provides functionality for deepcopy, which is not
    implemented for TextPath.
    """

    def __init__(self, xy, s, size=None, prop=None, _interpolation_steps=1, usetex=False):
        """
        Create a path from the text. No support for TeX yet. Note that
        it simply is a path, not an artist. You need to use the
        PathPatch (or other artists) to draw this path onto the
        canvas.

        xy : position of the text.
        s : text
        size : font size
        prop : font property
        """
        if not MATPLOTLIB_INSTALLED:
            soft_dependency_error("class CustomTextPath", "matplotlib")
        if prop is None:
            prop = FontProperties()
        TextPath.__init__(self, xy, s, size=size, prop=prop,
                          _interpolation_steps=_interpolation_steps, usetex=usetex)
        self.s = s
        self.usetex = usetex
        self.prop = prop

    def __deepcopy__(self, memo=None):
        """
        Returns a deepcopy of the `CustomTextPath`, which is not implemented for TextPath
        """
        return self.__class__(copy.deepcopy(self._xy), copy.deepcopy(self.s), size=self.get_size(),
                              prop=copy.deepcopy(self.prop),
                              _interpolation_steps=self._interpolation_steps, usetex=self.usetex)


def create_annotation_collection(texts, coords, size, prop=None, **kwargs):
    """
    Creates PatchCollection of Texts shown at the given coordinates

    Input:
        **texts** (iterable of strings) - The texts to be

        **coords** (iterable of tuples) - The pandapower network

        **size** (int) - The pandapower network

    OPTIONAL:
        **prop** - FontProperties being passed to the TextPatches

        **kwargs** - Any other keyword-arguments will be passed to the PatchCollection.
    """
    if not MATPLOTLIB_INSTALLED:
        soft_dependency_error(str(sys._getframe().f_code.co_name)+"()", "matplotlib")
    tp = []
    # we convert TextPaths to PathPatches to create a PatchCollection
    if hasattr(size, "__iter__"):
        for i, t in enumerate(texts):
            tp.append(PathPatch(CustomTextPath(coords[i], t, size=size[i], prop=prop)))
    else:
        for t, c in zip(texts, coords):
            tp.append(PathPatch(CustomTextPath(c, t, size=size, prop=prop)))

    return PatchCollection(tp, **kwargs)


def add_cmap_to_collection(collection, cmap, norm, z, cbar_title, plot_colormap=True, clim=None):
    """
    Adds a colormap to the given collection.

    :param collection: collection for which to add colormap
    :type collection: matplotlib.collections.collection
    :param cmap: colormap which to use
    :type cmap: any colormap from matplotlib.colors
    :param norm: any norm which to use to translate values into colors
    :type norm: any norm from matplotlib.colors
    :param z: the array which to use in order to create the colors for the given collection
    :type z: iterable
    :param cbar_title: title of the colorbar
    :type cbar_title: str
    :param plot_colormap: flag whether the colormap is actually drawn (if False, is excluded in\
        :func:`add_single_collection`)
    :type plot_colormap: bool, default True
    :param clim: color limit of the collection
    :type clim: list(float), default None
    :return: collection - the given collection with added colormap (no copy!)
    """
    if not MATPLOTLIB_INSTALLED:
        soft_dependency_error(str(sys._getframe().f_code.co_name)+"()", "matplotlib")
    collection.set_cmap(cmap)
    collection.set_norm(norm)
    collection.set_array(np.ma.masked_invalid(z))
    collection.has_colormap = plot_colormap
    collection.cbar_title = cbar_title
    if clim is not None:
        collection.set_clim(clim)
    return collection


def _create_node_collection(nodes, coords, size=5, patch_type="circle", color=None, picker=False,
                            infos=None, **kwargs):
    """
    Creates a collection with patches for the given nodes. Can be used generically for different \
    types of nodes (bus in pandapower network, but also other nodes, e.g. in a networkx graph).

    :param nodes: indices of the nodes to plot
    :type nodes: iterable
    :param coords: list of node coordinates (shape (2, N))
    :type coords: iterable
    :param size: size of the patches (handed over to patch creation function)
    :type size: float
    :param patch_type: type of patches that chall be created for the nodes - can be one of\
        - "circle" for a circle\
        - "rect" for a rectangle\
        - "poly<n>" for a polygon with n edges
    :type patch_type: str, default "circle"
    :param color: colors or color of the node patches
    :type color: iterable, float
    :param picker: picker argument passed to the patch collection
    :type picker: bool, default False
    :param infos: list of infos belonging to each of the patches (can be displayed when hovering \
        over the elements)
    :type infos: list, default None
    :param kwargs: keyword arguments are passed to the patch maker and patch collection
    :type kwargs:
    :return: pc - patch collection for the nodes
    """
    if not MATPLOTLIB_INSTALLED:
        soft_dependency_error(str(sys._getframe().f_code.co_name)+"()", "matplotlib")
    if len(coords) == 0:
        return None

    infos = list(infos) if infos is not None else []
    patches = node_patches(coords, size, patch_type, color, **kwargs)
    pc = PatchCollection(patches, match_original=True, picker=picker)
    pc.node_indices = np.array(nodes)

    pc.patch_type = patch_type
    pc.size = size
    if 'orientation' in kwargs:
        pc.orientation = kwargs['orientation']
    if "zorder" in kwargs:
        pc.set_zorder(kwargs["zorder"])
    pc.info = infos
    pc.patch_type = patch_type
    pc.size = size
    if "zorder" in kwargs:
        pc.set_zorder(kwargs["zorder"])
    if 'orientation' in kwargs:
        pc.orientation = kwargs['orientation']

    return pc


def _create_line2d_collection(coords, indices, infos=None, picker=False, **kwargs):
    """
    Generic function to create a LineCollection from coordinates.

    :param coords: list of line coordinates (list should look like this: \
        `[[(x11, y11), (x12, y12), (x13, y13), ...], [(x21, y21), (x22, x23), ...], ...]`)
    :type coords: list or np.array
    :param indices: list of node indices
    :type indices: list or np.array
    :param infos: list of infos belonging to each of the lines (can be displayed when hovering \
        over them)
    :type infos: list, default None
    :param picker: picker argument passed to the line collection
    :type picker: bool, default False
    :param kwargs: keyword arguments are passed to the line collection
    :type kwargs:
    :return: lc - line collection for the given coordinates
    """
    if not MATPLOTLIB_INSTALLED:
        soft_dependency_error(str(sys._getframe().f_code.co_name)+"()", "matplotlib")
    # This would be done anyways by matplotlib - doing it explicitly makes it a) clear and
    # b) prevents unexpected behavior when observing colors being "none"
    lc = LineCollection(coords, picker=picker, **kwargs)
    lc.indices = np.array(indices)
    lc.info = infos if infos is not None else list()
    return lc


def _create_node_element_collection(node_coords, patch_maker, size=1., infos=None,
                                    repeat_infos=(1, 1), orientation=np.pi, picker=False,
                                    patch_facecolor="w", patch_edgecolor="k", line_color="k",unique_angles=None,
                                    **kwargs):
    """
    Creates matplotlib collections of node elements. All node element collections usually consist of
    one patch collection representing the element itself and a small line collection that connects
    the element to the respective node.

    :param node_coords: the coordinates (x, y) of the nodes with shape (N, 2)
    :type node_coords: iterable
    :param patch_maker: a function to generate the patches of which the collections consist (cf. \
        the patch_maker module)
    :type patch_maker: function
    :param size: patch size
    :type size: float, default 1
    :param infos: list of infos belonging to each of the elements (can be displayed when hovering \
        over them)
    :type infos: iterable, default None
    :param repeat_infos: determines how many times the info shall be repeated to match the number \
        of patches (first element) and lines (second element) returned by the patch maker
    :type repeat_infos: tuple (length 2), default (1, 1)
    :param orientation: orientation of load collection. pi is directed downwards, increasing values\
        lead to clockwise direction changes.
    :type orientation: float, default np.pi
    :param picker: picker argument passed to the line collection
    :type picker: bool, default False
    :param patch_facecolor: color of the patch face (content)
    :type patch_facecolor: matplotlib color, "w"
    :param patch_edgecolor: color of the patch edges
    :type patch_edgecolor: matplotlib color, "k"
    :param line_color: color of the connecting lines
    :type line_color: matplotlib color, "k"
    :param kwargs: key word arguments are passed to the patch function
    :type kwargs:
    :return: Return values:\
        - patch_coll - patch collection representing the element\
        - line_coll - connecting line collection

    """
    if not MATPLOTLIB_INSTALLED:
        soft_dependency_error(str(sys._getframe().f_code.co_name)+"()", "matplotlib")
    angles = orientation if hasattr(orientation, '__iter__') else [orientation] * len(node_coords)
    assert len(node_coords) == len(angles), \
        "The length of coordinates does not match the length of the orientation angles!"
    if infos is None:
        infos_pc = []
        infos_lc = []
    else:
        infos_pc = list(np.repeat(infos, repeat_infos[0]))
        infos_lc = list(np.repeat(infos, repeat_infos[1]))

    linewidths = kwargs.pop("linewidths", 2.)
    linewidths = kwargs.pop("linewidth", linewidths)
    linewidths = kwargs.pop("lw", linewidths)

    lines, polys, popped_keywords = patch_maker(
        node_coords, size, angles, patch_facecolor=patch_facecolor, patch_edgecolor=patch_edgecolor,
        **kwargs)
    for kw in set(popped_keywords) & set(kwargs.keys()):
        kwargs.pop(kw)
    patch_coll = PatchCollection(polys, match_original=True, picker=picker, linewidth=linewidths,
                                 **kwargs)
    color = line_color if "color" not in kwargs else kwargs.pop("color", linewidths)
    line_coll = LineCollection(lines, color=color, picker=picker, linewidth=linewidths,
                               **kwargs)
    patch_coll.info = infos_pc
    line_coll.info = infos_lc
    return patch_coll, line_coll


def _create_complex_branch_collection(coords, patch_maker, size=1, infos=None, repeat_infos=(2, 2),
                                      picker=False, patch_facecolor="w", patch_edgecolor="k",
                                      line_color="k", linewidths=2., **kwargs):
    """
    Creates a matplotlib line collection and a matplotlib patch collection representing a branch\
    element that cannot be represented by just a line.

    :param coords: list of connecting node coordinates (usually should be \
        `[((x11, y11), (x12, y12)), ((x21, y21), (x22, y22)), ...]`)
    :type coords: (N, (2, 2)) shaped iterable
    :param patch_maker: a function to generate the patches of which the collections consist (cf. \
        the patch_maker module)
    :type patch_maker: function
    :param size: patch size
    :type size: float, default 1
    :param infos: list of infos belonging to each of the branches (can be displayed when hovering \
        over them)
    :type infos: iterable, default None
    :param repeat_infos: determines how many times the info shall be repeated to match the number \
        of patches (first element) and lines (second element) returned by the patch maker
    :type repeat_infos: tuple (length 2), default (1, 1)
    :param picker: picker argument passed to the line collection
    :type picker: bool, default False
    :param patch_facecolor: color or colors of the patch face (content)
    :type patch_facecolor: matplotlib color or iterable, "w"
    :param patch_edgecolor: color or colors of the patch edges
    :type patch_edgecolor: matplotlib color or iterable, "k"
    :param line_color: color or colors of the connecting lines
    :type line_color: matplotlib color or iterable, "k"
    :param linewidths: linewidths of the connecting lines and the patch edges
    :type linewidths: float, default 2.
    :param kwargs: key word arguments are passed to the patch maker and the patch and line \
        collections
    :type kwargs:
    :return: Return values:\
        - patch_coll - patch collection representing the branch element\
        - line_coll - line collection connecting the patches with the nodes
    """
    if not MATPLOTLIB_INSTALLED:
        soft_dependency_error(str(sys._getframe().f_code.co_name)+"()", "matplotlib")
    if infos is None:
        infos_pc = []
        infos_lc = []
    else:
        infos_pc = list(np.repeat(infos, repeat_infos[0]))
        infos_lc = list(np.repeat(infos, repeat_infos[1]))

    lines, patches, popped_keywords = patch_maker(
        coords, size, patch_facecolor=patch_facecolor, patch_edgecolor=patch_edgecolor,
        linewidths=linewidths, **kwargs)
    for kw in set(popped_keywords) & set(kwargs.keys()):
        kwargs.pop(kw)
    patch_coll = PatchCollection(patches, match_original=True, picker=picker, **kwargs)
    line_coll = LineCollection(lines, color=line_color, picker=picker, linewidths=linewidths,
                               **kwargs)
    patch_coll.info = infos_pc
    line_coll.info = infos_lc
    return patch_coll, line_coll


def create_bus_collection(net, buses=None, size=5, patch_type="circle", color=None, z=None,
                          cmap=None, norm=None, infofunc=None, picker=False, bus_geodata=None,
                          cbar_title="Bus Voltage [pu]", **kwargs):
    """
    Creates a matplotlib patch collection of pandapower buses.

    Input:
        **net** (pandapowerNet) - The pandapower network

    OPTIONAL:
        **buses** (list, None) - The buses for which the collections are created.
        If None, all buses in the network are considered.

        **size** (int, 5) - patch size

        **patch_type** (str, "circle") - patch type, can be

                - "circle" for a circle
                - "rect" for a rectangle
                - "poly<n>" for a polygon with n edges

        **infofunc** (function, None) - infofunction for the patch element

        **color** (list or color, None) - color or list of colors for every element

        **z** (array, None) - array of bus voltage magnitudes for colormap. Used in case of given
        cmap. If None net.res_bus.vm_pu is used.

        **cmap** (ListedColormap, None) - colormap for the patch colors

        **norm** (matplotlib norm object, None) - matplotlib norm object

        **picker** (bool, False) - picker argument passed to the patch collection

        **bus_geodata** (DataFrame, None) - coordinates to use for plotting
        If None, net["bus_geodata"] is used

        **cbar_title** (str, "Bus Voltage [pu]") - colormap bar title in case of given cmap

        **kwargs** - key word arguments are passed to the patch function

    OUTPUT:
        **pc** - patch collection
    """
    if not MATPLOTLIB_INSTALLED:
        soft_dependency_error(str(sys._getframe().f_code.co_name)+"()", "matplotlib")
    buses = get_index_array(buses, net.bus.index)
    if len(buses) == 0:
        return None
    if bus_geodata is None:
        bus_geodata = net["bus_geodata"]

    coords = list(zip(bus_geodata.loc[buses, "x"].values, bus_geodata.loc[buses, "y"].values))

    infos = [infofunc(bus) for bus in buses] if infofunc is not None else []

    pc = _create_node_collection(buses, coords, size, patch_type, color, picker, infos, **kwargs)

    if cmap is not None:
        if z is None:
            z = net.res_bus.vm_pu.loc[buses]
        add_cmap_to_collection(pc, cmap, norm, z, cbar_title)

    return pc


def create_line_collection(net, lines=None, line_geodata=None, bus_geodata=None,
                           use_bus_geodata=False, infofunc=None, cmap=None, norm=None, picker=False,
                           z=None, cbar_title="Line Loading [%]", clim=None, plot_colormap=True,
                           **kwargs):
    """
    Creates a matplotlib line collection of pandapower lines.

    Input:
        **net** (pandapowerNet) - The pandapower network

    OPTIONAL:
        **lines** (list, None) - The lines for which the collections are created. If None, all lines
        in the network are considered.

        **line_geodata** (DataFrame, None) - coordinates to use for plotting. If None,
        net["line_geodata"] is used

        **bus_geodata** (DataFrame, None) - coordinates to use for plotting
        If None, net["bus_geodata"] is used

        **use_bus_geodata** (bool, False) - Defines whether bus or line geodata are used.

        **infofunc** (function, None) - infofunction for the patch element

        **cmap** - colormap for the patch colors

        **norm** (matplotlib norm object, None) - matplotlib norm object

        **picker** (bool, False) - picker argument passed to the line collection

        **z** (array, None) - array of line loading magnitudes for colormap. Used in case of given
        cmap. If None net.res_line.loading_percent is used.

        **cbar_title** (str, "Line Loading [%]") - colormap bar title in case of given cmap

        **clim** (tuple of floats, None) - setting the norm limits for image scaling

        **kwargs** - key word arguments are passed to the patch function

    OUTPUT:
        **lc** - line collection
    """
    if not MATPLOTLIB_INSTALLED:
        soft_dependency_error(str(sys._getframe().f_code.co_name)+"()", "matplotlib")
    if use_bus_geodata is False and line_geodata is None and net.line_geodata.empty:
        # if bus geodata is available, but no line geodata
        logger.warning("use_bus_geodata is automatically set to True, since net.line_geodata is "
                       "empty.")
        use_bus_geodata = True

    lines = get_index_array(lines, net.line.index)
    if len(lines) == 0:
        return None

    if use_bus_geodata:
        coords, lines_with_geo = coords_from_node_geodata(
            lines, net.line.from_bus.loc[lines].values, net.line.to_bus.loc[lines].values,
            bus_geodata if bus_geodata is not None else net["bus_geodata"], "line")
    else:
        line_geodata = line_geodata if line_geodata is not None else net.line_geodata
        lines_with_geo = lines[np.isin(lines, line_geodata.index.values)]
        coords = list(line_geodata.loc[lines_with_geo, 'coords'])
        lines_without_geo = set(lines) - set(lines_with_geo)
        if lines_without_geo:
            logger.warning("Could not plot lines %s. %s geodata is missing for those lines!"
                           % (lines_without_geo, "Bus" if use_bus_geodata else "Line"))

    if len(lines_with_geo) == 0:
        return None

    infos = [infofunc(line) for line in lines_with_geo] if infofunc else []

    lc = _create_line2d_collection(coords, lines_with_geo, infos=infos, picker=picker, **kwargs)

    if cmap is not None:
        if z is None:
            z = net.res_line.loading_percent.loc[lines_with_geo]
        add_cmap_to_collection(lc, cmap, norm, z, cbar_title, plot_colormap, clim)

    return lc


def create_dcline_collection(net, dclines=None, bus_geodata=None, infofunc=None, cmap=None,
                             norm=None, picker=False, z=None, cbar_title="HVDC-Line Loading [%]",
                             clim=None, plot_colormap=True, **kwargs):
    """
    Creates a matplotlib line collection of pandapower dclines.

    Input:
        **net** (pandapowerNet) - The pandapower network

    OPTIONAL:
        **dclines** (list, None) - The dclines for which the collections are created. If None,
        all dclines in the network are considered.

        **bus_geodata** (DataFrame, None) - coordinates to use for plotting
        If None, net["bus_geodata"] is used

        **infofunc** (function, None) - infofunction for the patch element

        **cmap** - colormap for the patch colors

        **norm** (matplotlib norm object, None) - matplotlib norm object

        **picker** (bool, False) - picker argument passed to the line collection

        **z** (array, None) - array of line loading magnitudes for colormap. Used in case of given
        cmap. If None net.res_line.loading_percent is used.

        **cbar_title** (str, "Line Loading [%]") - colormap bar title in case of given cmap

        **clim** (tuple of floats, None) - setting the norm limits for image scaling

        **plot_colormap** (bool, True) - flag whether the colormap is actually drawn

        **kwargs** - key word arguments are passed to the patch function

    OUTPUT:
        **lc** - line collection
    """
    if not MATPLOTLIB_INSTALLED:
        soft_dependency_error(str(sys._getframe().f_code.co_name)+"()", "matplotlib")

    use_bus_geodata = True

    lines = get_index_array(dclines, net.dcline.index)
    if len(lines) == 0:
        return None

    if use_bus_geodata:
        coords, lines_with_geo = coords_from_node_geodata(
            lines, net.dcline.from_bus.loc[lines].values, net.dcline.to_bus.loc[lines].values,
            net["bus_geodata"], "line")

    if len(lines_with_geo) == 0:
        return None

    infos = [infofunc(line) for line in lines_with_geo] if infofunc else []

    lc = _create_line2d_collection(coords, lines_with_geo, infos=infos, picker=picker, **kwargs)

    loading_percent = \
        100 * net.res_dcline[["p_from_mw", "p_to_mw"]].abs().max(axis=1) / net.dcline.p_mw.abs()

    if cmap is not None:
        if z is None:
            z = loading_percent.loc[lines_with_geo]
        add_cmap_to_collection(lc, cmap, norm, z, cbar_title, plot_colormap, clim)

    return lc


def create_impedance_collection(net, impedances=None, bus_geodata=None, infofunc=None,
                                picker=False, **kwargs):
    """
    Creates a matplotlib line collection of pandapower lines.

    Input:
        **net** (pandapowerNet) - The pandapower network

    OPTIONAL:
        **impedances** (list, None) - The impedances for which the collections are created.
        If None, all impedances in the network are considered.

        **bus_geodata** (DataFrame, None) - coordinates to use for plotting
        If None, net["bus_geodata"] is used

         **infofunc** (function, None) - infofunction for the patch element

        **picker** (bool, False) - picker argument passed to the line collection

        **kwargs - key word arguments are passed to the patch function

    OUTPUT:
        **lc** - line collection
    """
    if not MATPLOTLIB_INSTALLED:
        soft_dependency_error(str(sys._getframe().f_code.co_name)+"()", "matplotlib")

    impedances = get_index_array(impedances, net.impedance.index)
    if len(impedances) == 0:
        return None

    coords, impedances_with_geo = coords_from_node_geodata(
        impedances, net.impedance.from_bus.loc[impedances].values,
        net.impedance.to_bus.loc[impedances].values,
        bus_geodata if bus_geodata is not None else net["bus_geodata"], "impedance")

    if len(impedances_with_geo) == 0:
        return None

    infos = [infofunc(imp) for imp in impedances_with_geo] if infofunc else []

    lc = _create_line2d_collection(coords, impedances_with_geo, infos=infos, picker=picker,
                                   **kwargs)

    return lc


def create_trafo_connection_collection(net, trafos=None, bus_geodata=None, infofunc=None,
                                       cmap=None, clim=None, norm=None, z=None,
                                       cbar_title="Transformer Loading", picker=False, **kwargs):
    """
    Creates a matplotlib line collection of pandapower transformers.

    Input:
        **net** (pandapowerNet) - The pandapower network

    OPTIONAL:
        **trafos** (list, None) - The transformers for which the collections are created.
        If None, all transformers in the network are considered.

        **bus_geodata** (DataFrame, None) - coordinates to use for plotting
        If None, net["bus_geodata"] is used

        **infofunc** (function, None) - infofunction for the patch element

        **cmap** - colormap for the patch colors

        **clim** (tuple of floats, None) - setting the norm limits for image scaling

        **norm** (matplotlib norm object, None) - matplotlib norm object

        **z** (array, None) - array of line loading magnitudes for colormap. Used in case of given
        cmap. If None net.res_line.loading_percent is used.

        **cbar_title** (str, "Line Loading [%]") - colormap bar title in case of given cmap

        **picker** (bool, False) - picker argument passed to the line collection

        **kwargs - key word arguments are passed to the patch function

    OUTPUT:
        **lc** - line collection
    """
    if not MATPLOTLIB_INSTALLED:
        soft_dependency_error(str(sys._getframe().f_code.co_name)+"()", "matplotlib")

    trafos = get_index_array(trafos, net.trafo.index)

    if bus_geodata is None:
        bus_geodata = net["bus_geodata"]

    in_geodata = (net.trafo.hv_bus.loc[trafos].isin(bus_geodata.index) &
                  net.trafo.lv_bus.loc[trafos].isin(bus_geodata.index))
    trafos = trafos[in_geodata]
    trafo_table = net.trafo.loc[trafos]

    hv_geo = list(zip(bus_geodata.loc[trafo_table["hv_bus"], "x"].values,
                      bus_geodata.loc[trafo_table["hv_bus"], "y"].values))
    lv_geo = list(zip(bus_geodata.loc[trafo_table["lv_bus"], "x"].values,
                      bus_geodata.loc[trafo_table["lv_bus"], "y"].values))
    tg = list(zip(hv_geo, lv_geo))

    info = [infofunc(tr) for tr in trafos] if infofunc is not None else []

    lc = _create_line2d_collection(tg, trafos, info, picker=picker, **kwargs)

    if cmap is not None:
        if z is None:
            z = net.res_trafo.loading_percent.loc[trafos]
        add_cmap_to_collection(lc, cmap, norm, z, cbar_title, True, clim)

    return lc


def create_trafo3w_connection_collection(net, trafos=None, bus_geodata=None, infofunc=None,
                                         **kwargs):
    """
    Creates a matplotlib line collection of pandapower 3W-transformers.
    This function can be used to create line collections for voltage fall diagrams.

    Input:
        **net** (pandapowerNet) - The pandapower network

    OPTIONAL:
        **trafos** (list, None) - The 3W-transformers for which the collections are created.
        If None, all 3W-transformers in the network are considered.

        **bus_geodata** (DataFrame, None) - coordinates to use for plotting
        If None, net["bus_geodata"] is used

         **infofunc** (function, None) - infofunction for the patch element

        **kwargs - key word arguments are passed to the patch function

    OUTPUT:
        **lc** - line collection
    """
    if not MATPLOTLIB_INSTALLED:
        soft_dependency_error(str(sys._getframe().f_code.co_name)+"()", "matplotlib")
    trafos = get_index_array(trafos, net.trafo3w.index)

    if bus_geodata is None:
        bus_geodata = net["bus_geodata"]

    in_geodata = (net.trafo3w.hv_bus.loc[trafos].isin(bus_geodata.index) &
                  net.trafo3w.mv_bus.loc[trafos].isin(bus_geodata.index) &
                  net.trafo3w.lv_bus.loc[trafos].isin(bus_geodata.index))
    trafos = trafos[in_geodata]
    trafo_table = net.trafo3w.loc[trafos]

    hv_geo, mv_geo, lv_geo = (list(zip(*(bus_geodata.loc[trafo_table[column], var].values
                                         for var in ['x', 'y'])))
                              for column in ['hv_bus', 'mv_bus', 'lv_bus'])

    # create 3 connection lines, each of 2 points, for every trafo3w
    tg = [x for c in [list(combinations(y, 2)) for y in zip(hv_geo, mv_geo, lv_geo)] for x in c]

    # 3 times infofunc for every trafo
    info = [infofunc(x) if infofunc is not None else []
            for tr in [(t, t, t) for t in trafos]
            for x in tr]

    lc = LineCollection(tg, **kwargs)
    lc.info = info

    return lc


def create_trafo_collection(net, trafos=None, picker=False, size=None, infofunc=None, cmap=None,
                            norm=None, z=None, clim=None, cbar_title="Transformer Loading",
                            plot_colormap=True, bus_geodata=None, **kwargs):
    """
    Creates a matplotlib line collection of pandapower transformers.

    Input:
        **net** (pandapowerNet) - The pandapower network

    OPTIONAL:
        **trafos** (list, None) - The transformers for which the collections are created.
        If None, all transformers in the network are considered.

        **picker** (bool, False) - picker argument passed to the patch collection

        **size** (int, None) - size of transformer symbol circles. Should be >0 and
        < 0.35*bus_distance

         **infofunc** (function, None) - infofunction for the patch element

        **kwargs** - key word arguments are passed to the patch function

    OUTPUT:
        **lc** - line collection

        **pc** - patch collection
    """
    if not MATPLOTLIB_INSTALLED:
        soft_dependency_error(str(sys._getframe().f_code.co_name)+"()", "matplotlib")

    trafos = get_index_array(trafos, net.trafo.index)

    if bus_geodata is None:
        bus_geodata = net["bus_geodata"]

    in_geodata = (net.trafo.hv_bus.loc[trafos].isin(bus_geodata.index) &
                  net.trafo.lv_bus.loc[trafos].isin(bus_geodata.index))
    trafos = trafos[in_geodata]
    trafo_table = net.trafo.loc[trafos]

    coords, trafos_with_geo = coords_from_node_geodata(
        trafos, trafo_table.hv_bus.values, trafo_table.lv_bus.values, bus_geodata, "trafo")

    if len(trafos_with_geo) == 0:
        return None

    colors = kwargs.pop("color", "k")
    linewidths = kwargs.pop("linewidths", 2.)
    linewidths = kwargs.pop("linewidth", linewidths)
    linewidths = kwargs.pop("lw", linewidths)
    if cmap is not None:
        if z is None:
            z = net.res_trafo.loading_percent
        colors = [cmap(norm(z.at[idx])) for idx in trafos_with_geo]

    infos = [infofunc(i) for i in range(len(trafos_with_geo))] if infofunc is not None else []

    lc, pc = _create_complex_branch_collection(
        coords, trafo_patches, size, infos, patch_facecolor="none", patch_edgecolor=colors,
        line_color=colors, picker=picker, linewidths=linewidths, **kwargs)

    if cmap is not None:
        z_duplicated = np.repeat(z.values, 2)
        add_cmap_to_collection(lc, cmap, norm, z_duplicated, cbar_title, plot_colormap, clim)
    return lc, pc


# noinspection PyArgumentList
def create_trafo3w_collection(net, trafo3ws=None, picker=False, infofunc=None, cmap=None, norm=None,
                              z=None, clim=None, cbar_title="3W-Transformer Loading",
                              plot_colormap=True, bus_geodata=None, **kwargs):
    """
    Creates a matplotlib line collection of pandapower transformers.

    Input:
        **net** (pandapowerNet) - The pandapower network

    OPTIONAL:
        **trafo3ws** (list, None) - The three winding transformers for which the collections are
        created. If None, all three winding transformers in the network are considered.

        **picker** (bool, False) - picker argument passed to the patch collection

         **infofunc** (function, None) - infofunction for the patch element

        **kwargs - key word arguments are passed to the patch function

    OUTPUT:
        **lc** - line collection

        **pc** - patch collection
    """
    if not MATPLOTLIB_INSTALLED:
        soft_dependency_error(str(sys._getframe().f_code.co_name)+"()", "matplotlib")

    trafo3ws = get_index_array(trafo3ws, net.trafo3w.index)

    if bus_geodata is None:
        bus_geodata = net["bus_geodata"]

    in_geodata = (net.trafo3w.hv_bus.loc[trafo3ws].isin(bus_geodata.index) &
                  net.trafo3w.mv_bus.loc[trafo3ws].isin(bus_geodata.index) &
                  net.trafo3w.lv_bus.loc[trafo3ws].isin(bus_geodata.index))
    trafo3ws = trafo3ws[in_geodata]
    trafo3w_table = net.trafo3w.loc[trafo3ws]

    lines = []
    circles = []
    infos = []
    color = kwargs.pop("color", "k")
    linewidth = kwargs.pop("linewidths", 2.)
    if cmap is not None and z is None:
        z = net.res_trafo3w.loading_percent
    for i, idx in enumerate(trafo3w_table.index):
        # get bus geodata
        p1 = net.bus_geodata[["x", "y"]].loc[net.trafo3w.at[idx, "hv_bus"]].values
        p2 = net.bus_geodata[["x", "y"]].loc[net.trafo3w.at[idx, "mv_bus"]].values
        p3 = net.bus_geodata[["x", "y"]].loc[net.trafo3w.at[idx, "lv_bus"]].values
        if np.all(p1 == p2) and np.all(p1 == p3):
            continue
        p = np.array([p1, p2, p3])
        # determine center of buses and minimum distance center-buses
        center = sum(p) / 3
        d = np.linalg.norm(p - center, axis=1)
        r = d.min() / 3
        # determine closest bus to center and vector from center to circle midpoint in closest
        # direction
        closest = d.argmin()
        to_closest = (p[closest] - center) / d[closest] * 2 * r / 3
        # determine vectors from center to circle midpoint
        order = list(range(closest, 3)) + list(range(closest))
        cm = np.empty((3, 2))
        cm[order.pop(0)] = to_closest
        ang = 2 * np.pi / 3  # 120 degree
        cm[order.pop(0)] = _rotate_dim2(to_closest, ang)
        cm[order.pop(0)] = _rotate_dim2(to_closest, -ang)
        # determine midpoints of circles
        m = center + cm
        # determine endpoints of circles
        e = (center - p) * (1 - 5 * r / 3 / d).reshape(3, 1) + p
        # save circle and line collection data
        ec = color if cmap is None else cmap(norm(z.at[idx]))
        for j in range(3):
            circles.append(Circle(m[j], r, fc=(1, 0, 0, 0), ec=ec))
            lines.append([p[j], e[j]])

        if infofunc is not None:
            infos.append(infofunc(i))
            infos.append(infofunc(i))
    if len(circles) == 0:
        return None, None
    lc = LineCollection(lines, color=color, picker=picker, linewidths=linewidth, **kwargs)
    lc.info = infos
    pc = PatchCollection(circles, match_original=True, picker=picker, linewidth=linewidth, **kwargs)
    pc.info = infos
    if cmap is not None:
        z_duplicated = np.repeat(z.values, 3)
        lc.set_cmap(cmap)
        lc.set_norm(norm)
        if clim is not None:
            lc.set_clim(clim)
        lc.set_array(np.ma.masked_invalid(z_duplicated))
        lc.has_colormap = plot_colormap
        lc.cbar_title = cbar_title
    return lc, pc


def create_busbar_collection(net, buses=None, infofunc=None, cmap=None, norm=None, picker=False,
                             z=None, cbar_title="Bus Voltage [p.u.]", clim=None, **kwargs):
    """
    Creates a matplotlib patch collection of pandapower buses plotted as busbars

    Input:
        **net** (pandapowerNet) - The pandapower network

    OPTIONAL:
        **buses** (list, None) - The buses for which the collections are created. If None, all buses
        which have the entry coords in bus_geodata are considered.

        **line_geodata** (DataFrame, None) - coordinates to use for plotting. If None,
        net["line_geodata"] is used

        **infofunc** (function, None) - infofunction for the line element

        **cmap** - colormap for the line colors

        **norm** (matplotlib norm object, None) - matplotlib norm object

        **picker** (bool, False) - picker argument passed to the patch collection

        **z** (array, None) - array of line loading magnitudes for colormap. Used in case of given
        cmap. If None net.res_line.loading_percent is used.

        **cbar_title** (str, "Line Loading [%]") - colormap bar title in case of given cmap

        **clim** (tuple of floats, None) - setting the norm limits for image scaling

        **kwargs - key word arguments are passed to the patch function

    OUTPUT:
        **bbc** - busbar collection
    """

    if buses is None:
        buses = net.bus_geodata.loc[~isnull(net.bus_geodata.coords)].index

    if cmap is not None:
        # determine color of busbar by vm_pu
        if z is None and net is not None:
            z = net.res_bus.vm_pu.loc[buses]
        else:
            logger.warning("z is None and no net is provided")

    # the busbar is just a line collection with coords from net.bus_geodata
    lc = create_line_collection(net, lines=buses, line_geodata=net.bus_geodata, bus_geodata=None,
                                norm=norm, cmap=cmap, infofunc=infofunc, picker=picker, z=z,
                                cbar_title=cbar_title, clim=clim, **kwargs)

    return lc


<<<<<<< HEAD
def create_load_collection(net, loads=None, size=1., infofunc=None, orientation=None, picker=False, unique_angles={},
=======
def create_load_collection(net, loads=None, size=1., infofunc=None, orientation=np.pi, picker=False,
>>>>>>> 96a116b6
                           **kwargs):
    """
    Creates a matplotlib patch collection of pandapower loads.

    Input:
        **net** (pandapowerNet) - The pandapower network

    OPTIONAL:
        **loads** (list of ints, None) - the loads to include in the collection

        **size** (float, 1) - patch size

        **infofunc** (function, None) - infofunction for the patch element

        **orientation** (float, np.pi) - orientation of load collection. pi is directed downwards,
        increasing values lead to clockwise direction changes.

        **picker** (bool, False) - picker argument passed to the patch collectionent

        **kwargs - key word arguments are passed to the patch function

    OUTPUT:
        **load_pc** - patch collection

        **load_lc** - line collection
    """
    loads = get_index_array(loads, net.load.index)
    infos = [infofunc(i) for i in range(len(loads))] if infofunc is not None else []
<<<<<<< HEAD
    node_coords = net.bus_geodata.loc[:, ["x", "y"]].values
=======
    node_coords = net.bus_geodata.loc[net.load.loc[loads, "bus"].values, ["x", "y"]].values
>>>>>>> 96a116b6

    color = kwargs.pop("color", "k")

    load_pc, load_lc = _create_node_element_collection(
<<<<<<< HEAD
        node_coords, load_patches, size=size,  infos=infos, orientation=orientation,
        picker=picker, line_color=color, unique_angles=unique_angles, **kwargs)
    return load_pc, load_lc


def create_gen_collection(net, gens=None, size=1.,  infofunc=None, orientation=None, picker=False,unique_angles=None, **kwargs):
=======
        node_coords, load_patches, size=size, infos=infos, orientation=orientation,
        picker=picker, line_color=color, **kwargs)
    return load_pc, load_lc


def create_gen_collection(net, gens=None, size=1., infofunc=None, orientation=np.pi, picker=False,
                          **kwargs):
>>>>>>> 96a116b6
    """
    Creates a matplotlib patch collection of pandapower gens.

    Input:
        **net** (pandapowerNet) - The pandapower network

    OPTIONAL:
        **gens** (list of ints, None) - the generators to include in the collection

        **size** (float, 1) - patch size

        **infofunc** (function, None) - infofunction for the patch element

        **orientation** (float or list of floats, np.pi) - orientation of gen collection. pi is\
        directed downwards, increasing values lead to clockwise direction changes.

        **picker** (bool, False) - picker argument passed to the patch collectionent

        **kwargs - key word arguments are passed to the patch function

    OUTPUT:
        **gen_pc** - patch collection

        **gen_lc** - line collection
    """
    gens = get_index_array(gens, net.gen.index)
    infos = [infofunc(i) for i in range(len(gens))] if infofunc is not None else []
<<<<<<< HEAD
    node_coords = net.bus_geodata.loc[:, ["x", "y"]].values
=======
    node_coords = net.bus_geodata.loc[net.gen.loc[gens, "bus"].values, ["x", "y"]].values
>>>>>>> 96a116b6

    color = kwargs.pop("color", "k")

    gen_pc, gen_lc = _create_node_element_collection(
<<<<<<< HEAD
        node_coords, gen_patches, size=size,   infos=infos, orientation=orientation,
        picker=picker, line_color=color, unique_angles=unique_angles, **kwargs)
    return gen_pc, gen_lc


def create_sgen_collection(net, sgens=None, size=1.,  infofunc=None, orientation=None, picker=False, unique_angles=None, **kwargs):
=======
        node_coords, gen_patches, size=size, infos=infos, orientation=orientation,
        picker=picker, line_color=color, **kwargs)
    return gen_pc, gen_lc


def create_sgen_collection(net, sgens=None, size=1., infofunc=None, orientation=np.pi, picker=False,
                           **kwargs):
>>>>>>> 96a116b6
    """
    Creates a matplotlib patch collection of pandapower sgen.

    Input:
        **net** (pandapowerNet) - The pandapower network

    OPTIONAL:
        **sgens** (list of ints, None) - the static generators to include in the collection

        **size** (float, 1) - patch size

        **infofunc** (function, None) - infofunction for the patch elem

        **picker** (bool, False) - picker argument passed to the patch collectionent

        **orientation** (float, np.pi) - orientation of static generator collection. pi is directed\
        downwards, increasing values lead to clockwise direction changes.

        **kwargs - key word arguments are passed to the patch function

    OUTPUT:
        **sgen_pc** - patch collection

        **sgen_lc** - line collection
    """
    sgens = get_index_array(sgens, net.sgen.index)
    infos = [infofunc(i) for i in range(len(sgens))] if infofunc is not None else []
<<<<<<< HEAD
    node_coords = net.bus_geodata.loc[:, ["x", "y"]].values

=======
    node_coords = net.bus_geodata.loc[net.sgen.loc[sgens, "bus"].values, ["x", "y"]].values
>>>>>>> 96a116b6

    color = kwargs.pop("color", "k")

    sgen_pc, sgen_lc = _create_node_element_collection(
<<<<<<< HEAD
        node_coords, sgen_patches, size=size,  infos=infos, orientation=orientation,
        picker=picker, line_color=color,unique_angles=unique_angles, **kwargs)
=======
        node_coords, sgen_patches, size=size, infos=infos, orientation=orientation,
        picker=picker, line_color=color, **kwargs)
>>>>>>> 96a116b6
    return sgen_pc, sgen_lc


def create_storage_collection(net, storages=None, size=1., infofunc=None, orientation=np.pi,
                              picker=False, **kwargs):
    """
    Creates a matplotlib patch collection of pandapower storage element.

    Input:
        **net** (pandapowerNet) - The pandapower network

    OPTIONAL:
        **storages** (list of ints, None) - the net.storage.index values to include in the
        collection

        **size** (float, 1) - patch size

        **infofunc** (function, None) - info function for the patch element

        **picker** (bool, False) - picker argument passed to the patch collection

        **orientation** (float, np.pi) - orientation of static generator collection. pi is directed\
        downwards, increasing values lead to clockwise direction changes.

        **kwargs - key word arguments are passed to the patch function

    OUTPUT:
        **storage_pc** - patch collection

        **storage_lc** - line collection
    """
    infos = [infofunc(i) for i in range(len(storages))] if infofunc is not None else []
    node_coords = net.bus_geodata.loc[net.storage.loc[storages, "bus"].values, ["x", "y"]].values

    color = kwargs.pop("color", "k")

    storage_pc, storage_lc = _create_node_element_collection(
        node_coords, storage_patches, size=size, infos=infos, orientation=orientation,
        picker=picker, line_color=color, **kwargs)
    return storage_pc, storage_lc


def create_ext_grid_collection(net, size=1., infofunc=None, orientation=0, picker=False,
                               ext_grids=None, ext_grid_buses=None, **kwargs):
    """
    Creates a matplotlib patch collection of pandapower ext_grid. Parameters
    ext_grids, ext_grid_buses can be used to specify, which ext_grids the collection should be
    created for.

    Input:
        **net** (pandapowerNet) - The pandapower network

    OPTIONAL:
        **size** (float, 1) - patch size

        **infofunc** (function, None) - infofunction for the patch element

        **orientation** (float, 0) - orientation of load collection. 0 is directed upwards,
        increasing values lead to clockwise direction changes.

        **picker** (bool, False) - picker argument passed to the patch collection

        **ext_grid_buses** (np.ndarray, None) - buses to be used as ext_grid locations

        **kwargs - key word arguments are passed to the patch function

    OUTPUT:
        **ext_grid1** - patch collection

        **ext_grid2** - patch collection
    """
    ext_grids = get_index_array(ext_grids, net.ext_grid.index)
    if ext_grid_buses is None:
        ext_grid_buses = net.ext_grid.bus.loc[ext_grids].values
    else:
        assert len(ext_grids) == len(ext_grid_buses), \
            "Length mismatch between chosen ext_grids and ext_grid_buses."
    infos = [infofunc(ext_grid_idx) for ext_grid_idx in ext_grids] if infofunc is not None else []

    node_coords = net.bus_geodata.loc[ext_grid_buses, ["x", "y"]].values

    color = kwargs.pop("color", "k")

    ext_grid_pc, ext_grid_lc = _create_node_element_collection(
        node_coords, ext_grid_patches, size=size, infos=infos, orientation=orientation,
        picker=picker, hatch='XXX', line_color=color, **kwargs)

    return ext_grid_pc, ext_grid_lc


def create_line_switch_collection(net, switches=None, size=1, distance_to_bus=3, use_line_geodata=False, **kwargs):
    """
    Creates a matplotlib patch collection of pandapower line-bus switches.

    INPUT:
        **net** (pandapowerNet) - The pandapower network

    OPTIONAL:

        **size** (float, 1) - Size of the switch patches

        **distance_to_bus** (float, 3) - Distance of the switch patch from the bus patch

        **use_line_geodata** (bool, False) - If True, line coordinates are used to identify the
        switch position

        **switch_index** (list, []) - Possibility to create line switch collections with a subset of switches in net.switch.index.
        If left empty, all switches are taken into the line switch collection.


        **kwargs - Key word arguments are passed to the patch function

    OUTPUT:
        **switches** - patch collection
    """
    if not MATPLOTLIB_INSTALLED:
        soft_dependency_error(str(sys._getframe().f_code.co_name)+"()", "matplotlib")

    if switches is None:
        switches = net.switch.index[net.switch.et == "l"] # only line switches

    color = kwargs.pop("color", "k")

    switch_patches = []
    for switch in switches:
        sb = net.switch.bus.loc[switch]
        line = net.line.loc[net.switch.element.loc[switch]]
        fb = line.from_bus
        tb = line.to_bus

        line_buses = {fb, tb}
        target_bus = list(line_buses - {sb})[0]

        if sb not in net.bus_geodata.index or target_bus not in net.bus_geodata.index:
            logger.warning("Bus coordinates for switch %s not found, skipped switch!" % switch)
            continue

        # switch bus and target coordinates
        pos_sb = net.bus_geodata.loc[sb, ["x", "y"]].values
        pos_tb = np.zeros(2)

        use_bus_geodata = False

        if use_line_geodata:
            if line.name in net.line_geodata.index:
                line_coords = net.line_geodata.coords.loc[line.name]
                # check, which end of the line is nearer to the switch bus
                intersection = position_on_busbar(net, sb, busbar_coords=line_coords)
                if intersection is not None:
                    pos_sb = intersection
                if len(line_coords) >= 2:
                    if abs(line_coords[0][0] - pos_sb[0]) < 0.01 and \
                            abs(line_coords[0][1] - pos_sb[1]) < 0.01:
                        pos_tb = np.array([line_coords[1][0], line_coords[1][1]])
                    else:
                        pos_tb = np.array([line_coords[-2][0], line_coords[-2][1]])
                else:
                    use_bus_geodata = True
            else:
                use_bus_geodata = True

        if not use_line_geodata or use_bus_geodata:
            pos_tb = net.bus_geodata.loc[target_bus, ["x", "y"]]

        # position of switch symbol
        vec = pos_tb - pos_sb
        mag = np.linalg.norm(vec)
        pos_sw = pos_sb + vec / mag * distance_to_bus

        # rotation of switch symbol
        angle = np.arctan2(vec[1], vec[0])
        rotation = Affine2D().rotate_around(pos_sw[0], pos_sw[1], angle)

        # color switch by state
        col = color if net.switch.closed.loc[switch] else "white"

        # create switch patch (switch size is respected to center the switch on the line)
        patch = Rectangle((pos_sw[0] - size / 2, pos_sw[1] - size / 2), size, size, facecolor=col,
                          edgecolor=color)
        # apply rotation
        patch.set_transform(rotation)

        switch_patches.append(patch)

    switches = PatchCollection(switch_patches, match_original=True, **kwargs)
    return switches


def create_bus_bus_switch_collection(net, size=1., helper_line_style=':', helper_line_size=1.,
                                     helper_line_color="gray", **kwargs):
    """
    Creates a matplotlib patch collection of pandapower bus-bus switches. Switches are plotted in
    the center between two buses with a "helper" line (dashed and thin) being drawn between the
    buses as well.

    INPUT:
        **net** (pandapowerNet) - The pandapower network

    OPTIONAL:

        **size** (float, 1.0) - Size of the switch patches

        **helper_line_style** (string, ':') - Line style of the "helper" line being plotted between
        two buses connected by a bus-bus switch

        **helper_line_size** (float, 1.0) - Line width of the "helper" line being plotted between
        two buses connected by a bus-bus switch

        **helper_line_color** (string, "gray") - Line color of the "helper" line being plotted
        between two buses connected by a bus-bus switch

        **kwargs - Key word arguments are passed to the patch function

    OUTPUT:
        **switches**, **helper_lines** - tuple of patch collections
    """
    if not MATPLOTLIB_INSTALLED:
        soft_dependency_error(str(sys._getframe().f_code.co_name)+"()", "matplotlib")
    lbs_switches = net.switch.index[net.switch.et == "b"]
    color = kwargs.pop("color", "k")
    switch_patches = []
    line_patches = []
    for switch in lbs_switches:
        switch_bus = net.switch.bus.loc[switch]
        target_bus = net.switch.element.loc[switch]
        if switch_bus not in net.bus_geodata.index or target_bus not in net.bus_geodata.index:
            logger.warning("Bus coordinates for switch %s not found, skipped switch!" % switch)
            continue
        # switch bus and target coordinates
        pos_sb = net.bus_geodata.loc[switch_bus, ["x", "y"]].values.astype(np.float64)
        pos_tb = net.bus_geodata.loc[target_bus, ["x", "y"]].values.astype(np.float64)
        # position of switch symbol
        vec = pos_tb - pos_sb
        pos_sw = pos_sb + vec * 0.5 if not np.allclose(pos_sb, pos_tb) else pos_tb
        # rotation of switch symbol
        angle = np.arctan2(vec[1], vec[0])
        rotation = Affine2D().rotate_around(pos_sw[0], pos_sw[1], angle)
        # color switch by state
        col = color if net.switch.closed.loc[switch] else "white"
        # create switch patch (switch size is respected to center the switch on the line)
        patch = Rectangle((pos_sw[0] - size / 2, pos_sw[1] - size / 2), size, size, facecolor=col,
                          edgecolor=color)
        # apply rotation
        patch.set_transform(rotation)
        # add to collection lists
        switch_patches.append(patch)
        line_patches.append([pos_sb.tolist(), pos_tb.tolist()])
    # create collections and return
    switches = PatchCollection(switch_patches, match_original=True, **kwargs)
    helper_lines = LineCollection(line_patches, linestyles=helper_line_style,
                                  linewidths=helper_line_size, colors=helper_line_color)
    return switches, helper_lines


def draw_collections(collections, figsize=(10, 8), ax=None, plot_colorbars=True, set_aspect=True,
                     axes_visible=(False, False), copy_collections=True, draw=True, aspect=('equal', 'datalim'),
                     autoscale=(True, True, True)):
    """
    Draws matplotlib collections which can be created with the create collection functions.

    Input:
        **collections** (list) - iterable of collection objects, may include tuples of collections

    OPTIONAL:
        **figsize** (tuple, (10,8)) - figsize of the matplotlib figure

        **ax** (axis, None) - matplotlib axis object to plot into, new axis is created if None

        **plot_colorbars** (bool, True) - defines whether colorbars should be plotted

        **set_aspect** (bool, True) - defines whether 'equal' and 'datalim' aspects of axis scaling
        should be set.

        **axes_visible** (tuple, (False, False)) - defines visibility of (xaxis, yaxis)

    OUTPUT:
        **ax** - matplotlib axes
    """
    if not MATPLOTLIB_INSTALLED:
        soft_dependency_error(str(sys._getframe().f_code.co_name)+"()", "matplotlib")
    if ax is None:
        plt.figure(facecolor="white", figsize=figsize)
        plt.subplots_adjust(left=0.01, right=0.99, top=0.99, bottom=0.05,
                            wspace=0.02, hspace=0.04)
    ax = ax or plt.gca()

    add_collections_to_axes(ax, collections, plot_colorbars=plot_colorbars,
                            copy_collections=copy_collections)

    try:
        ax.set_facecolor("white")
    except:
        ax.set_axis_bgcolor("white")
    ax.xaxis.set_visible(axes_visible[0])
    ax.yaxis.set_visible(axes_visible[1])
    if not any(axes_visible):
        # removes bounding box of the plot also
        ax.axis("off")
    if set_aspect:
        ax.set_aspect(aspect[0], aspect[1])
    ax.autoscale_view(autoscale[0], autoscale[1], autoscale[2])
    ax.margins(.02)
    if draw:
        plt.draw()
    return ax


def add_single_collection(c, ax, plot_colorbars, copy_collections):
    if not MATPLOTLIB_INSTALLED:
        soft_dependency_error("add_single_collection()", "matplotlib")
    if copy_collections:
        c = copy.deepcopy(c)
    ax.add_collection(c)
    if plot_colorbars and hasattr(c, "has_colormap") and c.has_colormap:
        extend = c.extend if hasattr(c, "extend") else "neither"
        cbar_load = plt.colorbar(c, extend=extend, ax=ax)
        if hasattr(c, "cbar_title"):
            cbar_load.ax.set_ylabel(c.cbar_title)


def add_collections_to_axes(ax, collections, plot_colorbars=True, copy_collections=True):
    if not MATPLOTLIB_INSTALLED:
        soft_dependency_error("add_collections_to_axes()", "matplotlib")
    for i, c in enumerate(collections):
        if Collection in inspect.getmro(c.__class__):
            # if Collection is in one of the base classes of c
            add_single_collection(c, ax, plot_colorbars, copy_collections)
        elif isinstance(c, tuple) or isinstance(c, list):
            # if c is a tuple or a list of collections
            add_collections_to_axes(ax, c, plot_colorbars, copy_collections)
        else:
            logger.warning("{} in collections is of unknown type. Skipping".format(i))


if __name__ == "__main__":
    # if 0:
    #     import pandapower as pp
    #
    #     ntw = pp.create_empty_network()
    #     b1 = pp.create_bus(ntw, 10, geodata=(5, 10))
    #     b2 = pp.create_bus(ntw, 0.4, geodata=(5, 15))
    #     b3 = pp.create_bus(ntw, 0.4, geodata=(0, 22))
    #     b4 = pp.create_bus(ntw, 0.4, geodata=(8, 20))
    #     pp.create_gen(ntw, b1, p_mw=0.1)
    #     pp.create_load(ntw, b3, p_mw=0.1)
    #     pp.create_ext_grid(ntw, b4)
    #
    #     pp.create_line(ntw, b2, b3, 2.0, std_type="NAYY 4x50 SE")
    #     pp.create_line(ntw, b2, b4, 2.0, std_type="NAYY 4x50 SE")
    #     pp.create_transformer(ntw, b1, b2, std_type="0.63 MVA 10/0.4 kV")
    #     pp.create_transformer(ntw, b3, b4, std_type="0.63 MVA 10/0.4 kV")
    #
    #     bus_col = create_bus_collection(ntw, size=0.2, color="k")
    #     line_col = create_line_collection(ntw, use_line_geodata=False, color="k", linewidth=3.)
    #     lt, bt = create_trafo_collection(ntw, size=2, linewidth=3.)
    #     load_col1, load_col2 = create_load_collection(ntw, linewidth=2.,
    #                                                   infofunc=lambda x: ("load", x))
    #     gen1, gen2 = create_gen_collection(ntw, linewidth=2.,
    #                                        infofunc=lambda x: ("gen", x))
    #     eg1, eg2 = create_ext_grid_collection(ntw, size=2.,
    #                                           infofunc=lambda x: ("ext_grid", x))
    #
    #     draw_collections([bus_col, line_col, load_col1, load_col2, gen1, gen2, lt, bt, eg1, eg2])
    # else:
    #     pass
    pass<|MERGE_RESOLUTION|>--- conflicted
+++ resolved
@@ -238,6 +238,8 @@
     :type patch_maker: function
     :param size: patch size
     :type size: float, default 1
+    :param unique_angles: angles for patches
+    :type size: dict
     :param infos: list of infos belonging to each of the elements (can be displayed when hovering \
         over them)
     :type infos: iterable, default None
@@ -277,9 +279,8 @@
     linewidths = kwargs.pop("linewidths", 2.)
     linewidths = kwargs.pop("linewidth", linewidths)
     linewidths = kwargs.pop("lw", linewidths)
-
     lines, polys, popped_keywords = patch_maker(
-        node_coords, size, angles, patch_facecolor=patch_facecolor, patch_edgecolor=patch_edgecolor,
+        node_coords, size, angles, unique_angles=unique_angles, patch_facecolor=patch_facecolor, patch_edgecolor=patch_edgecolor,
         **kwargs)
     for kw in set(popped_keywords) & set(kwargs.keys()):
         kwargs.pop(kw)
@@ -960,11 +961,7 @@
     return lc
 
 
-<<<<<<< HEAD
 def create_load_collection(net, loads=None, size=1., infofunc=None, orientation=None, picker=False, unique_angles={},
-=======
-def create_load_collection(net, loads=None, size=1., infofunc=None, orientation=np.pi, picker=False,
->>>>>>> 96a116b6
                            **kwargs):
     """
     Creates a matplotlib patch collection of pandapower loads.
@@ -976,6 +973,8 @@
         **loads** (list of ints, None) - the loads to include in the collection
 
         **size** (float, 1) - patch size
+
+        **unique_angles** {dict} angles for patches
 
         **infofunc** (function, None) - infofunction for the patch element
 
@@ -991,33 +990,21 @@
 
         **load_lc** - line collection
     """
+    # sgens = get_index_array(sgens, net.sgen.index)
+
     loads = get_index_array(loads, net.load.index)
     infos = [infofunc(i) for i in range(len(loads))] if infofunc is not None else []
-<<<<<<< HEAD
     node_coords = net.bus_geodata.loc[:, ["x", "y"]].values
-=======
-    node_coords = net.bus_geodata.loc[net.load.loc[loads, "bus"].values, ["x", "y"]].values
->>>>>>> 96a116b6
 
     color = kwargs.pop("color", "k")
 
     load_pc, load_lc = _create_node_element_collection(
-<<<<<<< HEAD
         node_coords, load_patches, size=size,  infos=infos, orientation=orientation,
         picker=picker, line_color=color, unique_angles=unique_angles, **kwargs)
     return load_pc, load_lc
 
 
 def create_gen_collection(net, gens=None, size=1.,  infofunc=None, orientation=None, picker=False,unique_angles=None, **kwargs):
-=======
-        node_coords, load_patches, size=size, infos=infos, orientation=orientation,
-        picker=picker, line_color=color, **kwargs)
-    return load_pc, load_lc
-
-
-def create_gen_collection(net, gens=None, size=1., infofunc=None, orientation=np.pi, picker=False,
-                          **kwargs):
->>>>>>> 96a116b6
     """
     Creates a matplotlib patch collection of pandapower gens.
 
@@ -1028,6 +1015,8 @@
         **gens** (list of ints, None) - the generators to include in the collection
 
         **size** (float, 1) - patch size
+
+        **unique_angles** {dict} angles for patches
 
         **infofunc** (function, None) - infofunction for the patch element
 
@@ -1045,31 +1034,17 @@
     """
     gens = get_index_array(gens, net.gen.index)
     infos = [infofunc(i) for i in range(len(gens))] if infofunc is not None else []
-<<<<<<< HEAD
     node_coords = net.bus_geodata.loc[:, ["x", "y"]].values
-=======
-    node_coords = net.bus_geodata.loc[net.gen.loc[gens, "bus"].values, ["x", "y"]].values
->>>>>>> 96a116b6
 
     color = kwargs.pop("color", "k")
 
     gen_pc, gen_lc = _create_node_element_collection(
-<<<<<<< HEAD
         node_coords, gen_patches, size=size,   infos=infos, orientation=orientation,
         picker=picker, line_color=color, unique_angles=unique_angles, **kwargs)
     return gen_pc, gen_lc
 
 
 def create_sgen_collection(net, sgens=None, size=1.,  infofunc=None, orientation=None, picker=False, unique_angles=None, **kwargs):
-=======
-        node_coords, gen_patches, size=size, infos=infos, orientation=orientation,
-        picker=picker, line_color=color, **kwargs)
-    return gen_pc, gen_lc
-
-
-def create_sgen_collection(net, sgens=None, size=1., infofunc=None, orientation=np.pi, picker=False,
-                           **kwargs):
->>>>>>> 96a116b6
     """
     Creates a matplotlib patch collection of pandapower sgen.
 
@@ -1080,6 +1055,8 @@
         **sgens** (list of ints, None) - the static generators to include in the collection
 
         **size** (float, 1) - patch size
+
+        **unique_angles** {dict} angles for patches
 
         **infofunc** (function, None) - infofunction for the patch elem
 
@@ -1095,25 +1072,15 @@
 
         **sgen_lc** - line collection
     """
-    sgens = get_index_array(sgens, net.sgen.index)
+
     infos = [infofunc(i) for i in range(len(sgens))] if infofunc is not None else []
-<<<<<<< HEAD
     node_coords = net.bus_geodata.loc[:, ["x", "y"]].values
 
-=======
-    node_coords = net.bus_geodata.loc[net.sgen.loc[sgens, "bus"].values, ["x", "y"]].values
->>>>>>> 96a116b6
 
     color = kwargs.pop("color", "k")
-
     sgen_pc, sgen_lc = _create_node_element_collection(
-<<<<<<< HEAD
         node_coords, sgen_patches, size=size,  infos=infos, orientation=orientation,
         picker=picker, line_color=color,unique_angles=unique_angles, **kwargs)
-=======
-        node_coords, sgen_patches, size=size, infos=infos, orientation=orientation,
-        picker=picker, line_color=color, **kwargs)
->>>>>>> 96a116b6
     return sgen_pc, sgen_lc
 
 
@@ -1194,7 +1161,6 @@
     infos = [infofunc(ext_grid_idx) for ext_grid_idx in ext_grids] if infofunc is not None else []
 
     node_coords = net.bus_geodata.loc[ext_grid_buses, ["x", "y"]].values
-
     color = kwargs.pop("color", "k")
 
     ext_grid_pc, ext_grid_lc = _create_node_element_collection(
