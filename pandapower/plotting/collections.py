# -*- coding: utf-8 -*-

# Copyright (c) 2016-2017 by University of Kassel and Fraunhofer Institute for Wind Energy and
# Energy System Technology (IWES), Kassel. All rights reserved. Use of this source code is governed
# by a BSD-style license that can be found in the LICENSE file.

import copy

import matplotlib.pyplot as plt
import numpy as np
from matplotlib.collections import LineCollection, PatchCollection
from matplotlib.patches import Circle, Ellipse, Rectangle, RegularPolygon


def create_bus_symbol_collection(coords, buses=None, size=5, marker="o", patch_type="circle",
                                 colors=None, z=None, cmap=None, norm=None, infofunc=None,
                                 picker=False, **kwargs):
    infos = []

    if 'height' in kwargs and 'width' in kwargs:
        height, width = kwargs['height'], kwargs['width']
    else:
        height, width = size, size

    def figmaker(x, y, i):
        if patch_type == "circle":
            if colors:
                fig = Circle((x, y), size, color=colors[i], **kwargs)
            else:
                fig = Circle((x, y), size, **kwargs)
        elif patch_type == 'ellipse':
            angle = kwargs['angle'] if 'angle' in kwargs else 0
            if colors:
                fig = Ellipse((x, y), width=width, height=height, color=colors[i], **kwargs)
            else:
                fig = Ellipse((x, y), width=width, height=height, angle=angle, **kwargs)
        elif patch_type == "rect":
            if colors:
                fig = Rectangle([x - width, y - height], 2 * width, 2 * height, color=colors[i],
                                **kwargs)
            else:
                fig = Rectangle([x - width, y - height], 2 * width, 2 * height, **kwargs)
        elif patch_type.startswith("poly"):
            edges = int(patch_type[4:])
            if colors:
                fig = RegularPolygon([x, y], numVertices=edges, radius=size, color=colors[i],
                                     **kwargs)
            else:
                fig = RegularPolygon([x, y], numVertices=edges, radius=size, **kwargs)
        if infofunc:
            infos.append(infofunc(buses[i]))
        return fig

    patches = [figmaker(x, y, i)
               for i, (x, y) in enumerate(coords)
               if x != np.nan]
    pc = PatchCollection(patches, match_original=True, picker=picker)
    pc.bus_indices = np.array(buses)
    if cmap:
        pc.set_cmap(cmap)
        pc.set_norm(norm)
        if z is None:
            z = net.res_bus.vm_pu.loc[buses]
        pc.set_array(np.array(z))
        pc.has_colormap = True
        pc.cbar_title = "Bus Voltage [pu]"

    pc.patch_type = patch_type
    pc.size = size
    if 'orientation' in kwargs:
        pc.orientation = kwargs['orientation']
    if "zorder" in kwargs:
        pc.set_zorder(kwargs["zorder"])
    pc.info = infos
    return pc


def create_bus_collection(net, buses=None, size=5, marker="o", patch_type="circle", colors=None,
                          z=None, cmap=None, norm=None, infofunc=None, picker=False,
                          geodata_table='bus_geodata', **kwargs):
    """
    Creates a matplotlib patch collection of pandapower buses.

    Input:
        **net** (pandapowerNet) - The pandapower network

    OPTIONAL:
        **buses** (list, None) - The buses for which the collections are created.
        If None, all buses in the network are considered.

        **size** (int, 5) - patch size

        **marker** (str, "o") - patch marker

        **patch_type** (str, "circle") - patch type, can be

                - "circle" for a circle
                - "rect" for a rectangle
                - "poly<n>" for a polygon with n edges

        **infofunc** (function, None) - infofunction for the patch element

        **colors** (list, None) - list of colors for every element

        **cmap** - colormap for the patch colors

        **picker** - picker argument passed to the patch collection

        **kwargs - key word arguments are passed to the patch function

    """
    buses = net.bus.index.tolist() if buses is None else list(buses)
    if len(buses) == 0:
        return None

    coords = zip(net[geodata_table].loc[buses].x.values,
                 net[geodata_table].loc[buses].y.values)

    pc = create_bus_symbol_collection(coords=coords, buses=buses, size=size, marker=marker,
                                      patch_type=patch_type, colors=colors, z=z, cmap=cmap,
                                      norm=norm, infofunc=infofunc, picker=picker, **kwargs)
    return pc


def create_line_collection(net, lines=None, use_line_geodata=True,
                           infofunc=None, cmap=None,
                           norm=None, picker=False, z=None, geodata_table='line_geodata',
                           cbar_title="Line Loading [%]", **kwargs):
    """
    Creates a matplotlib line collection of pandapower lines.

    Input:
        **net** (pandapowerNet) - The pandapower network

    OPTIONAL:
        **lines** (list, None) - The lines for which the collections are created. If None, all lines in the network are considered.

        *use_line_geodata** (bool, True) - defines if lines patches are based on net.line_geodata of the lines (True) or on net.bus_geodata of the connected buses (False)

         **infofunc** (function, None) - infofunction for the patch element

        **kwargs - key word arguments are passed to the patch function

    """
    lines = net[geodata_table].index.tolist() if lines is None and use_line_geodata else \
        net.line.index.tolist() if lines is None and not use_line_geodata else list(lines)
    if len(lines) == 0:
        return None
    if use_line_geodata:
        data = [(net[geodata_table].coords.loc[line],
                 infofunc(line) if infofunc else [])
                for line in lines if line in net[geodata_table].index]
    else:
        data = [([(net.bus_geodata.x.at[a], net.bus_geodata.y.at[a]),
                  (net.bus_geodata.x.at[b], net.bus_geodata.y.at[b])],
                 infofunc(line) if infofunc else [])
                for line, (a, b) in net.line[["from_bus", "to_bus"]].iterrows()
                if line in lines and a in net.bus_geodata.index and b in net.bus_geodata.index]
    data, info = list(zip(*data))

    # This would be done anyways by matplotlib - doing it explicitly makes it a) clear and
    # b) prevents unexpected behavior when observing colors being "none"
    lc = LineCollection(data, picker=picker, **kwargs)
    lc.line_indices = np.array(lines)
    if cmap:
        if z is None:
            z = net.res_line.loading_percent.loc[lines]
        lc.set_cmap(cmap)
        lc.set_norm(norm)
        lc.set_array(np.array(z))
        lc.has_colormap = True
        lc.cbar_title = "Line Loading [%]"
    lc.info = info
    return lc


def create_trafo_collection(net, trafos=None, **kwargs):
    """
    Creates a matplotlib line collection of pandapower transformers.

    Input:
        **net** (pandapowerNet) - The pandapower network

    OPTIONAL:
        **trafos** (list, None) - The transformers for which the collections are created.
        If None, all transformers in the network are considered.

        **kwargs - key word arguments are passed to the patch function

    """
    trafos = net.trafo if trafos is None else net.trafo.loc[trafos]

    hv_geo = list(zip(net.bus_geodata.loc[trafos["hv_bus"], "x"].values,
                      net.bus_geodata.loc[trafos["hv_bus"], "y"].values))
    lv_geo = list(zip(net.bus_geodata.loc[trafos["lv_bus"], "x"].values,
                      net.bus_geodata.loc[trafos["lv_bus"], "y"].values))

    tg = list(zip(hv_geo, lv_geo))

    return LineCollection([(tgd[0], tgd[1]) for tgd in tg], **kwargs)


def create_trafo_symbol_collection(net, trafos=None, picker=False, size=None,
                                   infofunc=None, **kwargs):
    """
    Creates a matplotlib line collection of pandapower transformers.

    Input:
        **net** (pandapowerNet) - The pandapower network

    OPTIONAL:
        **trafos** (list, None) - The transformers for which the collections are created.
        If None, all transformers in the network are considered.

        **kwargs - key word arguments are passed to the patch function

    """
    trafo_table = net.trafo if trafos is None else net.trafo.loc[trafos]
    lines = []
    circles = []
    infos = []
    for i, trafo in trafo_table.iterrows():
        p1 = net.bus_geodata[["x", "y"]].loc[trafo.hv_bus].values
        p2 = net.bus_geodata[["x", "y"]].loc[trafo.lv_bus].values
        if np.all(p1 == p2):
            continue
        d = np.sqrt((p1[0] - p2[0]) ** 2 + (p1[1] - p2[1]) ** 2)
        if size is None:
#            print(d)
            size_this = np.sqrt(d)/5
        off = size_this * 0.35
        circ1 = (0.5 - off / d) * (p1 - p2) + p2
        circ2 = (0.5 + off / d) * (p1 - p2) + p2
        circles.append(Circle(circ1, size_this, fc=(1, 0, 0, 0), ec=(0, 0, 0, 1)))
        circles.append(Circle(circ2, size_this, fc=(1, 0, 0, 0), ec=(0, 0, 0, 1)))

        lp1 = (0.5 - off / d - size_this / d) * (p2 - p1) + p1
        lp2 = (0.5 - off / d - size_this / d) * (p1 - p2) + p2
        lines.append([p1, lp1])
        lines.append([p2, lp2])
        if not infofunc is None:
            infos.append(infofunc(i))
            infos.append(infofunc(i))
    if len(circles) == 0:
        return None, None
    color = kwargs.get("color", "k")
    lc = LineCollection((lines), color=color, picker=picker, **kwargs)
    lc.info = infos
    pc = PatchCollection(circles, match_original=True, picker=picker, **kwargs)
    pc.info = infos
    return lc, pc


def create_load_symbol_collection(net, size=1., infofunc=None, **kwargs):
    lines = []
    polys = []
    infos = []
    off = 1.7
    for i, load in net.load.iterrows():
        p1 = net.bus_geodata[["x", "y"]].loc[load.bus]
        p2 = p1 - np.array([0, size * off])
        polys.append(RegularPolygon(p2, numVertices=3, radius=size, orientation=np.pi))
        lines.append((p1, p2 + np.array([0, size / 2])))
        if infofunc is not None:
            infos.append(infofunc(i))
    load1 = PatchCollection(polys, facecolor="w", edgecolor="k", **kwargs)
    load2 = LineCollection(lines, color="k", **kwargs)
    load1.info = infos
    load2.info = infos
    return load1, load2


def create_ext_grid_symbol_collection(net, size=1., infofunc=None, picker=False,
                                      **kwargs):
    lines = []
    polys = []
    infos = []
    for i, ext_grid in net.ext_grid.iterrows():
        p1 = net.bus_geodata[["x", "y"]].loc[ext_grid.bus]
        p2 = p1 + np.array([0, size])
        polys.append(Rectangle([p2[0] - size / 2, p2[1] - size / 2], size, size))
        lines.append((p1, p2 - np.array([0, size / 2])))
        if infofunc is not None:
            infos.append(infofunc(i))
    ext_grid1 = PatchCollection(polys, facecolor=(1, 0, 0, 0), edgecolor=(0, 0, 0, 1),
                                hatch="XX", picker=picker, **kwargs)
    ext_grid2 = LineCollection(lines, color="k", picker=picker, **kwargs)
    ext_grid1.info = infos
    ext_grid2.info = infos
    return ext_grid1, ext_grid2

<<<<<<< HEAD
def draw_collections(collections, figsize=(10, 8), ax=None, plot_colorbars=True, set_autoaspect=True):
=======

def draw_collections(collections, figsize=(10, 8), ax=None, plot_colorbars=True):
>>>>>>> 0cd9d316
    """
    Draws matplotlib collections which can be created with the create collection functions.

    Input:
        **collections** (list) - iterable of collection objects

    OPTIONAL:
        **figsize** (tuple, (10,8)) - figsize of the matplotlib figure

        **ax** (axis, None) - matplotlib axis object to plot into, new axis is created if None
    """

    if not ax:
        plt.figure(facecolor="white", figsize=figsize)
        plt.subplots_adjust(left=0.01, right=0.99, top=0.99, bottom=0.05,
                            wspace=0.02, hspace=0.04)
    ax = ax or plt.gca()

    for c in collections:
        if c:
            cc = copy.copy(c)
            ax.add_collection(cc)
            if plot_colorbars and hasattr(c, "has_colormap"):
                extend = c.extend if hasattr(c, "extend") else "neither"
                cbar_load = plt.colorbar(c, extend=extend, ax=ax)
                if hasattr(c, "cbar_title"):
                    cbar_load.ax.set_ylabel(c.cbar_title)
    try:
        ax.set_facecolor("white")
    except:
        ax.set_axis_bgcolor("white")
    ax.xaxis.set_visible(False)
    ax.yaxis.set_visible(False)
    if set_autoaspect:
        ax.set_aspect('equal', 'datalim')
    ax.autoscale_view(True, True, True)
    ax.margins(.02)
    plt.tight_layout()


if __name__ == "__main__":
    import pandapower as pp

    net = pp.create_empty_network()
    b1 = pp.create_bus(net, 10, geodata=(5, 10))
    b2 = pp.create_bus(net, 0.4, geodata=(5, 15))
    b3 = pp.create_bus(net, 0.4, geodata=(0, 22))
    b4 = pp.create_bus(net, 0.4, geodata=(8, 20))
    pp.create_load(net, b1, p_kw=100)
    pp.create_load(net, b3, p_kw=100)
    pp.create_ext_grid(net, b4)

    pp.create_line(net, b2, b3, 2.0, std_type="NAYY 4x50 SE")
    pp.create_line(net, b2, b4, 2.0, std_type="NAYY 4x50 SE")
    pp.create_transformer(net, b1, b2, std_type="0.63 MVA 10/0.4 kV")
    pp.create_transformer(net, b3, b4, std_type="0.63 MVA 10/0.4 kV")

    bc = create_bus_collection(net, size=0.2, color="k")
    lc = create_line_collection(net, use_line_geodata=False, color="k", linewidth=3.)
    lt, bt = create_trafo_symbol_collection(net, size=2, linewidth=3.)
    load1, load2 = create_load_symbol_collection(net, linewidth=2.,
                                                 infofunc=lambda x: ("load", x))
    eg1, eg2 = create_ext_grid_symbol_collection(net, size=2.,
                                                 infofunc=lambda x: ("ext_grid", x))

    draw_collections([bc, lc, load1, load2, lt, bt, eg1, eg2])<|MERGE_RESOLUTION|>--- conflicted
+++ resolved
@@ -289,12 +289,7 @@
     ext_grid2.info = infos
     return ext_grid1, ext_grid2
 
-<<<<<<< HEAD
-def draw_collections(collections, figsize=(10, 8), ax=None, plot_colorbars=True, set_autoaspect=True):
-=======
-
-def draw_collections(collections, figsize=(10, 8), ax=None, plot_colorbars=True):
->>>>>>> 0cd9d316
+def draw_collections(collections, figsize=(10, 8), ax=None, plot_colorbars=True, set_aspect=True):
     """
     Draws matplotlib collections which can be created with the create collection functions.
 
@@ -328,7 +323,7 @@
         ax.set_axis_bgcolor("white")
     ax.xaxis.set_visible(False)
     ax.yaxis.set_visible(False)
-    if set_autoaspect:
+    if set_aspect:
         ax.set_aspect('equal', 'datalim')
     ax.autoscale_view(True, True, True)
     ax.margins(.02)
