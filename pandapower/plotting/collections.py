--- conflicted
+++ resolved
@@ -1153,11 +1153,7 @@
     return ext_grid_pc, ext_grid_lc
 
 
-<<<<<<< HEAD
 def create_line_switch_collection(net, switches=None, size=1, distance_to_bus=3, use_line_geodata=False, **kwargs):
-=======
-def create_line_switch_collection(net, size=1, distance_to_bus=3, use_line_geodata=False, switch_index=None, **kwargs):
->>>>>>> 566dcba7
     """
     Creates a matplotlib patch collection of pandapower line-bus switches.
 
@@ -1182,19 +1178,12 @@
     OUTPUT:
         **switches** - patch collection
     """
-    
-    if switch_index is None:
-        lbs_switches = net.switch.index[net.switch.et == "l"]
-    else:
-        lbs_switches = switch_index
 
     if not MATPLOTLIB_INSTALLED:
         soft_dependency_error(str(sys._getframe().f_code.co_name)+"()", "matplotlib")
-<<<<<<< HEAD
+        
     if switches is None:
         switches = net.switch.index[net.switch.et == "l"] # only line switches
-=======
->>>>>>> 566dcba7
 
     color = kwargs.pop("color", "k")
 
