--- conflicted
+++ resolved
@@ -434,11 +434,7 @@
     if any(net[bus_table].geo.isna()):
         raise AttributeError('net.bus.geo contains NaN values, consider dropping them beforehand.')
 
-<<<<<<< HEAD
-    coords = net[bus_table].geo.apply(geojson.loads).apply(geojson.utils.coords).apply(next).to_list()
-=======
-    coords = net.bus.geo.apply(geojson.loads).apply(geojson.utils.coords).apply(next).loc[buses].to_list()
->>>>>>> 2db43472
+    coords = net[bus_table].geo.apply(geojson.loads).apply(geojson.utils.coords).apply(next).loc[buses].to_list()
 
     infos = [infofunc(bus) for bus in buses] if infofunc is not None else []
 
@@ -512,9 +508,6 @@
 
     if not MATPLOTLIB_INSTALLED:
         soft_dependency_error(str(sys._getframe().f_code.co_name)+"()", "matplotlib")
-<<<<<<< HEAD
-    if not use_bus_geodata and line_geodata is None and ("geo" not in net[line_table].columns or net[line_table].geo.empty):
-=======
 
     def _get_coords_from_geojson(gj_str):
         pattern = r'"coordinates"\s*:\s*((?:\[(?:\[[^]]+],?\s*)+\])|\[[^]]+\])'
@@ -528,8 +521,7 @@
             return ast.literal_eval(m)
         return None
 
-    if use_bus_geodata is False and line_geodata is None and ("geo" not in net.line.columns or net.line.geo.empty):
->>>>>>> 2db43472
+    if not use_bus_geodata and line_geodata is None and ("geo" not in net[line_table].columns or net[line_table].geo.empty):
         # if bus geodata is available, but no line geodata
         logger.warning("use_bus_geodata is automatically set to True, since net.line.geo is empty.")
         use_bus_geodata = True
@@ -538,29 +530,7 @@
     if len(lines) == 0:
         return None
 
-<<<<<<< HEAD
-    # if use_bus_geodata:
-    #     if not dc:
-    #         coords, lines_with_geo = coords_from_node_geodata(
-    #             lines, net.line.from_bus.loc[lines].values, net.line.to_bus.loc[lines].values,
-    #             bus_geodata if bus_geodata is not None else net["bus_geodata"], "line")
-    #     else:
-    #         coords, lines_with_geo = coords_from_node_geodata(
-    #             lines, net.line_dc.from_bus_dc.loc[lines].values, net.line_dc.to_bus_dc.loc[lines].values,
-    #             bus_geodata if bus_geodata is not None else net["bus_dc_geodata"], "line_dc")
-    # else:
-    #     line_geodata = line_geodata if line_geodata is not None else net[line_geodata_table]
-    #     lines_with_geo = lines[np.isin(lines, line_geodata.index.values)]
-    #     coords = list(line_geodata.loc[lines_with_geo, 'coords'])
-    #     lines_without_geo = set(lines) - set(lines_with_geo)
-    #     if lines_without_geo:
-    #         logger.warning("Could not plot lines %s. %s geodata is missing for those lines!"
-    #                        % (lines_without_geo, "Bus" if use_bus_geodata else "Line"))
-
-    line_geodata: Series[str] = line_geodata if line_geodata is not None else net[line_table].geo
-=======
-    line_geodata: Series[str] = line_geodata.loc[lines] if line_geodata is not None else net.line.geo.loc[lines]
->>>>>>> 2db43472
+    line_geodata: Series[str] = line_geodata.loc[lines] if line_geodata is not None else net[line_table].geo.loc[lines]
     lines_without_geo = line_geodata.index[line_geodata.isna()]
 
     if use_bus_geodata or not lines_without_geo.empty:
