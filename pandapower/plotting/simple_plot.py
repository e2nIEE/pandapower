--- conflicted
+++ resolved
@@ -93,12 +93,7 @@
                                    size=ext_grid_size, color=ext_grid_color, zorder=11)
         collections.append(sc)
     # create trafo collection if trafo is available
-<<<<<<< HEAD
-    tc = create_trafo_collection(net, net.trafo.index, color=trafo_color) if len(net.trafo) else None
 
-    draw_collections([lc, bc, tc, sc])
-
-=======
     trafo_buses_with_geocoordinates = [t for t, trafo in net.trafo.iterrows() \
                                        if trafo.hv_bus in net.bus_geodata.index \
                                        and trafo.lv_bus in net.bus_geodata.index]
@@ -107,7 +102,6 @@
         collections.append(tc)
 
     draw_collections(collections)
->>>>>>> dcb03900
     plt.show()
 
 
