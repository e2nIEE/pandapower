# -*- coding: utf-8 -*-

# Copyright (c) 2016-2023 by University of Kassel and Fraunhofer Institute for Energy Economics
# and Energy System Technology (IEE), Kassel. All rights reserved.
import sys
try:
    import matplotlib.pyplot as plt
    MATPLOTLIB_INSTALLED = True
except ImportError:
    MATPLOTLIB_INSTALLED = False

from pandapower.auxiliary import soft_dependency_error
from pandapower.plotting.plotting_toolbox import get_collection_sizes
from pandapower.plotting.collections import create_bus_collection, create_line_collection, \
    create_trafo_collection, create_trafo3w_collection, \
    create_line_switch_collection, draw_collections, create_bus_bus_switch_collection, create_ext_grid_collection, create_sgen_collection, \
    create_gen_collection, create_load_collection, create_dcline_collection
from pandapower.plotting.generic_geodata import create_generic_coordinates

try:
    import pandaplan.core.pplog as logging
except ImportError:
    import logging

logger = logging.getLogger(__name__)


def simple_plot(net, respect_switches=False, line_width=1.0, bus_size=1.0, ext_grid_size=1.0,
                trafo_size=1.0, plot_loads=False, plot_gens=False, plot_sgens=False, load_size=1.0, gen_size=1.0, sgen_size=1.0,
                switch_size=2.0, switch_distance=1.0, plot_line_switches=False, scale_size=True,
                bus_color='b', line_color='grey',  dcline_color='c', trafo_color='k',
                ext_grid_color='y', switch_color='k', library='igraph', show_plot=True, ax=None):
    """
        Plots a pandapower network as simple as possible. If no geodata is available, artificial
        geodata is generated. For advanced plotting see the tutorial

        INPUT:
            **net** - The pandapower format network.

        OPTIONAL:
            **respect_switches** (bool, False) - Respect switches if artificial geodata is created.
                                                This Flag is ignored if plot_line_switches is True

            **line_width** (float, 1.0) - width of lines

            **bus_size** (float, 1.0) - Relative size of buses to plot.
                                        The value bus_size is multiplied with mean_distance_between_buses, which equals the
                                        distance between
                                        the max geoocord and the min divided by 200.
                                        mean_distance_between_buses = sum((net['bus_geodata'].max() - net['bus_geodata'].min()) / 200)

            **ext_grid_size** (float, 1.0) - Relative size of ext_grids to plot. See bus sizes for details.
                                                Note: ext_grids are plottet as rectangles

            **trafo_size** (float, 1.0) - Relative size of trafos to plot.

            **plot_loads** (bool, False) - Flag to decide whether load symbols should be drawn.

            **plot_gens** (bool, False) - Flag to decide whether gen symbols should be drawn.

            **plot_sgens** (bool, False) - Flag to decide whether sgen symbols should be drawn.

            **load_size** (float, 1.0) - Relative size of loads to plot.

            **sgen_size** (float, 1.0) - Relative size of sgens to plot.

            **switch_size** (float, 2.0) - Relative size of switches to plot. See bus size for details

            **switch_distance** (float, 1.0) - Relative distance of the switch to its corresponding \
                                               bus. See bus size for details

            **plot_line_switches** (bool, False) - Flag if line switches are plotted

            **scale_size** (bool, True) - Flag if bus_size, ext_grid_size, bus_size- and distance \
                                          will be scaled with respect to grid mean distances

            **bus_color** (String, colors[0]) - Bus Color. Init as first value of color palette. Usually colors[0] = "b".

            **line_color** (String, 'grey') - Line Color. Init is grey

            **dcline_color** (String, 'c') - Line Color. Init is cyan

            **trafo_color** (String, 'k') - Trafo Color. Init is black

            **ext_grid_color** (String, 'y') - External Grid Color. Init is yellow

            **switch_color** (String, 'k') - Switch Color. Init is black

            **library** (String, "igraph") - library name to create generic coordinates (case of
                                                missing geodata). "igraph" to use igraph package or "networkx" to use networkx package.

            **show_plot** (bool, True) - Shows plot at the end of plotting

            **ax** (object, None) - matplotlib axis to plot to

        OUTPUT:
            **ax** - axes of figure
    """
    # don't hide lines if switches are plotted
    if plot_line_switches:
        respect_switches = False

    # create geocoord if none are available
    if len(net.line_geodata) == 0 and len(net.bus_geodata) == 0:
        logger.warning("No or insufficient geodata available --> Creating artificial coordinates." +
                       " This may take some time")
        create_generic_coordinates(net, respect_switches=respect_switches, library=library)

    if scale_size:
        # if scale_size -> calc size from distance between min and max geocoord
        sizes = get_collection_sizes(net, bus_size, ext_grid_size, trafo_size,
                                     load_size, sgen_size, switch_size, switch_distance, gen_size)
        bus_size = sizes["bus"]
        ext_grid_size = sizes["ext_grid"]
        trafo_size = sizes["trafo"]
        sgen_size = sizes["sgen"]
        load_size = sizes["load"]
        switch_size = sizes["switch"]
        switch_distance = sizes["switch_distance"]
        gen_size = sizes["gen"]

    # create bus collections to plot
    bc = create_bus_collection(net, net.bus.index, size=bus_size, color=bus_color, zorder=10)

    # if bus geodata is available, but no line geodata
    use_bus_geodata = len(net.line_geodata) == 0
    in_service_lines = net.line[net.line.in_service].index
    nogolines = set(net.switch.element[(net.switch.et == "l") & (net.switch.closed == 0)]) \
        if respect_switches else set()
    plot_lines = in_service_lines.difference(nogolines)
    plot_dclines = net.dcline.in_service

    # create line collections
    lc = create_line_collection(net, plot_lines, color=line_color, linewidths=line_width,
                                use_bus_geodata=use_bus_geodata)
    collections = [bc, lc]

    # create dcline collections
    if len(net.dcline) > 0:
        dclc = create_dcline_collection(net, plot_dclines, color=dcline_color,
                                        linewidths=line_width)
        collections.append(dclc)

    # create ext_grid collections
    # eg_buses_with_geo_coordinates = set(net.ext_grid.bus.values) & set(net.bus_geodata.index)
    if len(net.ext_grid) > 0:
        sc = create_ext_grid_collection(net, size=ext_grid_size, orientation=0,
                                        ext_grids=net.ext_grid.index, patch_edgecolor=ext_grid_color,
                                        zorder=11)
        collections.append(sc)

    # create trafo collection if trafo is available
    trafo_buses_with_geo_coordinates = [t for t, trafo in net.trafo.iterrows()
                                        if trafo.hv_bus in net.bus_geodata.index and
                                        trafo.lv_bus in net.bus_geodata.index]
    if len(trafo_buses_with_geo_coordinates) > 0:
        tc = create_trafo_collection(net, trafo_buses_with_geo_coordinates,
                                     color=trafo_color, size=trafo_size)
        collections.append(tc)

    # create trafo3w collection if trafo3w is available
    trafo3w_buses_with_geo_coordinates = [
        t for t, trafo3w in net.trafo3w.iterrows() if trafo3w.hv_bus in net.bus_geodata.index and
                                                      trafo3w.mv_bus in net.bus_geodata.index and trafo3w.lv_bus in net.bus_geodata.index]
    if len(trafo3w_buses_with_geo_coordinates) > 0:
        tc = create_trafo3w_collection(net, trafo3w_buses_with_geo_coordinates,
                                       color=trafo_color)
        collections.append(tc)

    if plot_line_switches and len(net.switch):
        sc = create_line_switch_collection(
            net, size=switch_size, distance_to_bus=switch_distance,
            use_line_geodata=not use_bus_geodata, zorder=12, color=switch_color)
        collections.append(sc)

<<<<<<< HEAD
    total_patches = len(get_connected_elements_dict(net, element_types=["sgen", "gen", "load"], buses=1)) + len(
        net.sgen.type.unique())

    patch_count_unique = {}
    sgen_types = {}

    for i in net.bus_geodata.index:
        sgen_count = 0
        gen_count = 0
        load_count = 0
        if plot_sgens and len(net.sgen):
            sgen_types_counts = net.sgen[net.sgen.bus == i].type.value_counts()
            PV = sgen_types_counts.get("PV", 0)
            WT = sgen_types_counts.get("WT", 0)
            WYE = sum(sgen_types_counts) - PV - WT
            types = {}

            if PV:
                types["PV"] = PV

            if WT:
                types["WT"] = WT

            if WYE:
                types["wye"] = WYE
            sgen_types[i] = types

            if i not in patch_count_unique:
                patch_count_unique[i] = {}
            try:
                sgen_count = len(sgen_types[i])
            except KeyError:
                sgen_count = 0

        if plot_gens and len(net.gen):
            try:
                gen_count = len(pp.get_connected_elements_dict(net, element_types=["gen"], buses=i))
            except KeyError:
                gen_count = 0

        if plot_loads and len(net.load):
            try:
                load_count = len(pp.get_connected_elements_dict(net, element_types=["load"], buses=i))
            except KeyError:
                load_count = 0
        total_count = sgen_count + gen_count + load_count
        try: seperation_angle = 2 * math.pi / total_count
        except ZeroDivisionError: seperation_angle =  None

        if plot_sgens and len(net.sgen):
            patch_count_unique[i]['sgen'] = dict(
                zip(sgen_types[i].keys(), [j * seperation_angle for j in range(sgen_count)]))

        if plot_gens and len(net.gen):
            if i not in patch_count_unique:
                patch_count_unique[i] = {}

            if 'gen' not in patch_count_unique[i]:
                patch_count_unique[i]['gen'] = []
                patch_count_unique[i]['gen'].extend(
             [j * seperation_angle + sgen_count * seperation_angle for j in range(gen_count)])

        if plot_loads and len(net.load):
            if i not in patch_count_unique:
                patch_count_unique[i] = {}

            if 'load' not in patch_count_unique[i]:
                patch_count_unique[i]['load'] = []
                patch_count_unique[i]['load'].extend(
             [j * seperation_angle + (sgen_count + gen_count) * seperation_angle for j in range(load_count)])

    if plot_sgens and len(net.sgen):
        sgc = create_sgen_collection(net, size=sgen_size,  orientation=orientation,unique_angles=patch_count_unique)
        collections.append(sgc)

    if plot_gens and len(net.gen):
        gc = create_gen_collection(net, size=gen_size, orientation=orientation,unique_angles=patch_count_unique)
        collections.append(gc)

    if plot_loads and len(net.load):
        lc = create_load_collection(net, size=load_size, orientation=orientation, unique_angles=patch_count_unique)
=======
    if plot_sgens and len(net.sgen):
        sgc = create_sgen_collection(net, size=sgen_size, orientation=0)
        collections.append(sgc)
    if plot_gens and len(net.gen):
        gc = create_gen_collection(net, size=gen_size)
        collections.append(gc)
    if plot_loads and len(net.load):
        lc = create_load_collection(net, size=load_size)
>>>>>>> 96a116b6
        collections.append(lc)

    if len(net.switch):
        bsc = create_bus_bus_switch_collection(net, size=switch_size)
        collections.append(bsc)

    ax = draw_collections(collections, ax=ax)
    if show_plot:
        if not MATPLOTLIB_INSTALLED:
            soft_dependency_error(str(sys._getframe().f_code.co_name) + "()", "matplotlib")
        plt.show()
    return ax


if __name__ == "__main__":
    import pandapower.networks as nw

    net = nw.case145()
    #    net = nw.create_cigre_network_mv()
    #    net = nw.mv_oberrhein()
    simple_plot(net, bus_size=0.4)<|MERGE_RESOLUTION|>--- conflicted
+++ resolved
@@ -16,6 +16,9 @@
     create_line_switch_collection, draw_collections, create_bus_bus_switch_collection, create_ext_grid_collection, create_sgen_collection, \
     create_gen_collection, create_load_collection, create_dcline_collection
 from pandapower.plotting.generic_geodata import create_generic_coordinates
+from pandapower import get_connected_elements_dict
+import pandapower as pp
+import math
 
 try:
     import pandaplan.core.pplog as logging
@@ -26,7 +29,7 @@
 
 
 def simple_plot(net, respect_switches=False, line_width=1.0, bus_size=1.0, ext_grid_size=1.0,
-                trafo_size=1.0, plot_loads=False, plot_gens=False, plot_sgens=False, load_size=1.0, gen_size=1.0, sgen_size=1.0,
+                trafo_size=1.0, plot_loads=False, plot_gens=False, plot_sgens=False, orientation=None, load_size=1.0, gen_size=1.0, sgen_size=1.0,
                 switch_size=2.0, switch_distance=1.0, plot_line_switches=False, scale_size=True,
                 bus_color='b', line_color='grey',  dcline_color='c', trafo_color='k',
                 ext_grid_color='y', switch_color='k', library='igraph', show_plot=True, ax=None):
@@ -96,6 +99,7 @@
         OUTPUT:
             **ax** - axes of figure
     """
+
     # don't hide lines if switches are plotted
     if plot_line_switches:
         respect_switches = False
@@ -173,7 +177,6 @@
             use_line_geodata=not use_bus_geodata, zorder=12, color=switch_color)
         collections.append(sc)
 
-<<<<<<< HEAD
     total_patches = len(get_connected_elements_dict(net, element_types=["sgen", "gen", "load"], buses=1)) + len(
         net.sgen.type.unique())
 
@@ -255,16 +258,6 @@
 
     if plot_loads and len(net.load):
         lc = create_load_collection(net, size=load_size, orientation=orientation, unique_angles=patch_count_unique)
-=======
-    if plot_sgens and len(net.sgen):
-        sgc = create_sgen_collection(net, size=sgen_size, orientation=0)
-        collections.append(sgc)
-    if plot_gens and len(net.gen):
-        gc = create_gen_collection(net, size=gen_size)
-        collections.append(gc)
-    if plot_loads and len(net.load):
-        lc = create_load_collection(net, size=load_size)
->>>>>>> 96a116b6
         collections.append(lc)
 
     if len(net.switch):
