# -*- coding: utf-8 -*-

# Copyright (c) 2016-2022 by University of Kassel and Fraunhofer Institute for Energy Economics
# and Energy System Technology (IEE), Kassel. All rights reserved.


import math

import numpy as np
import pandas as pd
from packaging import version
from collections.abc import Iterable

from pandapower.plotting.plotly.get_colors import get_plotly_color, get_plotly_cmap
from pandapower.plotting.plotly.mapbox_plot import _on_map_test, _get_mapbox_token, \
    MapboxTokenMissing

try:
    import pandaplan.core.pplog as logging
except ImportError:
    import logging
logger = logging.getLogger(__name__)

try:
    from plotly import __version__ as plotly_version
    from plotly.graph_objs.scatter.marker import ColorBar
    from plotly.graph_objs import Figure, Layout
    from plotly.graph_objs.layout import XAxis, YAxis
    from plotly.graph_objs.scatter import Line, Marker
    from plotly.graph_objs.scattermapbox import Line as scmLine
    from plotly.graph_objs.scattermapbox import Marker as scmMarker
except ImportError:
    logger.info("Failed to import plotly - interactive plotting will not be available")


def version_check():
    if "plotly_version" not in locals() and "plotly_version" not in globals():
        raise UserWarning("You are trying to use plotly, which is not installed.\r\n"
                          "Please upgrade your python-plotly installation, "
                          "e.g., via pip install --upgrade plotly")
    if version.parse(plotly_version) < version.parse("3.1.1"):
        raise UserWarning(f"Your plotly version {plotly_version} is no longer supported.\r\n"
                          "Please upgrade your python-plotly installation, "
                          "e.g., via pip install --upgrade plotly")


def _in_ipynb():
    """
    An auxiliary function which checks if plot is called from a jupyter-notebook or not
    """
    try:
        from IPython import get_ipython
        return get_ipython().__class__.__name__ == 'ZMQInteractiveShell'
    except ImportError:
        return False


def sum_line_length(pts):
    pt_diff = lambda p: (p[0][0] - p[1][0], p[0][1] - p[1][1])
    diffs = map(pt_diff, zip(pts[:-1], pts[1:]))
    line_length = sum(math.hypot(d1, d2) for d1, d2 in diffs)
    return line_length


def get_line_neutral(coord):
    if len(coord) == 1:
        return coord[0]
    half_length = sum_line_length(coord) / 2.0
    length = 0.0
    ind = 0
    while length < half_length:
        ind += 1
        length = sum_line_length(coord[:ind])

    start_coord = coord[ind - 2]
    end_coord = coord[ind - 1]
    mid = [(a1 + a2) / 2.0 for a1, a2 in zip(start_coord, end_coord)]

    return mid


def create_edge_center_trace(line_trace, size=1, patch_type="circle", color="white", infofunc=None,
                             trace_name='edge_center', use_line_geodata=False, showlegend=False,
                             legendgroup=None, hoverlabel=None):
    """
    Creates a plotly trace of pandapower buses.

    INPUT:
        **line traces** (from pandapowerNet) - The already generated line traces with center geodata

    OPTIONAL:

        **size** (int, 5) - patch size

        **patch_type** (str, "circle") - patch type, can be

                - "circle" for a circle
                - "square" for a rectangle
                - "diamond" for a diamond
                - much more patch types at https://plot.ly/python/reference/#scatter-marker

        **infofunc** (pd.Series, None) - hoverinfo for each trace element. Indices should correspond
        to the pandapower element indices

        **trace_name** (String, "buses") - name of the trace which will appear in the legend

        **color** (String, "blue") - color of buses in the trace

    """
    # color = get_plotly_color(color)

    center_trace = dict(type='scatter', text=[], mode='markers', hoverinfo='text', name=trace_name,
                        marker=dict(color=color, size=size, symbol=patch_type),
                        showlegend=showlegend, legendgroup=legendgroup)
    if hoverlabel is not None:
        center_trace.update({'hoverlabel': hoverlabel})

    if not use_line_geodata:
        center_trace['x'], center_trace['y'] = (line_trace[0]["x"][1::4], line_trace[0]["y"][1::4])
    else:
        x, y = [], []
        for trace in line_trace:
            coord = list(zip(trace["x"], trace["y"]))
            mid_coord = get_line_neutral(coord)
            x.append(mid_coord[0])
            y.append(mid_coord[1])

        center_trace['x'], center_trace['y'] = (x, y)

    center_trace['text'] = infofunc

    return center_trace


def create_bus_trace(net, buses=None, size=5, patch_type="circle", color="blue", infofunc=None,
                     trace_name='buses', legendgroup=None, cmap=None, cmap_vals=None,
                     cbar_title=None, cmin=None, cmax=None, cpos=1.0, colormap_column="vm_pu"):
    """
    Creates a plotly trace of pandapower buses. It is a wrapper function for the more generic
    _create_node_trace function.

    INPUT:
        **net** (pandapowerNet) - The pandapower network

    OPTIONAL:
        **buses** (list, None) - The buses for which the collections are created.
        If None, all buses in the network are considered.

        **size** (int, 5) - patch size

        **patch_type** (str, "circle") - patch type, can be

                - "circle" for a circle
                - "square" for a rectangle
                - "diamond" for a diamond
                - much more patch types at https://plot.ly/python/reference/#scatter-marker

        **infofunc** (pd.Series, None) - hoverinfo for bus elements. Indices should correspond to
        the pandapower element indices

        **trace_name** (String, "buses") - name of the trace which will appear in the legend

        **color** (String, "blue") - color of buses in the trace

        **cmap** (String, None) - name of a colormap which exists within plotly
        (Greys, YlGnBu, Greens, YlOrRd, Bluered, RdBu, Reds, Blues, Picnic, Rainbow,
        Portland, Jet, Hot, Blackbody, Earth, Electric, Viridis) alternatively a custom
        discrete colormap can be used. Append "_r" for inversion.

        **cmap_vals** (list, None) - values used for coloring using colormap

        **cbar_title** (String, None) - title for the colorbar

        **cmin** (float, None) - colorbar range minimum

        **cmax** (float, None) - colorbar range maximum

        **cpos** (float, 1.1) - position of the colorbar

        **colormap_column** (str, "vm_pu") - set color of bus according to this variable

    """
    node_element = 'bus'
    branch_element = 'line'
    return _create_node_trace(net,
                              nodes=buses,
                              size=size,
                              patch_type=patch_type,
                              color=color,
                              infofunc=infofunc,
                              trace_name=trace_name,
                              legendgroup=legendgroup,
                              cmap=cmap,
                              cmap_vals=cmap_vals,
                              cbar_title=cbar_title,
                              cmin=cmin,
                              cmax=cmax,
                              cpos=cpos,
                              colormap_column=colormap_column,
                              node_element=node_element,
                              branch_element=branch_element)


def _create_node_trace(net, nodes=None, size=5, patch_type='circle', color='blue', infofunc=None,
                       trace_name='nodes', legendgroup=None, cmap=None, cmap_vals=None,
                       cbar_title=None, cmin=None, cmax=None, cpos=1.0, colormap_column='vm_pu',
                       node_element='bus', branch_element='line'):
    """
    Creates a plotly trace of node elements. In pandapower, it should be called by
    create_bus_traces. The rather generic, non-power net specific names were introduced to make it
    usable in other packages, e.g. for pipe networks.

    INPUT:
        **net** (pandapowerNet) - The network

    OPTIONAL:
        **nodes** (list, None) - The nodes for which the collections are created.
                                 If None, all nodes in the network are considered.

        **size** (int, 5) - patch size

        **patch_type** (str, "circle") - patch type, can be

                - "circle" for a circle
                - "square" for a rectangle
                - "diamond" for a diamond
                - much more patch types at https://plot.ly/python/reference/#scatter-marker

        **infofunc** (pd.Series, None) - hoverinfo for node elements. Indices should correspond to
                                         the node element indices

        **trace_name** (String, "buses") - name of the trace which will appear in the legend

        **color** (String, "blue") - color of nodes in the trace

        **cmap** (String, None) - name of a colormap which exists within plotly
            (Greys, YlGnBu, Greens, YlOrRd, Bluered, RdBu, Reds, Blues, Picnic, Rainbow,
            Portland, Jet, Hot, Blackbody, Earth, Electric, Viridis) alternatively a custom
            discrete colormap can be used

        **cmap_vals** (list, None) - values used for coloring using colormap

        **cbar_title** (String, None) - title for the colorbar

        **cmin** (float, None) - colorbar range minimum

        **cmax** (float, None) - colorbar range maximum

        **cpos** (float, 1.1) - position of the colorbar

        **colormap_column** (str, "vm_pu") - set color of bus according to this variable

        **node_element** (str, "bus") - name of the node element in the net. In a pandapower net,
                                        this is alwas "bus"

        **branch_element** (str, "line") - name of the branch element in the net. In a pandapower
                                           net, this is alwas "line"

    """
    color = get_plotly_color(color)
    node_trace = dict(type='scatter', text=[], mode='markers', hoverinfo='text', name=trace_name,
                     marker=dict(color=color, size=size, symbol=patch_type))
    nodes = net[node_element].index.tolist() if nodes is None else list(nodes)
    node_geodata = node_element + "_geodata"
    node_plot_index = [b for b in nodes if b in list(set(nodes) & set(net[node_geodata].index))]
    node_trace['x'], node_trace['y'] = \
        (net[node_geodata].loc[node_plot_index, 'x'].tolist(),
         net[node_geodata].loc[node_plot_index, 'y'].tolist())
    if not isinstance(infofunc, pd.Series) and isinstance(infofunc, Iterable) and \
            len(infofunc) == len(nodes):
        infofunc = pd.Series(index=nodes, data=infofunc)
    node_trace['text'] = net[node_element].loc[node_plot_index, 'name'] if infofunc is None else \
        infofunc.loc[nodes]
    if legendgroup:
        node_trace['legendgroup'] = legendgroup
    # if color map is set
    if cmap is not None:
        # TODO introduce discrete colormaps (see contour plots in plotly)
        # if cmap_vals are not given

        cmap = 'Jet' if cmap is True else cmap

        if cmap_vals is not None:
            cmap_vals = cmap_vals
        else:
            if net["res_"+branch_element].shape[0] == 0:
                if branch_element == "line":
                    logger.error(
                        "There are no power flow results for buses voltage magnitudes which are"
                        "default for bus colormap coloring..."
                        "set cmap_vals input argument if you want colormap according to some "
                        "specific values...")
                else:
                    logger.error(
                     "There are no simulation results which are default for %s colormap coloring..."
                     "set cmap_vals input argument if you want colormap according to some "
                     "specific values..." %node_element)
            cmap_vals = net["res_"+node_element].loc[node_plot_index, colormap_column].values

        cmap_vals = net["res_"+node_element].loc[
            node_plot_index, colormap_column] if cmap_vals is None else cmap_vals

        cmin = cmap_vals.min() if cmin is None else cmin
        cmax = cmap_vals.max() if cmax is None else cmax

        node_trace['marker'] = Marker(size=size,
                                     color=cmap_vals, cmin=cmin, cmax=cmax,
                                     colorscale=cmap,
                                     colorbar=ColorBar(thickness=10,
                                                       x=cpos),
                                     symbol=patch_type
                                     )

        if cbar_title:
            node_trace['marker']['colorbar']['title'] = cbar_title

        node_trace['marker']['colorbar']['title']['side'] = 'right'
    return [node_trace]


def _get_branch_geodata_plotly(net, branches, use_branch_geodata, branch_element='line',
                               node_element='bus'):
    xs = []
    ys = []
    if use_branch_geodata:
        for line_ind, _ in branches.iterrows():
            line_coords = net[branch_element+'_geodata'].at[line_ind, 'coords']
            linex, liney = list(zip(*line_coords))
            xs += linex
            xs += [None]
            ys += liney
            ys += [None]
    else:
        # getting x and y values from bus_geodata for from and to side of each line
        n = node_element
        n_geodata = n + "_geodata"
        from_n = 'from_'+n
        to_n = 'to_'+n
        from_node = net[n_geodata].loc[branches[from_n], 'x'].tolist()
        to_node = net[n_geodata].loc[branches[to_n], 'x'].tolist()
        # center point added because of the hovertool
        center = (np.array(from_node) + np.array(to_node)) / 2
        none_list = [None] * len(from_node)
        xs = np.array([from_node, center, to_node, none_list]).T.flatten().tolist()

        from_node = net[n_geodata].loc[branches[from_n], 'y'].tolist()
        to_node = net[n_geodata].loc[branches[to_n], 'y'].tolist()
        # center point added because of the hovertool
        center = (np.array(from_node) + np.array(to_node)) / 2
        none_list = [None] * len(from_node)
        ys = np.array([from_node, center, to_node, none_list]).T.flatten().tolist()

    # [:-1] is because the trace will not appear on maps if None is at the end
    return xs[:-1], ys[:-1]


def create_line_trace(net, lines=None, use_line_geodata=True, respect_switches=False, width=1.0,
                      color='grey', infofunc=None, trace_name='lines', legendgroup='lines',
                      cmap=None, cbar_title=None, show_colorbar=True, cmap_vals=None, cmin=None,
                      cmax=None, cpos=1.1, cmap_vals_category='loading_percent', hoverlabel=None):
    """
    Creates a plotly trace of pandapower lines. It is a power net specific wrapper function for the
    more generic _create_line_trace function.

    INPUT:
        **net** (pandapowerNet) - The pandapower network

    OPTIONAL:
        **lines** (list, None) - The lines for which the collections are created.
        If None, all lines in the network are considered.

        **width** (int, 1) - line width


        **infofunc** (pd.Series, None) - hoverinfo for line elements. Indices should correspond to
        the pandapower element indices

        **trace_name** (String, "lines") - name of the trace which will appear in the legend

        **color** (String, "grey") - color of lines in the trace

        **legendgroup** (String, None) - defines groups of layers that will be displayed in a legend
        e.g. groups according to voltage level (as used in `vlevel_plotly`)

        **cmap** (String, None) - name of a colormap which exists within plotly if set to True default `Jet`
        colormap is used, alternative colormaps : Greys, YlGnBu, Greens, YlOrRd,
        Bluered, RdBu, Reds, Blues, Picnic, Rainbow, Portland, Jet, Hot, Blackbody, Earth, Electric, Viridis
        To revert the color map, append "_r" to the name.

        **cmap_vals** (list, None) - values used for coloring using colormap

        **show_colorbar** (bool, False) - flag for showing or not corresponding colorbar

        **cbar_title** (String, None) - title for the colorbar

        **cmin** (float, None) - colorbar range minimum

        **cmax** (float, None) - colorbar range maximum

        **cpos** (float, 1.1) - position of the colorbar

        """

    branch_element = "line"
    node_element = "bus"
    separator_element = "switch"

    return _create_branch_trace(net=net,
                                branches=lines,
                                use_branch_geodata=use_line_geodata,
                                respect_separators=respect_switches,
                                width=width,
                                color=color,
                                infofunc=infofunc,
                                trace_name=trace_name,
                                legendgroup=legendgroup,
                                cmap=cmap,
                                cbar_title=cbar_title,
                                show_colorbar=show_colorbar,
                                cmap_vals=cmap_vals,
                                cmin=cmin,
                                cmax=cmax,
                                cpos=cpos,
                                branch_element=branch_element,
                                separator_element=separator_element,
                                node_element=node_element,
                                cmap_vals_category=cmap_vals_category,
                                hoverlabel=hoverlabel)


def _create_branch_trace(net, branches=None, use_branch_geodata=True, respect_separators=False,
                         width=1.0, color='grey', infofunc=None, trace_name='lines',
                         legendgroup=None, cmap=None, cbar_title=None, show_colorbar=True,
                         cmap_vals=None, cmin=None, cmax=None, cpos=1.1, branch_element='line',
                         separator_element='switch', node_element='bus',
                         cmap_vals_category='loading_percent', hoverlabel=None):
    """
    Creates a plotly trace of branch elements. The rather generic, non-power net specific names
    were introduced to make it usable in other packages, e.g. for pipe networks.

   INPUT:
       **net** (pandapowerNet) - The network

   OPTIONAL:
       **branches** (list, None) - The branches for which the collections are created.
                                   If None, all branches in the network are considered.

       **use_branch_geodata** (bool, True) - whether the geodata of the branch tables should be used

       **respect_separators** (bool, True) - whether separating elements like switches should be
                                             considered

       **width** (int, 1) - branch width

       **color** (String, "grey") - color of lines in the trace

       **infofunc** (pd.Series, None) - hoverinfo for line elements. Indices should correspond to
           the pandapower element indices

       **trace_name** (String, "lines") - name of the trace which will appear in the legend

       **legendgroup** (String, None) - defines groups of layers that will be displayed in a legend
       e.g. groups according to voltage level (as used in `vlevel_plotly`)

       **cmap** (String, None) - name of a colormap which exists within plotly if set to True default `Jet`
       colormap is used, alternative colormaps : Greys, YlGnBu, Greens, YlOrRd,
       Bluered, RdBu, Reds, Blues, Picnic, Rainbow, Portland, Jet, Hot, Blackbody, Earth, Electric, Viridis

       **cmap_vals** (list, None) - values used for coloring using colormap

       **show_colorbar** (bool, False) - flag for showing or not corresponding colorbar

       **cbar_title** (String, None) - title for the colorbar

       **cmin** (float, None) - colorbar range minimum

       **cmax** (float, None) - colorbar range maximum

       **cpos** (float, 1.1) - position of the colorbar

       **branch_element** (str, "line") - name of the branch element in the net. In a pandapower
                                          net, this is alwas "line"

       **separator_element** (str, "switch") - name of the separator element in the net. In a
                                               pandapower net, this is alwas "switch"

      **node_element** (str, "bus") - name of the node element in the net. In a pandapower net,
                                      this is alwas "bus" (net.bus)

       """

    color = get_plotly_color(color)

    # defining branches (lines) to be plot
    branches = net[branch_element].index.tolist() if branches is None else list(branches)
    if len(branches) == 0:
        return []

    if infofunc is not None:
        if not isinstance(infofunc, pd.Series) and isinstance(infofunc, Iterable) and \
                len(infofunc) == len(branches):
            infofunc = pd.Series(index=branches, data=infofunc)
        if len(infofunc) != len(branches) and len(infofunc) != len(net[branch_element]):
            raise UserWarning("Different amount of hover info than {}s to "
                              "plot".format(branch_element))
        assert isinstance(infofunc, pd.Series), \
            "infofunc should be a pandas series with the net.{}.index to the infofunc " \
            "contents".format(branch_element)
    no_go_branches = set()
    if respect_separators:
        if separator_element == "switch":
            no_go_branches = set(branches) & \
                             set(net[separator_element].element[(net[separator_element].et == "l") &
                                                             (net[separator_element].closed == 0)])
        elif separator_element == "valve":
            no_go_branches = set(branches) & \
                             set(net[separator_element][(~net[separator_element].in_service) |
                                                        (net[separator_element].opened)])
        else:
            raise NotImplementedError("respect separtors is only implements for switches, "
                                      "not for {}s.".format(separator_element))
    branches_to_plot = net[branch_element].loc[list(set(net[branch_element].index) &
                                                    (set(branches) - no_go_branches))]
    no_go_branches_to_plot = None
    branch_geodata = branch_element + "_geodata"
    node_geodata = node_element + "_geodata"
    use_branch_geodata = use_branch_geodata if net[branch_geodata].shape[0] > 0 else False
    if use_branch_geodata:
        branches_to_plot = branches_to_plot.loc[np.intersect1d(branches_to_plot.index,
                                                               net[branch_geodata].index)]
    else:
        branches_with_geodata = branches_to_plot['from_'+node_element].isin(
                                                    net[node_geodata].index) & \
                                branches_to_plot['to_'+node_element].isin(net[node_geodata].index)
        branches_to_plot = branches_to_plot.loc[branches_with_geodata]
    cmap_branches = None
    if cmap is not None:
        # workaround: if colormap plot is used, each line need to be separate scatter object because
        # plotly still doesn't support appropriately colormap for line objects
        # TODO correct this when plotly solves existing github issue about Line colorbar

        cmap = 'jet' if cmap is True else cmap

        if cmap_vals is not None:
            if not isinstance(cmap_vals, np.ndarray):
                cmap_vals = np.asarray(cmap_vals)
        else:
            if net['res_'+branch_element].shape[0] == 0:
                logger.error(
                    "There are no simulation results for branches which are default for {}"
                    "colormap coloring..."
                    "set cmap_vals input argument if you want colormap according to some specific "
                    "values...".format(branch_element))
            cmap_vals = net['res_'+branch_element].loc[branches_to_plot.index,
                                                       cmap_vals_category].values

        cmap_branches = get_plotly_cmap(cmap_vals, cmap_name=cmap, cmin=cmin, cmax=cmax)
        if len(cmap_branches) == len(net[branch_element]):
            # some branches are not plotted although cmap_value were provided for all branches
            branch_idx_map = dict(zip(net[branch_element].loc[branches].index.tolist(), range(len(branches))))
            cmap_branches = [cmap_branches[branch_idx_map[idx]] for idx in branches_to_plot.index]
        else:
            assert len(cmap_branches) == len(branches_to_plot), \
                "Different amounts of cmap values and branches to plot were supplied"
    branch_traces = []
    for col_i, (idx, branch) in enumerate(branches_to_plot.iterrows()):
        line_color = color
        line_info = branch['name'] if infofunc is None else infofunc.at[idx]
        if cmap is not None:
            try:
                line_color = cmap_branches[col_i]
            except IndexError:
                logger.warning("No color and info for {} {:d} (name: {}) available".format(
                    branch_element, idx, branch['name']))

        line_trace = dict(type='scatter', text=[], hoverinfo='text', mode='lines', name=trace_name,
                          line=Line(width=width, color=color), showlegend=False,
                          legendgroup=legendgroup)

        line_trace['x'], line_trace['y'] = _get_branch_geodata_plotly(net,
                                                                      branches_to_plot.loc[idx:idx],
                                                                      use_branch_geodata,
                                                                      branch_element, node_element)

        line_trace['line']['color'] = line_color

        line_trace['text'] = line_info

        branch_traces.append(line_trace)

    # enable legend for one element to make the legend group show up in the legend:
    branch_traces[0]["showlegend"] = True

    if show_colorbar and cmap is not None:

        cmin = cmap_vals.min() if cmin is None else cmin
        cmax = cmap_vals.max() if cmax is None else cmax
        try:
            # TODO for custom colormaps
            cbar_cmap_name = 'Jet' if cmap == 'jet' else cmap
            # workaround to get colorbar for branches (an unvisible node is added)
            # get x and y of first line.from_bus:
            x = [net[node_geodata].x[net[branch_element]["from_"+node_element][net[branch_element].index[0]]]]
            y = [net[node_geodata].y[net[branch_element]["from_"+node_element][net[branch_element].index[0]]]]
            branches_cbar = dict(type='scatter', x=x, y=y, mode='markers',
                              marker=Marker(size=0, cmin=cmin, cmax=cmax,
                                            color='rgb(255,255,255)',
                                            opacity=0,
                                            colorscale=cbar_cmap_name,
                                            colorbar=ColorBar(thickness=10,
                                                              x=cpos),
                                            ))
            if cbar_title:
                branches_cbar['marker']['colorbar']['title'] = cbar_title

            branches_cbar['marker']['colorbar']['title']['side'] = 'right'

            branch_traces.append(branches_cbar)
        except:
            pass
    if len(no_go_branches) > 0:
        ng_traces = []
        no_go_branches_to_plot = net[branch_element].loc[list(no_go_branches)]
        for idx, branch in no_go_branches_to_plot.iterrows():
            line_color = color
            line_trace = dict(type='scatter',
                              text=[], hoverinfo='text', mode='lines', name='disconnected branches',
                              line=Line(width=width / 2, color='grey', dash='dot'),
                              legendgroup="disconnected " + legendgroup, showlegend=False)

            line_trace['x'], line_trace['y'] = _get_branch_geodata_plotly(net,
                                                                          no_go_branches_to_plot.loc[
                                                                          idx:idx],
                                                                          use_branch_geodata,
                                                                          branch_element, node_element)

            line_trace['line']['color'] = line_color
            try:
                line_trace['text'] = infofunc.loc[idx]
            except (KeyError, IndexError, AttributeError):
                line_trace["text"] = branch['name']

            ng_traces.append(line_trace)
        # enable legend for one element to make the legend group show up in the legend:
        ng_traces[0]["showlegend"] = True
        branch_traces += ng_traces

    # sort infofunc so that it is the correct order lines_to_plot + no_go_lines_to_plot
    if infofunc is not None:
        if not isinstance(infofunc, pd.Series) and isinstance(infofunc, Iterable) and \
                len(infofunc) == len(net[branch_element]):
            infofunc = pd.Series(index=net[branch_element].index, data=infofunc)
        assert isinstance(infofunc, pd.Series), \
            "infofunc should be a pandas series with the net.{}.index to the infofunc contents" \
            .format(branch_element)
        sorted_idx = branches_to_plot.index.tolist()
        if no_go_branches_to_plot is not None:
            sorted_idx += no_go_branches_to_plot.index.tolist()
        infofunc = infofunc.loc[sorted_idx]
    center_trace = create_edge_center_trace(branch_traces, color=color, infofunc=infofunc,
                                            use_line_geodata=use_branch_geodata,
                                            showlegend=False, legendgroup=legendgroup,
                                            hoverlabel=hoverlabel)
    branch_traces.append(center_trace)

    return branch_traces


def create_trafo_trace(net, trafos=None, color='green', trafotype='2W', width=5, infofunc=None, cmap=None,
                       trace_name='2W transformers', cmin=None, cmax=None, cmap_vals=None, matching_params=None,
                       use_line_geodata=None):

    """
    Creates a plotly trace of pandapower trafos.

    INPUT:
        **net** (pandapowerNet) - The pandapower network

    OPTIONAL:
        **trafos** (list, None) - The trafos for which the collections are created.
        If None, all trafos in the network are considered.

        **trafotype** (String, "2W") - trafotype can be 2W or 3W and can define which transformer table is taken (trafo or trafo3w)

        **width** (int, 5) - line width

        **infofunc** (pd.Series, None) - hoverinfo for trafo elements. Indices should correspond
        to the pandapower element indices

        **trace_name** (String, "lines") - name of the trace which will appear in the legend

        **color** (String, "green") - color of lines in the trace

        **cmap** (bool, False) - name of a colormap which exists within plotly (Greys, YlGnBu,
        Greens, YlOrRd, Bluered, RdBu, Reds, Blues, Picnic, Rainbow, Portland, Jet, Hot,
        Blackbody, Earth, Electric, Viridis)

        **cmap_vals** (list, None) - values used for coloring using colormap

        **cbar_title** (String, None) - title for the colorbar

        **cmin** (float, None) - colorbar range minimum

        **cmax** (float, None) - colorbar range maximum


    """
    color = get_plotly_color(color)

    if trafotype == '2W':
        trafotable='trafo'

        trafo_buses_with_geodata = net.trafo.hv_bus.isin(net.bus_geodata.index) & \
                               net.trafo.lv_bus.isin(net.bus_geodata.index)
        connections = [['hv_bus', 'lv_bus']]
    elif trafotype=='3W':
        trafotable = 'trafo3w'
        trafo_buses_with_geodata = net.trafo3w.hv_bus.isin(net.bus_geodata.index) & \
                               net.trafo3w.mv_bus.isin(net.bus_geodata.index) & \
                               net.trafo3w.lv_bus.isin(net.bus_geodata.index)
        connections = [['hv_bus', 'lv_bus'], ['hv_bus', 'mv_bus'], ['mv_bus', 'lv_bus']]

    else:
        raise UserWarning('trafo_type should be 2W or 3W')
    # defining lines to be plot
    trafos = net[trafotable].index.tolist() if trafos is None else list(trafos)
    if len(trafos) == 0:
        return []


    trafos_mask = net[trafotable].index.isin(trafos)
    trafos_to_plot = net[trafotable].loc[trafo_buses_with_geodata & trafos_mask]

    if infofunc is not None:
        if not isinstance(infofunc, pd.Series) and isinstance(infofunc, Iterable) and \
                len(infofunc) == len(trafos):
            infofunc = pd.Series(index=trafos, data=infofunc)
        assert isinstance(infofunc, pd.Series), \
            "infofunc should be a pandas series with the net.trafo.index to the infofunc contents"
        infofunc = infofunc.loc[trafos_to_plot.index]


    cmap_colors = []
    if cmap is not None:
        cmap = 'jet' if cmap is None else cmap

        cmin = 0 if cmin is None else cmin
        cmax = 100 if cmin is None else cmax

        if cmap_vals is not None:
            cmap_vals = cmap_vals
        else:
            if net['res_'+trafotable].shape[0] == 0:
                logger.error("There are no power flow results for lines which are default for line colormap coloring..."
                             "set cmap_vals input argument if you want colormap according to some specific values...")
            cmap_vals = net['res_'+trafotable].loc[trafos_to_plot.index, 'loading_percent'].values

        cmap_colors = get_plotly_cmap(cmap_vals, cmap_name=cmap, cmin=cmin, cmax=cmax)

    trafo_traces = []

    for col_i, (idx, trafo) in enumerate(trafos_to_plot.iterrows()):
        if cmap is not None:
            color = cmap_colors[col_i]
        for from_bus1, to_bus1 in connections:

            trafo_trace = dict(type='scatter', text=[], line=Line(width=width, color=color),
                                 hoverinfo='text', mode='lines', name=trace_name,
                               legendgroup=trace_name, showlegend=False)

            trafo_trace['text'] = trafo['name'] if infofunc is None else infofunc.loc[idx]

            for k in ('x', 'y'):
                from_bus = net.bus_geodata.loc[trafo[from_bus1], k]
                to_bus = net.bus_geodata.loc[trafo[to_bus1], k]
                trafo_trace[k] = [from_bus, (from_bus + to_bus) / 2, to_bus]

            trafo_traces.append(trafo_trace)
    trafo_traces[0]["showlegend"] = True

    center_trace = create_edge_center_trace(trafo_traces, color=color, infofunc=infofunc,
                                                    use_line_geodata=use_line_geodata,
                                            showlegend=False, legendgroup=trace_name)
    trafo_traces.append(center_trace)
    return trafo_traces


def create_weighted_marker_trace(net, elm_type="load", elm_ids=None, column_to_plot="p_mw",
                                 sizemode="area", color="red", patch_type="circle",
                                 marker_scaling=1., trace_name="", infofunc=None,
                                 node_element="bus", show_scale_legend=True,
                                 scale_marker_size=None):
    """Create a single-color plotly trace markers/patches (e.g., bubbles) of value-dependent size.

    Can be used with pandapipes.plotting.plotly.simple_plotly (pass as "additional_trace").
    If present in the respective pandapower-net table, the "in_service" and "scaling" column will be
    taken into account as factors to calculate the markers' weights.
    Negative values might lead to unexpected results, especially when pos. and neg. values are
    mixed in one column! All values are treated as absolute values.
    If value = 0, no marker will be created.

    INPUT:
        **net** (pandapowerNet) - the pandapower net of the plot

    OPTIONAL:
        **elm_type** (str, default "load") - the element table in the net that holds the values
        to plot

        **elm_ids** (list, default None) - the element IDs of the elm_type table for which markers
        will be created. If None, all IDs in net[elm_type] that are not 0 or NaN in the
        `column_to_plot` will be used.

        **column_to_plot** (str, default "p_mw") - the column in the net[elm_type] table that
        will be plotted. The suffix (everything behind the last '_' in the column name) will be
        used as the unit in the infofunction.

        **sizemode** (str, default "area") - whether the markers' "area" or "diameter"  will be
        proportional to the represented value

        **color** (str, default "red") - color for the markers

        **patch_type** (str, default "circle") - plotly marker style that will be used (other
        options are triangle-up, triangle-down and many more; for non-filled markers, append "-open"
        cf. https://plotly.com/python/marker-style/)

        **marker_scaling** (float, default 1.) - factor to scale the size of all markers

        **trace_name** (str, default ""): trace name for the legend. If empty, elm_type will be used.

        **infofunc** (pd.Series, default None): hover-infofuction to overwrite the internal infofunction

        **node_element** (str, default "bus") - the name of node elements in the net. "bus" for
        pandapower networks, "junction" for pandapipes networks

        **show_scale_legend** (bool, default True): display a scale at the bottom right of the plot

        **scale_marker_size** (float, default None): adjustable size of the scale, gets multiplied
        with `marker_scaling`. Default size is the average size of the respective weighted markers
        rounded to 5

    OUTPUT:
        **marker_trace**

    """

    # filter for relevant elements:
    elm_ids = net[elm_type].loc[~net[elm_type][column_to_plot].isna()].index.tolist() \
        if elm_ids is None else list(elm_ids)

    # apply the scaling and in_service column, if available
    elms_df = net[elm_type].loc[elm_ids]
    scaling = elms_df.scaling if "scaling" in elms_df.columns else 1
    in_service = elms_df.in_service if "in_service" in elms_df.columns else 1
    elms_df["values_scaled"] = elms_df[column_to_plot] * in_service * scaling

    # get sum per bus, if not a bus table already:
    if elm_type not in [node_element, "res_"+node_element]:
        values_by_bus = elms_df.groupby("bus").sum().values_scaled
    else:
        values_by_bus = elms_df.values_scaled
    values_by_bus = values_by_bus.loc[values_by_bus != 0]

    if any(values_by_bus < 0):
        logger.warning("A marker trace cannot be created for negative values!\n"
                       "They will be considered as absolute values. Items with negative values:\n"
                       + str(values_by_bus.loc[values_by_bus < 0]))

    # add geodata:
    node_geodata = node_element + "_geodata"
    x_list = net[node_geodata].loc[values_by_bus.index, 'x'].tolist()
    y_list = net[node_geodata].loc[values_by_bus.index, 'y'].tolist()

    # set up hover info:
    unit = column_to_plot.split("_")[-1]
    unit = unit.upper()
    trace_name = trace_name if len(trace_name) else elm_type
    if infofunc is None:
        infofunc = values_by_bus.apply(lambda x: f"{trace_name} {x:.2f} {unit}")
    if not isinstance(infofunc, pd.Series) and isinstance(infofunc, Iterable) and \
            len(infofunc) == len(values_by_bus.index):
        infofunc = pd.Series(index=values_by_bus.index, data=infofunc)

    # set up the marker trace:
    marker_trace = dict(type='scatter',
                        text=infofunc,
                        mode='markers',
                        hoverinfo='text',
                        name=trace_name,
                        x=x_list,
                        y=y_list)
    marker_trace["marker"] = dict(color=color,
                                  size=values_by_bus.abs() * marker_scaling,
                                  symbol=patch_type,
                                  sizemode=sizemode)
    # additional info for the _create_scale_trace function:
    marker_trace["meta"] = dict(marker_scaling=marker_scaling,
                                column_to_plot=column_to_plot,
                                show_scale_legend=show_scale_legend,
<<<<<<< HEAD
                                scale_marker_size=scale_marker_size)
=======
                                ref_size=math.ceil(marker_trace["marker"]["size"].mean() / 5) * 5,
                                )
>>>>>>> 214836c5

    return marker_trace


def _create_scale_trace(net, weighted_trace, down_shift=0):
    """Create a scale for a weighted_marker_trace (or marker size legend).

    Will be used with pandapipes.plotting.plotly.simple_plotly, when "additional_trace" contains
    a trace created by :func:`create_weighted_marker_trace` with :code:`show_scale_legend=True`.
    The reference marker is of average size of all weighted markers, rounded to the next 5,
    and comes with a string with the respective reference value and unit.

    INPUT:
        **net** (pandapowerNet) - the pandapower net of the plot

        **weighted_trace** (dict) - weighted plotly trace

        **down_shift** (int) - shift to align different scales below each other (prop. to y-offset)

    OUTPUT:
        **scale_trace** (dict) - a plotly trace that includes the marker legend

    """
    marker = weighted_trace["marker"]
    scale_info = weighted_trace["meta"]
    # scale trace
    x_max, y_max = net.bus_geodata.x.max(), net.bus_geodata.y.max()
    x_min, y_min = net.bus_geodata.x.min(), net.bus_geodata.y.min()

    x_pos = x_max + (x_max - x_min) * 0.2
    x_pos2 = x_max + ((x_max - x_min) * 0.2 * 2)
    y_pos = y_max - ((y_max - y_min) * (0.2 * down_shift))

<<<<<<< HEAD
    # p_mw...q_mvar ..
    unit = scale_trace_info["column_to_plot"].split("_")[1].upper()

    # default is the average rounded to 5
    if not scale_trace_info["scale_marker_size"]:
        scale_size = math.ceil(marker["size"].mean() / 5) * 5

    else:
        scale_size = scale_trace_info["scale_marker_size"] * scale_trace_info['marker_scaling']

    # second position is needed for correct marker sizing
=======
    unit = scale_info["column_to_plot"].split("_")[1].upper()

    # second (dummy) position is needed for correct marker sizing
>>>>>>> 214836c5
    scale_trace = dict(type="scatter",
                        x=[x_pos, x_pos2],
                        y=[y_pos, y_pos],
                        mode="markers+text",
                        hoverinfo="skip",
<<<<<<< HEAD
                        marker=dict(size=[scale_size, 0],
                                    color=marker['color'],
                                    symbol=marker["symbol"],
                                    sizemode=marker["sizemode"]),
                        text=[f"scale: {scale_size / scale_trace_info['marker_scaling']} {unit}", ""],
=======
                        marker=dict(size=[scale_info["ref_size"], 0],
                                    color=marker["color"],
                                    symbol=marker["symbol"],
                                    sizemode=marker["sizemode"]),
                        text=[f"scale: "
                              f"{scale_info['ref_size'] / scale_info['marker_scaling']} {unit}",
                              ""],
>>>>>>> 214836c5
                        textposition="top center",
                        textfont=dict(
                         family="Helvetica",
                         size=14,
                         color="DarkSlateGrey"
                        ),
                        showlegend=False
                       )
    return scale_trace


def draw_traces(traces, on_map=False, map_style='basic', showlegend=True, figsize=1,
                aspectratio='auto', filename='temp-plot.html', auto_open=True, **kwargs):
    """
    plots all the traces (which can be created using :func:`create_bus_trace`, :func:`create_line_trace`,
    :func:`create_trafo_trace`)
    to PLOTLY (see https://plot.ly/python/)

    INPUT:
        **traces** - list of dicts which correspond to plotly traces
        generated using: `create_bus_trace`, `create_line_trace`, `create_trafo_trace`

    OPTIONAL:
        **on_map** (bool, False) - enables using mapbox plot in plotly

        **map_style** (str, 'basic') - enables using mapbox plot in plotly

            - 'streets'
            - 'bright'
            - 'light'
            - 'dark'
            - 'satellite'

        **showlegend** (bool, 'True') - enables legend display

        **figsize** (float, 1) - aspectratio is multiplied by it in order to get final image size

        **aspectratio** (tuple, 'auto') - when 'auto' it preserves original aspect ratio of the
        network geodata any custom aspectration can be given as a tuple, e.g. (1.2, 1)

        **filename** (str, "temp-plot.html") - plots to a html file called filename

        **auto_open** (bool, 'True') - automatically open plot in browser

    OUTPUT:
        **figure** (graph_objs._figure.Figure) figure object

    """
    if on_map:
        try:
            on_map = _on_map_test(traces[0]['x'][0], traces[0]['y'][0])
        except:
            logger.warning("Test if geo-data are in lat/long cannot be performed using geopy -> "
                           "eventual plot errors are possible.")

        if on_map is False:
            logger.warning("Existing geodata are not real lat/lon geographical coordinates. -> "
                           "plot on maps is not possible.\n"
                           "Use geo_data_to_latlong(net, projection) to transform geodata from specific projection.")

    if on_map:
        # change traces for mapbox
        # change trace_type to scattermapbox and rename x to lat and y to lon
        for trace in traces:
            if 'x' in trace.keys():
                trace['lon'] = trace.pop('x')
            if 'y' in trace.keys():
                trace['lat'] = trace.pop('y')
            trace['type'] = 'scattermapbox'
            if "line" in trace and isinstance(trace["line"], Line):
                # scattermapboxplot lines do not support dash for some reason, make it a red line instead
                if "dash" in trace["line"]._props:
                    _prps = dict(trace["line"]._props)
                    _prps.pop("dash", None)
                    _prps["color"] = "red"
                    trace["line"] = scmLine(_prps)
                else:
                    trace["line"] = scmLine(dict(trace["line"]._props))
            elif "marker" in trace and isinstance(trace["marker"], Marker):
                trace["marker"] = scmMarker(trace["marker"]._props)

    # setting Figure object
    fig = Figure(data=traces,  # edge_trace
                 layout=Layout(
                     titlefont=dict(size=16),
                     showlegend=showlegend,
                     autosize=(aspectratio == 'auto'),
                     hovermode='closest',
                     margin=dict(b=5, l=5, r=5, t=5),
                     # annotations=[dict(
                     #     text="",
                     #     showarrow=False,
                     #     xref="paper", yref="paper",
                     #     x=0.005, y=-0.002)],
                     xaxis=XAxis(showgrid=False, zeroline=False, showticklabels=False),
                     yaxis=YAxis(showgrid=False, zeroline=False, showticklabels=False),
                     # legend=dict(x=0, y=1.0)
                     ),
                )
    a = kwargs.get('annotation')
    if a:
        fig.add_annotation(a)

    # check if geodata are real geographical lat/lon coordinates using geopy
    if on_map:
        try:
            mapbox_access_token = _get_mapbox_token()
        except Exception:
            logger.exception('mapbox token required for map plots. '
                             'Get Mapbox token by signing in to https://www.mapbox.com/.\n'
                             'After getting a token, set it to pandapower using:\n'
                             'pandapower.plotting.plotly.mapbox_plot.set_mapbox_token(\'<token>\')')
            raise MapboxTokenMissing

        fig['layout']['mapbox'] = dict(accesstoken=mapbox_access_token,
                                       bearing=0,
                                       center=dict(lat=pd.Series(traces[0]['lat']).dropna().mean(),
                                                   lon=pd.Series(traces[0]['lon']).dropna().mean()),
                                       style=map_style,
                                       pitch=0,
                                       zoom=kwargs.pop('zoomlevel', 11))

    # default aspectratio: if on_map use auto, else use 'original'
    aspectratio = 'original' if not on_map and aspectratio == 'auto' else aspectratio

    if aspectratio != 'auto':
        if aspectratio == 'original':
            # TODO improve this workaround for getting original aspectratio
            xs = []
            ys = []
            for trace in traces:
                xs += trace.get('x') or trace['lon']
                ys += trace.get('y') or trace['lat']
            x_dropna = pd.Series(xs).dropna()
            y_dropna = pd.Series(ys).dropna()
            xrange = x_dropna.max() - x_dropna.min()
            yrange = y_dropna.max() - y_dropna.min()
            ratio = xrange / yrange
            if ratio < 1:
                aspectratio = (ratio, 1.)
            else:
                aspectratio = (1., 1 / ratio)

        aspectratio = np.array(aspectratio) / max(aspectratio)
        fig['layout']['width'], fig['layout']['height'] = ([ar * figsize * 700 for ar in aspectratio])

    # check if called from ipynb or not in order to consider appropriate plot function
    if _in_ipynb():
        from plotly.offline import init_notebook_mode, iplot as plot
        init_notebook_mode()
        plot(fig, filename=filename)
    else:
        from plotly.offline import plot as plot
        plot(fig, filename=filename, auto_open=auto_open)

    return fig<|MERGE_RESOLUTION|>--- conflicted
+++ resolved
@@ -832,17 +832,17 @@
         **node_element** (str, default "bus") - the name of node elements in the net. "bus" for
         pandapower networks, "junction" for pandapipes networks
 
-        **show_scale_legend** (bool, default True): display a scale at the bottom right of the plot
-
-        **scale_marker_size** (float, default None): adjustable size of the scale, gets multiplied
+        **show_scale_legend** (bool, default True): display a marker legend at the top right of the
+         plot
+
+        **scale_marker_size** (float, default None): adjust the size of the scale, gets multiplied
         with `marker_scaling`. Default size is the average size of the respective weighted markers
         rounded to 5
 
     OUTPUT:
-        **marker_trace**
-
-    """
-
+        **marker_trace** (dict): dict for the plotly trace
+
+    """
     # filter for relevant elements:
     elm_ids = net[elm_type].loc[~net[elm_type][column_to_plot].isna()].index.tolist() \
         if elm_ids is None else list(elm_ids)
@@ -892,26 +892,22 @@
                                   size=values_by_bus.abs() * marker_scaling,
                                   symbol=patch_type,
                                   sizemode=sizemode)
-    # additional info for the _create_scale_trace function:
+
+    # additional info for the create_scale_trace function:
     marker_trace["meta"] = dict(marker_scaling=marker_scaling,
                                 column_to_plot=column_to_plot,
                                 show_scale_legend=show_scale_legend,
-<<<<<<< HEAD
                                 scale_marker_size=scale_marker_size)
-=======
-                                ref_size=math.ceil(marker_trace["marker"]["size"].mean() / 5) * 5,
-                                )
->>>>>>> 214836c5
 
     return marker_trace
 
 
-def _create_scale_trace(net, weighted_trace, down_shift=0):
-    """Create a scale for a weighted_marker_trace (or marker size legend).
+def create_scale_trace(net, weighted_trace, down_shift=0):
+    """Create a scale (marker size legend) for a weighted_marker_trace.
 
     Will be used with pandapipes.plotting.plotly.simple_plotly, when "additional_trace" contains
     a trace created by :func:`create_weighted_marker_trace` with :code:`show_scale_legend=True`.
-    The reference marker is of average size of all weighted markers, rounded to the next 5,
+    The default reference marker is of average size of all weighted markers, rounded to the next 5,
     and comes with a string with the respective reference value and unit.
 
     INPUT:
@@ -920,9 +916,6 @@
         **weighted_trace** (dict) - weighted plotly trace
 
         **down_shift** (int) - shift to align different scales below each other (prop. to y-offset)
-
-    OUTPUT:
-        **scale_trace** (dict) - a plotly trace that includes the marker legend
 
     """
     marker = weighted_trace["marker"]
@@ -935,51 +928,34 @@
     x_pos2 = x_max + ((x_max - x_min) * 0.2 * 2)
     y_pos = y_max - ((y_max - y_min) * (0.2 * down_shift))
 
-<<<<<<< HEAD
     # p_mw...q_mvar ..
-    unit = scale_trace_info["column_to_plot"].split("_")[1].upper()
+    unit = scale_info["column_to_plot"].split("_")[1].upper()
 
     # default is the average rounded to 5
-    if not scale_trace_info["scale_marker_size"]:
+    if not scale_info["scale_marker_size"]:
         scale_size = math.ceil(marker["size"].mean() / 5) * 5
 
     else:
-        scale_size = scale_trace_info["scale_marker_size"] * scale_trace_info['marker_scaling']
-
-    # second position is needed for correct marker sizing
-=======
-    unit = scale_info["column_to_plot"].split("_")[1].upper()
+        scale_size = scale_info["scale_marker_size"] * scale_info['marker_scaling']
 
     # second (dummy) position is needed for correct marker sizing
->>>>>>> 214836c5
     scale_trace = dict(type="scatter",
                         x=[x_pos, x_pos2],
                         y=[y_pos, y_pos],
                         mode="markers+text",
                         hoverinfo="skip",
-<<<<<<< HEAD
                         marker=dict(size=[scale_size, 0],
                                     color=marker['color'],
                                     symbol=marker["symbol"],
                                     sizemode=marker["sizemode"]),
-                        text=[f"scale: {scale_size / scale_trace_info['marker_scaling']} {unit}", ""],
-=======
-                        marker=dict(size=[scale_info["ref_size"], 0],
-                                    color=marker["color"],
-                                    symbol=marker["symbol"],
-                                    sizemode=marker["sizemode"]),
-                        text=[f"scale: "
-                              f"{scale_info['ref_size'] / scale_info['marker_scaling']} {unit}",
-                              ""],
->>>>>>> 214836c5
+                        text=[f"scale: {scale_size / scale_info['marker_scaling']} {unit}", ""],
                         textposition="top center",
+                        showlegend=False,
                         textfont=dict(
-                         family="Helvetica",
-                         size=14,
-                         color="DarkSlateGrey"
-                        ),
-                        showlegend=False
-                       )
+                                        family="Helvetica",
+                                        size=14,
+                                        color="DarkSlateGrey"))
+
     return scale_trace
 
 
