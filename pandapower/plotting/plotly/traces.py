--- conflicted
+++ resolved
@@ -636,11 +636,11 @@
                     branch_element, idx, branch['name']))
 
         line_trace = dict(type='scatter',
-                          text=[], 
-                          hoverinfo='text', 
-                          mode='lines', 
+                          text=[],
+                          hoverinfo='text',
+                          mode='lines',
                           name=trace_name,
-                          line=Line(width=width, color=color, dash=dash), 
+                          line=Line(width=width, color=color, dash=dash),
                           showlegend=False,
                           legendgroup=legendgroup)
 
@@ -667,30 +667,15 @@
             cbar_cmap_name = 'Jet' if cmap == 'jet' else cmap
             # workaround to get colorbar for branches (an unvisible node is added)
             # get x and y of first line.from_bus:
-<<<<<<< HEAD
-            x = [net[node_geodata].x[net[branch_element]["from_"+node_element][net[branch_element].index[0]]]]
-            y = [net[node_geodata].y[net[branch_element]["from_"+node_element][net[branch_element].index[0]]]]
-            branches_cbar = dict(type='scatter',
-                                 x=x, 
-                                 y=y,
-                                 mode='markers',
-=======
             x, y = geojson.utils.coords(net[node_element].loc(net[branch_element][f"from_{node_element}"][net[branch_element].index[0]], "geo"))
             branches_cbar = dict(type='scatter', x=x, y=y, mode='markers',
->>>>>>> 6961bc4f
                                  marker=Marker(size=0, cmin=cmin, cmax=cmax,
                                                color='rgb(255,255,255)',
                                                opacity=0,
                                                colorscale=cbar_cmap_name,
-<<<<<<< HEAD
-                                               colorbar=ColorBar(thickness=10, x=cpos)
-                                               )
-                                )
-=======
                                                colorbar=ColorBar(thickness=10,
                                                                  x=cpos),
                                                ))
->>>>>>> 6961bc4f
             if cbar_title:
                 branches_cbar['marker']['colorbar']['title'] = cbar_title
 
@@ -1217,5 +1202,5 @@
     elif filename is not None:
         from plotly.offline import plot as plot
         plot(fig, filename=filename, auto_open=auto_open)
-    # else: just return the fig
-    return fig+    else:
+        return fig