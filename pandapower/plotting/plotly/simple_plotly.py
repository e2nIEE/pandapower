# -*- coding: utf-8 -*-

# Copyright (c) 2016-2023 by University of Kassel and Fraunhofer Institute for Energy Economics
# and Energy System Technology (IEE), Kassel. All rights reserved.


import pandas as pd

from pandapower.plotting.generic_geodata import create_generic_coordinates
from pandapower.plotting.plotly.traces import create_bus_trace, create_line_trace, \
    create_dcline_trace, create_scale_trace,  create_trafo_trace, draw_traces, \
    _create_node_trace, _create_branch_trace
from pandapower.plotting.plotly.mapbox_plot import *

try:
    import pandaplan.core.pplog as logging
except ImportError:
    import logging
logger = logging.getLogger(__name__)


def get_hoverinfo(net, element, precision=3, sub_index=None):
    hover_index = net[element].index
    if element == "bus":
        load_str, sgen_str = [], []
        for ln in [net.load.loc[net.load.bus == b, "p_mw"].sum() for b in net.bus.index]:
            load_str.append("Load: {:.3f} MW<br />".format(ln) if ln != 0. else "")
        for s in [net.sgen.loc[net.sgen.bus == b, "p_mw"].sum() for b in net.bus.index]:
            sgen_str.append("Static generation: {:.3f} MW<br />".format(s) if s != 0. else "")
        hoverinfo = (
                "Index: " + net.bus.index.astype(str) + '<br />' +
                "Name: " + net.bus['name'].astype(str) + '<br />' +
                'V_n: ' + net.bus['vn_kv'].round(precision).astype(str) + ' kV' + '<br />' + load_str + sgen_str).tolist()
    elif element == "line":
        hoverinfo = (
                "Index: " + net.line.index.astype(str) + '<br />' +
                "Name: " + net.line['name'].astype(str) + '<br />' +
                'Length: ' + net.line['length_km'].round(precision).astype(str) + ' km' + '<br />' +
                'R: ' + (net.line['length_km'] * net.line['r_ohm_per_km'] / net.line['parallel']).round(precision).astype(str)
                + ' Ohm' + '<br />'
                + 'X: ' + (net.line['length_km'] * net.line['x_ohm_per_km'] / net.line['parallel']).round(precision).astype(str)
                + ' Ohm'
                + net.line['parallel'].apply(lambda x: f'<br />Parallel: {x}' if x > 1 else  '<br />')).tolist()
    elif element == "trafo":
        hoverinfo = (
                "Index: " + net.trafo.index.astype(str) + '<br />' +
                "Name: " + net.trafo['name'].astype(str) + '<br />' +
                'V_n HV: ' + net.trafo['vn_hv_kv'].round(precision).astype(str) + ' kV' + '<br />' +
                'V_n LV: ' + net.trafo['vn_lv_kv'].round(precision).astype(str) + ' kV' + '<br />' +
                'Tap pos.: ' + net.trafo['tap_pos'].astype(str) + '<br />').tolist()
    elif element == "trafo3w":
        hoverinfo = (
                "Index: " + net.trafo3w.index.astype(str) + '<br />' +
                "Name: " + net.trafo3w['name'].astype(str) + '<br />' +
                'V_n HV: ' + net.trafo3w['vn_hv_kv'].round(precision).astype(str) + ' kV' + '<br />' +
                'V_n MV: ' + net.trafo3w['vn_mv_kv'].round(precision).astype(str) + ' kV' + '<br />' +
                'V_n LV: ' + net.trafo3w['vn_lv_kv'].round(precision).astype(str) + ' kV' + '<br />' +
                'Tap pos.: ' + net.trafo3w['tap_pos'].astype(str) + '<br />').tolist()
    elif element == "ext_grid":
        hoverinfo = (
                "Index: " + net.ext_grid.index.astype(str) + '<br />' +
                "Name: " + net.ext_grid['name'].astype(str) + '<br />' +
                'V_m: ' + net.ext_grid['vm_pu'].round(precision).astype(str) + ' p.u.' + '<br />' +
                'V_a: ' + net.ext_grid['va_degree'].round(precision).astype(str) + ' °' + '<br />').tolist()
        hover_index = net.ext_grid.bus.tolist()
    else:
        return None
    hoverinfo = pd.Series(index=hover_index, data=hoverinfo, dtype=object)
    if sub_index is not None:
        hoverinfo = hoverinfo.loc[list(sub_index)]
    return hoverinfo


def simple_plotly(net, respect_switches=True, use_line_geo=None, on_map=False,
                  projection='epsg:4326', map_style='basic', figsize=1.0, aspectratio='auto',
                  line_width=1.0, bus_size=10.0, ext_grid_size=20.0,
                  bus_color="blue", line_color='grey', trafo_color='green',
                  trafo3w_color='green', ext_grid_color="yellow",
                  filename='temp-plot.html', auto_open=True, showlegend=True,
                  additional_traces=None, zoomlevel=11, auto_draw_traces=True, hvdc_color='cyan'):
    """
    Plots a pandapower network as simple as possible in plotly.
    If no geodata is available, artificial geodata is generated. For advanced plotting see the tutorial

    INPUT:
        **net** (pandapowerNet) - The pandapower format network.

    OPTIONAL:
        **respect_switches** (bool, True) - Respect switches when artificial geodata is created

        **use_line_geo** (bool, True) - defines if lines patches are based on
        net.line_geodata of the lines (True) or on net.bus_geodata of the connected buses (False)

        **on_map** (bool, False) - enables using mapbox plot in plotly.
        If provided geodata are not real geo-coordinates in lon/lat form, on_map will be set to False.

        **projection** (String, None) - defines a projection from which network geo-data will be transformed to
        lat-long. For each projection a string can be found at http://spatialreference.org/ref/epsg/

        **map_style** (str, 'basic') - enables using mapbox plot in plotly

            - 'streets'
            - 'bright'
            - 'light'
            - 'dark'
            - 'satellite'

        **figsize** (float, 1) - aspectratio is multiplied by it in order to get final image size

        **aspectratio** (tuple, 'auto') - when 'auto' it preserves original aspect ratio of the network geodata;
        any custom aspectration can be given as a tuple, e.g. (1.2, 1)

        **line_width** (float, 1.0) - width of lines

        **bus_size** (float, 10.0) -  size of buses to plot.

        **ext_grid_size** (float, 20.0) - size of ext_grids to plot.

            See bus sizes for details. Note: ext_grids are plotted as rectangles

        **bus_color** (String, "blue") - Bus Color. Init as first value of color palette.

        **line_color** (String, 'grey') - Line Color. Init is grey

        **trafo_color** (String, 'green') - Trafo Color. Init is green

        **trafo3w_color** (String, 'green') - Trafo 3W Color. Init is blue

        **ext_grid_color** (String, 'yellow') - External Grid Color. Init is yellow

        **auto_open** (bool, True) - automatically open plot in browser

        **showlegend** (bool, True) - If True, a legend will be shown

        **additional_traces** (list, None) - List with additional, user-created traces that will
        be appended to the simple_plotly traces before drawing all traces

        **zoomlevel** (int, 11) - initial mapbox-zoomlevel on a map if `on_map=True`. Small
        values = less zoom / larger area shown

        **auto_draw_traces** (bool, True) - if True, a figure with the drawn traces is returned.
        If False, the traces and a dict with settings is returned

        **hvdc_color** (str, "cyan") - color for HVDC lines

    OUTPUT:
        **figure** (graph_objs._figure.Figure) figure object
    """
    node_element = "bus"
    branch_element = "line"
    trans_element = "trafo"
    trans3w_element = "trafo3w"
    separator_element = "switch"
    traces, settings = _simple_plotly_generic(net=net,
                                              respect_separators=respect_switches,
                                              use_branch_geodata=use_line_geo,
                                              on_map=on_map,
                                              projection=projection,
                                              map_style=map_style,
                                              figsize=figsize,
                                              aspectratio=aspectratio,
                                              branch_width=line_width,
                                              node_size=bus_size,
                                              ext_grid_size=ext_grid_size,
                                              node_color=bus_color,
                                              branch_color=line_color,
                                              trafo_color=trafo_color,
                                              trafo3w_color=trafo3w_color,
                                              ext_grid_color=ext_grid_color,
                                              node_element=node_element,
                                              branch_element=branch_element,
                                              trans_element=trans_element,
                                              trans3w_element=trans3w_element,
                                              separator_element=separator_element,
                                              branch_trace_func=create_line_trace,
                                              node_trace_func=create_bus_trace,
                                              hoverinfo_func=get_hoverinfo,
                                              filename=filename,
                                              auto_open=auto_open,
                                              showlegend=showlegend,
                                              zoomlevel=zoomlevel,
                                              hvdc_color=hvdc_color)
    if additional_traces:
        if isinstance(additional_traces, dict):
            additional_traces = [additional_traces]

        shift = 0
        for weighted_trace in additional_traces:
            # for weighted_marker_traces "meta" should include information for the "scale legend"
            if ("meta" in weighted_trace) and (weighted_trace["meta"]["show_scale_legend"]):
                sc_trace = create_scale_trace(net, weighted_trace, down_shift=shift)
                traces.extend(sc_trace)
                shift += len(weighted_trace["meta"]["scale_marker_size"])

        traces.extend(additional_traces)
    if auto_draw_traces:
        return draw_traces(traces, **settings)
    else:
        return traces, settings

def _simple_plotly_generic(net, respect_separators, use_branch_geodata, on_map, projection, map_style,
                           figsize, aspectratio, branch_width, node_size, ext_grid_size, node_color,
                           branch_color, trafo_color, trafo3w_color, ext_grid_color,
                           node_element, branch_element, trans_element, trans3w_element,
                           separator_element, branch_trace_func, node_trace_func,
                           hoverinfo_func, filename='temp-plot.html', auto_open=True,
                           showlegend=True, zoomlevel=11, hvdc_color="cyan"):
    settings = dict(on_map=on_map, projection=projection, map_style=map_style, figsize=figsize,
                    aspectratio=aspectratio, filename=filename, auto_open=auto_open,
<<<<<<< HEAD
                    showlegend=showlegend)

    if len(net[node_element]["geo"].dropna()) == 0:
=======
                    showlegend=showlegend, zoomlevel=zoomlevel)
    # create geocoord if none are available
    branch_geodata = branch_element + "_geodata"
    node_geodata = node_element + "_geodata"

    if branch_geodata not in net:
        net[branch_geodata] = pd.DataFrame(columns=['coords'])
    if node_geodata not in net:
        net[node_geodata] = pd.DataFrame(columns=["x", "y"])
    if len(net[node_geodata]) == 0:
>>>>>>> 95b41bf4
        logger.warning("No or insufficient geodata available --> Creating artificial coordinates." +
                       " This may take some time...")
        create_generic_coordinates(net, respect_switches=respect_separators)
        if on_map:
            logger.warning(
                "Map plots not available with artificial coordinates and will be disabled!")
            on_map = False
    # check if geodata are real geographical lat/lon coordinates using geopy
    if on_map and projection is not None:
        geo_data_to_latlong(net, projection=projection)
    # ----- Nodes (Buses) ------
    # initializing node trace
    hoverinfo = hoverinfo_func(net, element=node_element)
    node_trace = node_trace_func(net, net[node_element].index, size=node_size, color=node_color,
                                    infofunc=hoverinfo)
    # ----- branches (Lines) ------
    # if node geodata is available, but no branch geodata
    if use_branch_geodata is None:
        use_branch_geodata = False if len(net[branch_element]["geo"]) == 0 else True
    elif use_branch_geodata and len(net[branch_element]["geo"]) == 0:
        logger.warning(
            "No or insufficient line geodata available --> only bus geodata will be used.")
        use_branch_geodata = False
    hoverinfo = hoverinfo_func(net, element=branch_element)
    branch_traces = branch_trace_func(net, net[branch_element].index, use_branch_geodata,
                                      respect_separators,
                                      color=branch_color, width=branch_width,
                                      infofunc=hoverinfo)
    trans_trace = []
    trans_trace3w = []
    ext_grid_trace = []
    dc_line_trace = []
    # ----- Trafos ------
    if 'trafo' in net and len(net.trafo):
        hoverinfo = hoverinfo_func(net, element=trans_element)
        trans_trace = create_trafo_trace(net, color=trafo_color, width=branch_width * 5,
                                         infofunc=hoverinfo,
                                         use_line_geo=use_branch_geodata)
    # ----- 3W Trafos ------
    if 'trafo3w' in net and len(net.trafo3w):
        hoverinfo = hoverinfo_func(net, element=trans3w_element)
        trans_trace3w = create_trafo_trace(net, color=trafo3w_color, trafotype='3W',
                                           width=branch_width * 5,
                                          trace_name='3W transformers', infofunc=hoverinfo,
                                          use_line_geo=use_branch_geodata)
    # ----- Ext grid ------
    # get external grid from _create_node_trace
    if 'ext_grid' in net and len(net.ext_grid):
        marker_type = 'circle' if on_map else 'square'  # workaround because doesn't appear on mapbox if square
        hoverinfo = hoverinfo_func(net, element="ext_grid")
        ext_grid_trace = _create_node_trace(net, nodes=net.ext_grid[node_element], size=ext_grid_size,
                                            patch_type=marker_type, color=ext_grid_color,
                                            infofunc=hoverinfo, trace_name='external grid',
                                            node_element=node_element, branch_element=branch_element)
    # ----- HVDC lines ------
    if 'dcline' in net and len(net.dcline):
        dc_line_trace = create_dcline_trace(net, color=hvdc_color)

    return branch_traces + trans_trace + trans_trace3w + ext_grid_trace + node_trace + dc_line_trace,\
           settings


if __name__ == '__main__':
    from pandapower import networks as nw
    from pandapower.networks import mv_oberrhein
    from pandapower.plotting.plotly.traces import create_weighted_marker_trace
    # simple_plotly(net)
    # net = nw.example_multivoltage()
    # fig = simple_plotly(net, trafo3w_color='k')
    net = mv_oberrhein()
    net.load.scaling, net.sgen.scaling = 1, 1
    # different markers and sizemodes as examples
    markers_load = create_weighted_marker_trace(net, elm_type="load", color="red",
                                                patch_type="triangle-up", sizemode="area",
                                                marker_scaling=100)
    markers_sgen = create_weighted_marker_trace(net, elm_type="sgen", color="green",
                                                patch_type="circle-open", sizemode="diameter",
                                                marker_scaling=100, scale_marker_size=[0.2, 0.4])

    fig = simple_plotly(net, bus_size=1, aspectratio="original", additional_traces=[markers_sgen,
                                                                                    markers_load])<|MERGE_RESOLUTION|>--- conflicted
+++ resolved
@@ -207,22 +207,9 @@
                            showlegend=True, zoomlevel=11, hvdc_color="cyan"):
     settings = dict(on_map=on_map, projection=projection, map_style=map_style, figsize=figsize,
                     aspectratio=aspectratio, filename=filename, auto_open=auto_open,
-<<<<<<< HEAD
-                    showlegend=showlegend)
+                    showlegend=showlegend, zoomlevel=zoomlevel)
 
     if len(net[node_element]["geo"].dropna()) == 0:
-=======
-                    showlegend=showlegend, zoomlevel=zoomlevel)
-    # create geocoord if none are available
-    branch_geodata = branch_element + "_geodata"
-    node_geodata = node_element + "_geodata"
-
-    if branch_geodata not in net:
-        net[branch_geodata] = pd.DataFrame(columns=['coords'])
-    if node_geodata not in net:
-        net[node_geodata] = pd.DataFrame(columns=["x", "y"])
-    if len(net[node_geodata]) == 0:
->>>>>>> 95b41bf4
         logger.warning("No or insufficient geodata available --> Creating artificial coordinates." +
                        " This may take some time...")
         create_generic_coordinates(net, respect_switches=respect_separators)
