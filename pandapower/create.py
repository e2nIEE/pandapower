--- conflicted
+++ resolved
@@ -1037,16 +1037,12 @@
     _check_element(net, bus)
 
     index = _get_index_with_check(net, "load", index)
-<<<<<<< HEAD
-
-=======
     
     if ("const_z_percent" in kwargs) or ("const_i_percent" in kwargs):
         const_percent_values_list = [const_z_p_percent, const_i_p_percent, const_z_q_percent, const_i_q_percent]
         const_z_p_percent, const_i_p_percent, const_z_q_percent, const_i_q_percent, kwargs = (
             _set_const_percent_values(const_percent_values_list, kwargs_input=kwargs))
             
->>>>>>> d9ce8813
     entries = dict(zip(["name", "bus", "p_mw", "const_z_p_percent", "const_i_p_percent",
                         "const_z_q_percent", "const_i_q_percent", "scaling",
                         "q_mvar", "sn_mva", "in_service", "type"],
