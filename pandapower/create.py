--- conflicted
+++ resolved
@@ -2746,14 +2746,6 @@
         logger.warning("Zero sequence values are given for only some parameters. Please specify "
                        "them for all parameters, otherwise they are not set!")
 
-<<<<<<< HEAD
-    if geodata is not None:
-        net.line.at[index, "geo"] = f'{{"coordinates":{geodata}, "type":"LineString"}}'
-    # else:  #TODO: just remove ? if none just do not do anything
-    #     net.line.at[index, "geo"] = None
-
-=======
->>>>>>> eaf0f587
     _set_value_if_not_nan(net, index, max_loading_percent, "max_loading_percent", "line")
     _set_value_if_not_nan(net, index, alpha, "alpha", "line")
     _set_value_if_not_nan(net, index, temperature_degree_celsius, "temperature_degree_celsius", "line")
@@ -3060,15 +3052,7 @@
 
     _set_multiple_entries(net, "line", index, entries=entries)
 
-<<<<<<< HEAD
-    if geodata is not None:
-        _add_multiple_branch_geodata(net, geodata, index)
-    # else:  #TODO: just remove ? if none just do not do anything
-    #     for i in index:
-    #         net.line.at[i, "geo"] = None
-=======
     _add_multiple_branch_geodata(net, geodata, index)
->>>>>>> eaf0f587
 
     return index
 
