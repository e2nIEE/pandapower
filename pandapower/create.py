--- conflicted
+++ resolved
@@ -1384,7 +1384,6 @@
     return create_load(net, bus, sn_mva=sn_mva, p_mw=p_mw, q_mvar=q_mvar, **kwargs)
 
 
-<<<<<<< HEAD
 def create_sgen(net: pandapowerNet,
                 bus,
                 p_mw: float,
@@ -1402,19 +1401,15 @@
                 controllable: bool | float = nan,
                 k: float = nan,
                 rx: float = nan,
+                id_q_capability_curve_characteristic=None,
+                reactive_capability_curve=False,
+                curve_style=None,
                 current_source: bool = True,
                 generator_type: GeneratorType | None = None,
                 max_ik_ka: float = nan,
                 kappa: float = nan,
                 lrc_pu: float = nan,
                 **kwargs) -> Int:
-=======
-def create_sgen(net, bus, p_mw, q_mvar=0, sn_mva=nan, name=None, index=None,
-                scaling=1., type='wye', in_service=True, max_p_mw=nan, min_p_mw=nan,
-                max_q_mvar=nan, min_q_mvar=nan, controllable=nan, k=nan, rx=nan,
-                id_q_capability_curve_characteristic=None, reactive_capability_curve=False, curve_style=None,
-                current_source=True, generator_type=None, max_ik_ka=nan, kappa=nan, lrc_pu=nan, **kwargs):
->>>>>>> f15c9894
     """
     Adds one static generator in table net["sgen"].
 
@@ -1556,7 +1551,6 @@
     return index
 
 
-<<<<<<< HEAD
 def create_sgens(net: pandapowerNet,
                  buses: Sequence,
                  p_mw: float | Iterable[float],
@@ -1574,19 +1568,15 @@
                  controllable: bool | Iterable[bool] | float = nan,
                  k: float | Iterable[float] = nan,
                  rx: float = nan,
+                 id_q_capability_curve_characteristic=nan,
+                 reactive_capability_curve=False,
+                 curve_style=None,
                  current_source: bool | Iterable[bool] = True,
                  generator_type: GeneratorType = "current_source",
                  max_ik_ka: float = nan,
                  kappa: float = nan,
                  lrc_pu: float = nan,
                  **kwargs) -> npt.NDArray[np.integer]:
-=======
-def create_sgens(net, buses, p_mw, q_mvar=0, sn_mva=nan, name=None, index=None,
-                 scaling=1., type='wye', in_service=True, max_p_mw=nan, min_p_mw=nan,
-                 max_q_mvar=nan, min_q_mvar=nan, controllable=nan, k=nan, rx=nan,
-                 id_q_capability_curve_characteristic=nan, reactive_capability_curve=False, curve_style=None,
-                 current_source=True, generator_type="current_source", max_ik_ka=nan, kappa=nan, lrc_pu=nan, **kwargs):
->>>>>>> f15c9894
     """
     Adds a number of sgens in table net["sgen"].
 
@@ -1705,15 +1695,11 @@
                                dtype="str", default_val="current_source")
     gen_types = ['current_source', 'async', 'async_doubly_fed']
     gen_type_match = pd.concat([entries["generator_type"] == match for match in gen_types], axis=1,
-<<<<<<< HEAD
                                keys=gen_types)  # type: ignore[call-overload]
-=======
-                               keys=gen_types)
 
     _add_to_entries_if_not_nan(net, "sgen", entries, index, "id_q_capability_curve_characteristic",
                                id_q_capability_curve_characteristic, dtype="Int64")
 
->>>>>>> f15c9894
     if gen_type_match["current_source"].any():
         _add_to_entries_if_not_nan(net, "sgen", entries, index, "k", k)
     if gen_type_match["async"].any():
@@ -2070,7 +2056,6 @@
     return index
 
 
-<<<<<<< HEAD
 def create_gen(net: pandapowerNet,
                bus,
                p_mw: float,
@@ -2087,6 +2072,9 @@
                scaling: float = 1.,
                type: str | None = None,
                slack: bool = False,
+               id_q_capability_curve_characteristic=None,
+               reactive_capability_curve=False,
+               curve_style=None, 
                controllable: bool | float = nan,
                vn_kv: float = nan,
                xdss_pu: float = nan,
@@ -2097,13 +2085,6 @@
                in_service: bool = True,
                slack_weight: float = 0.0,
                **kwargs) -> Int:
-=======
-def create_gen(net, bus, p_mw, vm_pu=1., sn_mva=nan, name=None, index=None, max_q_mvar=nan,
-               min_q_mvar=nan, min_p_mw=nan, max_p_mw=nan, min_vm_pu=nan, max_vm_pu=nan,
-               scaling=1., type=None, slack=False, id_q_capability_curve_characteristic=None,
-               reactive_capability_curve=False, curve_style=None, controllable=nan, vn_kv=nan, xdss_pu=nan, rdss_ohm=nan,
-               cos_phi=nan, pg_percent=nan, power_station_trafo=nan, in_service=True, slack_weight=0.0, **kwargs):
->>>>>>> f15c9894
     """
     Adds a generator to the network.
 
@@ -2233,7 +2214,6 @@
     return index
 
 
-<<<<<<< HEAD
 def create_gens(net: pandapowerNet,
                 buses: Sequence,
                 p_mw: float | Iterable[float],
@@ -2250,6 +2230,9 @@
                 scaling: float | Iterable[float] = 1.,
                 type: str | Iterable[str] | None = None,
                 slack: bool | Iterable[bool] = False,
+                id_q_capability_curve_characteristic=nan,
+                reactive_capability_curve=False,
+                curve_style=None,
                 controllable: bool | float = nan,
                 vn_kv: float | Iterable[float] = nan,
                 xdss_pu: float | Iterable[float] = nan,
@@ -2260,13 +2243,6 @@
                 in_service: bool = True,
                 slack_weight: float = 0.0,
                 **kwargs) -> npt.NDArray[np.integer]:
-=======
-def create_gens(net, buses, p_mw, vm_pu=1., sn_mva=nan, name=None, index=None, max_q_mvar=nan,
-                min_q_mvar=nan, min_p_mw=nan, max_p_mw=nan, min_vm_pu=nan, max_vm_pu=nan,
-                scaling=1., type=None, slack=False, id_q_capability_curve_characteristic=nan,
-                reactive_capability_curve=False, curve_style=None, controllable=nan, vn_kv=nan, xdss_pu=nan, rdss_ohm=nan,
-                cos_phi=nan, pg_percent=nan, power_station_trafo=nan, in_service=True, slack_weight=0.0, **kwargs):
->>>>>>> f15c9894
     """
     Adds generators to the specified buses network.
 
@@ -5153,21 +5129,9 @@
     for typ, table, joining_busses in [("l", "line", ["from_bus", "to_bus"]),
                                        ("t", "trafo", ["hv_bus", "lv_bus"]),
                                        ("t3", "trafo3w", ["hv_bus", "mv_bus", "lv_bus"])]:
-<<<<<<< HEAD
-        bus_not_connected_mask = ~elements_s[et_s == typ].isin(net[table].index)
-        if np_any(bus_not_connected_mask):
-            raise UserWarning("%s buses do not exist: %s" %
-                              (table.capitalize(), elements_s[et_s == typ][bus_not_connected_mask].to_list()))
-        merged = pd.merge(buses_s[et_s == typ].set_axis(elements_s[et_s == typ]),
-                          net[table][joining_busses], left_index=True, right_index=True)
-        not_connected_mask = True
-        for joining_bus in joining_busses:
-            not_connected_mask &= merged.bus != merged[joining_bus]  # type: ignore[assignment]
-=======
         el = el_arr[et_arr == typ]
         bs = net[table].loc[el, joining_busses].values
         not_connected_mask = ~np.isin(b_arr[et_arr == typ], bs)
->>>>>>> f15c9894
         if np_any(not_connected_mask):
             bus_element_pairs = zip(el_arr[et_arr == typ][:, None][not_connected_mask].tolist(),
                                      b_arr[et_arr == typ][not_connected_mask].tolist())
