# -*- coding: utf-8 -*-

# Copyright (c) 2016-2024 by University of Kassel and Fraunhofer Institute for Energy Economics
# and Energy System Technology (IEE), Kassel. All rights reserved.


from operator import itemgetter
from typing import Tuple, List, Union, Iterable

import pandas as pd
from numpy import nan, isnan, arange, dtype, isin, any as np_any, array, bool_, \
    all as np_all, float64, intersect1d, unique as uni
from pandas import isnull
from pandas.api.types import is_object_dtype

from pandapower._version import __version__, __format_version__
from pandapower.auxiliary import pandapowerNet, get_free_id, _preserve_dtypes, ensure_iterability
from pandapower.results import reset_results
from pandapower.std_types import add_basic_std_types, load_std_type
import numpy as np

try:
    import pandaplan.core.pplog as logging
except ImportError:
    import logging

logger = logging.getLogger(__name__)


def create_empty_network(name="", f_hz=50., sn_mva=1, add_stdtypes=True):
    """
    This function initializes the pandapower datastructure.

    OPTIONAL:
        **f_hz** (float, 50.) - power system frequency in hertz

        **name** (string, None) - name for the network

        **sn_mva** (float, 1e3) - reference apparent power for per unit system

        **add_stdtypes** (boolean, True) - Includes standard types to net

    OUTPUT:
        **net** (attrdict) - PANDAPOWER attrdict with empty tables:

    EXAMPLE:
        net = create_empty_network()

    """
    net = pandapowerNet({
        # structure data
        "bus": [('name', dtype(object)),
                ('vn_kv', 'f8'),
                ('type', dtype(object)),
                ('zone', dtype(object)),
                ('in_service', 'bool'),
                ('geo', dtype(str))],
        "bus_dc": [('name', dtype(object)),
                   ('vn_kv', 'f8'),
                   ('type', dtype(object)),
                   ('zone', dtype(object)),
                   ('in_service', 'bool'),
                   ('geo', dtype(str))],
        "load": [("name", dtype(object)),
                 ("bus", "u4"),
                 ("p_mw", "f8"),
                 ("q_mvar", "f8"),
                 ("const_z_p_percent", "f8"),
                 ("const_i_p_percent", "f8"),
                 ("const_z_q_percent", "f8"),
                 ("const_i_q_percent", "f8"),
                 ("sn_mva", "f8"),
                 ("scaling", "f8"),
                 ("in_service", 'bool'),
                 ("type", dtype(object))],
        "sgen": [("name", dtype(object)),
                 ("bus", "i8"),
                 ("p_mw", "f8"),
                 ("q_mvar", "f8"),
                 ("sn_mva", "f8"),
                 ("scaling", "f8"),
                 ("in_service", 'bool'),
                 ("type", dtype(object)),
                 ("current_source", "bool")],
        "motor": [("name", dtype(object)),
                  ("bus", "i8"),
                  ("pn_mech_mw", "f8"),
                  ("loading_percent", "f8"),
                  ("cos_phi", "f8"),
                  ("cos_phi_n", "f8"),
                  ("efficiency_percent", "f8"),
                  ("efficiency_n_percent", "f8"),
                  ("lrc_pu", "f8"),
                  ("vn_kv", "f8"),
                  ("scaling", "f8"),
                  ("in_service", 'bool'),
                  ("rx", 'f8')
                  ],
        "asymmetric_load": [("name", dtype(object)),
                            ("bus", "u4"),
                            ("p_a_mw", "f8"),
                            ("q_a_mvar", "f8"),
                            ("p_b_mw", "f8"),
                            ("q_b_mvar", "f8"),
                            ("p_c_mw", "f8"),
                            ("q_c_mvar", "f8"),
                            ("sn_mva", "f8"),
                            ("scaling", "f8"),
                            ("in_service", 'bool'),
                            ("type", dtype(object))],

        "asymmetric_sgen": [("name", dtype(object)),
                            ("bus", "i8"),
                            ("p_a_mw", "f8"),
                            ("q_a_mvar", "f8"),
                            ("p_b_mw", "f8"),
                            ("q_b_mvar", "f8"),
                            ("p_c_mw", "f8"),
                            ("q_c_mvar", "f8"),
                            ("sn_mva", "f8"),
                            ("scaling", "f8"),
                            ("in_service", 'bool'),
                            ("type", dtype(object)),
                            ("current_source", "bool")],
        "storage": [("name", dtype(object)),
                    ("bus", "i8"),
                    ("p_mw", "f8"),
                    ("q_mvar", "f8"),
                    ("sn_mva", "f8"),
                    ("soc_percent", "f8"),
                    ("min_e_mwh", "f8"),
                    ("max_e_mwh", "f8"),
                    ("scaling", "f8"),
                    ("in_service", 'bool'),
                    ("type", dtype(object))],
        "gen": [("name", dtype(object)),
                ("bus", "u4"),
                ("p_mw", "f8"),
                ("vm_pu", "f8"),
                ("sn_mva", "f8"),
                ("min_q_mvar", "f8"),
                ("max_q_mvar", "f8"),
                ("scaling", "f8"),
                ("slack", "bool"),
                ("in_service", 'bool'),
                ("slack_weight", 'f8'),
                ("type", dtype(object))],
        "switch": [("bus", "i8"),
                   ("element", "i8"),
                   ("et", dtype(object)),
                   ("type", dtype(object)),
                   ("closed", "bool"),
                   ("name", dtype(object)),
                   ("z_ohm", "f8"),
                   ("in_ka", "f8")],
        "shunt": [("bus", "u4"),
                  ("name", dtype(object)),
                  ("q_mvar", "f8"),
                  ("p_mw", "f8"),
                  ("vn_kv", "f8"),
                  ("step", "u4"),
                  ("max_step", "u4"),
                  ("in_service", "bool")],
        "svc": [("name", dtype(object)),
                ("bus", "u4"),
                ("x_l_ohm", "f8"),
                ("x_cvar_ohm", "f8"),
                ("set_vm_pu", "f8"),
                ("thyristor_firing_angle_degree", "f8"),
                ("controllable", "bool"),
                ("in_service", "bool"),
                ("min_angle_degree", "f8"),
                ("max_angle_degree", "f8")],
        "ssc": [("name", dtype(object)),
                ("bus", "u4"),
                ("r_ohm", "f8"),
                ("x_ohm", "f8"),
                ("vm_internal_pu", "f8"),
                ("va_internal_degree", "f8"),
                ("set_vm_pu", "f8"),
                ("controllable", "bool"),
                ("in_service", "bool")],
        "vsc":   [("name", dtype(object)),
                  ("bus", "u4"),
                  ("bus_dc", "u4"),
                  ("r_ohm", "f8"),
                  ("x_ohm", "f8"),
                  ("r_dc_ohm", "f8"),
                  ("pl_dc_mw", "f8"),
                  ("control_mode_ac", dtype(object)),
                  ("control_value_ac", "f8"),
                  ("control_mode_dc", dtype(object)),
                  ("control_value_dc", "f8"),
                  ("controllable", "bool"),
                  ("in_service", "bool")],
        "ext_grid": [("name", dtype(object)),
                     ("bus", "u4"),
                     ("vm_pu", "f8"),
                     ("va_degree", "f8"),
                     ("slack_weight", 'f8'),
                     ("in_service", 'bool')],
        "line": [("name", dtype(object)),
                 ("std_type", dtype(object)),
                 ("from_bus", "u4"),
                 ("to_bus", "u4"),
                 ("length_km", "f8"),
                 ("r_ohm_per_km", "f8"),
                 ("x_ohm_per_km", "f8"),
                 ("c_nf_per_km", "f8"),
                 ("g_us_per_km", "f8"),
                 ("max_i_ka", "f8"),
                 ("df", "f8"),
                 ("parallel", "u4"),
                 ("type", dtype(object)),
                 ("in_service", 'bool'),
                 ("geo", dtype(str))],
        "line_dc": [("name", dtype(object)),
                    ("std_type", dtype(object)),
                    ("from_bus_dc", "u4"),
                    ("to_bus_dc", "u4"),
                    ("length_km", "f8"),
                    ("r_ohm_per_km", "f8"),
                    ("g_us_per_km", "f8"), # TODO: check if DC lines also have any shunt components
                    ("max_i_ka", "f8"),
                    ("df", "f8"),
                    ("parallel", "u4"),
                    ("type", dtype(object)),
                    ("in_service", 'bool'),
                    ('geo', dtype(str))],
        "trafo": [("name", dtype(object)),
                  ("std_type", dtype(object)),
                  ("hv_bus", "u4"),
                  ("lv_bus", "u4"),
                  ("sn_mva", "f8"),
                  ("vn_hv_kv", "f8"),
                  ("vn_lv_kv", "f8"),
                  ("vk_percent", "f8"),
                  ("vkr_percent", "f8"),
                  ("pfe_kw", "f8"),
                  ("i0_percent", "f8"),
                  ("shift_degree", "f8"),
                  ("tap_side", dtype(object)),
                  ("tap_neutral", "i4"),
                  ("tap_min", "i4"),
                  ("tap_max", "i4"),
                  ("tap_step_percent", "f8"),
                  ("tap_step_degree", "f8"),
                  ("tap_pos", "i4"),
                  ("tap_phase_shifter", 'bool'),
                  ("parallel", "u4"),
                  ("df", "f8"),
                  ("in_service", 'bool')],
        "trafo3w": [("name", dtype(object)),
                    ("std_type", dtype(object)),
                    ("hv_bus", "u4"),
                    ("mv_bus", "u4"),
                    ("lv_bus", "u4"),
                    ("sn_hv_mva", "f8"),
                    ("sn_mv_mva", "f8"),
                    ("sn_lv_mva", "f8"),
                    ("vn_hv_kv", "f8"),
                    ("vn_mv_kv", "f8"),
                    ("vn_lv_kv", "f8"),
                    ("vk_hv_percent", "f8"),
                    ("vk_mv_percent", "f8"),
                    ("vk_lv_percent", "f8"),
                    ("vkr_hv_percent", "f8"),
                    ("vkr_mv_percent", "f8"),
                    ("vkr_lv_percent", "f8"),
                    ("pfe_kw", "f8"),
                    ("i0_percent", "f8"),
                    ("shift_mv_degree", "f8"),
                    ("shift_lv_degree", "f8"),
                    ("tap_side", dtype(object)),
                    ("tap_neutral", "i4"),
                    ("tap_min", "i4"),
                    ("tap_max", "i4"),
                    ("tap_step_percent", "f8"),
                    ("tap_step_degree", "f8"),
                    ("tap_pos", "i4"),
                    ("tap_at_star_point", 'bool'),
                    ("in_service", 'bool')],
        "impedance": [("name", dtype(object)),
                      ("from_bus", "u4"),
                      ("to_bus", "u4"),
                      ("rft_pu", "f8"),
                      ("xft_pu", "f8"),
                      ("rtf_pu", "f8"),
                      ("xtf_pu", "f8"),
                      ("gf_pu", "f8"),
                      ("bf_pu", "f8"),
                      ("gt_pu", "f8"),
                      ("bt_pu", "f8"),
                      ("sn_mva", "f8"),
                      ("in_service", 'bool')],
        "tcsc": [("name", dtype(object)),
                 ("from_bus", "u4"),
                 ("to_bus", "u4"),
                 ("x_l_ohm", "f8"),
                 ("x_cvar_ohm", "f8"),
                 ("set_p_to_mw", "f8"),
                 ("thyristor_firing_angle_degree", "f8"),
                 ("controllable", "bool"),
                 ("in_service", "bool")],
        "dcline": [("name", dtype(object)),
                   ("from_bus", "u4"),
                   ("to_bus", "u4"),
                   ("p_mw", "f8"),
                   ("loss_percent", 'f8'),
                   ("loss_mw", 'f8'),
                   ("vm_from_pu", "f8"),
                   ("vm_to_pu", "f8"),
                   ("max_p_mw", "f8"),
                   ("min_q_from_mvar", "f8"),
                   ("min_q_to_mvar", "f8"),
                   ("max_q_from_mvar", "f8"),
                   ("max_q_to_mvar", "f8"),
                   ("in_service", 'bool')],
        "ward": [("name", dtype(object)),
                 ("bus", "u4"),
                 ("ps_mw", "f8"),
                 ("qs_mvar", "f8"),
                 ("qz_mvar", "f8"),
                 ("pz_mw", "f8"),
                 ("in_service", "bool")],
        "xward": [("name", dtype(object)),
                  ("bus", "u4"),
                  ("ps_mw", "f8"),
                  ("qs_mvar", "f8"),
                  ("qz_mvar", "f8"),
                  ("pz_mw", "f8"),
                  ("r_ohm", "f8"),
                  ("x_ohm", "f8"),
                  ("vm_pu", "f8"),
                  ("slack_weight", 'f8'),
                  ("in_service", "bool")],
        "measurement": [("name", dtype(object)),
                        ("measurement_type", dtype(object)),
                        ("element_type", dtype(object)),
                        ("element", "uint32"),
                        ("value", "float64"),
                        ("std_dev", "float64"),
                        ("side", dtype(object))],
        "pwl_cost": [("power_type", dtype(object)),
                     ("element", "u4"),
                     ("et", dtype(object)),
                     ("points", dtype(object))],
        "poly_cost": [("element", "u4"),
                      ("et", dtype(object)),
                      ("cp0_eur", dtype("f8")),
                      ("cp1_eur_per_mw", dtype("f8")),
                      ("cp2_eur_per_mw2", dtype("f8")),
                      ("cq0_eur", dtype("f8")),
                      ("cq1_eur_per_mvar", dtype("f8")),
                      ("cq2_eur_per_mvar2", dtype("f8"))
                      ],
        'characteristic': [
            ('object', dtype(object))
        ],
        'controller': [
            ('object', dtype(object)),
            ('in_service', "bool"),
            ('order', "float64"),
            ('level', dtype(object)),
            ('initial_run', "bool"),
            ("recycle", dtype(object))
        ],
        'group': [
            ('name', dtype(object)),
            ('element_type', dtype(object)),
            ('element_index', dtype(object)),
            ('reference_column', dtype(object)),
        ],
        # geodata (now as line.geo, bus.geo, bus_dc.geo, line_dc.geo)
        # "bus_geodata": [("x", "f8"), ("y", "f8"), ("coords", dtype(object))],
        # "bus_dc_geodata": [("x", "f8"), ("y", "f8"), ("coords", dtype(object))],
        # "line_geodata": [("coords", dtype(object))],
        # "line_dc_geodata": [("coords", dtype(object))],

        # result tables
        "_empty_res_bus": [("vm_pu", "f8"),
                           ("va_degree", "f8"),
                           ("p_mw", "f8"),
                           ("q_mvar", "f8")],
        "_empty_res_bus_dc": [("vm_pu", "f8"),
                              ("p_mw", "f8")],
        "_empty_res_ext_grid": [("p_mw", "f8"),
                                ("q_mvar", "f8")],
        "_empty_res_line": [("p_from_mw", "f8"),
                            ("q_from_mvar", "f8"),
                            ("p_to_mw", "f8"),
                            ("q_to_mvar", "f8"),
                            ("pl_mw", "f8"),
                            ("ql_mvar", "f8"),
                            ("i_from_ka", "f8"),
                            ("i_to_ka", "f8"),
                            ("i_ka", "f8"),
                            ("vm_from_pu", "f8"),
                            ("va_from_degree", "f8"),
                            ("vm_to_pu", "f8"),
                            ("va_to_degree", "f8"),
                            ("loading_percent", "f8")],
        "_empty_res_line_dc": [("p_from_mw", "f8"),
                               ("p_to_mw", "f8"),
                               ("pl_mw", "f8"),
                               ("i_from_ka", "f8"),
                               ("i_to_ka", "f8"),
                               ("i_ka", "f8"),
                               ("vm_from_pu", "f8"),
                               ("vm_to_pu", "f8"),
                               ("loading_percent", "f8")],
        "_empty_res_trafo": [("p_hv_mw", "f8"),
                             ("q_hv_mvar", "f8"),
                             ("p_lv_mw", "f8"),
                             ("q_lv_mvar", "f8"),
                             ("pl_mw", "f8"),
                             ("ql_mvar", "f8"),
                             ("i_hv_ka", "f8"),
                             ("i_lv_ka", "f8"),
                             ("vm_hv_pu", "f8"),
                             ("va_hv_degree", "f8"),
                             ("vm_lv_pu", "f8"),
                             ("va_lv_degree", "f8"),
                             ("loading_percent", "f8")],
        "_empty_res_load": [("p_mw", "f8"),
                            ("q_mvar", "f8")],
        "_empty_res_asymmetric_load": [("p_mw", "f8"),
                                       ("q_mvar", "f8")],
        "_empty_res_asymmetric_sgen": [("p_mw", "f8"),
                                       ("q_mvar", "f8")],
        "_empty_res_motor": [("p_mw", "f8"),
                             ("q_mvar", "f8")],
        "_empty_res_sgen": [("p_mw", "f8"),
                            ("q_mvar", "f8")],
        "_empty_res_shunt": [("p_mw", "f8"),
                             ("q_mvar", "f8"),
                             ("vm_pu", "f8")],
        "_empty_res_svc": [("thyristor_firing_angle_degree", "f8"),
                           ("x_ohm", "f8"),
                           ("q_mvar", "f8"),
                           ("vm_pu", "f8"),
                           ("va_degree", "f8")],
        "_empty_res_ssc": [("q_mvar", "f8"),
                           ("vm_internal_pu", "f8"),
                           ("va_internal_degree", "f8"),
                           ("vm_pu", "f8"),
                           ("va_degree", "f8")],
        "_empty_res_vsc":   [("p_mw", "f8"),
                             ("q_mvar", "f8"),
                             ("p_dc_mw", "f8"),
                             ("vm_internal_pu", "f8"),
                             ("va_internal_degree", "f8"),
                             ("vm_pu", "f8"),
                             ("va_degree", "f8"),
                             ("vm_internal_dc_pu", "f8"),
                             ("vm_dc_pu", "f8")],
        "_empty_res_switch": [("i_ka", "f8"),
                              ("loading_percent", "f8"),
                              ("p_from_mw", "f8"),
                              ("q_from_mvar", "f8"),
                              ("p_to_mw", "f8"),
                              ("q_to_mvar", "f8")],
        "_empty_res_impedance": [("p_from_mw", "f8"),
                                 ("q_from_mvar", "f8"),
                                 ("p_to_mw", "f8"),
                                 ("q_to_mvar", "f8"),
                                 ("pl_mw", "f8"),
                                 ("ql_mvar", "f8"),
                                 ("i_from_ka", "f8"),
                                 ("i_to_ka", "f8")],
        "_empty_res_tcsc": [("thyristor_firing_angle_degree", "f8"),
                            ("x_ohm", "f8"),
                            ("p_from_mw", "f8"),
                            ("q_from_mvar", "f8"),
                            ("p_to_mw", "f8"),
                            ("q_to_mvar", "f8"),
                            ("pl_mw", "f8"),
                            ("ql_mvar", "f8"),
                            ("i_ka", "f8"),
                            ("vm_from_pu", "f8"),
                            ("va_from_degree", "f8"),
                            ("vm_to_pu", "f8"),
                            ("va_to_degree", "f8")],
        "_empty_res_dcline": [("p_from_mw", "f8"),
                              ("q_from_mvar", "f8"),
                              ("p_to_mw", "f8"),
                              ("q_to_mvar", "f8"),
                              ("pl_mw", "f8"),
                              ("vm_from_pu", "f8"),
                              ("va_from_degree", "f8"),
                              ("vm_to_pu", "f8"),
                              ("va_to_degree", "f8")],
        "_empty_res_ward": [("p_mw", "f8"),
                            ("q_mvar", "f8"),
                            ("vm_pu", "f8")],
        "_empty_res_xward": [("p_mw", "f8"),
                             ("q_mvar", "f8"),
                             ("vm_pu", "f8"),
                             ("va_internal_degree", "f8"),
                             ("vm_internal_pu", "f8")],

        "_empty_res_trafo_3ph": [("p_a_hv_mw", "f8"),
                                 ("q_a_hv_mvar", "f8"),
                                 ("p_b_hv_mw", "f8"),
                                 ("q_b_hv_mvar", "f8"),
                                 ("p_c_hv_mw", "f8"),
                                 ("q_c_hv_mvar", "f8"),
                                 ("p_a_lv_mw", "f8"),
                                 ("q_a_lv_mvar", "f8"),
                                 ("p_b_lv_mw", "f8"),
                                 ("q_b_lv_mvar", "f8"),
                                 ("p_c_lv_mw", "f8"),
                                 ("q_c_lv_mvar", "f8"),
                                 ("p_a_l_mw", "f8"),
                                 ("q_a_l_mvar", "f8"),
                                 ("p_b_l_mw", "f8"),
                                 ("q_b_l_mvar", "f8"),
                                 ("p_c_l_mw", "f8"),
                                 ("q_c_l_mvar", "f8"),
                                 ("i_a_hv_ka", "f8"),
                                 ("i_a_lv_ka", "f8"),
                                 ("i_b_hv_ka", "f8"),
                                 ("i_b_lv_ka", "f8"),
                                 ("i_c_hv_ka", "f8"),
                                 ("i_c_lv_ka", "f8"),
                                 # ("i_n_hv_ka", "f8"),
                                 # ("i_n_lv_ka", "f8"),
                                 ("loading_a_percent", "f8"),
                                 ("loading_b_percent", "f8"),
                                 ("loading_c_percent", "f8"),
                                 ("loading_percent", "f8")],
        "_empty_res_trafo3w": [("p_hv_mw", "f8"),
                               ("q_hv_mvar", "f8"),
                               ("p_mv_mw", "f8"),
                               ("q_mv_mvar", "f8"),
                               ("p_lv_mw", "f8"),
                               ("q_lv_mvar", "f8"),
                               ("pl_mw", "f8"),
                               ("ql_mvar", "f8"),
                               ("i_hv_ka", "f8"),
                               ("i_mv_ka", "f8"),
                               ("i_lv_ka", "f8"),
                               ("vm_hv_pu", "f8"),
                               ("va_hv_degree", "f8"),
                               ("vm_mv_pu", "f8"),
                               ("va_mv_degree", "f8"),
                               ("vm_lv_pu", "f8"),
                               ("va_lv_degree", "f8"),
                               ("va_internal_degree", "f8"),
                               ("vm_internal_pu", "f8"),
                               ("loading_percent", "f8")],
        "_empty_res_bus_3ph": [("vm_a_pu", "f8"),
                               ("va_a_degree", "f8"),
                               ("vm_b_pu", "f8"),
                               ("va_b_degree", "f8"),
                               ("vm_c_pu", "f8"),
                               ("va_c_degree", "f8"),
                               ("p_a_mw", "f8"),
                               ("q_a_mvar", "f8"),
                               ("p_b_mw", "f8"),
                               ("q_b_mvar", "f8"),
                               ("p_c_mw", "f8"),
                               ("q_c_mvar", "f8")],
        "_empty_res_ext_grid_3ph": [("p_a_mw", "f8"),
                                    ("q_a_mvar", "f8"),
                                    ("p_b_mw", "f8"),
                                    ("q_b_mvar", "f8"),
                                    ("p_c_mw", "f8"),
                                    ("q_c_mvar", "f8")],
        "_empty_res_line_3ph": [("p_a_from_mw", "f8"),
                                ("q_a_from_mvar", "f8"),
                                ("p_b_from_mw", "f8"),
                                ("q_b_from_mvar", "f8"),
                                ("q_c_from_mvar", "f8"),
                                ("p_a_to_mw", "f8"),
                                ("q_a_to_mvar", "f8"),
                                ("p_b_to_mw", "f8"),
                                ("q_b_to_mvar", "f8"),
                                ("p_c_to_mw", "f8"),
                                ("q_c_to_mvar", "f8"),
                                ("p_a_l_mw", "f8"),
                                ("q_a_l_mvar", "f8"),
                                ("p_b_l_mw", "f8"),
                                ("q_b_l_mvar", "f8"),
                                ("p_c_l_mw", "f8"),
                                ("q_c_l_mvar", "f8"),
                                ("i_a_from_ka", "f8"),
                                ("i_a_to_ka", "f8"),
                                ("i_b_from_ka", "f8"),
                                ("i_b_to_ka", "f8"),
                                ("i_c_from_ka", "f8"),
                                ("i_c_to_ka", "f8"),
                                ("i_a_ka", "f8"),
                                ("i_b_ka", "f8"),
                                ("i_c_ka", "f8"),
                                ("i_n_from_ka", "f8"),
                                ("i_n_to_ka", "f8"),
                                ("i_n_ka", "f8"),
                                ("loading_a_percent", "f8"),
                                ("loading_b_percent", "f8"),
                                ("loading_c_percent", "f8")],
        "_empty_res_asymmetric_load_3ph": [("p_a_mw", "f8"),
                                           ("q_a_mvar", "f8"),
                                           ("p_b_mw", "f8"),
                                           ("q_b_mvar", "f8"),
                                           ("p_c_mw", "f8"),
                                           ("q_c_mvar", "f8")],
        "_empty_res_asymmetric_sgen_3ph": [("p_a_mw", "f8"),
                                           ("q_a_mvar", "f8"),
                                           ("p_b_mw", "f8"),
                                           ("q_b_mvar", "f8"),
                                           ("p_c_mw", "f8"),
                                           ("q_c_mvar", "f8")],
        "_empty_res_storage": [("p_mw", "f8"),
                               ("q_mvar", "f8")],
        "_empty_res_storage_3ph": [("p_a_mw", "f8"), ("p_b_mw", "f8"), ("p_c_mw", "f8"),
                                   ("q_a_mvar", "f8"), ("q_b_mvar", "f8"), ("q_c_mvar", "f8")],
        "_empty_res_gen": [("p_mw", "f8"),
                           ("q_mvar", "f8"),
                           ("va_degree", "f8"),
                           ("vm_pu", "f8")],
        "_empty_res_protection": [("switch_id", "f8"),
                                  ("prot_type", dtype(object)),
                                  ("trip_melt", "bool"),
                                  ("act_param", dtype(object)),
                                  ("act_param_val", "f8"),
                                  ("trip_melt_time_s", "f8")],

        # internal
        "_ppc": None,
        "_ppc0": None,
        "_ppc1": None,
        "_ppc2": None,
        "_is_elements": None,
        "_pd2ppc_lookups": {"bus": None,
                            "bus_dc": None,
                            "ext_grid": None,
                            "gen": None,
                            "branch": None,
                            "branch_dc": None},
        "version": __version__,
        "format_version": __format_version__,
        "converged": False,
        "OPF_converged": False,
        "name": name,
        "f_hz": f_hz,
        "sn_mva": sn_mva
    })

    net._empty_res_load_3ph = net._empty_res_load
    net._empty_res_sgen_3ph = net._empty_res_sgen
    net._empty_res_storage_3ph = net._empty_res_storage

    if add_stdtypes:
        add_basic_std_types(net)
    else:
        net.std_types = {"line": {}, "line_dc": {}, "trafo": {}, "trafo3w": {}, "fuse": {}}
    for mode in ["pf", "se", "sc", "pf_3ph"]:
        reset_results(net, mode)
    net['user_pf_options'] = dict()
    return net


def create_bus(net, vn_kv, name=None, index=None, geodata=None, type="b", zone=None,
               in_service=True, max_vm_pu=nan, min_vm_pu=nan, coords=None, **kwargs):
    """
    Adds one bus in table net["bus"].

    Busses are the nodes of the network that all other elements connect to.

    INPUT:
        **net** (pandapowerNet) - The pandapower network in which the element is created

        **vn_kv** (float) - The grid voltage level.

    OPTIONAL:
        **name** (string, default None) - the name for this bus

        **index** (int, default None) - Force a specified ID if it is available. If None, the \
            index one higher than the highest already existing index is selected.

        **geodata** ((x,y)-tuple, default None) - coordinates used for plotting

        **type** (string, default "b") - Type of the bus. "n" - node,
        "b" - busbar, "m" - muff

        **zone** (string, None) - grid region

        **in_service** (boolean) - True for in_service or False for out of service

        **max_vm_pu** (float, NAN) - Maximum bus voltage in p.u. - necessary for OPF

        **min_vm_pu** (float, NAN) - Minimum bus voltage in p.u. - necessary for OPF

        **coords** (list (len=2) of tuples (len=2), default None) - busbar coordinates to plot
        the bus with multiple points. coords is typically a list of tuples (start and endpoint of
        the busbar) - Example: [(x1, y1), (x2, y2)]

    OUTPUT:
        **index** (int) - The unique ID of the created element

    EXAMPLE:
        create_bus(net, name = "bus1")
    """
    index = _get_index_with_check(net, "bus", index)

    if geodata is not None:
        if isinstance(geodata, tuple):
            if len(geodata) != 2:
                raise UserWarning("geodata must be given as (x, y) tuple")
            geo = f'{{"coordinates":[{geodata[0]},{geodata[1]}], "type":"Point"}}'
        else:
            raise UserWarning("geodata must be a valid coordinate tuple")
    else:
        geo = None

    if coords is not None:
        raise UserWarning("busbar plotting is not implemented fully and will likely be removed in the future")
    entries = dict(zip(["name", "vn_kv", "type", "zone", "in_service", "geo"],
                       [name, vn_kv, type, zone, bool(in_service), geo]))

    _set_entries(net, "bus", index, True, **entries, **kwargs)

    # column needed by OPF. 0. and 2. are the default maximum / minimum voltages
    _set_value_if_not_nan(net, index, min_vm_pu, "min_vm_pu", "bus", default_val=0.)
    _set_value_if_not_nan(net, index, max_vm_pu, "max_vm_pu", "bus", default_val=2.)

    return index


def create_bus_dc(net, vn_kv, name=None, index=None, geodata=None, type="b", zone=None,
               in_service=True, max_vm_pu=nan, min_vm_pu=nan, coords=None, **kwargs):
    """
    Adds one dc bus in table net["bus_dc"].

    Busses are the nodes of the network that all other elements connect to.

    INPUT:
        **net** (pandapowerNet) - The pandapower network in which the element is created

        **vn_kv** (float) - The grid voltage level.

    OPTIONAL:
        **name** (string, default None) - the name for this dc bus

        **index** (int, default None) - Force a specified ID if it is available. If None, the \
            index one higher than the highest already existing index is selected.

        **geodata** ((x,y)-tuple, default None) - coordinates used for plotting

        **type** (string, default "b") - Type of the bus. "n" - node,
        "b" - busbar, "m" - muff

        **zone** (string, None) - grid region

        **in_service** (boolean) - True for in_service or False for out of service

        **max_vm_pu** (float, NAN) - Maximum dc bus voltage in p.u. - necessary for OPF

        **min_vm_pu** (float, NAN) - Minimum dc bus voltage in p.u. - necessary for OPF

        **coords** (list (len=2) of tuples (len=2), default None) - busbar coordinates to plot
        the dc bus with multiple points. coords is typically a list of tuples (start and endpoint of
        the busbar) - Example: [(x1, y1), (x2, y2)]

    OUTPUT:
        **index** (int) - The unique ID of the created element

    EXAMPLE:
        create_bus_dc(net, name = "bus1")
    """
    index = _get_index_with_check(net, "bus_dc", index)

    if geodata is not None:
        if isinstance(geodata, tuple):
            if len(geodata) != 2:
                raise UserWarning("geodata must be given as (x, y) tuple")
            geo = f'{{"coordinates":[{geodata[0]},{geodata[1]}], "type":"Point"}}'
        else:
            raise UserWarning("geodata must be a valid coordinate tuple")
    else:
        geo = None

    if coords is not None:
        raise UserWarning("busbar plotting is not implemented fully and will likely be removed in the future")

    entries = dict(zip(["name", "vn_kv", "type", "zone", "in_service", "geo"],
                       [name, vn_kv, type, zone, bool(in_service), geo]))

    _set_entries(net, "bus_dc", index, True, **entries, **kwargs)

    # column needed by OPF. 0. and 2. are the default maximum / minimum voltages
    _set_value_if_not_nan(net, index, min_vm_pu, "min_vm_pu", "bus_dc", default_val=0.)
    _set_value_if_not_nan(net, index, max_vm_pu, "max_vm_pu", "bus_dc", default_val=2.)

    return index


def create_buses(net, nr_buses, vn_kv, index=None, name=None, type="b", geodata=None,
                 zone=None, in_service=True, max_vm_pu=nan, min_vm_pu=nan, coords=None, **kwargs):
    """
    Adds several buses in table net["bus"] at once.

    Busses are the nodal points of the network that all other elements connect to.

    Input:
        **net** (pandapowerNet) - The pandapower network in which the element is created

        **nr_buses** (int) - The number of buses that is created

    OPTIONAL:
        **name** (string, default None) - the name for this bus

        **index** (int, default None) - Force specified IDs if available. If None, the indices \
            higher than the highest already existing index are selected.

        **vn_kv** (float) - The grid voltage level.

        **geodata** ((x,y)-tuple or Iterable of (x, y)-tuples with length == nr_buses,
            default None) - coordinates used for plotting

        **type** (string, default "b") - Type of the bus. "n" - auxiliary node,
        "b" - busbar, "m" - muff

        **zone** (string, None) - grid region

        **in_service** (boolean) - True for in_service or False for out of service

        **max_vm_pu** (float, NAN) - Maximum bus voltage in p.u. - necessary for OPF

        **min_vm_pu** (float, NAN) - Minimum bus voltage in p.u. - necessary for OPF

        **coords** (list (len=nr_buses) of list (len=2) of tuples (len=2), default None) - busbar
            coordinates to plot the bus with multiple points. coords is typically a list of tuples
            (start and endpoint of the busbar) - Example for 3 buses:
            [[(x11, y11), (x12, y12)], [(x21, y21), (x22, y22)], [(x31, y31), (x32, y32)]]


    OUTPUT:
        **index** (int) - The unique indices ID of the created elements
    """
    index = _get_multiple_index_with_check(net, "bus", index, nr_buses)

    def _geodata_to_geo_series(data: Union[Iterable[Tuple[float, float]], Tuple[int, int]]) -> List[str]:
        geo = []
        for g in data:
            if isinstance(g, tuple):
                if len(g) != 2:
                    raise ValueError("geodata tuples must be of length 2")
                x, y = g
                geo.append(f'{{"coordinates": [{x}, {y}], "type": "Point"}}')
            else:
                raise ValueError("geodata must be iterable of tuples of (x, y) coordinates")
        if len(geo) == 1:
            geo = [geo[0]] * nr_buses
        if len(geo) != nr_buses:
            raise ValueError("geodata must be a single point or have the same length as nr_buses")
        return geo

    if geodata:
        if isinstance(geodata, tuple) and (isinstance(geodata[0], int) or isinstance(geodata[0], float)):
            geo = _geodata_to_geo_series([geodata])
        else:
            assert hasattr(geodata, "__iter__"), "geodata must be an iterable"
            geo = _geodata_to_geo_series(geodata)
    else:
        geo = [None] * nr_buses

    if coords:
        raise UserWarning("busbar plotting is not implemented fully and will likely be removed in the future")

    entries = {"vn_kv": vn_kv, "type": type, "zone": zone, "in_service": in_service, "name": name, "geo": geo}
    _add_to_entries_if_not_nan(net, "bus", entries, index, "min_vm_pu", min_vm_pu)
    _add_to_entries_if_not_nan(net, "bus", entries, index, "max_vm_pu", max_vm_pu)
    _set_multiple_entries(net, "bus", index, **entries, **kwargs)

    return index


<<<<<<< HEAD
def create_load(net, bus, p_mw, q_mvar=0, const_z_p_percent=0, const_i_p_percent=0, 
                const_z_q_percent=0, const_i_q_percent=0, sn_mva=nan,
=======
def create_buses_dc(net, nr_buses_dc, vn_kv, index=None, name=None, type="b", geodata=None,
                 zone=None, in_service=True, max_vm_pu=nan, min_vm_pu=nan, coords=None, **kwargs):
    """
    Adds several dc buses in table net["bus_dc"] at once.

    Busses are the nodal points of the network that all other elements connect to.

    Input:
        **net** (pandapowerNet) - The pandapower network in which the element is created

        **nr_buses_dc** (int) - The number of dc buses that is created

    OPTIONAL:
        **name** (list of string, default None) - the name for this dc bus

        **index** (list of int, default None) - Force specified IDs if available. If None, the indices \
            higher than the highest already existing index are selected.

        **vn_kv** (float) - The grid voltage level.

        **geodata** ((x,y)-tuple or list of tuples with length == nr_buses_dc, default None) -
        coordinates used for plotting

        **type** (string, default "b") - Type of the dc bus. "n" - auxilary node,
        "b" - busbar, "m" - muff

        **zone** (string, None) - grid region

        **in_service** (list of boolean) - True for in_service or False for out of service

        **max_vm_pu** (list of float, NAN) - Maximum bus voltage in p.u. - necessary for OPF

        **min_vm_pu** (list of float, NAN) - Minimum bus voltage in p.u. - necessary for OPF

        **coords** (list (len=nr_buses_dc) of list (len=2) of tuples (len=2), default None) - busbar
        coordinates to plot the dc bus with multiple points. coords is typically a list of tuples
        (start and endpoint of the busbar) - Example for 3 dc buses:
        [[(x11, y11), (x12, y12)], [(x21, y21), (x22, y22)], [(x31, y31), (x32, y32)]]


    OUTPUT:
        **index** (int) - The unique indices ID of the created elements

    EXAMPLE:
        create_buses_dc(net, name = ["bus1","bus2"])
    """
    index = _get_multiple_index_with_check(net, "bus_dc", index, nr_buses_dc)

    entries = {"vn_kv": vn_kv, "type": type, "zone": zone, "in_service": in_service, "name": name}
    _add_to_entries_if_not_nan(net, "bus_dc", entries, index, "min_vm_pu", min_vm_pu)
    _add_to_entries_if_not_nan(net, "bus_dc", entries, index, "max_vm_pu", max_vm_pu)
    _set_multiple_entries(net, "bus_dc", index, **entries, **kwargs)

    if geodata is not None:
        # works with a 2-tuple or a matching array
        net.bus_dc_geodata = pd.concat([
            net.bus_dc_geodata,
            pd.DataFrame(zeros((len(index), len(net.bus_dc_geodata.columns)), dtype=np.int64),
                         index=index, columns=net.bus_dc_geodata.columns)])
        net.bus_dc_geodata.loc[index, :] = nan
        net.bus_dc_geodata.loc[index, ["x", "y"]] = geodata
    if coords is not None:
        net.bus_dc_geodata = pd.concat(
            [net.bus_dc_geodata, pd.DataFrame(index=index, columns=net.bus_dc_geodata.columns)])
        net["bus_dc_geodata"].loc[index, "coords"] = coords
    return index


def create_load(net, bus, p_mw, q_mvar=0, const_z_percent=0, const_i_percent=0, sn_mva=nan,
>>>>>>> 11af12cd
                name=None, scaling=1., index=None, in_service=True, type='wye', max_p_mw=nan,
                min_p_mw=nan, max_q_mvar=nan, min_q_mvar=nan, controllable=nan, **kwargs):
    """
    Adds one load in table net["load"].

    All loads are modelled in the consumer system, meaning load is positive and generation is
    negative active power. Please pay attention to the correct signing of the reactive power as
    well.

    INPUT:
        **net** - The net within this load should be created

        **bus** (int) - The bus id to which the load is connected

    OPTIONAL:
        **p_mw** (float, default 0) - The active power of the load

        - positive value -> load
        - negative value -> generation

        **q_mvar** (float, default 0) - The reactive power of the load

        **const_z_p_percent** (float, default 0) - percentage of p_mw that will be \
            associated to constant impedance load at rated voltage

        **const_i_p_percent** (float, default 0) - percentage of p_mw that will be \
            associated to constant current load at rated voltage
        
        **const_z_q_percent** (float, default 0) - percentage of q_mvar that will be \
            associated to constant impedance load at rated voltage

        **const_i_q_percent** (float, default 0) - percentage of q_mvar that will be \
            associated to constant current load at rated voltage

        **sn_mva** (float, default None) - Nominal power of the load

        **name** (string, default None) - The name for this load

        **scaling** (float, default 1.) - An OPTIONAL scaling factor.
        Multiplies with p_mw and q_mvar.

        **type** (string, 'wye') -  type variable to classify the load: wye/delta

        **index** (int, None) - Force a specified ID if it is available. If None, the index one \
            higher than the highest already existing index is selected.

        **in_service** (boolean) - True for in_service or False for out of service

        **max_p_mw** (float, default NaN) - Maximum active power load - necessary for controllable \
            loads in for OPF

        **min_p_mw** (float, default NaN) - Minimum active power load - necessary for controllable \
            loads in for OPF

        **max_q_mvar** (float, default NaN) - Maximum reactive power load - necessary for \
            controllable loads in for OPF

        **min_q_mvar** (float, default NaN) - Minimum reactive power load - necessary for \
            controllable loads in OPF

        **controllable** (boolean, default NaN) - States, whether a load is controllable or not. \
            Only respected for OPF; defaults to False if "controllable" column exists in DataFrame

    OUTPUT:
        **index** (int) - The unique ID of the created element

    EXAMPLE:
        create_load(net, bus=0, p_mw=10., q_mvar=2.)

    """
    _check_node_element(net, bus)

    index = _get_index_with_check(net, "load", index)

    entries = dict(zip(["name", "bus", "p_mw", "const_z_p_percent", "const_i_p_percent",
                        "const_z_q_percent", "const_i_q_percent", "scaling",
                        "q_mvar", "sn_mva", "in_service", "type"],
                       [name, bus, p_mw, const_z_p_percent, const_i_p_percent,
                        const_z_q_percent, const_i_q_percent, scaling, 
                        q_mvar, sn_mva, bool(in_service), type]))

    _set_entries(net, "load", index, True, **entries, **kwargs)

    _set_value_if_not_nan(net, index, min_p_mw, "min_p_mw", "load")
    _set_value_if_not_nan(net, index, max_p_mw, "max_p_mw", "load")
    _set_value_if_not_nan(net, index, min_q_mvar, "min_q_mvar", "load")
    _set_value_if_not_nan(net, index, max_q_mvar, "max_q_mvar", "load")
    _set_value_if_not_nan(net, index, controllable, "controllable", "load", dtype=bool_,
                          default_val=False)

    return index


def create_loads(net, buses, p_mw, q_mvar=0, const_z_p_percent=0, const_i_p_percent=0,
                 const_z_q_percent=0, const_i_q_percent=0, sn_mva=nan, name=None,
                 scaling=1., index=None, in_service=True, type='wye', max_p_mw=nan,
                 min_p_mw=nan, max_q_mvar=nan, min_q_mvar=nan, controllable=nan, **kwargs):
    """
    Adds a number of loads in table net["load"].

    All loads are modelled in the consumer system, meaning load is positive and generation is
    negative active power. Please pay attention to the correct signing of the reactive power as
    well.

    INPUT:
        **net** - The net within this load should be created

        **buses** (list of int) - A list of bus ids to which the loads are connected

    OPTIONAL:
        **p_mw** (list of floats) - The active power of the loads

        - postive value   -> load
        - negative value  -> generation

        **q_mvar** (list of floats, default 0) - The reactive power of the loads

        **const_z_p_percent** (list of floats, default 0) - percentage of p_mw that will \
            be associated to constant impedance loads at rated voltage

        **const_i_p_percent** (list of floats, default 0) - percentage of p_mw that will \
            be associated to constant current load at rated voltage
        
        **const_z_q_percent** (list of floats, default 0) - percentage of q_mvar that will \
            be associated to constant impedance loads at rated voltage

        **const_i_q_percent** (list of floats, default 0) - percentage of q_mvar that will \
            be associated to constant current load at rated voltage

        **sn_mva** (list of floats, default None) - Nominal power of the loads

        **name** (list of strings, default None) - The name for this load

        **scaling** (list of floats, default 1.) - An OPTIONAL scaling factor to be set customly.
        Multiplys with p_mw and q_mvar.

        **type** (string, None) -  type variable to classify the load

        **index** (list of int, None) - Force a specified ID if it is available. If None, the index\
            is set to a range between one higher than the highest already existing index and the \
            length of loads that shall be created.

        **in_service** (list of boolean) - True for in_service or False for out of service

        **max_p_mw** (list of floats, default NaN) - Maximum active power load - necessary for \
            controllable loads in for OPF

        **min_p_mw** (list of floats, default NaN) - Minimum active power load - necessary for \
            controllable loads in for OPF

        **max_q_mvar** (list of floats, default NaN) - Maximum reactive power load - necessary for \
            controllable loads in for OPF

        **min_q_mvar** (list of floats, default NaN) - Minimum reactive power load - necessary for \
            controllable loads in OPF

        **controllable** (list of boolean, default NaN) - States, whether a load is controllable \
            or not. Only respected for OPF
            Defaults to False if "controllable" column exists in DataFrame

    OUTPUT:
        **index** (int) - The unique IDs of the created elements

    EXAMPLE:
        create_loads(net, buses=[0, 2], p_mw=[10., 5.], q_mvar=[2., 0.])

    """
    _check_multiple_node_elements(net, buses)

    index = _get_multiple_index_with_check(net, "load", index, len(buses))

    entries = {"bus": buses, "p_mw": p_mw, "q_mvar": q_mvar, "sn_mva": sn_mva,
               "const_z_p_percent": const_z_p_percent, "const_i_p_percent": const_i_p_percent,
               "const_z_q_percent": const_z_q_percent, "const_i_q_percent": const_i_q_percent,
               "scaling": scaling, "in_service": in_service, "name": name, "type": type}

    _add_to_entries_if_not_nan(net, "load", entries, index, "min_p_mw", min_p_mw)
    _add_to_entries_if_not_nan(net, "load", entries, index, "max_p_mw", max_p_mw)
    _add_to_entries_if_not_nan(net, "load", entries, index, "min_q_mvar", min_q_mvar)
    _add_to_entries_if_not_nan(net, "load", entries, index, "max_q_mvar", max_q_mvar)
    _add_to_entries_if_not_nan(net, "load", entries, index, "controllable", controllable, dtype=bool_,
                               default_val=False)
    defaults_to_fill = [("controllable", False)]

    _set_multiple_entries(net, "load", index, defaults_to_fill=defaults_to_fill, **entries,
                          **kwargs)

    return index


def create_asymmetric_load(net, bus, p_a_mw=0, p_b_mw=0, p_c_mw=0, q_a_mvar=0, q_b_mvar=0,
                           q_c_mvar=0, sn_mva=nan, name=None, scaling=1., index=None,
                           in_service=True, type="wye", **kwargs):
    """
    Adds one 3 phase load in table net["asymmetric_load"].

    All loads are modelled in the consumer system, meaning load is positive and generation is
    negative active power. Please pay attention to the correct signing of the reactive power as
    well.

    INPUT:
        **net** - The net within this load should be created

        **bus** (int) - The bus id to which the load is connected

    OPTIONAL:
        **p_a_mw** (float, default 0) - The active power for Phase A load

        **p_b_mw** (float, default 0) - The active power for Phase B load

        **p_c_mw** (float, default 0) - The active power for Phase C load

        **q_a_mvar** float, default 0) - The reactive power for Phase A load

        **q_b_mvar** float, default 0) - The reactive power for Phase B load

        **q_c_mvar** (float, default 0) - The reactive power for Phase C load

        **sn_mva** (float, default: None) - Nominal power of the load

        **name** (string, default: None) - The name for this load

        **scaling** (float, default: 1.) - An OPTIONAL scaling factor to be set customly
        Multiplys with p_mw and q_mvar of all phases.

        **type** (string,default: wye) -  type variable to classify three ph load: delta/wye

        **index** (int,default: None) - Force a specified ID if it is available. If None, the index\
            one higher than the highest already existing index is selected.

        **in_service** (boolean) - True for in_service or False for out of service

    OUTPUT:
        **index** (int) - The unique ID of the created element

    EXAMPLE:
        **create_asymmetric_load(net, bus=0, p_c_mw = 9., q_c_mvar = 1.8)**

    """
    _check_node_element(net, bus)

    index = _get_index_with_check(net, "asymmetric_load", index, name="3 phase asymmetric_load")

    entries = dict(zip(["name", "bus", "p_a_mw", "p_b_mw", "p_c_mw", "scaling", "q_a_mvar",
                        "q_b_mvar", "q_c_mvar", "sn_mva", "in_service", "type"],
                       [name, bus, p_a_mw, p_b_mw, p_c_mw, scaling, q_a_mvar, q_b_mvar, q_c_mvar,
                        sn_mva, bool(in_service), type]))

    _set_entries(net, "asymmetric_load", index, True, **entries, **kwargs)

    return index


# =============================================================================
# def create_impedance_load(net, bus, r_A , r_B , r_C, x_A=0, x_B=0, x_C=0,
#                      sn_mva=nan, name=None, scaling=1.,
#                     index=None, in_service=True, type=None,
#                     ):
#     """
#     Creates a constant impedance load element ABC.
#
#     INPUT:
#         **net** - The net within this constant impedance load should be created
#
#         **bus** (int) - The bus id to which the load is connected
#
#         **sn_mva** (float) - rated power of the load
#
#         **r_A** (float) - Resistance in Phase A
#         **r_B** (float) - Resistance in Phase B
#         **r_C** (float) - Resistance in Phase C
#         **x_A** (float) - Reactance in Phase A
#         **x_B** (float) - Reactance in Phase B
#         **x_C** (float) - Reactance in Phase C
#
#
#         **kwargs are passed on to the create_load function
#
#     OUTPUT:
#         **index** (int) - The unique ID of the created load
#
#     Load elements are modeled from a consumer point of view. Active power will therefore always be
#     positive, reactive power will be positive for under-excited behavior (Q absorption, decreases voltage) and negative for over-excited behavior (Q injection, increases voltage)
#     """
#     if bus not in net["bus"].index.values:
#         raise UserWarning("Cannot attach to bus %s, bus does not exist" % bus)
#
#     if index is None:
#         index = get_free_id(net["asymmetric_load"])
#     if index in net["impedance_load"].index:
#         raise UserWarning("A 3 phase asymmetric_load with the id %s already exists" % index)
#
#     # store dtypes
#     dtypes = net.impedance_load.dtypes
#
#     net.impedance_load.loc[index, ["name", "bus", "r_A","r_B","r_C", "scaling",
#                       "x_A","x_B","x_C","sn_mva", "in_service", "type"]] = \
#     [name, bus, r_A,r_B,r_C, scaling,
#       x_A,x_B,x_C,sn_mva, bool(in_service), type]
#
#     # and preserve dtypes
#     _preserve_dtypes(net.impedance_load, dtypes)
#
#     return index
#
# =============================================================================


def create_load_from_cosphi(net, bus, sn_mva, cos_phi, mode, **kwargs):
    """
    Creates a load element from rated power and power factor cos(phi).

    INPUT:
        **net** - The net within this static generator should be created

        **bus** (int) - The bus id to which the load is connected

        **sn_mva** (float) - rated power of the load

        **cos_phi** (float) - power factor cos_phi

        **mode** (str) - "underexcited" (Q absorption, decreases voltage) or "overexcited" (Q injection, increases voltage)

    OPTIONAL:
        same as in create_load, keyword arguments are passed to the create_load function

    OUTPUT:
        **index** (int) - The unique ID of the created load

    Load elements are modeled from a consumer point of view. Active power will therefore always be
    positive, reactive power will be positive for underexcited behavior (Q absorption, decreases voltage) and negative for
    overexcited behavior (Q injection, increases voltage).
    """
    from pandapower.toolbox import pq_from_cosphi
    p_mw, q_mvar = pq_from_cosphi(sn_mva, cos_phi, qmode=mode, pmode="load")
    return create_load(net, bus, sn_mva=sn_mva, p_mw=p_mw, q_mvar=q_mvar, **kwargs)


def create_sgen(net, bus, p_mw, q_mvar=0, sn_mva=nan, name=None, index=None,
                scaling=1., type='wye', in_service=True, max_p_mw=nan, min_p_mw=nan,
                max_q_mvar=nan, min_q_mvar=nan, controllable=nan, k=nan, rx=nan,
                current_source=True, generator_type=None, max_ik_ka=nan, kappa=nan, lrc_pu=nan,
                **kwargs):
    """
    Adds one static generator in table net["sgen"].

    Static generators are modelled as positive and constant PQ power. This element is used to model
    generators with a constant active and reactive power feed-in. If you want to model a voltage
    controlled generator, use the generator element instead.

    gen, sgen and ext_grid in the grid are modelled in the generator system!
    If you want to model the generation of power, you have to assign a positive active power
    to the generator. Please pay attention to the correct signing of the
    reactive power as well (positive for injection and negative for consumption).

    INPUT:
        **net** - The net within this static generator should be created

        **bus** (int) - The bus id to which the static generator is connected

        **p_mw** (float) - The active power of the static generator  (positive for generation!)

    OPTIONAL:
        **q_mvar** (float, 0) - The reactive power of the sgen

        **sn_mva** (float, None) - Nominal power of the sgen

        **name** (string, None) - The name for this sgen

        **index** (int, None) - Force a specified ID if it is available. If None, the index one \
            higher than the highest already existing index is selected.

        **scaling** (float, 1.) - An OPTIONAL scaling factor to be set customly.
        Multiplys with p_mw and q_mvar.

        **type** (string, None) -  Three phase Connection type of the static generator: wye/delta

        **in_service** (boolean) - True for in_service or False for out of service

        **max_p_mw** (float, NaN) - Maximum active power injection - necessary for \
            controllable sgens in OPF

        **min_p_mw** (float, NaN) - Minimum active power injection - necessary for \
            controllable sgens in OPF

        **max_q_mvar** (float, NaN) - Maximum reactive power injection - necessary for \
            controllable sgens in OPF

        **min_q_mvar** (float, NaN) - Minimum reactive power injection - necessary for \
            controllable sgens in OPF

        **controllable** (bool, NaN) - Whether this generator is controllable by the optimal \
            powerflow; defaults to False if "controllable" column exists in DataFrame

        **k** (float, NaN) - Ratio of short circuit current to nominal current

        **rx** (float, NaN) - R/X ratio for short circuit impedance. Only relevant if type is \
            specified as motor so that sgen is treated as asynchronous motor. Relevant for \
            short-circuit calculation for all generator types

        **generator_type** (str, "None") - can be one of "current_source" \
            (full size converter), "async" (asynchronous generator), or "async_doubly_fed"\
            (doubly fed asynchronous generator, DFIG). Represents the type of the static \
            generator in the context of the short-circuit calculations of wind power station units. \
            If None, other short-circuit-related parameters are not set

        **lrc_pu** (float, nan) - locked rotor current in relation to the rated generator \
            current. Relevant if the generator_type is "async".

        **max_ik_ka (float, nan)** - the highest instantaneous short-circuit value in case \
            of a three-phase short-circuit (provided by the manufacturer). Relevant if the \
            generator_type is "async_doubly_fed".

        **kappa (float, nan)** - the factor for the calculation of the peak short-circuit \
            current, referred to the high-voltage side (provided by the manufacturer). \
            Relevant if the generator_type is "async_doubly_fed".
            If the superposition method is used (use_pre_fault_voltage=True), this parameter \
            is used to pass through the max. current limit of the machine in p.u.

        **current_source** (bool, True) - Model this sgen as a current source during short-\
            circuit calculations; useful in some cases, for example the simulation of full-\
            size converters per IEC 60909-0:2016.

    OUTPUT:
        **index** (int) - The unique ID of the created sgen

    EXAMPLE:
        create_sgen(net, 1, p_mw = -120)

    """
    _check_node_element(net, bus)

    index = _get_index_with_check(net, "sgen", index, name="static generator")

    entries = dict(zip(["name", "bus", "p_mw", "scaling", "q_mvar", "sn_mva", "in_service", "type",
                        "current_source"], [name, bus, p_mw, scaling, q_mvar, sn_mva,
                                            bool(in_service), type, current_source]))

    _set_entries(net, "sgen", index, True, **entries, **kwargs)

    _set_value_if_not_nan(net, index, min_p_mw, "min_p_mw", "sgen")
    _set_value_if_not_nan(net, index, max_p_mw, "max_p_mw", "sgen")
    _set_value_if_not_nan(net, index, min_q_mvar, "min_q_mvar", "sgen")
    _set_value_if_not_nan(net, index, max_q_mvar, "max_q_mvar", "sgen")
    _set_value_if_not_nan(net, index, controllable, "controllable", "sgen", dtype=bool_,
                          default_val=False)
    _set_value_if_not_nan(net, index, rx, "rx", "sgen")  # rx is always required
    if np.isfinite(kappa):
        _set_value_if_not_nan(net, index, kappa, "kappa", "sgen")
    _set_value_if_not_nan(net, index, generator_type, "generator_type", "sgen",
                          dtype="str", default_val="current_source")
    if generator_type == "current_source" or generator_type is None:
        _set_value_if_not_nan(net, index, k, "k", "sgen")
    elif generator_type == "async":
        _set_value_if_not_nan(net, index, lrc_pu, "lrc_pu", "sgen")
    elif generator_type == "async_doubly_fed":
        _set_value_if_not_nan(net, index, max_ik_ka, "max_ik_ka", "sgen")
    else:
        raise UserWarning(f"unknown sgen generator_type {generator_type}! "
                          f"Must be one of: None, 'current_source', 'async', 'async_doubly_fed'")

    return index


def create_sgens(net, buses, p_mw, q_mvar=0, sn_mva=nan, name=None, index=None,
                 scaling=1., type='wye', in_service=True, max_p_mw=nan, min_p_mw=nan,
                 max_q_mvar=nan, min_q_mvar=nan, controllable=nan, k=nan, rx=nan,
                 current_source=True, generator_type="current_source", max_ik_ka=nan,
                 kappa=nan, lrc_pu=nan, **kwargs):
    """
    Adds a number of sgens in table net["sgen"].

    Static generators are modelled as positive and constant PQ power. This element is used to model
    generators with a constant active and reactive power feed-in. If you want to model a voltage
    controlled generator, use the generator element instead.

    INPUT:
        **net** - The net within this load should be created

        **buses** (list of int) - A list of bus ids to which the loads are connected

    OPTIONAL:

        **p_mw** (list of floats) - The active power of the sgens

             - postive value   -> generation
             - negative value  -> load

        **q_mvar** (list of floats, default 0) - The reactive power of the sgens

        **sn_mva** (list of floats, default None) - Nominal power of the sgens

        **name** (list of strings, default None) - The name for this sgen

        **scaling** (list of floats, default 1.) - An OPTIONAL scaling factor to be set customly.
        Multiplys with p_mw and q_mvar.

        **type** (string, None) -  type variable to classify the sgen

        **index** (list of int, None) - Force a specified ID if it is available. If None, the index\
             is set to a range between one higher than the highest already existing index and the \
             length of sgens that shall be created.

        **in_service** (list of boolean) - True for in_service or False for out of service

        **max_p_mw** (list of floats, default NaN) - Maximum active power sgen - necessary for \
             controllable sgens in for OPF

        **min_p_mw** (list of floats, default NaN) - Minimum active power sgen - necessary for \
             controllable sgens in for OPF

        **max_q_mvar** (list of floats, default NaN) - Maximum reactive power sgen - necessary for \
             controllable sgens in for OPF

        **min_q_mvar** (list of floats, default NaN) - Minimum reactive power sgen - necessary for \
             controllable sgens in OPF

        **controllable** (list of boolean, default NaN) - States, whether a sgen is controllable \
             or not. Only respected for OPF
             Defaults to False if "controllable" column exists in DataFrame

        **k** (list of floats, None) - Ratio of nominal current to short circuit current

        **rx** (float, NaN) - R/X ratio for short circuit impedance. Only relevant if type is \
            specified as motor so that sgen is treated as asynchronous motor. Relevant for \
            short-circuit calculation for all generator types

        **generator_type** (str, "current_source") - can be one of "current_source" \
            (full size converter), "async" (asynchronous generator), or "async_doubly_fed"\
            (doubly fed asynchronous generator, DFIG). Represents the type of the static \
            generator in the context of the short-circuit calculations of wind power station units

        **lrc_pu** (float, nan) - locked rotor current in relation to the rated generator \
            current. Relevant if the generator_type is "async".

        **max_ik_ka (float, nan)** - the highest instantaneous short-circuit value in case \
            of a three-phase short-circuit (provided by the manufacturer). Relevant if the \
            generator_type is "async_doubly_fed".

        **kappa (float, nan)** - the factor for the calculation of the peak short-circuit \
            current, referred to the high-voltage side (provided by the manufacturer). \
            Relevant if the generator_type is "async_doubly_fed".

        **current_source** (list of bool, True) - Model this sgen as a current source during short-\
            circuit calculations; useful in some cases, for example the simulation of full-\
            size converters per IEC 60909-0:2016.

    OUTPUT:
        **index** (int) - The unique IDs of the created elements

    EXAMPLE:
        create_sgens(net, buses=[0, 2], p_mw=[10., 5.], q_mvar=[2., 0.])

    """
    _check_multiple_node_elements(net, buses)

    index = _get_multiple_index_with_check(net, "sgen", index, len(buses))

    entries = {"bus": buses, "p_mw": p_mw, "q_mvar": q_mvar, "sn_mva": sn_mva, "scaling": scaling,
               "in_service": in_service, "name": name, "type": type,
               'current_source': current_source}

    _add_to_entries_if_not_nan(net, "sgen", entries, index, "min_p_mw", min_p_mw)
    _add_to_entries_if_not_nan(net, "sgen", entries, index, "max_p_mw", max_p_mw)
    _add_to_entries_if_not_nan(net, "sgen", entries, index, "min_q_mvar", min_q_mvar)
    _add_to_entries_if_not_nan(net, "sgen", entries, index, "max_q_mvar", max_q_mvar)
    _add_to_entries_if_not_nan(net, "sgen", entries, index, "controllable", controllable, dtype=bool_,
                               default_val=False)
    _add_to_entries_if_not_nan(net, "sgen", entries, index, "rx", rx)  # rx is always required
    if np.isfinite(kappa):
        _add_to_entries_if_not_nan(net, "sgen", entries, index, "kappa",
                                   kappa)  # is used for Type C also as a max. current limit
    _add_to_entries_if_not_nan(net, "sgen", entries, index, "generator_type", generator_type,
                               dtype="str", default_val="current_source")
    gen_types = ['current_source', 'async', 'async_doubly_fed']
    gen_type_match = pd.concat([entries["generator_type"] == match for match in gen_types], axis=1,
                               keys=gen_types)
    if gen_type_match["current_source"].any():
        _add_to_entries_if_not_nan(net, "sgen", entries, index, "k", k)
    if gen_type_match["async"].any():
        _add_to_entries_if_not_nan(net, "sgen", entries, index, "lrc_pu", lrc_pu)
    if gen_type_match["async_doubly_fed"].any():
        _add_to_entries_if_not_nan(net, "sgen", entries, index, "max_ik_ka", max_ik_ka)
    if not gen_type_match.any(axis=1).all():
        raise UserWarning(f"unknown sgen generator_type '{generator_type}'! "
                          f"Must be one of: None, 'current_source', 'async', 'async_doubly_fed'")

    defaults_to_fill = [("controllable", False)]
    _set_multiple_entries(net, "sgen", index, defaults_to_fill=defaults_to_fill, **entries,
                          **kwargs)

    return index


# =============================================================================
# Create 3ph Sgen
# =============================================================================

def create_asymmetric_sgen(net, bus, p_a_mw=0, p_b_mw=0, p_c_mw=0, q_a_mvar=0, q_b_mvar=0,
                           q_c_mvar=0, sn_mva=nan, name=None, index=None, scaling=1., type='wye',
                           in_service=True, **kwargs):
    """

    Adds one static generator in table net["asymmetric_sgen"].

    Static generators are modelled as negative  PQ loads. This element is used to model generators
    with a constant active and reactive power feed-in. Positive active power means generation.

    INPUT:
        **net** - The net within this static generator should be created

        **bus** (int) - The bus id to which the static generator is connected

    OPTIONAL:

        **p_a_mw** (float, default 0) - The active power of the static generator : Phase A

        **p_b_mw** (float, default 0) - The active power of the static generator : Phase B

        **p_c_mw** (float, default 0) - The active power of the static generator : Phase C

        **q_a_mvar** (float, default 0) - The reactive power of the sgen : Phase A

        **q_b_mvar** (float, default 0) - The reactive power of the sgen : Phase B

        **q_c_mvar** (float, default 0) - The reactive power of the sgen : Phase C

        **sn_mva** (float, default None) - Nominal power of the sgen

        **name** (string, default None) - The name for this sgen

        **index** (int, None) - Force a specified ID if it is available. If None, the index one \
            higher than the highest already existing index is selected.

        **scaling** (float, 1.) - An OPTIONAL scaling factor to be set customly.
        Multiplys with p_mw and q_mvar of all phases.

        **type** (string, 'wye') -  Three phase Connection type of the static generator: wye/delta

        **in_service** (boolean) - True for in_service or False for out of service

    OUTPUT:
        **index** (int) - The unique ID of the created sgen

    EXAMPLE:
        create_asymmetric_sgen(net, 1, p_b_mw=0.12)

    """
    _check_node_element(net, bus)

    index = _get_index_with_check(net, "asymmetric_sgen", index,
                                  name="3 phase asymmetric static generator")

    entries = dict(zip(["name", "bus", "p_a_mw", "p_b_mw", "p_c_mw", "scaling", "q_a_mvar",
                        "q_b_mvar", "q_c_mvar", "sn_mva", "in_service", "type"],
                       [name, bus, p_a_mw, p_b_mw, p_c_mw, scaling, q_a_mvar, q_b_mvar, q_c_mvar,
                        sn_mva, bool(in_service), type]))

    _set_entries(net, "asymmetric_sgen", index, True, **entries, **kwargs)

    return index


def create_sgen_from_cosphi(net, bus, sn_mva, cos_phi, mode, **kwargs):
    """
    Creates an sgen element from rated power and power factor cos(phi).

    INPUT:
        **net** - The net within this static generator should be created

        **bus** (int) - The bus id to which the static generator is connected

        **sn_mva** (float) - rated power of the generator

        **cos_phi** (float) - power factor cos_phi

        **mode** (str) - "underexcited" (Q absorption, decreases voltage) or "overexcited" (Q injection, increases voltage)

    OUTPUT:
        **index** (int) - The unique ID of the created sgen

    gen, sgen, and ext_grid are modelled in the generator point of view. Active power
    will therefore be postive for generation, and reactive power will be negative for
    underexcited behavior (Q absorption, decreases voltage) and
    positive for for overexcited behavior (Q injection, increases voltage).
    """
    from pandapower.toolbox import pq_from_cosphi
    p_mw, q_mvar = pq_from_cosphi(sn_mva, cos_phi, qmode=mode, pmode="gen")
    return create_sgen(net, bus, sn_mva=sn_mva, p_mw=p_mw, q_mvar=q_mvar, **kwargs)


def create_storage(net, bus, p_mw, max_e_mwh, q_mvar=0, sn_mva=nan, soc_percent=nan, min_e_mwh=0.0,
                   name=None, index=None, scaling=1., type=None, in_service=True, max_p_mw=nan,
                   min_p_mw=nan, max_q_mvar=nan, min_q_mvar=nan, controllable=nan, **kwargs):
    """
    Adds a storage to the network.

    In order to simulate a storage system it is possible to use sgens or loads to model the
    discharging or charging state. The power of a storage can be positive or negative, so the use
    of either a sgen or a load is (per definition of the elements) not correct.
    To overcome this issue, a storage element can be created.

    As pandapower is not a time dependend simulation tool and there is no time domain parameter in
    default power flow calculations, the state of charge (SOC) is not updated during any power flow
    calculation.
    The implementation of energy content related parameters in the storage element allows to create
    customized, time dependend simulations by running several power flow calculations and updating
    variables manually.

    INPUT:
        **net** - The net within this storage should be created

        **bus** (int) - The bus id to which the storage is connected

        **p_mw** (float) - The momentary active power of the storage \
            (positive for charging, negative for discharging)

        **max_e_mwh** (float) - The maximum energy content of the storage \
            (maximum charge level)

    OPTIONAL:
        **q_mvar** (float, default 0) - The reactive power of the storage

        **sn_mva** (float, default None) - Nominal power of the storage

        **soc_percent** (float, NaN) - The state of charge of the storage

        **min_e_mwh** (float, 0) - The minimum energy content of the storage \
            (minimum charge level)

        **name** (string, default None) - The name for this storage

        **index** (int, None) - Force a specified ID if it is available. If None, the index one \
            higher than the highest already existing index is selected.

        **scaling** (float, 1.) - An OPTIONAL scaling factor to be set customly.
        Multiplys with p_mw and q_mvar.

        **type** (string, None) -  type variable to classify the storage

        **in_service** (boolean) - True for in_service or False for out of service

        **max_p_mw** (float, NaN) - Maximum active power injection - necessary for a \
            controllable storage in OPF

        **min_p_mw** (float, NaN) - Minimum active power injection - necessary for a \
            controllable storage in OPF

        **max_q_mvar** (float, NaN) - Maximum reactive power injection - necessary for a \
            controllable storage in OPF

        **min_q_mvar** (float, NaN) - Minimum reactive power injection - necessary for a \
            controllable storage in OPF

        **controllable** (bool, NaN) - Whether this storage is controllable by the optimal \
            powerflow; defaults to False if "controllable" column exists in DataFrame

    OUTPUT:
        **index** (int) - The unique ID of the created storage

    EXAMPLE:
        create_storage(net, 1, p_mw = -30, max_e_mwh = 60, soc_percent = 1.0, min_e_mwh = 5)

    """
    _check_node_element(net, bus)

    index = _get_index_with_check(net, "storage", index)

    entries = dict(zip(["name", "bus", "p_mw", "q_mvar", "sn_mva", "scaling", "soc_percent",
                        "min_e_mwh", "max_e_mwh", "in_service", "type"],
                       [name, bus, p_mw, q_mvar, sn_mva, scaling, soc_percent, min_e_mwh, max_e_mwh,
                        bool(in_service), type]))

    _set_entries(net, "storage", index, True, **entries, **kwargs)

    # check for OPF parameters and add columns to network table
    _set_value_if_not_nan(net, index, min_p_mw, "min_p_mw", "storage")
    _set_value_if_not_nan(net, index, max_p_mw, "max_p_mw", "storage")
    _set_value_if_not_nan(net, index, min_q_mvar, "min_q_mvar", "storage")
    _set_value_if_not_nan(net, index, max_q_mvar, "max_q_mvar", "storage")
    _set_value_if_not_nan(net, index, controllable, "controllable", "storage",
                          dtype=bool_, default_val=False)

    return index


def create_storages(
        net, buses, p_mw, max_e_mwh, q_mvar=0, sn_mva=nan, soc_percent=nan, min_e_mwh=0.0,
        name=None, index=None, scaling=1., type=None, in_service=True, max_p_mw=nan,
        min_p_mw=nan, max_q_mvar=nan, min_q_mvar=nan, controllable=nan, **kwargs):
    """
    Adds storages to the network.

    In order to simulate a storage system it is possible to use sgens or loads to model the
    discharging or charging state. The power of a storage can be positive or negative, so the use
    of either a sgen or a load is (per definition of the elements) not correct.
    To overcome this issue, a storage element can be created.

    As pandapower is not a time dependend simulation tool and there is no time domain parameter in
    default power flow calculations, the state of charge (SOC) is not updated during any power flow
    calculation.
    The implementation of energy content related parameters in the storage element allows to create
    customized, time dependend simulations by running several power flow calculations and updating
    variables manually.

    INPUT:
        **net** - The net within this storage should be created

        **buses** (list of int) - The bus ids to which the generators are connected

        **p_mw** (list of float) - The momentary active power of the storage \
            (positive for charging, negative for discharging)

        **max_e_mwh** (list of float) - The maximum energy content of the storage \
            (maximum charge level)

    OPTIONAL:
        **q_mvar** (list of float, default 0) - The reactive power of the storage

        **sn_mva** (list of float, default NaN) - Nominal power of the storage

        **soc_percent** (list of float, NaN) - The state of charge of the storage

        **min_e_mwh** (list of float, 0) - The minimum energy content of the storage \
            (minimum charge level)

        **name** (list of string, default None) - The name for this storage

        **index** (list of int, None) - Force a specified ID if it is available. If None, the index one \
            higher than the highest already existing index is selected.

        **scaling** (list of float, 1.) - An OPTIONAL scaling factor to be set customly.
        Multiplys with p_mw and q_mvar.

        **type** (list of string, None) -  type variable to classify the storage

        **in_service** (list of boolean, default True) - True for in_service or False for out of service

        **max_p_mw** (list of float, NaN) - Maximum active power injection - necessary for a \
            controllable storage in OPF

        **min_p_mw** (list of float, NaN) - Minimum active power injection - necessary for a \
            controllable storage in OPF

        **max_q_mvar** (list of float, NaN) - Maximum reactive power injection - necessary for a \
            controllable storage in OPF

        **min_q_mvar** (list of float, NaN) - Minimum reactive power injection - necessary for a \
            controllable storage in OPF

        **controllable** (list of bool, NaN) - Whether this storage is controllable by the optimal \
            powerflow; defaults to False if "controllable" column exists in DataFrame

    OUTPUT:
        **index** (int) - The unique ID of the created storage

    EXAMPLE:
        create_storage(net, 1, p_mw = -30, max_e_mwh = 60, soc_percent = 1.0, min_e_mwh = 5)

    """
    _check_multiple_node_elements(net, buses)

    index = _get_multiple_index_with_check(net, "storage", index, len(buses))

    entries = {"name": name, "bus": buses, "p_mw": p_mw, "q_mvar": q_mvar, "sn_mva": sn_mva,
               "scaling": scaling, "soc_percent": soc_percent, "min_e_mwh": min_e_mwh,
               "max_e_mwh": max_e_mwh, "in_service": in_service, "type": type}

    _add_to_entries_if_not_nan(net, "storage", entries, index, "min_p_mw", min_p_mw)
    _add_to_entries_if_not_nan(net, "storage", entries, index, "max_p_mw", max_p_mw)
    _add_to_entries_if_not_nan(net, "storage", entries, index, "min_q_mvar", min_q_mvar)
    _add_to_entries_if_not_nan(net, "storage", entries, index, "max_q_mvar", max_q_mvar)
    _add_to_entries_if_not_nan(net, "storage", entries, index, "controllable", controllable, dtype=bool_,
                               default_val=False)
    defaults_to_fill = [("controllable", False)]

    _set_multiple_entries(net, "storage", index, defaults_to_fill=defaults_to_fill, **entries,
                          **kwargs)

    return index


def create_gen(net, bus, p_mw, vm_pu=1., sn_mva=nan, name=None, index=None, max_q_mvar=nan,
               min_q_mvar=nan, min_p_mw=nan, max_p_mw=nan, min_vm_pu=nan, max_vm_pu=nan,
               scaling=1., type=None, slack=False, controllable=nan, vn_kv=nan,
               xdss_pu=nan, rdss_ohm=nan, cos_phi=nan, pg_percent=nan, power_station_trafo=nan,
               in_service=True, slack_weight=0.0, **kwargs):
    """
    Adds a generator to the network.

    Generators are always modelled as voltage controlled PV nodes, which is why the input parameter
    is active power and a voltage set point. If you want to model a generator as PQ load with fixed
    reactive power and variable voltage, please use a static generator instead.

    INPUT:
        **net** - The net within this generator should be created

        **bus** (int) - The bus id to which the generator is connected

        **p_mw** (float, default 0) - The active power of the generator (positive for generation!)

    OPTIONAL:
        **vm_pu** (float, default 0) - The voltage set point of the generator.

        **sn_mva** (float, NaN) - Nominal power of the generator

        **name** (string, None) - The name for this generator

        **index** (int, None) - Force a specified ID if it is available. If None, the index one \
            higher than the highest already existing index is selected.

        **scaling** (float, 1.0) - scaling factor which for the active power of the generator

        **type** (string, None) - type variable to classify generators

        **controllable** (bool, NaN) - True: p_mw, q_mvar and vm_pu limits are enforced for this \
                generator in OPF
                False: p_mw and vm_pu setpoints are enforced and *limits are ignored*.
                defaults to True if "controllable" column exists in DataFrame

        **slack_weight** (float, default 0.0) - Contribution factor for distributed slack power
        flow calculation (active power balancing)

        powerflow

        **vn_kv** (float, NaN) - Rated voltage of the generator for short-circuit calculation

        **xdss_pu** (float, NaN) - Subtransient generator reactance for short-circuit calculation

        **rdss_ohm** (float, NaN) - Subtransient generator resistance for short-circuit calculation

        **cos_phi** (float, NaN) - Rated cosine phi of the generator for short-circuit calculation

        **pg_percent** (float, NaN) - Rated pg (voltage control range) of the generator for
        short-circuit calculation

        **power_station_trafo** (int, None) - Index of the power station transformer for
        short-circuit calculation

        **in_service** (bool, True) - True for in_service or False for out of service

        **max_p_mw** (float, default NaN) - Maximum active power injection - necessary for OPF

        **min_p_mw** (float, default NaN) - Minimum active power injection - necessary for OPF

        **max_q_mvar** (float, default NaN) - Maximum reactive power injection - necessary for OPF

        **min_q_mvar** (float, default NaN) - Minimum reactive power injection - necessary for OPF

        **min_vm_pu** (float, default NaN) - Minimum voltage magnitude. If not set the bus voltage \
                                             limit is taken.
                                           - necessary for OPF.

        **max_vm_pu** (float, default NaN) - Maximum voltage magnitude. If not set the bus voltage\
                                              limit is taken.
                                            - necessary for OPF

    OUTPUT:
        **index** (int) - The unique ID of the created generator

    EXAMPLE:
        create_gen(net, 1, p_mw = 120, vm_pu = 1.02)

    """
    _check_node_element(net, bus)

    index = _get_index_with_check(net, "gen", index, name="generator")

    columns = ["name", "bus", "p_mw", "vm_pu", "sn_mva", "type", "slack", "in_service",
               "scaling", "slack_weight"]
    variables = [name, bus, p_mw, vm_pu, sn_mva, type, slack, bool(in_service), scaling,
                 slack_weight]

    _set_entries(net, "gen", index, True, **dict(zip(columns, variables)), **kwargs)

    # OPF limits
    _set_value_if_not_nan(net, index, controllable, "controllable", "gen",
                          dtype=bool_, default_val=True)
    # P limits for OPF if controllable == True
    _set_value_if_not_nan(net, index, min_p_mw, "min_p_mw", "gen")
    _set_value_if_not_nan(net, index, max_p_mw, "max_p_mw", "gen")
    # Q limits for OPF if controllable == True
    _set_value_if_not_nan(net, index, min_q_mvar, "min_q_mvar", "gen")
    _set_value_if_not_nan(net, index, max_q_mvar, "max_q_mvar", "gen")
    # V limits for OPF if controllable == True
    _set_value_if_not_nan(net, index, max_vm_pu, "max_vm_pu", "gen", default_val=2.)
    _set_value_if_not_nan(net, index, min_vm_pu, "min_vm_pu", "gen", default_val=0.)

    # Short circuit calculation variables
    _set_value_if_not_nan(net, index, vn_kv, "vn_kv", "gen")
    _set_value_if_not_nan(net, index, cos_phi, "cos_phi", "gen")
    _set_value_if_not_nan(net, index, xdss_pu, "xdss_pu", "gen")
    _set_value_if_not_nan(net, index, rdss_ohm, "rdss_ohm", "gen")
    _set_value_if_not_nan(net, index, pg_percent, "pg_percent", "gen")
    _set_value_if_not_nan(net, index, power_station_trafo,
                          "power_station_trafo", "gen", dtype="Int64")

    return index


def create_gens(net, buses, p_mw, vm_pu=1., sn_mva=nan, name=None, index=None, max_q_mvar=nan,
                min_q_mvar=nan, min_p_mw=nan, max_p_mw=nan, min_vm_pu=nan, max_vm_pu=nan,
                scaling=1., type=None, slack=False, controllable=nan, vn_kv=nan,
                xdss_pu=nan, rdss_ohm=nan, cos_phi=nan, pg_percent=nan, power_station_trafo=nan,
                in_service=True, slack_weight=0.0, **kwargs):
    """
    Adds generators to the specified buses network.

    Generators are always modelled as voltage controlled PV nodes, which is why the input parameter
    is active power and a voltage set point. If you want to model a generator as PQ load with fixed
    reactive power and variable voltage, please use a static generator instead.

    INPUT:
        **net** - The net within this generator should be created

        **buses** (list of int) - The bus ids to which the generators are connected

        **p_mw** (list of float) - The active power of the generator (positive for generation!)

    OPTIONAL:
        **vm_pu** (list of float, default 1) - The voltage set point of the generator.

        **sn_mva** (list of float, NaN) - Nominal power of the generator

        **name** (list of string, None) - The name for this generator

        **index** (list of int, None) - Force a specified ID if it is available. If None, the index\
            one higher than the highest already existing index is selected.

        **scaling** (list of float, 1.0) - scaling factor which for the active power of the\
            generator

        **type** (list of string, None) - type variable to classify generators

        **controllable** (bool, NaN) - True: p_mw, q_mvar and vm_pu limits are enforced for this \
                                       generator in OPF
                                       False: p_mw and vm_pu setpoints are enforced and \
                                       *limits are ignored*.
                                       defaults to True if "controllable" column exists in DataFrame
        powerflow

        **vn_kv** (list of float, NaN) - Rated voltage of the generator for short-circuit \
            calculation

        **xdss_pu** (list of float, NaN) - Subtransient generator reactance for short-circuit \
            calculation

        **rdss_ohm** (list of float, NaN) - Subtransient generator resistance for short-circuit \
            calculation

        **cos_phi** (list of float, NaN) - Rated cosine phi of the generator for short-circuit \
            calculation

        **pg_percent** (float, NaN) - Rated pg (voltage control range) of the generator for \
            short-circuit calculation

        **power_station_trafo** (int, NaN) - Index of the power station transformer for \
            short-circuit calculation

        **in_service** (bool, True) - True for in_service or False for out of service

        **slack_weight** (float, default 0.0) - Contribution factor for distributed slack power \
            flow calculation (active power balancing)

        **max_p_mw** (list of float, default NaN) - Maximum active power injection - necessary for\
            OPF

        **min_p_mw** (list of float, default NaN) - Minimum active power injection - necessary for \
            OPF

        **max_q_mvar** (list of float, default NaN) - Maximum reactive power injection - necessary\
            for OPF

        **min_q_mvar** (list of float, default NaN) - Minimum reactive power injection - necessary \
            for OPF

        **min_vm_pu** (list of float, default NaN) - Minimum voltage magnitude. If not set the \
                                                     bus voltage limit is taken.
                                                   - necessary for OPF.

        **max_vm_pu** (list of float, default NaN) - Maximum voltage magnitude. If not set the bus\
                                                      voltage limit is taken.
                                                    - necessary for OPF

    OUTPUT:
        **index** (int) - The unique ID of the created generator

    EXAMPLE:
        create_gen(net, 1, p_mw = 120, vm_pu = 1.02)

    """
    _check_multiple_node_elements(net, buses)

    index = _get_multiple_index_with_check(net, "gen", index, len(buses))

    entries = {"bus": buses, "p_mw": p_mw, "vm_pu": vm_pu, "sn_mva": sn_mva, "scaling": scaling,
               "in_service": in_service, "slack_weight": slack_weight, "name": name, "type": type,
               "slack": slack}

    _add_to_entries_if_not_nan(net, "gen", entries, index, "min_p_mw", min_p_mw)
    _add_to_entries_if_not_nan(net, "gen", entries, index, "max_p_mw", max_p_mw)
    _add_to_entries_if_not_nan(net, "gen", entries, index, "min_q_mvar", min_q_mvar)
    _add_to_entries_if_not_nan(net, "gen", entries, index, "max_q_mvar", max_q_mvar)
    _add_to_entries_if_not_nan(net, "gen", entries, index, "min_vm_pu", min_vm_pu)
    _add_to_entries_if_not_nan(net, "gen", entries, index, "max_vm_pu", max_vm_pu)
    _add_to_entries_if_not_nan(net, "gen", entries, index, "vn_kv", vn_kv)
    _add_to_entries_if_not_nan(net, "gen", entries, index, "cos_phi", cos_phi)
    _add_to_entries_if_not_nan(net, "gen", entries, index, "xdss_pu", xdss_pu)
    _add_to_entries_if_not_nan(net, "gen", entries, index, "rdss_ohm", rdss_ohm)
    _add_to_entries_if_not_nan(net, "gen", entries, index, "pg_percent", pg_percent)
    _add_to_entries_if_not_nan(net, "gen", entries, index, "power_station_trafo",
                               power_station_trafo, dtype="Int64")
    _add_to_entries_if_not_nan(net, "gen", entries, index, "controllable", controllable, dtype=bool_,
                               default_val=True)
    defaults_to_fill = [("controllable", True)]

    _set_multiple_entries(net, "gen", index, defaults_to_fill=defaults_to_fill, **entries,
                          **kwargs)

    return index


def create_motor(net, bus, pn_mech_mw, cos_phi, efficiency_percent=100., loading_percent=100.,
                 name=None, lrc_pu=nan, scaling=1.0, vn_kv=nan, rx=nan, index=None, in_service=True,
                 cos_phi_n=nan, efficiency_n_percent=nan, **kwargs):
    """
    Adds a motor to the network.


    INPUT:
        **net** - The net within this motor should be created

        **bus** (int) - The bus id to which the motor is connected

        **pn_mech_mw** (float) - Mechanical rated power of the motor

        **cos_phi** (float, nan) - cosine phi at current operating point

    OPTIONAL:

        **name** (string, None) - The name for this motor

        **efficiency_percent** (float, 100) - Efficiency in percent at current operating point

        **loading_percent** (float, 100) - The mechanical loading in percentage of the rated \
            mechanical power

        **scaling** (float, 1.0) - scaling factor which for the active power of the motor

        **cos_phi_n** (float, nan) - cosine phi at rated power of the motor for short-circuit \
            calculation

        **efficiency_n_percent** (float, 100) - Efficiency in percent at rated power for \
            short-circuit calculation

        **lrc_pu** (float, nan) - locked rotor current in relation to the rated motor current

        **rx** (float, nan) - R/X ratio of the motor for short-circuit calculation.

        **vn_kv** (float, NaN) - Rated voltage of the motor for short-circuit calculation

        **in_service** (bool, True) - True for in_service or False for out of service

        **index** (int, None) - Force a specified ID if it is available. If None, the index one \
            higher than the highest already existing index is selected.

    OUTPUT:
        **index** (int) - The unique ID of the created motor

    EXAMPLE:
        create_motor(net, 1, pn_mech_mw = 0.120, cos_ph=0.9, vn_kv=0.6, efficiency_percent=90, \
                     loading_percent=40, lrc_pu=6.0)

    """
    _check_node_element(net, bus)

    index = _get_index_with_check(net, "motor", index)

    columns = ["name", "bus", "pn_mech_mw", "cos_phi", "cos_phi_n", "vn_kv", "rx",
               "efficiency_n_percent", "efficiency_percent", "loading_percent",
               "lrc_pu", "scaling", "in_service"]
    variables = [name, bus, pn_mech_mw, cos_phi, cos_phi_n, vn_kv, rx, efficiency_n_percent,
                 efficiency_percent, loading_percent, lrc_pu, scaling, bool(in_service)]
    _set_entries(net, "motor", index, **dict(zip(columns, variables)), **kwargs)

    return index


def create_ext_grid(net, bus, vm_pu=1.0, va_degree=0., name=None, in_service=True,
                    s_sc_max_mva=nan, s_sc_min_mva=nan, rx_max=nan, rx_min=nan,
                    max_p_mw=nan, min_p_mw=nan, max_q_mvar=nan, min_q_mvar=nan,
                    index=None, r0x0_max=nan, x0x_max=nan, controllable=nan,
                    slack_weight=1.0, **kwargs):
    """
    Creates an external grid connection.

    External grids represent the higher level power grid connection and are modelled as the slack
    bus in the power flow calculation.

    INPUT:
        **net** - pandapower network

        **bus** (int) - bus where the slack is connected

    OPTIONAL:
        **vm_pu** (float, default 1.0) - voltage at the slack node in per unit

        **va_degree** (float, default 0.) - voltage angle at the slack node in degrees*

        **name** (string, default None) - name of of the external grid

        **in_service** (boolean) - True for in_service or False for out of service

        **s_sc_max_mva** (float, NaN) - maximal short circuit apparent power to calculate internal \
            impedance of ext_grid for short circuit calculations

        **s_sc_min_mva** (float, NaN) - minimal short circuit apparent power to calculate internal \
            impedance of ext_grid for short circuit calculations

        **rx_max** (float, NaN) - maximal R/X-ratio to calculate internal impedance of ext_grid \
            for short circuit calculations

        **rx_min** (float, NaN) - minimal R/X-ratio to calculate internal impedance of ext_grid \
            for short circuit calculations

        **max_p_mw** (float, NaN) - Maximum active power injection. Only respected for OPF

        **min_p_mw** (float, NaN) - Minimum active power injection. Only respected for OPF

        **max_q_mvar** (float, NaN) - Maximum reactive power injection. Only respected for OPF

        **min_q_mvar** (float, NaN) - Minimum reactive power injection. Only respected for OPF

        **r0x0_max** (float, NaN) - maximal R/X-ratio to calculate Zero sequence
        internal impedance of ext_grid

        **x0x_max** (float, NaN) - maximal X0/X-ratio to calculate Zero sequence
        internal impedance of ext_grid

        **slack_weight** (float, default 1.0) - Contribution factor for distributed slack power flow calculation (active power balancing)

        ** only considered in loadflow if calculate_voltage_angles = True

        **controllable** (bool, NaN) - True: p_mw, q_mvar and vm_pu limits are enforced for the \
                                             ext_grid in OPF. The voltage limits set in the \
                                             ext_grid bus are enforced.
                                       False: p_mw and vm_pu setpoints are enforced and *limits are\
                                              ignored*. The vm_pu setpoint is enforced and limits \
                                              of the bus table are ignored.
                                       defaults to False if "controllable" column exists in\
                                       DataFrame

    EXAMPLE:
        create_ext_grid(net, 1, voltage = 1.03)

        For three phase load flow

        create_ext_grid(net, 1, voltage=1.03, s_sc_max_mva=1000, rx_max=0.1, r0x0_max=0.1,\
                       x0x_max=1.0)
    """
    _check_node_element(net, bus)

    index = _get_index_with_check(net, "ext_grid", index, name="external grid")

    entries = dict(zip(["bus", "name", "vm_pu", "va_degree", "in_service", "slack_weight"],
                       [bus, name, vm_pu, va_degree, bool(in_service), slack_weight]))
    _set_entries(net, "ext_grid", index, **entries, **kwargs)

    # OPF limits
    _set_value_if_not_nan(net, index, min_p_mw, "min_p_mw", "ext_grid")
    _set_value_if_not_nan(net, index, max_p_mw, "max_p_mw", "ext_grid")
    _set_value_if_not_nan(net, index, min_q_mvar, "min_q_mvar", "ext_grid")
    _set_value_if_not_nan(net, index, max_q_mvar, "max_q_mvar", "ext_grid")
    _set_value_if_not_nan(net, index, controllable, "controllable", "ext_grid",
                          dtype=bool_, default_val=True)
    # others
    _set_value_if_not_nan(net, index, x0x_max, "x0x_max", "ext_grid")
    _set_value_if_not_nan(net, index, r0x0_max, "r0x0_max", "ext_grid")
    _set_value_if_not_nan(net, index, s_sc_max_mva, "s_sc_max_mva", "ext_grid")
    _set_value_if_not_nan(net, index, s_sc_min_mva, "s_sc_min_mva", "ext_grid")
    _set_value_if_not_nan(net, index, rx_min, "rx_min", "ext_grid")
    _set_value_if_not_nan(net, index, rx_max, "rx_max", "ext_grid")

    return index


def create_line(net, from_bus, to_bus, length_km, std_type, name=None, index=None, geodata=None,
                df=1., parallel=1, in_service=True, max_loading_percent=nan, alpha=nan,
                temperature_degree_celsius=nan, **kwargs):
    """
    Creates a line element in net["line"]
    The line parameters are defined through the standard type library.


    INPUT:
        **net** - The net within this line should be created

        **from_bus** (int) - ID of the bus on one side which the line will be connected with

        **to_bus** (int) - ID of the bus on the other side which the line will be connected with

        **length_km** (float) - The line length in km

        **std_type** (string) - Name of a standard linetype :

                                - Pre-defined in standard_linetypes

                                **or**

                                - Customized std_type made using **create_std_type()**

    OPTIONAL:
        **name** (string, None) - A custom name for this line

        **index** (int, None) - Force a specified ID if it is available. If None, the index one \
            higher than the highest already existing index is selected.

        **geodata**
        (Iterable[Tuple[int, int]|Tuple[float, float]], default None) -
        The geodata of the line. The first element should be the coordinates
        of from_bus and the last should be the coordinates of to_bus. The points
        in the middle represent the bending points of the line

        **in_service** (boolean, True) - True for in_service or False for out of service

        **df** (float, 1) - derating factor: maximal current of line in relation to nominal current\
            of line (from 0 to 1)

        **parallel** (integer, 1) - number of parallel line systems

        **max_loading_percent (float)** - maximum current loading (only needed for OPF)

        **alpha (float)** - temperature coefficient of resistance: R(T) = R(T_0) * (1 + alpha * (T - T_0)))

        **temperature_degree_celsius (float)** - line temperature for which line resistance is adjusted

        **tdpf (bool)** - whether the line is considered in the TDPF calculation

        **wind_speed_m_per_s (float)** - wind speed at the line in m/s (TDPF)

        **wind_angle_degree (float)** - angle of attack between the wind direction and the line (TDPF)

        **conductor_outer_diameter_m (float)** - outer diameter of the line conductor in m (TDPF)

        **air_temperature_degree_celsius (float)** - ambient temperature in °C (TDPF)

        **reference_temperature_degree_celsius (float)** - reference temperature in °C for which \
            r_ohm_per_km for the line is specified (TDPF)

        **solar_radiation_w_per_sq_m (float)** - solar radiation on horizontal plane in W/m² (TDPF)

        **solar_absorptivity (float)** - Albedo factor for absorptivity of the lines (TDPF)

        **emissivity (float)** - Albedo factor for emissivity of the lines (TDPF)

        **r_theta_kelvin_per_mw (float)** - thermal resistance of the line (TDPF, only for \
            simplified method)

        **mc_joule_per_m_k (float)** - specific mass of the conductor multiplied by the specific \
            thermal capacity of the material (TDPF, only for thermal inertia consideration with \
                tdpf_delay_s parameter)

    OUTPUT:
        **index** (int) - The unique ID of the created line

    EXAMPLE:
        create_line(net, "line1", from_bus = 0, to_bus = 1, length_km=0.1,  std_type="NAYY 4x50 SE")

    """

    # check if bus exist to attach the line to
    _check_branch_element(net, "Line", index, from_bus, to_bus)

    index = _get_index_with_check(net, "line", index)

    v = {
        "name": name, "length_km": length_km, "from_bus": from_bus,
        "to_bus": to_bus, "in_service": bool(in_service), "std_type": std_type,
        "df": df, "parallel": parallel
    }

    lineparam = load_std_type(net, std_type, "line")

    v.update({param: lineparam[param] for param in ["r_ohm_per_km", "x_ohm_per_km", "c_nf_per_km",
                                                    "max_i_ka"]})
    if "r0_ohm_per_km" in lineparam:
        v.update({param: lineparam[param] for param in [
            "r0_ohm_per_km", "x0_ohm_per_km", "c0_nf_per_km"]})

    v["g_us_per_km"] = lineparam["g_us_per_km"] if "g_us_per_km" in lineparam else 0.

    if "type" in lineparam:
        v["type"] = lineparam["type"]

    # if net.line column already has alpha, add it from std_type
    if "alpha" in net.line.columns and "alpha" in lineparam:
        v["alpha"] = lineparam["alpha"]

    tdpf_columns = ("wind_speed_m_per_s", "wind_angle_degree", "conductor_outer_diameter_m",
                    "air_temperature_degree_celsius", "reference_temperature_degree_celsius",
                    "solar_radiation_w_per_sq_m", "solar_absorptivity", "emissivity",
                    "r_theta_kelvin_per_mw", "mc_joule_per_m_k")
    tdpf_parameters = {c: kwargs.pop(c) for c in tdpf_columns if c in kwargs}

    _set_entries(net, "line", index, **v, **kwargs)

    if geodata and hasattr(geodata, '__iter__'):
        geo = [[x, y] for x, y in geodata]
        net.line.at[index, "geo"] = f'{{"coordinates": {geo}, "type": "LineString"}}'

    _set_value_if_not_nan(net, index, max_loading_percent, "max_loading_percent", "line")
    _set_value_if_not_nan(net, index, alpha, "alpha", "line")
    _set_value_if_not_nan(net, index, temperature_degree_celsius,
                          "temperature_degree_celsius", "line")
    # add optional columns for TDPF if parameters passed to kwargs:
    _set_value_if_not_nan(net, index, kwargs.get("tdpf"), "tdpf", "line", bool_)
    for column, value in tdpf_parameters.items():
        _set_value_if_not_nan(net, index, value, column, "line", float64)

    return index


def create_line_dc(net, from_bus_dc, to_bus_dc, length_km, std_type, name=None, index=None, geodata=None,
                   df=1., parallel=1, in_service=True, max_loading_percent=nan, alpha=nan,
                   temperature_degree_celsius=nan, **kwargs):
    """
    Creates a line element in net["line_dc"]
    The line_dc parameters are defined through the standard type library.


    INPUT:
        **net** - The net within this line should be created

        **from_bus_dc** (int) - ID of the bus_dc on one side which the line will be connected with

        **to_bus_dc** (int) - ID of the bus_dc on the other side which the line will be connected with

        **length_km** (float) - The line length in km

        **std_type** (string) - Name of a standard linetype :

                                - Pre-defined in standard_linetypes

                                **or**

                                - Customized std_type made using **create_std_type()**

    OPTIONAL:
        **name** (string, None) - A custom name for this line_dc

        **index** (int, None) - Force a specified ID if it is available. If None, the index one \
            higher than the highest already existing index is selected.

        **geodata**
        (array, default None, shape= (,2L)) -
        The line geodata of the line_dc. The first row should be the coordinates
        of bus a and the last should be the coordinates of bus b. The points
        in the middle represent the bending points of the line

        **in_service** (boolean, True) - True for in_service or False for out of service

        **df** (float, 1) - derating factor: maximal current of line_dc in relation to nominal current\
            of line (from 0 to 1)

        **parallel** (integer, 1) - number of parallel line systems

        **max_loading_percent (float)** - maximum current loading (only needed for OPF)

        **alpha (float)** - temperature coefficient of resistance: R(T) = R(T_0) * (1 + alpha * (T - T_0)))

        **temperature_degree_celsius (float)** - line temperature for which line resistance is adjusted

        **tdpf (bool)** - whether the line is considered in the TDPF calculation

        **wind_speed_m_per_s (float)** - wind speed at the line in m/s (TDPF)

        **wind_angle_degree (float)** - angle of attack between the wind direction and the line (TDPF)

        **conductor_outer_diameter_m (float)** - outer diameter of the line conductor in m (TDPF)

        **air_temperature_degree_celsius (float)** - ambient temperature in °C (TDPF)

        **reference_temperature_degree_celsius (float)** - reference temperature in °C for which \
            r_ohm_per_km for the line_dc is specified (TDPF)

        **solar_radiation_w_per_sq_m (float)** - solar radiation on horizontal plane in W/m² (TDPF)

        **solar_absorptivity (float)** - Albedo factor for absorptivity of the lines (TDPF)

        **emissivity (float)** - Albedo factor for emissivity of the lines (TDPF)

        **r_theta_kelvin_per_mw (float)** - thermal resistance of the line (TDPF, only for \
            simplified method)

        **mc_joule_per_m_k (float)** - specific mass of the conductor multiplied by the specific \
            thermal capacity of the material (TDPF, only for thermal inertia consideration with \
                tdpf_delay_s parameter)

    OUTPUT:
        **index** (int) - The unique ID of the created dc line

    EXAMPLE:
        create_line_dc(net, "line_dc1", from_bus_dc = 0, to_bus_dc = 1, length_km=0.1,  std_type="Not defined yet")

    """

    # check if bus exist to attach the line to
    _check_branch_element(net, "Line_dc", index, from_bus_dc, to_bus_dc, node_name='bus_dc')

    index = _get_index_with_check(net, "line_dc", index)

    v = {
        "name": name, "length_km": length_km, "from_bus_dc": from_bus_dc,
        "to_bus_dc": to_bus_dc, "in_service": bool(in_service), "std_type": std_type,
        "df": df, "parallel": parallel
    }

    lineparam = load_std_type(net, std_type, "line_dc")

    v.update({param: lineparam[param] for param in ["r_ohm_per_km", "max_i_ka"]})
    if "r0_ohm_per_km" in lineparam:
        v.update({param: lineparam[param] for param in ["r0_ohm_per_km"]})

    v["g_us_per_km"] = lineparam["g_us_per_km"] if "g_us_per_km" in lineparam else 0.

    if "type" in lineparam:
        v["type"] = lineparam["type"]

    # if net.line column already has alpha, add it from std_type
    if "alpha" in net.line.columns and "alpha" in lineparam:
        v["alpha"] = lineparam["alpha"]

    tdpf_columns = ("wind_speed_m_per_s", "wind_angle_degree", "conductor_outer_diameter_m",
                    "air_temperature_degree_celsius", "reference_temperature_degree_celsius",
                    "solar_radiation_w_per_sq_m", "solar_absorptivity", "emissivity",
                    "r_theta_kelvin_per_mw", "mc_joule_per_m_k")
    tdpf_parameters = {c: kwargs.pop(c) for c in tdpf_columns if c in kwargs}

    _set_entries(net, "line_dc", index, **v, **kwargs)

    if geodata is not None:
        net["line_dc_geodata"].loc[index, "coords"] = None
        net["line_dc_geodata"].at[index, "coords"] = geodata

    _set_value_if_not_nan(net, index, max_loading_percent, "max_loading_percent", "line_dc")
    _set_value_if_not_nan(net, index, alpha, "alpha", "line_dc")
    _set_value_if_not_nan(net, index, temperature_degree_celsius,
                          "temperature_degree_celsius", "line_dc")
    # add optional columns for TDPF if parameters passed to kwargs:
    _set_value_if_not_nan(net, index, kwargs.get("tdpf"), "tdpf", "line_dc", bool_)
    for column, value in tdpf_parameters.items():
        _set_value_if_not_nan(net, index, value, column, "line_dc", float64)

    return index

def create_lines(net, from_buses, to_buses, length_km, std_type, name=None, index=None,
                 geodata=None, df=1., parallel=1, in_service=True, max_loading_percent=nan,
                 **kwargs):
    """ Convenience function for creating many lines at once. Parameters 'from_buses' and 'to_buses'
        must be arrays of equal length. Other parameters may be either arrays of the same length or
        single or values. In any case the line parameters are defined through a single standard
        type, so all lines have the same standard type.


        INPUT:
            **net** - The net within this line should be created

            **from_buses** (list of int) - ID of the bus on one side which the line will be \
                connected with

            **to_buses** (list of int) - ID of the bus on the other side which the line will be \
                connected with

            **length_km** (list of float) - The line length in km

            **std_type** (string) - The linetype of the lines.

        OPTIONAL:
            **name** (list of string, None) - A custom name for this line

            **index** (list of int, None) - Force a specified ID if it is available. If None, the\
                index one higher than the highest already existing index is selected.

            **geodata**
            (Iterable[Iterable[Tuple[x, y]]] or Iterable[Tuple[x, y]], default None) -
            The geodata of the line. The first element should be the coordinates
            of from_bus and the last should be the coordinates of to_bus. The points
            in the middle represent the bending points of the line

            **in_service** (list of boolean, True) - True for in_service or False for out of service

            **df** (list of float, 1) - derating factor: maximal current of line in relation to \
                nominal current of line (from 0 to 1)

            **parallel** (list of integer, 1) - number of parallel line systems

            **max_loading_percent (list of float)** - maximum current loading (only needed for OPF)

            **alpha (float)** - temperature coefficient of resistance: R(T) = R(T_0) * (1 + alpha * (T - T_0)))

            **temperature_degree_celsius (float)** - line temperature for which line resistance is adjusted

            **tdpf (bool)** - whether the line is considered in the TDPF calculation

            **wind_speed_m_per_s (float)** - wind speed at the line in m/s (TDPF)

            **wind_angle_degree (float)** - angle of attack between the wind direction and the line (TDPF)

            **conductor_outer_diameter_m (float)** - outer diameter of the line conductor in m (TDPF)

            **air_temperature_degree_celsius (float)** - ambient temperature in °C (TDPF)

            **reference_temperature_degree_celsius (float)** - reference temperature in °C for \
                which r_ohm_per_km for the line is specified (TDPF)

            **solar_radiation_w_per_sq_m (float)** - solar radiation on horizontal plane in W/m² (TDPF)

            **solar_absorptivity (float)** - Albedo factor for absorptivity of the lines (TDPF)

            **emissivity (float)** - Albedo factor for emissivity of the lines (TDPF)

            **r_theta_kelvin_per_mw (float)** - thermal resistance of the line (TDPF, only for \
                simplified method)

            **mc_joule_per_m_k (float)** - specific mass of the conductor multiplied by the \
                specific thermal capacity of the material (TDPF, only for thermal inertia \
                consideration with tdpf_delay_s parameter)

        OUTPUT:
            **index** (list of int) - The unique ID of the created lines

        EXAMPLE:
            create_lines(net, ["line1", "line2"], from_buses=[0,1], to_buses=[2,3], length_km=0.1, std_type="NAYY 4x50 SE")

    """
    _check_multiple_branch_elements(net, from_buses, to_buses, "Lines")

    index = _get_multiple_index_with_check(net, "line", index, len(from_buses))

    entries = {"from_bus": from_buses, "to_bus": to_buses, "length_km": length_km,
               "std_type": std_type, "name": name, "df": df, "parallel": parallel,
               "in_service": in_service}

    # add std type data
    if isinstance(std_type, str):
        lineparam = load_std_type(net, std_type, "line")
        entries["r_ohm_per_km"] = lineparam["r_ohm_per_km"]
        entries["x_ohm_per_km"] = lineparam["x_ohm_per_km"]
        entries["c_nf_per_km"] = lineparam["c_nf_per_km"]
        entries["max_i_ka"] = lineparam["max_i_ka"]
        entries["g_us_per_km"] = lineparam["g_us_per_km"] if "g_us_per_km" in lineparam else 0.
        if "type" in lineparam:
            entries["type"] = lineparam["type"]
    else:
        lineparam = list(map(load_std_type, [net] * len(std_type), std_type,
                             ['line'] * len(std_type)))
        entries["r_ohm_per_km"] = list(map(itemgetter("r_ohm_per_km"), lineparam))
        entries["x_ohm_per_km"] = list(map(itemgetter("x_ohm_per_km"), lineparam))
        entries["c_nf_per_km"] = list(map(itemgetter("c_nf_per_km"), lineparam))
        entries["max_i_ka"] = list(map(itemgetter("max_i_ka"), lineparam))
        entries["g_us_per_km"] = [line_param_dict.get("g_us_per_km", 0) for line_param_dict in \
                                  lineparam]
        entries["type"] = [line_param_dict.get("type", None) for line_param_dict in lineparam]

    _add_to_entries_if_not_nan(net, "line", entries, index, "max_loading_percent",
                               max_loading_percent)

    # add optional columns for TDPF if parameters passed to kwargs:
    _add_to_entries_if_not_nan(net, "line", entries, index, "tdpf", kwargs.get("tdpf"), bool_)
    tdpf_columns = ("wind_speed_m_per_s", "wind_angle_degree", "conductor_outer_diameter_m",
                    "air_temperature_degree_celsius", "reference_temperature_degree_celsius",
                    "solar_radiation_w_per_sq_m", "solar_absorptivity", "emissivity",
                    "r_theta_kelvin_per_mw", "mc_joule_per_m_k")
    tdpf_parameters = {c: kwargs.pop(c) for c in tdpf_columns if c in kwargs}
    for column, value in tdpf_parameters.items():
        _add_to_entries_if_not_nan(net, "line", entries, index, column, value, float64)

    _set_multiple_entries(net, "line", index, **entries, **kwargs)

    if geodata:
        _add_multiple_branch_geodata(net, geodata, index)

    return index


def create_lines_dc(net, from_buses_dc, to_buses_dc, length_km, std_type, name=None, index=None,
                 geodata=None, df=1., parallel=1, in_service=True, max_loading_percent=nan,
                 **kwargs):
    """ Convenience function for creating many dc lines at once. Parameters 'from_buses_dc' and 'to_buses_dc'
        must be arrays of equal length. Other parameters may be either arrays of the same length or
        single or values. In any case the dc line parameters are defined through a single standard
        type, so all lines have the same standard type.


        INPUT:
            **net** - The net within this dc line should be created

            **from_buses_dc** (list of int) - ID of the dc buses on one side which the dc lines will be \
                connected with

            **to_buses_dc** (list of int) - ID of the dc buses on the other side which the dc lines will be \
                connected with

            **length_km** (list of float) - The dc line length in km

            **std_type** (list of strings) - The dc line type of the dc lines.

        OPTIONAL:
            **name** (list of string, None) - A custom name for these dc lines

            **index** (list of int, None) - Force a specified ID if it is available. If None, the\
                index one higher than the highest already existing index is selected.

            **geodata**
            (list of arrays, default None, shape of arrays (,2L)) -
            The linegeodata of the dc line. The first row should be the coordinates
            of dc bus a and the last should be the coordinates of dc bus b. The points
            in the middle represent the bending points of the dc line

            **in_service** (list of boolean, True) - True for in_service or False for out of service

            **df** (list of float, 1) - derating factor: maximal current of line in relation to \
                nominal current of line (from 0 to 1)

            **parallel** (list of integer, 1) - number of parallel line systems

            **max_loading_percent (list of float)** - maximum current loading (only needed for OPF)

            **alpha (float)** - temperature coefficient of resistance: R(T) = R(T_0) * (1 + alpha * (T - T_0)))

            **temperature_degree_celsius (float)** - line temperature for which line resistance is adjusted

            **tdpf (bool)** - whether the line is considered in the TDPF calculation

            **wind_speed_m_per_s (float)** - wind speed at the line in m/s (TDPF)

            **wind_angle_degree (float)** - angle of attack between the wind direction and the line (TDPF)

            **conductor_outer_diameter_m (float)** - outer diameter of the line conductor in m (TDPF)

            **air_temperature_degree_celsius (float)** - ambient temperature in °C (TDPF)

            **reference_temperature_degree_celsius (float)** - reference temperature in °C for \
                which r_ohm_per_km for the line is specified (TDPF)

            **solar_radiation_w_per_sq_m (float)** - solar radiation on horizontal plane in W/m² (TDPF)

            **solar_absorptivity (float)** - Albedo factor for absorptivity of the lines (TDPF)

            **emissivity (float)** - Albedo factor for emissivity of the lines (TDPF)

            **r_theta_kelvin_per_mw (float)** - thermal resistance of the line (TDPF, only for \
                simplified method)

            **mc_joule_per_m_k (float)** - specific mass of the conductor multiplied by the \
                specific thermal capacity of the material (TDPF, only for thermal inertia \
                consideration with tdpf_delay_s parameter)

        OUTPUT:
            **index** (list of int) - The unique ID of the created dc lines

        EXAMPLE:
            create_lines_dc(net, ["line_dc1","line_dc2"], from_buses_dc=[0,1], to_buses_dc=[2,3], length_km=0.1,
            std_type="Not specified yet")

    """
    _check_multiple_branch_elements(net, from_buses_dc, to_buses_dc, "Lines_dc", node_name='bus_dc', plural='(all dc buses)')

    index = _get_multiple_index_with_check(net, "line_dc", index, len(from_buses_dc))

    entries = {"from_bus_dc": from_buses_dc, "to_bus_dc": to_buses_dc, "length_km": length_km,
               "std_type": std_type, "name": name, "df": df, "parallel": parallel,
               "in_service": in_service}

    # add std type data
    if isinstance(std_type, str):
        lineparam = load_std_type(net, std_type, "line_dc")
        entries["r_ohm_per_km"] = lineparam["r_ohm_per_km"]
        entries["max_i_ka"] = lineparam["max_i_ka"]
        entries["g_us_per_km"] = lineparam["g_us_per_km"] if "g_us_per_km" in lineparam else 0.
        if "type" in lineparam:
            entries["type"] = lineparam["type"]
    else:
        lineparam = list(map(load_std_type, [net] * len(std_type), std_type,
            ['line_dc'] * len(std_type)))
        entries["r_ohm_per_km"] = list(map(itemgetter("r_ohm_per_km"), lineparam))
        entries["max_i_ka"] = list(map(itemgetter("max_i_ka"), lineparam))
        entries["g_us_per_km"] = [line_param_dict.get("g_us_per_km", 0) for line_param_dict in lineparam]
        entries["type"] = [line_param_dict.get("type", None) for line_param_dict in lineparam]

    _add_to_entries_if_not_nan(net, "line_dc", entries, index, "max_loading_percent", max_loading_percent)

    # add optional columns for TDPF if parameters passed to kwargs:
    _add_to_entries_if_not_nan(net, "line_dc", entries, index, "tdpf", kwargs.get("tdpf"), bool_)
    tdpf_columns = ("wind_speed_m_per_s", "wind_angle_degree", "conductor_outer_diameter_m",
                    "air_temperature_degree_celsius", "reference_temperature_degree_celsius",
                    "solar_radiation_w_per_sq_m", "solar_absorptivity", "emissivity",
                    "r_theta_kelvin_per_mw", "mc_joule_per_m_k")
    tdpf_parameters = {c: kwargs.pop(c) for c in tdpf_columns if c in kwargs}
    for column, value in tdpf_parameters.items():
        _add_to_entries_if_not_nan(net, "line_dc", entries, index, column, value, float64)

    _set_multiple_entries(net, "line_dc", index, **entries, **kwargs)

    if geodata is not None:
        _add_multiple_branch_geodata(net, "line_dc", geodata, index)

    return index

def create_line_from_parameters(net, from_bus, to_bus, length_km, r_ohm_per_km, x_ohm_per_km,
                                c_nf_per_km, max_i_ka, name=None, index=None, type=None,
                                geodata=None, in_service=True, df=1., parallel=1, g_us_per_km=0.,
                                max_loading_percent=nan, alpha=nan,
                                temperature_degree_celsius=nan, r0_ohm_per_km=nan,
                                x0_ohm_per_km=nan, c0_nf_per_km=nan, g0_us_per_km=0,
                                endtemp_degree=nan, **kwargs):
    """
    Creates a line element in net["line"] from line parameters.

    INPUT:
        **net** - The net within this line should be created

        **from_bus** (int) - ID of the bus on one side which the line will be connected with

        **to_bus** (int) - ID of the bus on the other side which the line will be connected with

        **length_km** (float) - The line length in km

        **r_ohm_per_km** (float) - line resistance in ohm per km

        **x_ohm_per_km** (float) - line reactance in ohm per km

        **c_nf_per_km** (float) - line capacitance (line-to-earth) in nano Farad per km

        **r0_ohm_per_km** (float) - zero sequence line resistance in ohm per km

        **x0_ohm_per_km** (float) - zero sequence line reactance in ohm per km

        **c0_nf_per_km** (float) - zero sequence line capacitance in nano Farad per km

        **max_i_ka** (float) - maximum thermal current in kilo Ampere

    OPTIONAL:
        **name** (string, None) - A custom name for this line

        **index** (int, None) - Force a specified ID if it is available. If None, the index one \
            higher than the highest already existing index is selected.

        **in_service** (boolean, True) - True for in_service or False for out of service

        **type** (str, None) - type of line ("ol" for overhead line or "cs" for cable system)

        **df** (float, 1) - derating factor: maximal current of line in relation to nominal current\
            of line (from 0 to 1)

        **g_us_per_km** (float, 0) - dielectric conductance in micro Siemens per km

        **g0_us_per_km** (float, 0) - zero sequence dielectric conductance in micro Siemens per km

        **parallel** (integer, 1) - number of parallel line systems

        **geodata**
        (array, default None, shape= (,2)) -
        The geodata of the line. The first row should be the coordinates
        of bus a and the last should be the coordinates of bus b. The points
        in the middle represent the bending points of the line

        **max_loading_percent (float)** - maximum current loading (only needed for OPF)

        **alpha (float)** - temperature coefficient of resistance: R(T) = R(T_0) * (1 + alpha * (T - T_0)))

        **temperature_degree_celsius (float)** - line temperature for which line resistance is adjusted

        **tdpf (bool)** - whether the line is considered in the TDPF calculation

        **wind_speed_m_per_s (float)** - wind speed at the line in m/s (TDPF)

        **wind_angle_degree (float)** - angle of attack between the wind direction and the line (TDPF)

        **conductor_outer_diameter_m (float)** - outer diameter of the line conductor in m (TDPF)

        **air_temperature_degree_celsius (float)** - ambient temperature in °C (TDPF)

        **reference_temperature_degree_celsius (float)** - reference temperature in °C for which \
            r_ohm_per_km for the line is specified (TDPF)

        **solar_radiation_w_per_sq_m (float)** - solar radiation on horizontal plane in W/m² (TDPF)

        **solar_absorptivity (float)** - Albedo factor for absorptivity of the lines (TDPF)

        **emissivity (float)** - Albedo factor for emissivity of the lines (TDPF)

        **r_theta_kelvin_per_mw (float)** - thermal resistance of the line (TDPF, only for \
            simplified method)

        **mc_joule_per_m_k (float)** - specific mass of the conductor multiplied by the specific \
            thermal capacity of the material (TDPF, only for thermal inertia consideration with \
            tdpf_delay_s parameter)

    OUTPUT:
        **index** (int) - The unique ID of the created line

    EXAMPLE:
        create_line_from_parameters(net, "line1", from_bus = 0, to_bus = 1, lenght_km=0.1,
        r_ohm_per_km = .01, x_ohm_per_km = 0.05, c_nf_per_km = 10,
        max_i_ka = 0.4)

    """

    # check if bus exist to attach the line to
    _check_branch_element(net, "Line", index, from_bus, to_bus)

    index = _get_index_with_check(net, "line", index)

    v = {
        "name": name, "length_km": length_km, "from_bus": from_bus,
        "to_bus": to_bus, "in_service": bool(in_service), "std_type": None,
        "df": df, "r_ohm_per_km": r_ohm_per_km, "x_ohm_per_km": x_ohm_per_km,
        "c_nf_per_km": c_nf_per_km, "max_i_ka": max_i_ka, "parallel": parallel, "type": type,
        "g_us_per_km": g_us_per_km
    }

    tdpf_columns = ("wind_speed_m_per_s", "wind_angle_degree", "conductor_outer_diameter_m",
                    "air_temperature_degree_celsius", "reference_temperature_degree_celsius",
                    "solar_radiation_w_per_sq_m", "solar_absorptivity", "emissivity", "r_theta_kelvin_per_mw",
                    "mc_joule_per_m_k")
    tdpf_parameters = {c: kwargs.pop(c) for c in tdpf_columns if c in kwargs}

    _set_entries(net, "line", index, **v, **kwargs)

    nan_0_values = [isnan(r0_ohm_per_km), isnan(x0_ohm_per_km), isnan(c0_nf_per_km)]
    if not np_any(nan_0_values):
        _set_value_if_not_nan(net, index, r0_ohm_per_km, "r0_ohm_per_km", "line")
        _set_value_if_not_nan(net, index, x0_ohm_per_km, "x0_ohm_per_km", "line")
        _set_value_if_not_nan(net, index, c0_nf_per_km, "c0_nf_per_km", "line")
        _set_value_if_not_nan(net, index, g0_us_per_km, "g0_us_per_km", "line", default_val=0.)
    elif not np_all(nan_0_values):
        logger.warning("Zero sequence values are given for only some parameters. Please specify "
                       "them for all parameters, otherwise they are not set!")

    if geodata is not None:
        net.line.at[index, "geo"] = f'{{"coordinates":{geodata}, "type":"LineString"}}'
    else:
        net.line.at[index, "geo"] = None

    _set_value_if_not_nan(net, index, max_loading_percent, "max_loading_percent", "line")
    _set_value_if_not_nan(net, index, alpha, "alpha", "line")
    _set_value_if_not_nan(net, index, temperature_degree_celsius, "temperature_degree_celsius", "line")
    _set_value_if_not_nan(net, index, endtemp_degree, "endtemp_degree", "line")

    # add optional columns for TDPF if parameters passed to kwargs:
    _set_value_if_not_nan(net, index, kwargs.get("tdpf"), "tdpf", "line", bool_)
    for column, value in tdpf_parameters.items():
        _set_value_if_not_nan(net, index, value, column, "line", float64)

    return index


def create_line_dc_from_parameters(net, from_bus_dc, to_bus_dc, length_km, r_ohm_per_km, max_i_ka,
                                   name=None, index=None, type=None, geodata=None, in_service=True, df=1., parallel=1,
                                   max_loading_percent=nan, alpha=nan, temperature_degree_celsius=nan, g_us_per_km=0.,
                                   **kwargs):
    """
    Creates a dc line element in net["line_dc"] from dc line parameters.

    INPUT:
        **net** - The net within this dc line should be created

        **from_bus_dc** (int) - ID of the dc bus on one side which the dc line will be connected with

        **to_bus_dc** (int) - ID of the dc bus on the other side which the dc line will be connected with

        **length_km** (float) - The dc line length in km

        **r_ohm_per_km** (float) - dc line resistance in ohm per km

        **max_i_ka** (float) - maximum thermal current in kilo Ampere

    OPTIONAL:
        **name** (string, None) - A custom name for this line

        **index** (int, None) - Force a specified ID if it is available. If None, the index one \
            higher than the highest already existing index is selected.

        **in_service** (boolean, True) - True for in_service or False for out of service

        **type** (str, None) - type of dc line ("ol" for overhead dc line or "cs" for cable system)

        **df** (float, 1) - derating factor: maximal current of dc line in relation to nominal current\
            of line (from 0 to 1)

        **g_us_per_km** (float, 0) - dielectric conductance in micro Siemens per km

        **g0_us_per_km** (float, 0) - zero sequence dielectric conductance in micro Siemens per km

        **parallel** (integer, 1) - number of parallel line systems

        **geodata**
        (array, default None, shape= (,2L)) -
        The linegeodata of the dc line. The first row should be the coordinates
        of dc bus a and the last should be the coordinates of dc bus b. The points
        in the middle represent the bending points of the line

        **max_loading_percent (float)** - maximum current loading (only needed for OPF)

        **alpha (float)** - temperature coefficient of resistance: R(T) = R(T_0) * (1 + alpha * (T - T_0)))

        **temperature_degree_celsius (float)** - line temperature for which line resistance is adjusted

        **tdpf (bool)** - whether the line is considered in the TDPF calculation

        **wind_speed_m_per_s (float)** - wind speed at the line in m/s (TDPF)

        **wind_angle_degree (float)** - angle of attack between the wind direction and the line (TDPF)

        **conductor_outer_diameter_m (float)** - outer diameter of the line conductor in m (TDPF)

        **air_temperature_degree_celsius (float)** - ambient temperature in °C (TDPF)

        **reference_temperature_degree_celsius (float)** - reference temperature in °C for which \
            r_ohm_per_km for the line is specified (TDPF)

        **solar_radiation_w_per_sq_m (float)** - solar radiation on horizontal plane in W/m² (TDPF)

        **solar_absorptivity (float)** - Albedo factor for absorptivity of the lines (TDPF)

        **emissivity (float)** - Albedo factor for emissivity of the lines (TDPF)

        **r_theta_kelvin_per_mw (float)** - thermal resistance of the line (TDPF, only for \
            simplified method)

        **mc_joule_per_m_k (float)** - specific mass of the conductor multiplied by the specific \
            thermal capacity of the material (TDPF, only for thermal inertia consideration with \
            tdpf_delay_s parameter)

    OUTPUT:
        **index** (int) - The unique ID of the created line

    EXAMPLE:
        create_line_dc_from_parameters(net, "line_dc1", from_bus_dc = 0, to_bus_dc = 1, lenght_km=0.1,
        r_ohm_per_km = .01, max_i_ka = 0.4)

    """

    # check if bus exist to attach the dc line to
    _check_branch_element(net, "Line_dc", index, from_bus_dc, to_bus_dc, node_name="bus_dc")

    index = _get_index_with_check(net, "line_dc", index)

    v = {
        "name": name, "length_km": length_km, "from_bus_dc": from_bus_dc,
        "to_bus_dc": to_bus_dc, "in_service": bool(in_service), "std_type": None,
        "df": df, "r_ohm_per_km": r_ohm_per_km, "max_i_ka": max_i_ka, "parallel": parallel, "type": type,
        "g_us_per_km": g_us_per_km
    }

    tdpf_columns = ("wind_speed_m_per_s", "wind_angle_degree", "conductor_outer_diameter_m",
                    "air_temperature_degree_celsius", "reference_temperature_degree_celsius",
                    "solar_radiation_w_per_sq_m", "solar_absorptivity", "emissivity", "r_theta_kelvin_per_mw",
                    "mc_joule_per_m_k")
    tdpf_parameters = {c: kwargs.pop(c) for c in tdpf_columns if c in kwargs}

    _set_entries(net, "line_dc", index, **v, **kwargs)

    if geodata is not None:
        net["line_dc_geodata"].loc[index, "coords"] = None
        net["line_dc_geodata"].at[index, "coords"] = geodata

    _set_value_if_not_nan(net, index, max_loading_percent, "max_loading_percent", "line_dc")
    _set_value_if_not_nan(net, index, alpha, "alpha", "line_dc")
    _set_value_if_not_nan(net, index, temperature_degree_celsius,
                          "temperature_degree_celsius", "line_dc")

    # add optional columns for TDPF if parameters passed to kwargs:
    _set_value_if_not_nan(net, index, kwargs.get("tdpf"), "tdpf", "line_dc", bool_)
    for column, value in tdpf_parameters.items():
        _set_value_if_not_nan(net, index, value, column, "line_dc", float64)

    return index


def create_lines_from_parameters(net, from_buses, to_buses, length_km, r_ohm_per_km, x_ohm_per_km,
                                 c_nf_per_km, max_i_ka, name=None, index=None, type=None,
                                 geodata=None, in_service=True, df=1., parallel=1, g_us_per_km=0.,
                                 max_loading_percent=nan, alpha=nan,
                                 temperature_degree_celsius=nan, r0_ohm_per_km=nan,
                                 x0_ohm_per_km=nan, c0_nf_per_km=nan, g0_us_per_km=nan,
                                 **kwargs):
    """
    Convenience function for creating many lines at once. Parameters 'from_buses' and 'to_buses'
        must be arrays of equal length. Other parameters may be either arrays of the same length or
        single or values.

    INPUT:
        **net** - The net within this line should be created

        **from_buses** (list of int) - ID of the buses on one side which the lines will be connected with

        **to_buses** (list of int) - ID of the buses on the other side which the lines will be connected\
            with

        **length_km** (list of float) - The line length in km

        **r_ohm_per_km** (list of float) - line resistance in ohm per km

        **x_ohm_per_km** (list of float) - line reactance in ohm per km

        **c_nf_per_km** (list of float) - line capacitance in nano Farad per km

        **r0_ohm_per_km** (list of float) - zero sequence line resistance in ohm per km

        **x0_ohm_per_km** (list of float) - zero sequence line reactance in ohm per km

        **c0_nf_per_km** (list of float) - zero sequence line capacitance in nano Farad per km

        **max_i_ka** (list of float) - maximum thermal current in kilo Ampere

    OPTIONAL:
        **name** (list of string, None) - A custom name for this line

        **index** (list of int, None) - Force a specified ID if it is available. If None, the\
            index one higher than the highest already existing index is selected.

        **in_service** (list of boolean, True) - True for in_service or False for out of service

        **type** (list of string, None) - type of line ("ol" for overhead line or "cs" for cable system)

        **df** (list of float, 1) - derating factor: maximal current of line in relation to nominal current\
            of line (from 0 to 1)

        **g_us_per_km** (list of float, 0) - dielectric conductance in micro Siemens per km

        **g0_us_per_km** (list of float, 0) - zero sequence dielectric conductance in micro Siemens per km

        **parallel** (list of integer, 1) - number of parallel line systems

        **geodata**
        (array, default None, shape= (,2)) -
        The geodata of the line. The first row should be the coordinates
        of bus a and the last should be the coordinates of bus b. The points
        in the middle represent the bending points of the line

        **max_loading_percent (list of float)** - maximum current loading (only needed for OPF)

        **alpha (float)** - temperature coefficient of resistance: R(T) = R(T_0) * (1 + alpha * (T - T_0)))

        **temperature_degree_celsius (float)** - line temperature for which line resistance is adjusted

        **tdpf (bool)** - whether the line is considered in the TDPF calculation

        **wind_speed_m_per_s (float)** - wind speed at the line in m/s (TDPF)

        **wind_angle_degree (float)** - angle of attack between the wind direction and the line (TDPF)

        **conductor_outer_diameter_m (float)** - outer diameter of the line conductor in m (TDPF)

        **air_temperature_degree_celsius (float)** - ambient temperature in °C (TDPF)

        **reference_temperature_degree_celsius (float)** - reference temperature in °C for which \
            r_ohm_per_km for the line is specified (TDPF)

        **solar_radiation_w_per_sq_m (float)** - solar radiation on horizontal plane in W/m² (TDPF)

        **solar_absorptivity (float)** - Albedo factor for absorptivity of the lines (TDPF)

        **emissivity (float)** - Albedo factor for emissivity of the lines (TDPF)

        **r_theta_kelvin_per_mw (float)** - thermal resistance of the line (TDPF, only for \
            simplified method)

        **mc_joule_per_m_k (float)** - specific mass of the conductor multiplied by the specific \
            thermal capacity of the material (TDPF, only for thermal inertia consideration with \
            tdpf_delay_s parameter)

    OUTPUT:
        **index** (list of int) - The unique ID of the created lines

    EXAMPLE:
        create_lines_from_parameters(net, ["line1","line2"], from_buses = [0,1], to_buses = [2,3], length_km= 0.1,
        r_ohm_per_km = .01, x_ohm_per_km = 0.05, c_nf_per_km = 10, max_i_ka = 0.4)

    """
    _check_multiple_branch_elements(net, from_buses, to_buses, "Lines")

    index = _get_multiple_index_with_check(net, "line", index, len(from_buses))

    entries = {"from_bus": from_buses, "to_bus": to_buses, "length_km": length_km, "type": type,
               "r_ohm_per_km": r_ohm_per_km, "x_ohm_per_km": x_ohm_per_km,
               "c_nf_per_km": c_nf_per_km, "max_i_ka": max_i_ka, "g_us_per_km": g_us_per_km,
               "name": name, "df": df, "parallel": parallel, "in_service": in_service}

    _add_to_entries_if_not_nan(net, "line", entries, index, "max_loading_percent",
                               max_loading_percent)
    _add_to_entries_if_not_nan(net, "line", entries, index, "r0_ohm_per_km", r0_ohm_per_km)
    _add_to_entries_if_not_nan(net, "line", entries, index, "x0_ohm_per_km", x0_ohm_per_km)
    _add_to_entries_if_not_nan(net, "line", entries, index, "c0_nf_per_km", c0_nf_per_km)
    _add_to_entries_if_not_nan(net, "line", entries, index, "g0_us_per_km", g0_us_per_km)
    _add_to_entries_if_not_nan(net, "line", entries, index, "temperature_degree_celsius",
                               temperature_degree_celsius)
    _add_to_entries_if_not_nan(net, "line", entries, index, "alpha", alpha)

    # add optional columns for TDPF if parameters passed to kwargs:
    _add_to_entries_if_not_nan(net, "line", entries, index, "tdpf", kwargs.get("tdpf"), bool_)
    tdpf_columns = ("wind_speed_m_per_s", "wind_angle_degree", "conductor_outer_diameter_m",
                    "air_temperature_degree_celsius", "reference_temperature_degree_celsius",
                    "solar_radiation_w_per_sq_m", "solar_absorptivity", "emissivity",
                    "r_theta_kelvin_per_mw", "mc_joule_per_m_k")
    tdpf_parameters = {c: kwargs.pop(c) for c in tdpf_columns if c in kwargs}
    for column, value in tdpf_parameters.items():
        _add_to_entries_if_not_nan(net, "line", entries, index, column, value, float64)

    _set_multiple_entries(net, "line", index, **entries, **kwargs)

    if geodata is not None:
        _add_multiple_branch_geodata(net, geodata, index)
    else:
        for i in index:
            net.line.at[i, "geo"] = None

    return index


def create_lines_dc_from_parameters(net, from_buses_dc, to_buses_dc, length_km, r_ohm_per_km,
                                    max_i_ka, name=None, index=None, type=None,geodata=None,
                                    in_service=True, df=1., parallel=1, g_us_per_km=0., max_loading_percent=nan, alpha=nan,
                                    temperature_degree_celsius=nan, **kwargs):
    """
    Convenience function for creating many dc lines at once. Parameters 'from_buses_dc' and 'to_buses_dc'
        must be arrays of equal length. Other parameters may be either arrays of the same length or
        single or values.

    INPUT:
        **net** - The net within this dc lines should be created

        **from_buses_dc** (list of int) - ID of the dc buses on one side which the dc lines will be connected with

        **to_buses_dc** (list of int) - ID of the dc buses on the other side which the dc lines will be connected\
            with

        **length_km** (list of float) - The dc line length in km

        **r_ohm_per_km** (list of float) - dc line resistance in ohm per km

        **max_i_ka** (list of float) - maximum thermal current in kilo Ampere

    OPTIONAL:
        **name** (list of string, None) - A custom name for this dc line

        **index** (list of int, None) - Force a specified ID if it is available. If None, the\
            index one higher than the highest already existing index is selected.

        **in_service** (list of boolean, True) - True for in_service or False for out of service

        **type** (list of str, None) - type of dc line ("ol" for overhead dc line or "cs" for cable system)

        **df** (list of float, 1) - derating factor: maximal current of line in relation to nominal current\
            of line (from 0 to 1)

        **g_us_per_km** (list of float, 0) - dielectric conductance in micro Siemens per km

        **parallel** (list of integer, 1) - number of parallel line systems

        **geodata**
        (array, default None, shape= (,2L)) -
        The linegeodata of the dc lines. The first row should be the coordinates
        of dc bus a and the last should be the coordinates of dc bus b. The points
        in the middle represent the bending points of the line

        **max_loading_percent (list of float)** - maximum current loading (only needed for OPF)

        **alpha (float)** - temperature coefficient of resistance: R(T) = R(T_0) * (1 + alpha * (T - T_0)))

        **temperature_degree_celsius (float)** - line temperature for which line resistance is adjusted

        **tdpf (bool)** - whether the line is considered in the TDPF calculation

        **wind_speed_m_per_s (float)** - wind speed at the line in m/s (TDPF)

        **wind_angle_degree (float)** - angle of attack between the wind direction and the line (TDPF)

        **conductor_outer_diameter_m (float)** - outer diameter of the line conductor in m (TDPF)

        **air_temperature_degree_celsius (float)** - ambient temperature in °C (TDPF)

        **reference_temperature_degree_celsius (float)** - reference temperature in °C for which \
            r_ohm_per_km for the line is specified (TDPF)

        **solar_radiation_w_per_sq_m (float)** - solar radiation on horizontal plane in W/m² (TDPF)

        **solar_absorptivity (float)** - Albedo factor for absorptivity of the lines (TDPF)

        **emissivity (float)** - Albedo factor for emissivity of the lines (TDPF)

        **r_theta_kelvin_per_mw (float)** - thermal resistance of the line (TDPF, only for \
            simplified method)

        **mc_joule_per_m_k (float)** - specific mass of the conductor multiplied by the specific \
            thermal capacity of the material (TDPF, only for thermal inertia consideration with \
            tdpf_delay_s parameter)

    OUTPUT:
        **index** (list of int) - The unique ID of the created dc lines

    EXAMPLE:
        create_lines_dc_from_parameters(net, name= ["line_dc1","line_dc2"], from_buses_dc = [0,1], to_buses_dc = [2,3], lenght_km=0.1,
        r_ohm_per_km = .01, max_i_ka = 0.4)

    """
    _check_multiple_branch_elements(net, from_buses_dc, to_buses_dc, "Lines_dc",node_name='bus_dc', plural= '(all dc buses)')

    index = _get_multiple_index_with_check(net, "line", index, len(from_buses_dc))

    entries = {"from_bus_dc": from_buses_dc, "to_bus_dc": to_buses_dc, "length_km": length_km, "type": type,
               "r_ohm_per_km": r_ohm_per_km, "max_i_ka": max_i_ka, "g_us_per_km": g_us_per_km, "name": name, "df": df,
               "parallel": parallel, "in_service": in_service}

    _add_to_entries_if_not_nan(net, "line_dc", entries, index, "max_loading_percent",
                               max_loading_percent)
    # _add_to_entries_if_not_nan(net, "line_dc", entries, index, "r0_ohm_per_km", r0_ohm_per_km)
    # _add_to_entries_if_not_nan(net, "line_dc", entries, index, "g0_us_per_km", g0_us_per_km)
    _add_to_entries_if_not_nan(net, "line_dc", entries, index, "temperature_degree_celsius",
                               temperature_degree_celsius)
    _add_to_entries_if_not_nan(net, "line_dc", entries, index, "alpha", alpha)

    # add optional columns for TDPF if parameters passed to kwargs:
    _add_to_entries_if_not_nan(net, "line_dc", entries, index, "tdpf", kwargs.get("tdpf"), bool_)
    tdpf_columns = ("wind_speed_m_per_s", "wind_angle_degree", "conductor_outer_diameter_m",
                    "air_temperature_degree_celsius", "reference_temperature_degree_celsius",
                    "solar_radiation_w_per_sq_m", "solar_absorptivity", "emissivity",
                    "r_theta_kelvin_per_mw", "mc_joule_per_m_k")
    tdpf_parameters = {c: kwargs.pop(c) for c in tdpf_columns if c in kwargs}
    for column, value in tdpf_parameters.items():
        _add_to_entries_if_not_nan(net, "line_dc", entries, index, column, value, float64)

    _set_multiple_entries(net, "line_dc", index, **entries, **kwargs)

    if geodata is not None:
        _add_multiple_branch_geodata(net, "line_dc", geodata, index)

    return index


def create_transformer(net, hv_bus, lv_bus, std_type, name=None, tap_pos=nan, in_service=True,
                       index=None, max_loading_percent=nan, parallel=1, df=1.,
                       tap_dependent_impedance=nan, vk_percent_characteristic=None,
                       vkr_percent_characteristic=None, pt_percent=nan, oltc=nan, xn_ohm=nan,
                       tap2_pos=nan, **kwargs):
    """
    Creates a two-winding transformer in table net["trafo"].
    The trafo parameters are defined through the standard type library.

    INPUT:
        **net** - The net within this transformer should be created

        **hv_bus** (int) - The bus on the high-voltage side on which the transformer will be \
            connected to

        **lv_bus** (int) - The bus on the low-voltage side on which the transformer will be \
            connected to

        **std_type** -  The used standard type from the standard type library

    **Zero sequence parameters** (Added through std_type For Three phase load flow) :

        **vk0_percent** - zero sequence relative short-circuit voltage

        **vkr0_percent** - real part of zero sequence relative short-circuit voltage

        **mag0_percent** - ratio between magnetizing and short circuit impedance (zero sequence)

                            z_mag0 / z0

        **mag0_rx**  - zero sequence magnetizing r/x  ratio

        **si0_hv_partial** - zero sequence short circuit impedance  distribution in hv side

    OPTIONAL:
        **name** (string, None) - A custom name for this transformer

        **tap_pos** (int, nan) - current tap position of the transformer. Defaults to the medium \
            position (tap_neutral)

        **in_service** (boolean, True) - True for in_service or False for out of service

        **index** (int, None) - Force a specified ID if it is available. If None, the index one \
            higher than the highest already existing index is selected.

        **max_loading_percent (float)** - maximum current loading (only needed for OPF)

        **parallel** (integer) - number of parallel transformers

        **df** (float) - derating factor: maximal current of transformer in relation to nominal \
            current of transformer (from 0 to 1)

        **tap_dependent_impedance** (boolean) - True if transformer impedance must be adjusted dependent \
            on the tap position of the trabnsformer. Requires the additional columns \
            "vk_percent_characteristic" and "vkr_percent_characteristic" that reference the index of the \
            characteristic from the table net.characteristic. A convenience function \
            pandapower.control.create_trafo_characteristics can be used to create the SplineCharacteristic \
            objects, add the relevant columns and set up the references to the characteristics. \
            The function pandapower.control.trafo_characteristics_diagnostic can be used for sanity checks.

        **vk_percent_characteristic** (int) - index of the characteristic from net.characteristic for \
            the adjustment of the parameter "vk_percent" for the calculation of tap dependent impedance.

        **vkr_percent_characteristic** (int) - index of the characteristic from net.characteristic for \
            the adjustment of the parameter "vk_percent" for the calculation of tap dependent impedance.

        **xn_ohm** (float) - impedance of the grounding reactor (Z_N) for shor tcircuit calculation

        **tap2_pos** (int, float, nan) - current tap position of the second tap changer of the transformer. \
            Defaults to the medium position (tap2_neutral)

    OUTPUT:
        **index** (int) - The unique ID of the created transformer

    EXAMPLE:
        create_transformer(net, hv_bus = 0, lv_bus = 1, name = "trafo1", std_type = \
            "0.4 MVA 10/0.4 kV")
    """

    # Check if bus exist to attach the trafo to
    _check_branch_element(net, "Trafo", index, hv_bus, lv_bus)

    index = _get_index_with_check(net, "trafo", index, name="transformer")

    if df <= 0:
        raise UserWarning("derating factor df must be positive: df = %.3f" % df)

    v = {
        "name": name, "hv_bus": hv_bus, "lv_bus": lv_bus,
        "in_service": bool(in_service), "std_type": std_type
    }
    ti = load_std_type(net, std_type, "trafo")

    updates = {
        "sn_mva": ti["sn_mva"],
        "vn_hv_kv": ti["vn_hv_kv"],
        "vn_lv_kv": ti["vn_lv_kv"],
        "vk_percent": ti["vk_percent"],
        "vkr_percent": ti["vkr_percent"],
        "pfe_kw": ti["pfe_kw"],
        "i0_percent": ti["i0_percent"],
        "parallel": parallel,
        "df": df,
        "shift_degree": ti["shift_degree"] if "shift_degree" in ti else 0,
        "tap_phase_shifter": ti["tap_phase_shifter"] if "tap_phase_shifter" in ti
                                                        and pd.notnull(
            ti["tap_phase_shifter"]) else False
    }
    if "tap2_phase_shifter" in ti and pd.notnull(ti["tap2_phase_shifter"]):
        updates["tap2_phase_shifter"] = ti["tap2_phase_shifter"]
    for zero_param in ['vk0_percent', 'vkr0_percent', 'mag0_percent', 'mag0_rx', 'si0_hv_partial']:
        if zero_param in ti:
            updates[zero_param] = ti[zero_param]
    v.update(updates)
    for s, tap_pos_var in (("", tap_pos), ("2", tap2_pos)):  # to enable a second tap changer if available
        for tp in (f"tap{s}_neutral", f"tap{s}_max", f"tap{s}_min", f"tap{s}_side",
                   f"tap{s}_step_percent", f"tap{s}_step_degree"):
            if tp in ti:
                v[tp] = ti[tp]
        if (f"tap{s}_neutral" in v) and (tap_pos_var is nan):
            v[f"tap{s}_pos"] = v[f"tap{s}_neutral"]
        elif tap_pos_var is not nan:
            v[f"tap{s}_pos"] = tap_pos_var
            if isinstance(tap_pos_var, float):
                net.trafo[f"tap{s}_pos"] = net.trafo.get(f"tap{s}_pos",
                                                         np.full(len(net.trafo), np.nan)).astype(np.float64)

    _set_entries(net, "trafo", index, **v, **kwargs)

    _set_value_if_not_nan(net, index, max_loading_percent, "max_loading_percent", "trafo")
    _set_value_if_not_nan(net, index, tap_dependent_impedance, "tap_dependent_impedance",
                          "trafo", dtype=bool_, default_val=False)
    _set_value_if_not_nan(net, index, vk_percent_characteristic,
                          "vk_percent_characteristic", "trafo", "Int64")
    _set_value_if_not_nan(net, index, vkr_percent_characteristic,
                          "vkr_percent_characteristic", "trafo", "Int64")
    _set_value_if_not_nan(net, index, pt_percent, "pt_percent", "trafo")
    _set_value_if_not_nan(net, index, oltc, "oltc", "trafo", dtype=bool_, default_val=False)
    _set_value_if_not_nan(net, index, xn_ohm, "xn_ohm", "trafo")

    # tap_phase_shifter default False
    net.trafo.tap_phase_shifter = net.trafo.tap_phase_shifter.fillna(False)
    if "tap2_phase_shifter" in net.trafo.columns:
        net.trafo.tap2_phase_shifter = net.trafo.tap2_phase_shifter.fillna(False).astype(bool_)

    return index


def create_transformer_from_parameters(net, hv_bus, lv_bus, sn_mva, vn_hv_kv, vn_lv_kv,
                                       vkr_percent, vk_percent, pfe_kw, i0_percent,
                                       shift_degree=0,
                                       tap_side=None, tap_neutral=nan, tap_max=nan,
                                       tap_min=nan, tap_step_percent=nan, tap_step_degree=nan,
                                       tap_pos=nan, tap_phase_shifter=False, in_service=True,
                                       name=None, vector_group=None, index=None,
                                       max_loading_percent=nan, parallel=1,
                                       df=1., vk0_percent=nan, vkr0_percent=nan,
                                       mag0_percent=nan, mag0_rx=nan,
                                       si0_hv_partial=nan,
                                       pt_percent=nan, oltc=nan, tap_dependent_impedance=nan,
                                       vk_percent_characteristic=None,
                                       vkr_percent_characteristic=None, xn_ohm=nan,
                                       tap2_side=None, tap2_neutral=nan, tap2_max=nan,
                                       tap2_min=nan, tap2_step_percent=nan, tap2_step_degree=nan,
                                       tap2_pos=nan, tap2_phase_shifter=nan,
                                       **kwargs):
    """
    Creates a two-winding transformer in table net["trafo"].
    The trafo parameters are defined through the standard type library.

    INPUT:
        **net** - The net within this transformer should be created

        **hv_bus** (int) - The bus on the high-voltage side on which the transformer will be \
            connected to

        **lv_bus** (int) - The bus on the low-voltage side on which the transformer will be \
            connected to

        **sn_mva** (float) - rated apparent power

        **vn_hv_kv** (float) - rated voltage on high voltage side

        **vn_lv_kv** (float) - rated voltage on low voltage side

        **vkr_percent** (float) - real part of relative short-circuit voltage

        **vk_percent** (float) - relative short-circuit voltage

        **pfe_kw** (float)  - iron losses in kW

        **i0_percent** (float) - open loop losses in percent of rated current

        **vector_group** (String) - Vector group of the transformer

            HV side is Uppercase letters
            and LV side is lower case

        **vk0_percent** (float) - zero sequence relative short-circuit voltage

        **vkr0_percent** - real part of zero sequence relative short-circuit voltage

        **mag0_percent** - zero sequence magnetizing impedance/ vk0

        **mag0_rx**  - zero sequence magnitizing R/X ratio

        **si0_hv_partial** - Distribution of zero sequence leakage impedances for HV side


    OPTIONAL:

        **in_service** (boolean) - True for in_service or False for out of service

        **parallel** (integer) - number of parallel transformers

        **name** (string) - A custom name for this transformer

        **shift_degree** (float) - Angle shift over the transformer*

        **tap_side** (string) - position of tap changer ("hv", "lv")

        **tap_pos** (int, nan) - current tap position of the transformer. Defaults to the medium \
            position (tap_neutral)

        **tap_neutral** (int, nan) - tap position where the transformer ratio is equal to the \
            ratio of the rated voltages

        **tap_max** (int, nan) - maximal allowed tap position

        **tap_min** (int, nan):  minimal allowed tap position

        **tap_step_percent** (float) - tap step size for voltage magnitude in percent

        **tap_step_degree** (float) - tap step size for voltage angle in degree*

        **tap_phase_shifter** (bool) - whether the transformer is an ideal phase shifter*

        **index** (int, None) - Force a specified ID if it is available. If None, the index one \
            higher than the highest already existing index is selected.

        **max_loading_percent (float)** - maximum current loading (only needed for OPF)

        **df** (float) - derating factor: maximal current of transformer in relation to nominal \
            current of transformer (from 0 to 1)

        **tap_dependent_impedance** (boolean) - True if transformer impedance must be adjusted dependent \
            on the tap position of the trabnsformer. Requires the additional columns \
            "vk_percent_characteristic" and "vkr_percent_characteristic" that reference the index of the \
            characteristic from the table net.characteristic. A convenience function \
            pandapower.control.create_trafo_characteristics can be used to create the SplineCharacteristic \
            objects, add the relevant columns and set up the references to the characteristics. \
            The function pandapower.control.trafo_characteristics_diagnostic can be used for sanity checks.

        **vk_percent_characteristic** (int) - index of the characteristic from net.characteristic for \
            the adjustment of the parameter "vk_percent" for the calculation of tap dependent impedance.

        **vkr_percent_characteristic** (int) - index of the characteristic from net.characteristic for \
            the adjustment of the parameter "vk_percent" for the calculation of tap dependent impedance.

        **pt_percent** (float, nan) - (short circuit only)

        **oltc** (bool, False) - (short circuit only)

        **xn_ohm** (float) - impedance of the grounding reactor (Z_N) for shor tcircuit calculation

        **tap2_side** (string) - position of the second tap changer ("hv", "lv")

        **tap2_pos** (int, nan) - current tap position of the second tap changer of the transformer. \
            Defaults to the medium position (tap2_neutral)

        **tap2_neutral** (int, nan) - second tap position where the transformer ratio is equal to the \
            ratio of the rated voltages

        **tap2_max** (int, nan) - maximal allowed tap position of the second tap changer

        **tap2_min** (int, nan):  minimal allowed tap position of the second tap changer

        **tap2_step_percent** (float) - second tap step size for voltage magnitude in percent

        **tap2_step_degree** (float) - second tap step size for voltage angle in degree*

        **tap2_phase_shifter** (bool) - whether the transformer is an ideal phase shifter*

        **leakage_resistance_ratio_hv** (bool) - ratio of transformer short-circuit resistance on HV side (default 0.5)

        **leakage_reactance_ratio_hv** (bool) - ratio of transformer short-circuit reactance on HV side (default 0.5)

        ** only considered in loadflow if calculate_voltage_angles = True

    OUTPUT:
        **index** (int) - The unique ID of the created transformer

    EXAMPLE:
        create_transformer_from_parameters(net, hv_bus=0, lv_bus=1, name="trafo1", sn_mva=40, \
            vn_hv_kv=110, vn_lv_kv=10, vk_percent=10, vkr_percent=0.3, pfe_kw=30, \
            i0_percent=0.1, shift_degree=30)
    """

    # Check if bus exist to attach the trafo to
    _check_branch_element(net, "Trafo", index, hv_bus, lv_bus)

    index = _get_index_with_check(net, "trafo", index, name="transformer")

    if df <= 0:
        raise UserWarning("derating factor df must be positive: df = %.3f" % df)

    if tap_pos is nan:
        tap_pos = tap_neutral
        # store dtypes

    v = {
        "name": name, "hv_bus": hv_bus, "lv_bus": lv_bus,
        "in_service": bool(in_service), "std_type": None, "sn_mva": sn_mva, "vn_hv_kv": vn_hv_kv,
        "vn_lv_kv": vn_lv_kv, "vk_percent": vk_percent, "vkr_percent": vkr_percent,
        "pfe_kw": pfe_kw, "i0_percent": i0_percent, "tap_neutral": tap_neutral,
        "tap_max": tap_max, "tap_min": tap_min, "shift_degree": shift_degree,
        "tap_side": tap_side, "tap_step_percent": tap_step_percent,
        "tap_step_degree": tap_step_degree,
        "tap_phase_shifter": tap_phase_shifter, "parallel": parallel, "df": df}

    if ("tap_neutral" in v) and (tap_pos is nan):
        v["tap_pos"] = v["tap_neutral"]
    else:
        v["tap_pos"] = tap_pos
        if type(tap_pos) == float:
            net.trafo.tap_pos = net.trafo.tap_pos.astype(float)

    v.update(kwargs)
    _set_entries(net, "trafo", index, **v)

    _set_value_if_not_nan(net, index, tap_dependent_impedance,
                          "tap_dependent_impedance", "trafo", dtype=bool_, default_val=False)
    _set_value_if_not_nan(net, index, vk_percent_characteristic,
                          "vk_percent_characteristic", "trafo", "Int64")
    _set_value_if_not_nan(net, index, vkr_percent_characteristic,
                          "vkr_percent_characteristic", "trafo", "Int64")

    _set_value_if_not_nan(net, index, tap2_side, "tap2_side", "trafo", dtype=str)
    _set_value_if_not_nan(net, index, tap2_neutral, "tap2_neutral", "trafo", dtype=np.float64)
    _set_value_if_not_nan(net, index, tap2_min, "tap2_min", "trafo", dtype=np.float64)
    _set_value_if_not_nan(net, index, tap2_max, "tap2_max", "trafo", dtype=np.float64)
    _set_value_if_not_nan(net, index, tap2_step_percent, "tap2_step_percent", "trafo", dtype=np.float64)
    _set_value_if_not_nan(net, index, tap2_step_degree, "tap2_step_degree", "trafo", dtype=np.float64)
    _set_value_if_not_nan(net, index, tap2_pos if pd.notnull(tap2_pos) else tap2_neutral,
                          "tap2_pos", "trafo", dtype=np.float64)
    _set_value_if_not_nan(net, index, tap2_phase_shifter, "tap2_phase_shifter", "trafo", dtype=bool_)

    if not (isnan(vk0_percent) and isnan(vkr0_percent) and isnan(mag0_percent)
            and isnan(mag0_rx) and isnan(si0_hv_partial) and vector_group is None):
        _set_value_if_not_nan(net, index, vk0_percent, "vk0_percent", "trafo")
        _set_value_if_not_nan(net, index, vkr0_percent, "vkr0_percent", "trafo")
        _set_value_if_not_nan(net, index, mag0_percent, "mag0_percent", "trafo")
        _set_value_if_not_nan(net, index, mag0_rx, "mag0_rx", "trafo")
        _set_value_if_not_nan(net, index, si0_hv_partial, "si0_hv_partial", "trafo")
        _set_value_if_not_nan(net, index, vector_group, "vector_group", "trafo", dtype=str)
    _set_value_if_not_nan(net, index, max_loading_percent, "max_loading_percent", "trafo")
    _set_value_if_not_nan(net, index, pt_percent, "pt_percent", "trafo")
    _set_value_if_not_nan(net, index, oltc, "oltc", "trafo", dtype=bool_, default_val=False)
    _set_value_if_not_nan(net, index, xn_ohm, "xn_ohm", "trafo")

    return index


def create_transformers_from_parameters(net, hv_buses, lv_buses, sn_mva, vn_hv_kv, vn_lv_kv,
                                        vkr_percent, vk_percent, pfe_kw, i0_percent, shift_degree=0,
                                        tap_side=None, tap_neutral=nan, tap_max=nan, tap_min=nan,
                                        tap_step_percent=nan, tap_step_degree=nan, tap_pos=nan,
                                        tap_phase_shifter=False, in_service=True, name=None,
                                        vector_group=None, index=None, max_loading_percent=nan,
                                        parallel=1, df=1., vk0_percent=nan, vkr0_percent=nan,
                                        mag0_percent=nan, mag0_rx=nan, si0_hv_partial=nan,
                                        pt_percent=nan, oltc=nan, tap_dependent_impedance=nan,
                                        vk_percent_characteristic=None,
                                        vkr_percent_characteristic=None, xn_ohm=nan,
                                        tap2_side=None, tap2_neutral=nan, tap2_max=nan,
                                        tap2_min=nan, tap2_step_percent=nan, tap2_step_degree=nan,
                                        tap2_pos=nan, tap2_phase_shifter=nan,
                                        **kwargs):
    """
    Creates several two-winding transformers in table net["trafo"].
    The trafo parameters are defined through the standard type library.

    INPUT:
        **net** - The net within this transformer should be created

        **hv_bus** (list of int) - The bus on the high-voltage side on which the transformer will \
            be connected to

        **lv_bus** (list of int) - The bus on the low-voltage side on which the transformer will \
            be connected to

        **sn_mva** (list of float) - rated apparent power

        **vn_hv_kv** (list of float) - rated voltage on high voltage side

        **vn_lv_kv** (list of float) - rated voltage on low voltage side

        **vkr_percent** (list of float) - real part of relative short-circuit voltage

        **vk_percent** (list of float) - relative short-circuit voltage

        **pfe_kw** (list of float)  - iron losses in kW

        **i0_percent** (list of float) - open loop losses in percent of rated current

        **vector_group** (list of String) - Vector group of the transformer

            HV side is Uppercase letters
            and LV side is lower case

        **vk0_percent** (list of float) - zero sequence relative short-circuit voltage

        **vkr0_percent** - (list of float) real part of zero sequence relative short-circuit voltage

        **mag0_percent** - (list of float)  zero sequence magnetizing impedance/ vk0

        **mag0_rx**  - (list of float)  zero sequence magnitizing R/X ratio

        **si0_hv_partial** - (list of float)  Distribution of zero sequence leakage impedances for \
            HV side


    OPTIONAL:

        **in_service** (boolean) - True for in_service or False for out of service

        **parallel** (integer) - number of parallel transformers

        **name** (string) - A custom name for this transformer

        **shift_degree** (float) - Angle shift over the transformer*

        **tap_side** (string) - position of tap changer ("hv", "lv")

        **tap_pos** (int, nan) - current tap position of the transformer. Defaults to the medium \
            position (tap_neutral)

        **tap_neutral** (int, nan) - tap position where the transformer ratio is equal to the ratio\
            of the rated voltages

        **tap_max** (int, nan) - maximal allowed tap position

        **tap_min** (int, nan):  minimal allowed tap position

        **tap_step_percent** (float) - tap step size for voltage magnitude in percent

        **tap_step_degree** (float) - tap step size for voltage angle in degree*

        **tap_phase_shifter** (bool) - whether the transformer is an ideal phase shifter*

        **index** (int, None) - Force a specified ID if it is available. If None, the index one \
            higher than the highest already existing index is selected.

        **max_loading_percent (float)** - maximum current loading (only needed for OPF)

        **df** (float) - derating factor: maximal current of transformer in relation to nominal \
            current of transformer (from 0 to 1)

        **tap_dependent_impedance** (boolean) - True if transformer impedance must be adjusted dependent \
            on the tap position of the trabnsformer. Requires the additional columns \
            "vk_percent_characteristic" and "vkr_percent_characteristic" that reference the index of the \
            characteristic from the table net.characteristic. A convenience function \
            pandapower.control.create_trafo_characteristics can be used to create the SplineCharacteristic \
            objects, add the relevant columns and set up the references to the characteristics. \
            The function pandapower.control.trafo_characteristics_diagnostic can be used for sanity checks.

        **vk_percent_characteristic** (int) - index of the characteristic from net.characteristic for \
            the adjustment of the parameter "vk_percent" for the calculation of tap dependent impedance.

        **vkr_percent_characteristic** (int) - index of the characteristic from net.characteristic for \
            the adjustment of the parameter "vk_percent" for the calculation of tap dependent impedance.

        **pt_percent** (float, nan) - (short circuit only)

        **oltc** (bool, False) - (short circuit only)

        **xn_ohm** (float) - impedance of the grounding reactor (Z_N) for shor tcircuit calculation

        **tap2_side** (string) - position of the second tap changer ("hv", "lv")

        **tap2_pos** (int, nan) - current tap position of the second tap changer of the transformer. \
            Defaults to the medium position (tap2_neutral)

        **tap2_neutral** (int, nan) - second tap position where the transformer ratio is equal to the \
            ratio of the rated voltages

        **tap2_max** (int, nan) - maximal allowed tap position of the second tap changer

        **tap2_min** (int, nan):  minimal allowed tap position of the second tap changer

        **tap2_step_percent** (float) - second tap step size for voltage magnitude in percent

        **tap2_step_degree** (float) - second tap step size for voltage angle in degree*

        **tap2_phase_shifter** (bool) - whether the transformer is an ideal phase shifter*

        ** only considered in loadflow if calculate_voltage_angles = True

    OUTPUT:
        **index** (int) - The unique ID of the created transformer

    EXAMPLE:
        create_transformer_from_parameters(net, hv_bus=0, lv_bus=1, name="trafo1", sn_mva=40, \
            vn_hv_kv=110, vn_lv_kv=10, vk_percent=10, vkr_percent=0.3, pfe_kw=30, \
            i0_percent=0.1, shift_degree=30)
    """
    _check_multiple_branch_elements(net, hv_buses, lv_buses, "Transformers")

    index = _get_multiple_index_with_check(net, "trafo", index, len(hv_buses))

    tp_neutral = pd.Series(tap_neutral, index=index, dtype=float64)
    tp_pos = pd.Series(tap_pos, index=index, dtype=float64).fillna(tp_neutral)
    entries = {"name": name, "hv_bus": hv_buses, "lv_bus": lv_buses,
               "in_service": array(in_service).astype(bool_), "std_type": None, "sn_mva": sn_mva,
               "vn_hv_kv": vn_hv_kv, "vn_lv_kv": vn_lv_kv, "vk_percent": vk_percent,
               "vkr_percent": vkr_percent, "pfe_kw": pfe_kw, "i0_percent": i0_percent,
               "tap_neutral": tp_neutral, "tap_max": tap_max, "tap_min": tap_min,
               "shift_degree": shift_degree, "tap_pos": tp_pos, "tap_side": tap_side,
               "tap_step_percent": tap_step_percent, "tap_step_degree": tap_step_degree,
               "tap_phase_shifter": tap_phase_shifter, "parallel": parallel, "df": df}

    _add_to_entries_if_not_nan(net, "trafo", entries, index, "tap_dependent_impedance",
                               tap_dependent_impedance, dtype=bool_, default_val=False)
    _add_to_entries_if_not_nan(net, "trafo", entries, index, "vk_percent_characteristic",
                               vk_percent_characteristic, "Int64")
    _add_to_entries_if_not_nan(net, "trafo", entries, index, "vkr_percent_characteristic",
                               vkr_percent_characteristic, "Int64")

    _add_to_entries_if_not_nan(net, "trafo", entries, index, "vk0_percent", vk0_percent)
    _add_to_entries_if_not_nan(net, "trafo", entries, index, "vkr0_percent", vkr0_percent)
    _add_to_entries_if_not_nan(net, "trafo", entries, index, "mag0_percent", mag0_percent)
    _add_to_entries_if_not_nan(net, "trafo", entries, index, "mag0_rx", mag0_rx)
    _add_to_entries_if_not_nan(net, "trafo", entries, index, "si0_hv_partial", si0_hv_partial)
    _add_to_entries_if_not_nan(net, "trafo", entries, index, "max_loading_percent", max_loading_percent)
    _add_to_entries_if_not_nan(net, "trafo", entries, index, "vector_group", vector_group, dtype=str)
    _add_to_entries_if_not_nan(net, "trafo", entries, index, "oltc", oltc, bool_, False)
    _add_to_entries_if_not_nan(net, "trafo", entries, index, "pt_percent", pt_percent)
    _add_to_entries_if_not_nan(net, "trafo", entries, index, "xn_ohm", xn_ohm)

    _add_to_entries_if_not_nan(net, "trafo", entries, index, "tap2_side", tap2_side, dtype=str)
    _add_to_entries_if_not_nan(net, "trafo", entries, index, "tap2_neutral", tap2_neutral)
    _add_to_entries_if_not_nan(net, "trafo", entries, index, "tap2_min", tap2_min)
    _add_to_entries_if_not_nan(net, "trafo", entries, index, "tap2_max", tap2_max)
    _add_to_entries_if_not_nan(net, "trafo", entries, index, "tap2_step_percent", tap2_step_percent)
    _add_to_entries_if_not_nan(net, "trafo", entries, index, "tap2_step_degree", tap2_step_degree)
    _add_to_entries_if_not_nan(net, "trafo", entries, index, "tap2_pos", tap2_pos)
    _add_to_entries_if_not_nan(net, "trafo", entries, index, "tap2_phase_shifter", tap2_phase_shifter, dtype=bool_)

    defaults_to_fill = [("tap_dependent_impedance", False)]
    _set_multiple_entries(net, "trafo", index, defaults_to_fill=defaults_to_fill, **entries,
                          **kwargs)

    return index


def create_transformer3w(net, hv_bus, mv_bus, lv_bus, std_type, name=None, tap_pos=nan,
                         in_service=True, index=None, max_loading_percent=nan,
                         tap_at_star_point=False, tap_dependent_impedance=nan,
                         vk_hv_percent_characteristic=None, vkr_hv_percent_characteristic=None,
                         vk_mv_percent_characteristic=None, vkr_mv_percent_characteristic=None,
                         vk_lv_percent_characteristic=None, vkr_lv_percent_characteristic=None,
                         **kwargs):
    """
    Creates a three-winding transformer in table net["trafo3w"].
    The trafo parameters are defined through the standard type library.

    INPUT:
        **net** - The net within this transformer should be created

        **hv_bus** (int) - The bus on the high-voltage side on which the transformer will be \
            connected to

        **mv_bus** (int) - The medium voltage bus on which the transformer will be connected to

        **lv_bus** (int) - The bus on the low-voltage side on which the transformer will be \
            connected to

        **std_type** -  The used standard type from the standard type library

    OPTIONAL:
        **name** (string) - A custom name for this transformer

        **tap_pos** (int, nan) - current tap position of the transformer. Defaults to the medium \
            position (tap_neutral)

        **tap_at_star_point** (boolean) - Whether tap changer is located at the star point of the \
            3W-transformer or at the bus

        **in_service** (boolean) - True for in_service or False for out of service

        **index** (int, None) - Force a specified ID if it is available. If None, the index one \
            higher than the highest already existing index is selected.

        **max_loading_percent (float)** - maximum current loading (only needed for OPF)

        **tap_at_star_point (bool)** - whether tap changer is modelled at star point or at the bus

        **tap_dependent_impedance** (boolean) - True if transformer impedance must be adjusted dependent \
            on the tap position of the trabnsformer. Requires the additional columns \
            "vk_percent_characteristic" and "vkr_percent_characteristic" that reference the index of the \
            characteristic from the table net.characteristic. A convenience function \
            pandapower.control.create_trafo_characteristics can be used to create the SplineCharacteristic \
            objects, add the relevant columns and set up the references to the characteristics. \
            The function pandapower.control.trafo_characteristics_diagnostic can be used for sanity checks.

        **vk_hv_percent_characteristic** (int) - index of the characteristic from net.characteristic for \
            the adjustment of the parameter "vk_percent" for the calculation of tap dependent impedance.

        **vkr_hv_percent_characteristic** (int) - index of the characteristic from net.characteristic for \
            the adjustment of the parameter "vk_percent" for the calculation of tap dependent impedance.

        **vk_mv_percent_characteristic** (int) - index of the characteristic from net.characteristic for \
            the adjustment of the parameter "vk_percent" for the calculation of tap dependent impedance.

        **vkr_mv_percent_characteristic** (int) - index of the characteristic from net.characteristic for \
            the adjustment of the parameter "vk_percent" for the calculation of tap dependent impedance.

        **vk_lv_percent_characteristic** (int) - index of the characteristic from net.characteristic for \
            the adjustment of the parameter "vk_percent" for the calculation of tap dependent impedance.

        **vkr_lv_percent_characteristic** (int) - index of the characteristic from net.characteristic for \
            the adjustment of the parameter "vk_percent" for the calculation of tap dependent impedance.

    OUTPUT:
        **index** (int) - The unique ID of the created transformer

    EXAMPLE:
        create_transformer3w(net, hv_bus = 0, mv_bus = 1, lv_bus = 2, name = "trafo1", std_type = \
            "63/25/38 MVA 110/20/10 kV")
    """

    # Check if bus exist to attach the trafo to
    for b in [hv_bus, mv_bus, lv_bus]:
        if b not in net["bus"].index.values:
            raise UserWarning("Trafo tries to attach to bus %s" % b)

    v = {
        "name": name, "hv_bus": hv_bus, "mv_bus": mv_bus, "lv_bus": lv_bus,
        "in_service": bool(in_service), "std_type": std_type
    }
    ti = load_std_type(net, std_type, "trafo3w")

    index = _get_index_with_check(net, "trafo3w", index, "three winding transformer")

    v.update({
        "sn_hv_mva": ti["sn_hv_mva"],
        "sn_mv_mva": ti["sn_mv_mva"],
        "sn_lv_mva": ti["sn_lv_mva"],
        "vn_hv_kv": ti["vn_hv_kv"],
        "vn_mv_kv": ti["vn_mv_kv"],
        "vn_lv_kv": ti["vn_lv_kv"],
        "vk_hv_percent": ti["vk_hv_percent"],
        "vk_mv_percent": ti["vk_mv_percent"],
        "vk_lv_percent": ti["vk_lv_percent"],
        "vkr_hv_percent": ti["vkr_hv_percent"],
        "vkr_mv_percent": ti["vkr_mv_percent"],
        "vkr_lv_percent": ti["vkr_lv_percent"],
        "pfe_kw": ti["pfe_kw"],
        "i0_percent": ti["i0_percent"],
        "shift_mv_degree": ti["shift_mv_degree"] if "shift_mv_degree" in ti else 0,
        "shift_lv_degree": ti["shift_lv_degree"] if "shift_lv_degree" in ti else 0,
        "tap_at_star_point": tap_at_star_point
    })
    for tp in (
            "tap_neutral", "tap_max", "tap_min", "tap_side", "tap_step_percent", "tap_step_degree"):
        if tp in ti:
            v.update({tp: ti[tp]})

    if ("tap_neutral" in v) and (tap_pos is nan):
        v["tap_pos"] = v["tap_neutral"]
    else:
        v["tap_pos"] = tap_pos
        if type(tap_pos) == float:
            net.trafo3w.tap_pos = net.trafo3w.tap_pos.astype(float)

    dd = pd.DataFrame(v, index=[index])
    net["trafo3w"] = pd.concat([net["trafo3w"], dd], sort=True).reindex(
        net["trafo3w"].columns, axis=1)

    _set_value_if_not_nan(net, index, max_loading_percent, "max_loading_percent", "trafo3w")
    _set_value_if_not_nan(net, index, tap_dependent_impedance,
                          "tap_dependent_impedance", "trafo3w", dtype=bool_, default_val=False)
    _set_value_if_not_nan(net, index, vk_hv_percent_characteristic,
                          "vk_hv_percent_characteristic", "trafo3w", "Int64")
    _set_value_if_not_nan(net, index, vkr_hv_percent_characteristic,
                          "vkr_hv_percent_characteristic", "trafo3w", "Int64")
    _set_value_if_not_nan(net, index, vk_mv_percent_characteristic,
                          "vk_mv_percent_characteristic", "trafo3w", "Int64")
    _set_value_if_not_nan(net, index, vkr_mv_percent_characteristic,
                          "vkr_mv_percent_characteristic", "trafo3w", "Int64")
    _set_value_if_not_nan(net, index, vk_lv_percent_characteristic,
                          "vk_lv_percent_characteristic", "trafo3w", "Int64")
    _set_value_if_not_nan(net, index, vkr_lv_percent_characteristic,
                          "vkr_lv_percent_characteristic", "trafo3w", "Int64")

    return index


def create_transformer3w_from_parameters(
        net, hv_bus, mv_bus, lv_bus, vn_hv_kv, vn_mv_kv, vn_lv_kv,
        sn_hv_mva, sn_mv_mva, sn_lv_mva, vk_hv_percent,
        vk_mv_percent, vk_lv_percent, vkr_hv_percent,
        vkr_mv_percent, vkr_lv_percent, pfe_kw, i0_percent,
        shift_mv_degree=0., shift_lv_degree=0., tap_side=None,
        tap_step_percent=nan, tap_step_degree=nan, tap_pos=nan,
        tap_neutral=nan, tap_max=nan,
        tap_min=nan, name=None, in_service=True, index=None,
        max_loading_percent=nan, tap_at_star_point=False,
        vk0_hv_percent=nan, vk0_mv_percent=nan, vk0_lv_percent=nan,
        vkr0_hv_percent=nan, vkr0_mv_percent=nan, vkr0_lv_percent=nan,
        vector_group=None, tap_dependent_impedance=nan,
        vk_hv_percent_characteristic=None, vkr_hv_percent_characteristic=None,
        vk_mv_percent_characteristic=None, vkr_mv_percent_characteristic=None,
        vk_lv_percent_characteristic=None, vkr_lv_percent_characteristic=None, **kwargs):
    """
    Adds a three-winding transformer in table net["trafo3w"].
    The model currently only supports one tap-changer per 3W Transformer.

    Input:
        **net** (pandapowerNet) - The net within this transformer should be created

        **hv_bus** (int) - The bus on the high-voltage side on which the transformer will be \
            connected to

        **mv_bus** (int) - The bus on the middle-voltage side on which the transformer will be \
            connected to

        **lv_bus** (int) - The bus on the low-voltage side on which the transformer will be \
            connected to

        **vn_hv_kv** (float) rated voltage on high voltage side

        **vn_mv_kv** (float) rated voltage on medium voltage side

        **vn_lv_kv** (float) rated voltage on low voltage side

        **sn_hv_mva** (float) - rated apparent power on high voltage side

        **sn_mv_mva** (float) - rated apparent power on medium voltage side

        **sn_lv_mva** (float) - rated apparent power on low voltage side

        **vk_hv_percent** (float) - short circuit voltage from high to medium voltage

        **vk_mv_percent** (float) - short circuit voltage from medium to low voltage

        **vk_lv_percent** (float) - short circuit voltage from high to low voltage

        **vkr_hv_percent** (float) - real part of short circuit voltage from high to medium voltage

        **vkr_mv_percent** (float) - real part of short circuit voltage from medium to low voltage

        **vkr_lv_percent** (float) - real part of short circuit voltage from high to low voltage

        **pfe_kw** (float) - iron losses in kW

        **i0_percent** (float) - open loop losses

    OPTIONAL:
        **shift_mv_degree** (float, 0) - angle shift to medium voltage side*

        **shift_lv_degree** (float, 0) - angle shift to low voltage side*

        **tap_step_percent** (float) - Tap step in percent

        **tap_step_degree** (float) - Tap phase shift angle in degrees

        **tap_side** (string, None) - "hv", "mv", "lv"

        **tap_neutral** (int, nan) - default tap position

        **tap_min** (int, nan) - Minimum tap position

        **tap_max** (int, nan) - Maximum tap position

        **tap_pos** (int, nan) - current tap position of the transformer. Defaults to the \
            medium position (tap_neutral)

        **tap_at_star_point** (boolean) - Whether tap changer is located at the star point of the \
            3W-transformer or at the bus

        **name** (string, None) - Name of the 3-winding transformer

        **in_service** (boolean, True) - True for in_service or False for out of service

        **max_loading_percent (float)** - maximum current loading (only needed for OPF)

        **tap_dependent_impedance** (boolean) - True if transformer impedance must be adjusted dependent \
            on the tap position of the trabnsformer. Requires the additional columns \
            "vk_percent_characteristic" and "vkr_percent_characteristic" that reference the index of the \
            characteristic from the table net.characteristic. A convenience function \
            pandapower.control.create_trafo_characteristics can be used to create the SplineCharacteristic \
            objects, add the relevant columns and set up the references to the characteristics. \
            The function pandapower.control.trafo_characteristics_diagnostic can be used for sanity checks.

        **vk_hv_percent_characteristic** (int) - index of the characteristic from net.characteristic for \
            the adjustment of the parameter "vk_percent" for the calculation of tap dependent impedance.

        **vkr_hv_percent_characteristic** (int) - index of the characteristic from net.characteristic for \
            the adjustment of the parameter "vk_percent" for the calculation of tap dependent impedance.

        **vk_mv_percent_characteristic** (int) - index of the characteristic from net.characteristic for \
            the adjustment of the parameter "vk_percent" for the calculation of tap dependent impedance.

        **vkr_mv_percent_characteristic** (int) - index of the characteristic from net.characteristic for \
            the adjustment of the parameter "vk_percent" for the calculation of tap dependent impedance.

        **vk_lv_percent_characteristic** (int) - index of the characteristic from net.characteristic for \
            the adjustment of the parameter "vk_percent" for the calculation of tap dependent impedance.

        **vkr_lv_percent_characteristic** (int) - index of the characteristic from net.characteristic for \
            the adjustment of the parameter "vk_percent" for the calculation of tap dependent impedance.

        **vk0_hv_percent** (float) - zero sequence short circuit voltage from high to medium voltage

        **vk0_mv_percent** (float) - zero sequence short circuit voltage from medium to low voltage

        **vk0_lv_percent** (float) - zero sequence short circuit voltage from high to low voltage

        **vkr0_hv_percent** (float) - zero sequence real part of short circuit voltage from high to medium voltage

        **vkr0_mv_percent** (float) - zero sequence real part of short circuit voltage from medium to low voltage

        **vkr0_lv_percent** (float) - zero sequence real part of short circuit voltage from high to low voltage

        **vector_group** (list of String) - Vector group of the transformer3w

    OUTPUT:
        **trafo_id** - The unique trafo_id of the created 3W transformer

    Example:
        create_transformer3w_from_parameters(net, hv_bus=0, mv_bus=1, lv_bus=2, name="trafo1",
        sn_hv_mva=40, sn_mv_mva=20, sn_lv_mva=20, vn_hv_kv=110, vn_mv_kv=20, vn_lv_kv=10,
        vk_hv_percent=10,vk_mv_percent=11, vk_lv_percent=12, vkr_hv_percent=0.3,
        vkr_mv_percent=0.31, vkr_lv_percent=0.32, pfe_kw=30, i0_percent=0.1, shift_mv_degree=30,
        shift_lv_degree=30)

    """

    # Check if bus exist to attach the trafo to
    for b in [hv_bus, mv_bus, lv_bus]:
        if b not in net["bus"].index.values:
            raise UserWarning("Trafo tries to attach to non-existent bus %s" % b)

    index = _get_index_with_check(net, "trafo3w", index, "three winding transformer")

    if tap_pos is nan:
        tap_pos = tap_neutral

    columns = ["lv_bus", "mv_bus", "hv_bus", "vn_hv_kv", "vn_mv_kv", "vn_lv_kv", "sn_hv_mva",
               "sn_mv_mva", "sn_lv_mva", "vk_hv_percent", "vk_mv_percent", "vk_lv_percent",
               "vkr_hv_percent", "vkr_mv_percent", "vkr_lv_percent", "pfe_kw", "i0_percent",
               "shift_mv_degree", "shift_lv_degree", "tap_side", "tap_step_percent",
               "tap_step_degree", "tap_pos", "tap_neutral", "tap_max", "tap_min", "in_service",
               "name", "std_type", "tap_at_star_point", "vk0_hv_percent", "vk0_mv_percent", "vk0_lv_percent",
               "vkr0_hv_percent", "vkr0_mv_percent", "vkr0_lv_percent", "vector_group"]
    values = [lv_bus, mv_bus, hv_bus, vn_hv_kv, vn_mv_kv, vn_lv_kv, sn_hv_mva, sn_mv_mva, sn_lv_mva,
              vk_hv_percent, vk_mv_percent, vk_lv_percent, vkr_hv_percent, vkr_mv_percent,
              vkr_lv_percent, pfe_kw, i0_percent, shift_mv_degree, shift_lv_degree, tap_side,
              tap_step_percent, tap_step_degree, tap_pos, tap_neutral, tap_max, tap_min,
              bool(in_service), name, None, tap_at_star_point,
              vk0_hv_percent, vk0_mv_percent, vk0_lv_percent,
              vkr0_hv_percent, vkr0_mv_percent, vkr0_lv_percent, vector_group]

    _set_entries(net, "trafo3w", index, **dict(zip(columns, values)), **kwargs)

    _set_value_if_not_nan(net, index, max_loading_percent, "max_loading_percent", "trafo3w")
    _set_value_if_not_nan(net, index, tap_dependent_impedance,
                          "tap_dependent_impedance", "trafo3w", dtype=bool_, default_val=False)
    _set_value_if_not_nan(net, index, vk_hv_percent_characteristic,
                          "vk_hv_percent_characteristic", "trafo3w", "Int64")
    _set_value_if_not_nan(net, index, vkr_hv_percent_characteristic,
                          "vkr_hv_percent_characteristic", "trafo3w", "Int64")
    _set_value_if_not_nan(net, index, vk_mv_percent_characteristic,
                          "vk_mv_percent_characteristic", "trafo3w", "Int64")
    _set_value_if_not_nan(net, index, vkr_mv_percent_characteristic,
                          "vkr_mv_percent_characteristic", "trafo3w", "Int64")
    _set_value_if_not_nan(net, index, vk_lv_percent_characteristic,
                          "vk_lv_percent_characteristic", "trafo3w", "Int64")
    _set_value_if_not_nan(net, index, vkr_lv_percent_characteristic,
                          "vkr_lv_percent_characteristic", "trafo3w", "Int64")

    return index


def create_transformers3w_from_parameters(
        net, hv_buses, mv_buses, lv_buses, vn_hv_kv, vn_mv_kv,
        vn_lv_kv, sn_hv_mva, sn_mv_mva, sn_lv_mva, vk_hv_percent,
        vk_mv_percent, vk_lv_percent, vkr_hv_percent,
        vkr_mv_percent, vkr_lv_percent, pfe_kw, i0_percent,
        shift_mv_degree=0., shift_lv_degree=0., tap_side=None,
        tap_step_percent=nan, tap_step_degree=nan, tap_pos=nan,
        tap_neutral=nan, tap_max=nan, tap_min=nan, name=None,
        in_service=True, index=None, max_loading_percent=nan,
        tap_at_star_point=False,
        vk0_hv_percent=nan, vk0_mv_percent=nan, vk0_lv_percent=nan,
        vkr0_hv_percent=nan, vkr0_mv_percent=nan, vkr0_lv_percent=nan,
        vector_group=None, tap_dependent_impedance=nan,
        vk_hv_percent_characteristic=None, vkr_hv_percent_characteristic=None,
        vk_mv_percent_characteristic=None, vkr_mv_percent_characteristic=None,
        vk_lv_percent_characteristic=None, vkr_lv_percent_characteristic=None, **kwargs):
    """
    Adds a three-winding transformer in table net["trafo3w"].

    Input:
        **net** (pandapowerNet) - The net within this transformer should be created

        **hv_bus** (list) - The bus on the high-voltage side on which the transformer will be \
            connected to

        **mv_bus** (list) - The bus on the middle-voltage side on which the transformer will be \
            connected to

        **lv_bus** (list) - The bus on the low-voltage side on which the transformer will be \
            connected to

        **vn_hv_kv** (float or list) rated voltage on high voltage side

        **vn_mv_kv** (float or list) rated voltage on medium voltage side

        **vn_lv_kv** (float or list) rated voltage on low voltage side

        **sn_hv_mva** (float or list) - rated apparent power on high voltage side

        **sn_mv_mva** (float or list) - rated apparent power on medium voltage side

        **sn_lv_mva** (float or list) - rated apparent power on low voltage side

        **vk_hv_percent** (float or list) - short circuit voltage from high to medium voltage

        **vk_mv_percent** (float or list) - short circuit voltage from medium to low voltage

        **vk_lv_percent** (float or list) - short circuit voltage from high to low voltage

        **vkr_hv_percent** (float or list) - real part of short circuit voltage from high to medium\
            voltage

        **vkr_mv_percent** (float or list) - real part of short circuit voltage from medium to low\
            voltage

        **vkr_lv_percent** (float or list) - real part of short circuit voltage from high to low\
            voltage

        **pfe_kw** (float or list) - iron losses in kW

        **i0_percent** (float or list) - open loop losses

    OPTIONAL:
        **shift_mv_degree** (float or list, 0) - angle shift to medium voltage side*

        **shift_lv_degree** (float or list, 0) - angle shift to low voltage side*

        **tap_step_percent** (float or list) - Tap step in percent

        **tap_step_degree** (float or list) - Tap phase shift angle in degrees

        **tap_side** (string, None) - "hv", "mv", "lv"

        **tap_neutral** (int, nan) - default tap position

        **tap_min** (int, nan) - Minimum tap position

        **tap_max** (int, nan) - Maximum tap position

        **tap_pos** (int, nan) - current tap position of the transformer. Defaults to the \
            medium position (tap_neutral)

        **tap_at_star_point** (boolean) - Whether tap changer is located at the star point of the \
            3W-transformer or at the bus

        **name** (string, None) - Name of the 3-winding transformer

        **in_service** (boolean, True) - True for in_service or False for out of service

        ** only considered in loadflow if calculate_voltage_angles = True
        **The model currently only supports one tap-changer per 3W Transformer.

        **max_loading_percent (float)** - maximum current loading (only needed for OPF)

        **tap_dependent_impedance** (boolean) - True if transformer impedance must be adjusted dependent \
            on the tap position of the trabnsformer. Requires the additional columns \
            "vk_percent_characteristic" and "vkr_percent_characteristic" that reference the index of the \
            characteristic from the table net.characteristic. A convenience function \
            pandapower.control.create_trafo_characteristics can be used to create the SplineCharacteristic \
            objects, add the relevant columns and set up the references to the characteristics. \
            The function pandapower.control.trafo_characteristics_diagnostic can be used for sanity checks.

        **vk_hv_percent_characteristic** (int) - index of the characteristic from net.characteristic for \
            the adjustment of the parameter "vk_percent" for the calculation of tap dependent impedance.

        **vkr_hv_percent_characteristic** (int) - index of the characteristic from net.characteristic for \
            the adjustment of the parameter "vk_percent" for the calculation of tap dependent impedance.

        **vk_mv_percent_characteristic** (int) - index of the characteristic from net.characteristic for \
            the adjustment of the parameter "vk_percent" for the calculation of tap dependent impedance.

        **vkr_mv_percent_characteristic** (int) - index of the characteristic from net.characteristic for \
            the adjustment of the parameter "vk_percent" for the calculation of tap dependent impedance.

        **vk_lv_percent_characteristic** (int) - index of the characteristic from net.characteristic for \
            the adjustment of the parameter "vk_percent" for the calculation of tap dependent impedance.

        **vkr_lv_percent_characteristic** (int) - index of the characteristic from net.characteristic for \
            the adjustment of the parameter "vk_percent" for the calculation of tap dependent impedance.

        **vk0_hv_percent** (float) - zero sequence short circuit voltage from high to medium voltage

        **vk0_mv_percent** (float) - zero sequence short circuit voltage from medium to low voltage

        **vk0_lv_percent** (float) - zero sequence short circuit voltage from high to low voltage

        **vkr0_hv_percent** (float) - zero sequence real part of short circuit voltage from high to medium voltage

        **vkr0_mv_percent** (float) - zero sequence real part of short circuit voltage from medium to low voltage

        **vkr0_lv_percent** (float) - zero sequence real part of short circuit voltage from high to low voltage

        **vector_group** (list of String) - Vector group of the transformer3w

    OUTPUT:
        **trafo_id** - List of trafo_ids of the created 3W transformers

    Example:
        create_transformer3w_from_parameters(net, hv_bus=0, mv_bus=1, lv_bus=2, name="trafo1",
        sn_hv_mva=40, sn_mv_mva=20, sn_lv_mva=20, vn_hv_kv=110, vn_mv_kv=20, vn_lv_kv=10,
        vk_hv_percent=10,vk_mv_percent=11, vk_lv_percent=12, vkr_hv_percent=0.3,
        vkr_mv_percent=0.31, vkr_lv_percent=0.32, pfe_kw=30, i0_percent=0.1, shift_mv_degree=30,
        shift_lv_degree=30)

    """
    index = _get_multiple_index_with_check(net, "trafo3w", index, len(hv_buses),
                                           name="Three winding transformers")

    if not np_all(isin(hv_buses, net.bus.index)):
        bus_not_exist = set(hv_buses) - set(net.bus.index)
        raise UserWarning("Transformers trying to attach to non existing buses %s" % bus_not_exist)
    if not np_all(isin(mv_buses, net.bus.index)):
        bus_not_exist = set(mv_buses) - set(net.bus.index)
        raise UserWarning("Transformers trying to attach to non existing buses %s" % bus_not_exist)
    if not np_all(isin(lv_buses, net.bus.index)):
        bus_not_exist = set(lv_buses) - set(net.bus.index)
        raise UserWarning("Transformers trying to attach to non existing buses %s" % bus_not_exist)

    tp_neutral = pd.Series(tap_neutral, index=index, dtype=float64)
    tp_pos = pd.Series(tap_pos, index=index, dtype=float64).fillna(tp_neutral)
    entries = {"lv_bus": lv_buses, "mv_bus": mv_buses, "hv_bus": hv_buses, "vn_hv_kv": vn_hv_kv,
               "vn_mv_kv": vn_mv_kv, "vn_lv_kv": vn_lv_kv, "sn_hv_mva": sn_hv_mva,
               "sn_mv_mva": sn_mv_mva, "sn_lv_mva": sn_lv_mva, "vk_hv_percent": vk_hv_percent,
               "vk_mv_percent": vk_mv_percent, "vk_lv_percent": vk_lv_percent,
               "vkr_hv_percent": vkr_hv_percent, "vkr_mv_percent": vkr_mv_percent,
               "vkr_lv_percent": vkr_lv_percent, "pfe_kw": pfe_kw, "i0_percent": i0_percent,
               "shift_mv_degree": shift_mv_degree, "shift_lv_degree": shift_lv_degree,
               "tap_side": tap_side, "tap_step_percent": tap_step_percent,
               "tap_step_degree": tap_step_degree, "tap_pos": tp_pos, "tap_neutral": tp_neutral,
               "tap_max": tap_max, "tap_min": tap_min,
               "in_service": array(in_service).astype(bool_), "name": name,
               "tap_at_star_point": array(tap_at_star_point).astype(bool_), "std_type": None,
               "vk0_hv_percent": vk0_hv_percent, "vk0_mv_percent": vk0_mv_percent,
               "vk0_lv_percent": vk0_lv_percent, "vkr0_hv_percent": vkr0_hv_percent,
               "vkr0_mv_percent": vkr0_mv_percent, "vkr0_lv_percent": vkr0_lv_percent,
               "vector_group": vector_group}

    _add_to_entries_if_not_nan(net, "trafo3w", entries, index, "max_loading_percent",
                               max_loading_percent)
    _add_to_entries_if_not_nan(net, "trafo3w", entries, index, "tap_dependent_impedance",
                               tap_dependent_impedance, dtype=bool_, default_val=False)
    _add_to_entries_if_not_nan(net, "trafo3w", entries, index, "vk_hv_percent_characteristic",
                               vk_hv_percent_characteristic, "Int64")
    _add_to_entries_if_not_nan(net, "trafo3w", entries, index, "vkr_hv_percent_characteristic",
                               vkr_hv_percent_characteristic, "Int64")
    _add_to_entries_if_not_nan(net, "trafo3w", entries, index, "vk_mv_percent_characteristic",
                               vk_mv_percent_characteristic, "Int64")
    _add_to_entries_if_not_nan(net, "trafo3w", entries, index, "vkr_mv_percent_characteristic",
                               vkr_mv_percent_characteristic, "Int64")
    _add_to_entries_if_not_nan(net, "trafo3w", entries, index, "vk_lv_percent_characteristic",
                               vk_lv_percent_characteristic, "Int64")
    _add_to_entries_if_not_nan(net, "trafo3w", entries, index, "vkr_lv_percent_characteristic",
                               vkr_lv_percent_characteristic, "Int64")
    defaults_to_fill = [("tap_dependent_impedance", False)]

    _set_multiple_entries(net, "trafo3w", index, defaults_to_fill=defaults_to_fill, **entries,
                          **kwargs)

    return index


def create_switch(net, bus, element, et, closed=True, type=None, name=None, index=None, z_ohm=0,
                  in_ka=nan, **kwargs):
    """
    Adds a switch in the net["switch"] table.

    Switches can be either between two buses (bus-bus switch) or at the end of a line or transformer
    element (bus-element switch).

    Two buses that are connected through a closed bus-bus switches are fused in the power flow if
    the switch is closed or separated if the switch is open.

    An element that is connected to a bus through a bus-element switch is connected to the bus
    if the switch is closed or disconnected if the switch is open.

    INPUT:
        **net** (pandapowerNet) - The net within which this switch should be created

        **bus** - The bus that the switch is connected to

        **element** - index of the element: bus id if et == "b", line id if et == "l", trafo id if \
            et == "t"

        **et** - (string) element type: "l" = switch between bus and line, "t" = switch between
            bus and transformer, "t3" = switch between bus and transformer3w, "b" = switch between
            two buses

    OPTIONAL:
        **closed** (boolean, True) - switch position: False = open, True = closed

        **type** (int, None) - indicates the type of switch: "LS" = Load Switch, "CB" = \
            Circuit Breaker, "LBS" = Load Break Switch or "DS" = Disconnecting Switch

        **z_ohm** (float, 0) - indicates the resistance of the switch, which has effect only on
            bus-bus switches, if sets to 0, the buses will be fused like before, if larger than
            0 a branch will be created for the switch which has also effects on the bus mapping

        **name** (string, default None) - The name for this switch

        **in_ka** (float, default None) - maximum current that the switch can carry
            normal operating conditions without tripping

    OUTPUT:
        **sid** - The unique switch_id of the created switch

    EXAMPLE:
        create_switch(net, bus =  0, element = 1, et = 'b', type ="LS", z_ohm = 0.1)

        create_switch(net, bus = 0, element = 1, et = 'l')

    """
    _check_node_element(net, bus)
    if et == "l":
        elm_tab = 'line'
        if element not in net[elm_tab].index:
            raise UserWarning("Unknown line index")
        if (not net[elm_tab]["from_bus"].loc[element] == bus and
                not net[elm_tab]["to_bus"].loc[element] == bus):
            raise UserWarning("Line %s not connected to bus %s" % (element, bus))
    elif et == "t":
        elm_tab = 'trafo'
        if element not in net[elm_tab].index:
            raise UserWarning("Unknown bus index")
        if (not net[elm_tab]["hv_bus"].loc[element] == bus and
                not net[elm_tab]["lv_bus"].loc[element] == bus):
            raise UserWarning("Trafo %s not connected to bus %s" % (element, bus))
    elif et == "t3":
        elm_tab = 'trafo3w'
        if element not in net[elm_tab].index:
            raise UserWarning("Unknown trafo3w index")
        if (not net[elm_tab]["hv_bus"].loc[element] == bus and
                not net[elm_tab]["mv_bus"].loc[element] == bus and
                not net[elm_tab]["lv_bus"].loc[element] == bus):
            raise UserWarning("Trafo3w %s not connected to bus %s" % (element, bus))
    elif et == "b":
        _check_node_element(net, element)
    else:
        raise UserWarning("Unknown element type")

    index = _get_index_with_check(net, "switch", index)

    entries = dict(zip(["bus", "element", "et", "closed", "type", "name", "z_ohm", "in_ka"],
                       [bus, element, et, closed, type, name, z_ohm, in_ka]))
    _set_entries(net, "switch", index, **entries, **kwargs)

    return index


def create_switches(net, buses, elements, et, closed=True, type=None, name=None, index=None,
                    z_ohm=0, in_ka=nan, **kwargs):
    """
    Adds a switch in the net["switch"] table.

    Switches can be either between two buses (bus-bus switch) or at the end of a line or transformer
    element (bus-element switch).

    Two buses that are connected through a closed bus-bus switches are fused in the power flow if
    the switch is closed or separated if the switch is open.

    An element that is connected to a bus through a bus-element switch is connected to the bus
    if the switch is closed or disconnected if the switch is open.

    INPUT:
        **net** (pandapowerNet) - The net within which this switch should be created

        **buses** (list)- The bus that the switch is connected to

        **element** (list)- index of the element: bus id if et == "b", line id if et == "l", \
            trafo id if et == "t"

        **et** - (list) element type: "l" = switch between bus and line, "t" = switch between
            bus and transformer, "t3" = switch between bus and transformer3w, "b" = switch between
            two buses

    OPTIONAL:
        **closed** (boolean, True) - switch position: False = open, True = closed

        **type** (int, None) - indicates the type of switch: "LS" = Load Switch, "CB" = \
            Circuit Breaker, "LBS" = Load Break Switch or "DS" = Disconnecting Switch

        **z_ohm** (float, 0) - indicates the resistance of the switch, which has effect only on
            bus-bus switches, if sets to 0, the buses will be fused like before, if larger than
            0 a branch will be created for the switch which has also effects on the bus mapping

        **name** (string, default None) - The name for this switch

        **in_ka** (float, default None) - maximum current that the switch can carry
            normal operating conditions without tripping

    OUTPUT:
        **sid** - The unique switch_id of the created switch

    EXAMPLE:
        create_switch(net, bus =  0, element = 1, et = 'b', type ="LS", z_ohm = 0.1)

        create_switch(net, bus = 0, element = 1, et = 'l')

    """
    index = _get_multiple_index_with_check(net, "switch", index, len(buses), name="Switches")
    _check_multiple_node_elements(net, buses)

    for element, elm_type, bus in zip(elements, et, buses):
        if elm_type == "l":
            elm_tab = 'line'
            if element not in net[elm_tab].index:
                raise UserWarning("Line %s does not exist" % element)
            if (not net[elm_tab]["from_bus"].loc[element] == bus and
                    not net[elm_tab]["to_bus"].loc[element] == bus):
                raise UserWarning("Line %s not connected to bus %s" % (element, bus))
        elif elm_type == "t":
            elm_tab = 'trafo'
            if element not in net[elm_tab].index:
                raise UserWarning("Trafo %s does not exist" % element)
            if (not net[elm_tab]["hv_bus"].loc[element] == bus and
                    not net[elm_tab]["lv_bus"].loc[element] == bus):
                raise UserWarning("Trafo %s not connected to bus %s" % (element, bus))
        elif elm_type == "t3":
            elm_tab = 'trafo3w'
            if element not in net[elm_tab].index:
                raise UserWarning("Trafo3w %s does not exist" % element)
            if (not net[elm_tab]["hv_bus"].loc[element] == bus and
                    not net[elm_tab]["mv_bus"].loc[element] == bus and
                    not net[elm_tab]["lv_bus"].loc[element] == bus):
                raise UserWarning("Trafo3w %s not connected to bus %s" % (element, bus))
        elif elm_type == "b":
            _check_node_element(net, element)
        else:
            raise UserWarning("Unknown element type")

    entries = {"bus": buses, "element": elements, "et": et, "closed": closed, "type": type,
               "name": name, "z_ohm": z_ohm, "in_ka": in_ka}

    _set_multiple_entries(net, "switch", index, **entries, **kwargs)

    return index


def create_shunt(net, bus, q_mvar, p_mw=0., vn_kv=None, step=1, max_step=1, name=None,
                 in_service=True, index=None, **kwargs):
    """
    Creates a shunt element

    INPUT:
        **net** (pandapowerNet) - The pandapower network in which the element is created

        **bus** - bus number of bus to whom the shunt is connected to

        **p_mw** - shunt active power in MW at v= 1.0 p.u.

        **q_mvar** - shunt susceptance in MVAr at v= 1.0 p.u.

    OPTIONAL:
        **vn_kv** (float, None) - rated voltage of the shunt. Defaults to rated voltage of
            connected bus

        **step** (int, 1) - step of shunt with which power values are multiplied

        **max_step** (boolean, True) - True for in_service or False for out of service

        **name** (str, None) - element name

        **in_service** (boolean, True) - True for in_service or False for out of service

        **index** (int, None) - Force a specified ID if it is available. If None, the index one
            higher than the highest already existing index is selected.

    OUTPUT:
        **index** (int) - The unique ID of the created shunt

    EXAMPLE:
        create_shunt(net, 0, 20)
    """
    _check_node_element(net, bus)

    index = _get_index_with_check(net, "shunt", index)

    if vn_kv is None:
        vn_kv = net.bus.vn_kv.at[bus]

    entries = dict(zip(["bus", "name", "p_mw", "q_mvar", "vn_kv", "step", "max_step", "in_service"],
                       [bus, name, p_mw, q_mvar, vn_kv, step, max_step, in_service]))
    _set_entries(net, "shunt", index, **entries, **kwargs)

    return index


def create_shunts(net, buses, q_mvar, p_mw=0., vn_kv=None, step=1, max_step=1, name=None,
                  in_service=True, index=None, **kwargs):
    """
    Creates a number of shunt elements

    INPUT:
        **net** (pandapowerNet) - The pandapower network in which the element is created

        **buses** - bus numbers of buses to which the shunts should be connected to

        **p_mw** - shunts active power in MW at v= 1.0 p.u.

        **q_mvar** - shunts susceptance in MVAr at v= 1.0 p.u.

    OPTIONAL:
        **vn_kv** (list of floats, None) - rated voltage of the shunts. Defaults to rated voltage of
            connected bus

        **step** (list of ints, 1) - step of shunts with which power values are multiplied

        **max_step** (list of booleans, True) - True for in_service or False for out of service

        **name** (list of strs, None) - element name

        **in_service** (list of booleans, True) - True for in_service or False for out of service

        **index** (list of ints, None) - Force a specified ID if it is available. If None, the
            index one higher than the highest already existing index is selected.

    OUTPUT:
        **index** (int) - The unique ID of the created shunt

    EXAMPLE:
        create_shunt(net, 0, 20)
    """
    _check_multiple_node_elements(net, buses)

    index = _get_multiple_index_with_check(net, "shunt", index, len(buses))

    if vn_kv is None:
        vn_kv = net.bus.vn_kv.loc[buses]

    entries = dict(zip(["bus", "name", "p_mw", "q_mvar", "vn_kv", "step", "max_step", "in_service"],
                       [buses, name, p_mw, q_mvar, vn_kv, step, max_step, in_service]))
    _set_multiple_entries(net, "shunt", index, **entries, **kwargs)

    return index


def create_shunt_as_capacitor(net, bus, q_mvar, loss_factor, **kwargs):
    """
    Creates a shunt element representing a capacitor bank.

    INPUT:

        **net** (pandapowerNet) - The pandapower network in which the element is created

        **bus** - bus number of bus to whom the shunt is connected to

        **q_mvar** (float) - reactive power of the capacitor bank at rated voltage

        **loss_factor** (float) - loss factor tan(delta) of the capacitor bank

    OPTIONAL:
        same as in create_shunt, keyword arguments are passed to the create_shunt function


    OUTPUT:
        **index** (int) - The unique ID of the created shunt
    """
    q_mvar = -abs(q_mvar)  # q is always negative for capacitor
    p_mw = abs(q_mvar * loss_factor)  # p is always positive for active power losses
    return create_shunt(net, bus, q_mvar=q_mvar, p_mw=p_mw, **kwargs)


def create_svc(net, bus, x_l_ohm, x_cvar_ohm, set_vm_pu, thyristor_firing_angle_degree,
               name=None, controllable=True, in_service=True, index=None,
               min_angle_degree=90, max_angle_degree=180, **kwargs):
    """
    Creates an SVC element - a shunt element with adjustable impedance used to control the voltage \
        at the connected bus

    Does not work if connected to "PV" bus (gen bus, ext_grid bus)

    min_angle_degree, max_angle_degree are placeholders (ignored in the Newton-Raphson power \
        flow at the moment).

    INPUT:
        **net** (pandapowerNet) - The pandapower network in which the element is created

        **bus** (int) - connection bus of the svc

        **x_l_ohm** (float) - inductive reactance of the reactor component of svc

        **x_cvar_ohm** (float) - capacitive reactance of the fixed capacitor component of svc

        **set_vm_pu** (float) - set-point for the bus voltage magnitude at the connection bus

        **thyristor_firing_angle_degree** (float) - the value of thyristor firing angle of svc (is used directly if
            controllable==False, otherwise is the starting point in the Newton-Raphson calculation)

    OPTIONAL:
        **name** (list of strs, None) - element name

        **controllable** (bool, True) - whether the element is considered as actively controlling or
            as a fixed shunt impedance

        **in_service** (bool, True) - True for in_service or False for out of service

        **index** (int, None) - Force a specified ID if it is available. If None, the
            index one higher than the highest already existing index is selected.

        **min_angle_degree** (float, 90) - minimum value of the thyristor_firing_angle_degree

        **max_angle_degree** (float, 180) - maximum value of the thyristor_firing_angle_degree

    OUTPUT:
        **index** (int) - The unique ID of the created svc

    """

    _check_node_element(net, bus)

    index = _get_index_with_check(net, "svc", index)

    entries = dict(zip([
        "name", "bus", "x_l_ohm", "x_cvar_ohm", "set_vm_pu", "thyristor_firing_angle_degree",
        "controllable", "in_service", "min_angle_degree", "max_angle_degree"],
        [name, bus, x_l_ohm, x_cvar_ohm, set_vm_pu, thyristor_firing_angle_degree,
         controllable, in_service, min_angle_degree, max_angle_degree]))
    _set_entries(net, "svc", index, **entries, **kwargs)

    return index


def create_ssc(net, bus, r_ohm, x_ohm, set_vm_pu=1., vm_internal_pu=1., va_internal_degree=0.,
               name=None, controllable=True, in_service=True, index=None, **kwargs):
    """
    Creates an SSC element (STATCOM)- a shunt element with adjustable VSC internal voltage used to control the voltage \
        at the connected bus

    Does not work if connected to "PV" bus (gen bus, ext_grid bus)


    INPUT:
        **net** (pandapowerNet) - The pandapower network in which the element is created

        **bus** (int) - connection bus of the ssc

        **r_ohm** (float) - resistance of the coupling transformer component of ssc

        **x_ohm** (float) - reactance of the coupling transformer component of ssc

        **set_vm_pu** (float) - set-point for the bus voltage magnitude at the connection bus

        **vm_internal_pu** (float) -  The voltage magnitude of the voltage source converter VSC at the ssc component.
                                    if the amplitude of the VSC output voltage is increased above that of the ac system
                                    voltage, the VSC behaves as a capacitor and reactive power is supplied to the ac
                                    system, decreasing the output voltage below that of the ac system leads to the VSC
                                    consuming reactive power acting as reactor.(source PhD Panosyan)


        **va_internal_degree** (float) - The voltage angle of the voltage source converter VSC at the ssc component.

    OPTIONAL:
        **name** (list of strs, None) - element name

        **controllable** (bool, True) - whether the element is considered as actively controlling or
            as a fixed shunt impedance

        **in_service** (bool, True) - True for in_service or False for out of service

        **index** (int, None) - Force a specified ID if it is available. If None, the
            index one higher than the highest already existing index is selected.

    OUTPUT:
        **index** (int) - The unique ID of the created ssc

    """

    _check_node_element(net, bus)

    index = _get_index_with_check(net, "ssc", index)

    entries = dict(zip([
        "name", "bus", "r_ohm", "x_ohm", "set_vm_pu", "vm_internal_pu", "va_internal_degree",
        "controllable", "in_service"],
        [name, bus, r_ohm, x_ohm, set_vm_pu, vm_internal_pu, va_internal_degree, controllable, in_service]))
    _set_entries(net, "ssc", index, **entries, **kwargs)

    return index


def create_vsc(net, bus, bus_dc, r_ohm, x_ohm, r_dc_ohm, pl_dc_mw=0., control_mode_ac="vm_pu", control_value_ac=1.,
               control_mode_dc="p_mw", control_value_dc=0.,
               name=None, controllable=True, in_service=True, index=None, **kwargs):
    """
    Creates an VSC converter element - a shunt element with adjustable VSC internal voltage used to connect the \
    AC grid and the DC grid. The element implements several control modes.

    Does not work if connected to "PV" bus (gen bus, ext_grid bus)

    INPUT:
        **net** (pandapowerNet) - The pandapower network in which the element is created

        **bus** (int) - connection bus of the VSC

        **bus_dc** (int) - connection bus of the VSC

        **r_ohm** (float) - resistance of the coupling transformer component of VSC

        **x_ohm** (float) - reactance of the coupling transformer component of VSC

        **r_dc_ohm** (float) - resistance of the internal dc resistance component of VSC

        **pl_dc_mw** (float) - no-load losses of the VSC on the DC side for the shunt R representing the no load losses

        **control_mode_ac** (string) - the control mode of the ac side of the VSC. it could be "vm_pu" or "q_mvar"

        **control_value_ac** (float) - the value of the controlled parameter at the ac bus in "p.u." or "MVAr"

        **control_mode_dc** (string) - the control mode of the dc side of the VSC. it could be "vm_pu" or "p_mw"

        **control_value_dc** (float) - the value of the controlled parameter at the dc bus in "p.u." or "MW"

    OPTIONAL:
        **name** (list of strs, None) - element name

        **controllable** (bool, True) - whether the element is considered as actively controlling or
            as a fixed voltage source connected via shunt impedance

        **in_service** (bool, True) - True for in_service or False for out of service

        **index** (int, None) - Force a specified ID if it is available. If None, the
            index one higher than the highest already existing index is selected.

    OUTPUT:
        **index** (int) - The unique ID of the created ssc

    """

    _check_node_element(net, bus)
    _check_node_element(net, bus_dc, "bus_dc")

    index = _get_index_with_check(net, "vsc", index)

    entries = dict(zip([
        "name", "bus", "bus_dc", "r_ohm", "x_ohm", "r_dc_ohm", "pl_dc_mw", "control_mode_ac", "control_value_ac",
        "control_mode_dc", "control_value_dc", "controllable", "in_service"],
        [name, bus, bus_dc, r_ohm, x_ohm, r_dc_ohm, pl_dc_mw, control_mode_ac, control_value_ac,
         control_mode_dc, control_value_dc, controllable, in_service]))
    _set_entries(net, "vsc", index, **entries, **kwargs)

    return index


def create_impedance(net, from_bus, to_bus, rft_pu, xft_pu, sn_mva, rtf_pu=None, xtf_pu=None,
                     name=None, in_service=True, index=None,
                     rft0_pu=None, xft0_pu=None, rtf0_pu=None, xtf0_pu=None,
                     gf_pu=0, bf_pu=0, gt_pu=None, bt_pu=None,
                     gf0_pu=None, bf0_pu=None, gt0_pu=None, bt0_pu=None, **kwargs):
    """
    Creates an impedance element in per unit (pu).

    Parameters
    ----------
    net : pandapowerNet
        The pandapower grid model in which the element is created.

    from_bus : int
        The starting bus of the impedance element.

    to_bus : int
        The ending bus of the impedance element.

    rft_pu : float
        The real part of the impedance from 'from_bus' to 'to_bus' in per unit.

    xft_pu : float
        The imaginary part of the impedance from 'from_bus' to 'to_bus' in per unit.

    sn_mva : float
        The rated power of the impedance element in MVA.

    rtf_pu : float, optional
        The real part of the impedance from 'to_bus' to 'from_bus' in per unit. Defaults to `rft_pu`.

    xtf_pu : float, optional
        The imaginary part of the impedance from 'to_bus' to 'from_bus' in per unit. Defaults to `xft_pu`.

    name : str, optional
        The name of the impedance element. Default is None.

    in_service : bool, optional
        The service status of the impedance element. Default is True.

    index : int, optional
        The index of the impedance element. Default is None.

    rft0_pu : float, optional
        The zero-sequence real part of the impedance from 'from_bus' to 'to_bus' in per unit. Default is None.

    xft0_pu : float, optional
        The zero-sequence imaginary part of the impedance from 'from_bus' to 'to_bus' in per unit. Default is None.

    rtf0_pu : float, optional
        The zero-sequence real part of the impedance from 'to_bus' to 'from_bus' in per unit. Default is `rft0_pu`.

    xtf0_pu : float, optional
        The zero-sequence imaginary part of the impedance from 'to_bus' to 'from_bus' in per unit. Default is `xft0_pu`.

    gf_pu : float, optional
        Conductance at the 'from_bus' in per unit. Default is 0.

    bf_pu : float, optional
        Susceptance at the 'from_bus' in per unit. Default is 0.

    gt_pu : float, optional
        Conductance at the 'to_bus' in per unit. Defaults to `gf_pu`.

    bt_pu : float, optional
        Susceptance at the 'to_bus' in per unit. Defaults to `bf_pu`.

    gf0_pu : float, optional
        The zero-sequence conductance at the 'from_bus' in per unit. Default is None.

    bf0_pu : float, optional
        The zero-sequence susceptance at the 'from_bus' in per unit. Default is None.

    gt0_pu : float, optional
        The zero-sequence conductance at the 'to_bus' in per unit. Defaults to `gf0_pu`.

    bt0_pu : float, optional
        The zero-sequence susceptance at the 'to_bus' in per unit. Defaults to `bf0_pu`.

    kwargs : dict, optional
        Additional arguments (for additional columns in net.impedance table).

    Returns
    -------
    int
        The index of the created impedance element.

    Raises
    ------
    UserWarning
        If required impedance parameters are missing.
    """
    
    
    index = _get_index_with_check(net, "impedance", index)

    _check_branch_element(net, "Impedance", index, from_bus, to_bus)

    if rft_pu is None or xft_pu is None or (rft0_pu is None and rtf0_pu is not None) or \
            (xft0_pu is None and xtf0_pu is not None):
        raise UserWarning("*ft_pu parameters are missing for impedance element")

    if rtf_pu is None:
        rtf_pu = rft_pu
    if xtf_pu is None:
        xtf_pu = xft_pu
    if rft0_pu is not None and rtf0_pu is None:
        rtf0_pu = rft0_pu
    if xft0_pu is not None and xtf0_pu is None:
        xtf0_pu = xft0_pu

    if gt_pu is None:
        gt_pu = gf_pu
    if bt_pu is None:
        bt_pu = bf_pu
    if gf0_pu is not None and gt0_pu is None:
        gt0_pu = gf0_pu
    if bf0_pu is not None and bt0_pu is None:
        bt0_pu = bf0_pu

    columns = ["from_bus", "to_bus",
               "rft_pu", "xft_pu", "rtf_pu", "xtf_pu",
               "gf_pu", "bf_pu", "gt_pu", "bt_pu",
               "name", "sn_mva", "in_service"]
    values = [from_bus, to_bus,
              rft_pu, xft_pu, rtf_pu, xtf_pu,
              gf_pu, bf_pu, gt_pu, bt_pu,
              name, sn_mva, in_service]
    entries = dict(zip(columns, values))
    _set_entries(net, "impedance", index, **entries, **kwargs)

    if rft0_pu is not None:
        _set_value_if_not_nan(net, index, rft0_pu, "rft0_pu", "impedance")
        _set_value_if_not_nan(net, index, xft0_pu, "xft0_pu", "impedance")
        _set_value_if_not_nan(net, index, rtf0_pu, "rtf0_pu", "impedance")
        _set_value_if_not_nan(net, index, xtf0_pu, "xtf0_pu", "impedance")

    if gf0_pu is not None:
        _set_value_if_not_nan(net, index, gf0_pu, "gf0_pu", "impedance")
        _set_value_if_not_nan(net, index, bf0_pu, "bf0_pu", "impedance")
        _set_value_if_not_nan(net, index, gt0_pu, "gt0_pu", "impedance")
        _set_value_if_not_nan(net, index, bt0_pu, "bt0_pu", "impedance")

    return index

def create_impedances(net, from_buses, to_buses, rft_pu, xft_pu, sn_mva, rtf_pu=None, xtf_pu=None,
                     name=None, in_service=True, index=None,
                     rft0_pu=None, xft0_pu=None, rtf0_pu=None, xtf0_pu=None,
                     gf_pu=0, bf_pu=0, gt_pu=None, bt_pu=None,
                     gf0_pu=None, bf0_pu=None, gt0_pu=None, bt0_pu=None, **kwargs):
    """
    Creates an impedance element in per unit (pu).

    Parameters
    ----------
    net : pandapowerNet
        The pandapower grid model in which the element is created.

    from_buses : int
        The starting buses of the impedance element.

    to_buses : int
        The ending buses of the impedance element.

    rft_pu : float
        The real part of the impedance from 'from_bus' to 'to_bus' in per unit.

    xft_pu : float
        The imaginary part of the impedance from 'from_bus' to 'to_bus' in per unit.

    sn_mva : float
        The rated power of the impedance element in MVA.

    rtf_pu : float, optional
        The real part of the impedance from 'to_bus' to 'from_bus' in per unit. Defaults to `rft_pu`.

    xtf_pu : float, optional
        The imaginary part of the impedance from 'to_bus' to 'from_bus' in per unit. Defaults to `xft_pu`.

    name : str, optional
        The name of the impedance element. Default is None.

    in_service : bool, optional
        The service status of the impedance element. Default is True.

    index : int, optional
        The index of the impedance element. Default is None.

    rft0_pu : float, optional
        The zero-sequence real part of the impedance from 'from_bus' to 'to_bus' in per unit. Default is None.

    xft0_pu : float, optional
        The zero-sequence imaginary part of the impedance from 'from_bus' to 'to_bus' in per unit. Default is None.

    rtf0_pu : float, optional
        The zero-sequence real part of the impedance from 'to_bus' to 'from_bus' in per unit. Default is `rft0_pu`.

    xtf0_pu : float, optional
        The zero-sequence imaginary part of the impedance from 'to_bus' to 'from_bus' in per unit. Default is `xft0_pu`.

    gf_pu : float, optional
        Conductance at the 'from_bus' in per unit. Default is 0.

    bf_pu : float, optional
        Susceptance at the 'from_bus' in per unit. Default is 0.

    gt_pu : float, optional
        Conductance at the 'to_bus' in per unit. Defaults to `gf_pu`.

    bt_pu : float, optional
        Susceptance at the 'to_bus' in per unit. Defaults to `bf_pu`.

    gf0_pu : float, optional
        The zero-sequence conductance at the 'from_bus' in per unit. Default is None.

    bf0_pu : float, optional
        The zero-sequence susceptance at the 'from_bus' in per unit. Default is None.

    gt0_pu : float, optional
        The zero-sequence conductance at the 'to_bus' in per unit. Defaults to `gf0_pu`.

    bt0_pu : float, optional
        The zero-sequence susceptance at the 'to_bus' in per unit. Defaults to `bf0_pu`.

    kwargs : dict, optional
        Additional arguments (for additional columns in net.impedance table).

    Returns
    -------
    int
        The index of the created impedance element.

    Raises
    ------
    UserWarning
        If required impedance parameters are missing.
    """
    _check_multiple_branch_elements(net, from_buses, to_buses, "Impedances")

    index = _get_multiple_index_with_check(net, "impedance", index, len(from_buses))

    if rft_pu is None or xft_pu is None or (rft0_pu is None and rtf0_pu is not None) or \
            (xft0_pu is None and xtf0_pu is not None):
        raise UserWarning("*ft_pu parameters are missing for impedance element")

    if rtf_pu is None:
        rtf_pu = rft_pu
    if xtf_pu is None:
        xtf_pu = xft_pu
    if rft0_pu is not None and rtf0_pu is None:
        rtf0_pu = rft0_pu
    if xft0_pu is not None and xtf0_pu is None:
        xtf0_pu = xft0_pu

    if gt_pu is None:
        gt_pu = gf_pu
    if bt_pu is None:
        bt_pu = bf_pu
    if gf0_pu is not None and gt0_pu is None:
        gt0_pu = gf0_pu
    if bf0_pu is not None and bt0_pu is None:
        bt0_pu = bf0_pu

    columns = ["from_bus", "to_bus",
               "rft_pu", "xft_pu", "rtf_pu", "xtf_pu",
               "gf_pu", "bf_pu", "gt_pu", "bt_pu",
               "name", "sn_mva", "in_service"]
    values = [from_buses, to_buses,
              rft_pu, xft_pu, rtf_pu, xtf_pu,
              gf_pu, bf_pu, gt_pu, bt_pu,
              name, sn_mva, in_service]
    entries = dict(zip(columns, values))

    _set_multiple_entries(net, "impedance", index, **entries, **kwargs)
    
    if rft0_pu is not None:
        _set_value_if_not_nan(net, index, rft0_pu, "rft0_pu", "impedance")
        _set_value_if_not_nan(net, index, xft0_pu, "xft0_pu", "impedance")
        _set_value_if_not_nan(net, index, rtf0_pu, "rtf0_pu", "impedance")
        _set_value_if_not_nan(net, index, xtf0_pu, "xtf0_pu", "impedance")

    if gf0_pu is not None:
        _set_value_if_not_nan(net, index, gf0_pu, "gf0_pu", "impedance")
        _set_value_if_not_nan(net, index, bf0_pu, "bf0_pu", "impedance")
        _set_value_if_not_nan(net, index, gt0_pu, "gt0_pu", "impedance")
        _set_value_if_not_nan(net, index, bt0_pu, "bt0_pu", "impedance")

    return index



def create_tcsc(net, from_bus, to_bus, x_l_ohm, x_cvar_ohm, set_p_to_mw,
                thyristor_firing_angle_degree,
                name=None, controllable=True, in_service=True, index=None,
                min_angle_degree=90, max_angle_degree=180, **kwargs):
    """
    Creates a TCSC element - series impedance compensator to control series reactance.
    The TCSC device allows controlling the active power flow through the path it is connected in.

    Multiple TCSC elements in net are possible.
    Unfortunately, TCSC is not implemented for the case when multiple TCSC elements
    have the same from_bus or the same to_bus.

    Note: in the Newton-Raphson power flow calculation, the initial voltage vector is adjusted slightly
    if the initial voltage at the from bus is the same as at the to_bus to avoid
    some terms in J (for TCSC) becoming zero.

    min_angle_degree, max_angle_degree are placehowlders (ignored in the Newton-Raphson power flow at the moment).

    INPUT:
        **net** (pandapowerNet) - The pandapower network in which the element is created

        **from_bus** (int) - starting bus of the tcsc

        **to_bus** (int) - ending bus of the tcsc

        **x_l_ohm** (float) - impedance of the reactor component of tcsc

        **x_cvar_ohm** (float) - impedance of the fixed capacitor component of tcsc

        **set_p_to_mw** (float) - set-point for the branch active power at the to_bus

        **thyristor_firing_angle_degree** (float) - the value of thyristor firing angle of tcsc (is used directly if
            controllable==False, otherwise is the starting point in the Newton-Raphson calculation)

    OPTIONAL:
        **name** (list of strs, None) - element name

        **controllable** (bool, True) - whether the element is considered as actively controlling
            or as a fixed series impedance

        **in_service** (bool, True) - True for in_service or False for out of service

        **index** (int, None) - Force a specified ID if it is available. If None, the
            index one higher than the highest already existing index is selected.

        **min_angle_degree** (float, 90) - minimum value of the thyristor_firing_angle_degree

        **max_angle_degree** (float, 180) - maximum value of the thyristor_firing_angle_degree

    OUTPUT:
        **index** (int) - The unique ID of the created tcsc

    """
    index = _get_index_with_check(net, "tcsc", index)

    _check_branch_element(net, "TCSC", index, from_bus, to_bus)

    columns = ["name", "from_bus", "to_bus", "x_l_ohm", "x_cvar_ohm", "set_p_to_mw",
               "thyristor_firing_angle_degree", "controllable", "in_service", "min_angle_degree",
               "max_angle_degree"]
    values = [name, from_bus, to_bus, x_l_ohm, x_cvar_ohm, set_p_to_mw,
              thyristor_firing_angle_degree, controllable, in_service, min_angle_degree,
              max_angle_degree]
    entries = dict(zip(columns, values))
    _set_entries(net, "tcsc", index, **entries, **kwargs)

    return index


def create_series_reactor_as_impedance(net, from_bus, to_bus, r_ohm, x_ohm, sn_mva,
                                       name=None, in_service=True, index=None,
                                       r0_ohm=None, x0_ohm=None, **kwargs):
    """
    Creates a series reactor as per-unit impedance
    :param net: (pandapowerNet) - The pandapower network in which the element is created
    :param from_bus: (int) - starting bus of the series reactor
    :param to_bus: (int) - ending bus of the series reactor
    :param r_ohm: (float) - real part of the impedance in Ohm
    :param x_ohm: (float) - imaginary part of the impedance in Ohm
    :param sn_mva: (float) - rated power of the series reactor in MVA
    :param name:
    :type name:
    :param in_service:
    :type in_service:
    :param index:
    :type index:
    :return: index of the created element
    """
    if net.bus.at[from_bus, 'vn_kv'] == net.bus.at[to_bus, 'vn_kv']:
        vn_kv = net.bus.at[from_bus, 'vn_kv']
    else:
        raise UserWarning('Unable to infer rated voltage vn_kv for series reactor %s due to '
                          'different rated voltages of from_bus %d (%.3f p.u.) and '
                          'to_bus %d (%.3f p.u.)' % (name, from_bus, net.bus.at[from_bus, 'vn_kv'],
                                                     to_bus, net.bus.at[to_bus, 'vn_kv']))

    base_z_ohm = vn_kv ** 2 / sn_mva
    rft_pu = r_ohm / base_z_ohm
    xft_pu = x_ohm / base_z_ohm
    rft0_pu = r0_ohm / base_z_ohm if r0_ohm is not None else None
    xft0_pu = x0_ohm / base_z_ohm if x0_ohm is not None else None

    index = create_impedance(net, from_bus=from_bus, to_bus=to_bus, rft_pu=rft_pu, xft_pu=xft_pu,
                             sn_mva=sn_mva, name=name, in_service=in_service, index=index,
                             rft0_pu=rft0_pu, xft0_pu=xft0_pu, **kwargs)
    return index


def create_ward(net, bus, ps_mw, qs_mvar, pz_mw, qz_mvar, name=None, in_service=True,
                index=None, **kwargs):
    """
    Creates a ward equivalent.

    A ward equivalent is a combination of an impedance load and a PQ load.

    INPUT:
        **net** (pandapowernet) - The pandapower net within the element should be created

        **bus** (int) -  bus of the ward equivalent

        **ps_mw** (float) - active power of the PQ load

        **qs_mvar** (float) - reactive power of the PQ load

        **pz_mw** (float) - active power of the impedance load in MW at 1.pu voltage

        **qz_mvar** (float) - reactive power of the impedance load in MVar at 1.pu voltage

    OUTPUT:
        ward id
    """
    _check_node_element(net, bus)

    index = _get_index_with_check(net, "ward", index, "ward equivalent")

    entries = dict(zip(["bus", "ps_mw", "qs_mvar", "pz_mw", "qz_mvar", "name", "in_service"],
                       [bus, ps_mw, qs_mvar, pz_mw, qz_mvar, name, in_service]))
    _set_entries(net, "ward", index, **entries, **kwargs)

    return index


def create_wards(net, buses, ps_mw, qs_mvar, pz_mw, qz_mvar, name=None, in_service=True, index=None,
                 **kwargs):
    """
    Creates ward equivalents.

    A ward equivalent is a combination of an impedance load and a PQ load.

    INPUT:
        **net** (pandapowernet) - The pandapower net within the element should be created

        **buses** (list of int) -  bus of the ward equivalent

        **ps_mw** (list of float) - active power of the PQ load

        **qs_mvar** (list of float) - reactive power of the PQ load

        **pz_mw** (list of float) - active power of the impedance load in MW at 1.pu voltage

        **qz_mvar** (list of float) - reactive power of the impedance load in MVar at 1.pu voltage

    OUTPUT:
        ward id
    """
    _check_multiple_node_elements(net, buses)

    index = _get_multiple_index_with_check(net, "storage", index, len(buses))

    entries = {"name": name, "bus": buses, "ps_mw": ps_mw, "qs_mvar": qs_mvar, "pz_mw": pz_mw,
               "qz_mvar": qz_mvar, "name": name, "in_service": in_service}

    _set_multiple_entries(net, "ward", index, **entries, **kwargs)

    return index


def create_xward(net, bus, ps_mw, qs_mvar, pz_mw, qz_mvar, r_ohm, x_ohm, vm_pu, in_service=True,
                 name=None, index=None, slack_weight=0.0, **kwargs):
    """
    Creates an extended ward equivalent.

    A ward equivalent is a combination of an impedance load, a PQ load and as voltage source with
    an internal impedance.

    INPUT:
        **net** - The pandapower net within the impedance should be created

        **bus** (int) -  bus of the ward equivalent

        **ps_mw** (float) - active power of the PQ load

        **qs_mvar** (float) - reactive power of the PQ load

        **pz_mw** (float) - active power of the impedance load in MW at 1.pu voltage

        **qz_mvar** (float) - reactive power of the impedance load in MVar at 1.pu voltage

        **r_ohm** (float) - internal resistance of the voltage source

        **x_ohm** (float) - internal reactance of the voltage source

        **vm_pu** (float) - voltage magnitude at the additional PV-node

        **slack_weight** (float, default 1.0) - Contribution factor for distributed slack power
            flow calculation (active power balancing)

    OUTPUT:
        xward id
    """
    _check_node_element(net, bus)

    index = _get_index_with_check(net, "xward", index, "extended ward equivalent")

    columns = ["bus", "ps_mw", "qs_mvar", "pz_mw", "qz_mvar", "r_ohm", "x_ohm", "vm_pu", "name",
               "slack_weight", "in_service"]
    values = [bus, ps_mw, qs_mvar, pz_mw, qz_mvar, r_ohm, x_ohm, vm_pu, name, slack_weight,
              in_service]
    _set_entries(net, "xward", index, **dict(zip(columns, values)), **kwargs)

    return index


def create_dcline(net, from_bus, to_bus, p_mw, loss_percent, loss_mw, vm_from_pu, vm_to_pu,
                  index=None, name=None, max_p_mw=nan, min_q_from_mvar=nan, min_q_to_mvar=nan,
                  max_q_from_mvar=nan, max_q_to_mvar=nan, in_service=True, **kwargs):
    """
    Creates a dc line.

    INPUT:
        **from_bus** (int) - ID of the bus on one side which the line will be connected with

        **to_bus** (int) - ID of the bus on the other side which the line will be connected with

        **p_mw** - (float) Active power transmitted from 'from_bus' to 'to_bus'

        **loss_percent** - (float) Relative transmission loss in percent of active power
            transmission

        **loss_mw** - (float) Total transmission loss in MW

        **vm_from_pu** - (float) Voltage setpoint at from bus

        **vm_to_pu** - (float) Voltage setpoint at to bus

    OPTIONAL:
        **index** (int, None) - Force a specified ID if it is available. If None, the index one \
            higher than the highest already existing index is selected.

        **name** (str, None) - A custom name for this dc line

        **in_service** (boolean) - True for in_service or False for out of service

        **max_p_mw** - Maximum active power flow. Only respected for OPF

        **min_q_from_mvar** - Minimum reactive power at from bus. Necessary for OPF

        **min_q_to_mvar** - Minimum reactive power at to bus. Necessary for OPF

        **max_q_from_mvar** - Maximum reactive power at from bus. Necessary for OPF

        **max_q_to_mvar** - Maximum reactive power at to bus. Necessary for OPF

    OUTPUT:
        **index** (int) - The unique ID of the created element

    EXAMPLE:
        create_dcline(net, from_bus=0, to_bus=1, p_mw=1e4, loss_percent=1.2, loss_mw=25, \
            vm_from_pu=1.01, vm_to_pu=1.02)
    """
    index = _get_index_with_check(net, "dcline", index)

    _check_branch_element(net, "DCLine", index, from_bus, to_bus)

    columns = ["name", "from_bus", "to_bus", "p_mw", "loss_percent", "loss_mw", "vm_from_pu",
               "vm_to_pu", "max_p_mw", "min_q_from_mvar", "min_q_to_mvar", "max_q_from_mvar",
               "max_q_to_mvar", "in_service"]
    values = [name, from_bus, to_bus, p_mw, loss_percent, loss_mw, vm_from_pu, vm_to_pu, max_p_mw,
              min_q_from_mvar, min_q_to_mvar, max_q_from_mvar, max_q_to_mvar, in_service]
    _set_entries(net, "dcline", index, **dict(zip(columns, values)), **kwargs)

    return index


def create_measurement(net, meas_type, element_type, value, std_dev, element, side=None,
                       check_existing=True, index=None, name=None, **kwargs):
    """
    Creates a measurement, which is used by the estimation module. Possible types of measurements
    are: v, p, q, i, va, ia

    INPUT:
        **meas_type** (string) - Type of measurement. "v", "p", "q", "i", "va", "ia" are possible

        **element_type** (string) - Clarifies which element is measured. "bus", "line",
        "trafo", and "trafo3w" are possible

        **value** (float) - Measurement value. Units are "MW" for P, "MVar" for Q, "p.u." for V,
        "kA" for I. Bus power measurement is in load reference system, which is consistent to
        the rest of pandapower.

        **std_dev** (float) - Standard deviation in the same unit as the measurement

        **element** (int) - Index of the measured element (either bus index, line index,\
            trafo index, trafo3w index)

        **side** (int, string, default: None) - Only used for measured lines or transformers. Side \
            defines at which end of the branch the measurement is gathered. For lines this may be \
            "from", "to" to denote the side with the from_bus or to_bus. It can also the be index \
            of the from_bus or to_bus. For transformers, it can be "hv", "mv" or "lv" or the \
            corresponding bus index, respectively

    OPTIONAL:
        **check_existing** (bool, default: None) - Check for and replace existing measurements for\
            this bus, type and element_type. Set it to false for performance improvements which can\
            cause unsafe behavior

        **index** (int, default: None) - Index of the measurement in the measurement table. Should\
            not exist already.

        **name** (str, default: None) - Name of measurement

    OUTPUT:
        (int) Index of measurement

    EXAMPLES:
        2 MW load measurement with 0.05 MW standard deviation on bus 0:
        create_measurement(net, "p", "bus", 0, 2., 0.05.)

        4.5 MVar line measurement with 0.1 MVar standard deviation on the "to_bus" side of line 2
        create_measurement(net, "q", "line", 2, 4.5, 0.1, "to")
    """
    if meas_type not in ("v", "p", "q", "i", "va", "ia"):
        raise UserWarning("Invalid measurement type ({})".format(meas_type))

    if side is None and element_type in ("line", "trafo"):
        raise UserWarning("The element type '{element_type}' requires a value in 'side'")

    if meas_type in ("v", "va"):
        element_type = "bus"

    if element_type not in ("bus", "line", "trafo", "trafo3w"):
        raise UserWarning("Invalid element type ({})".format(element_type))

    if element is not None and element not in net[element_type].index.values:
        raise UserWarning("{} with index={} does not exist".format(element_type.capitalize(),
                                                                   element))

    index = _get_index_with_check(net, "measurement", index)

    if meas_type in ("i", "ia") and element_type == "bus":
        raise UserWarning("Line current measurements cannot be placed at buses")

    if meas_type in ("v", "va") and element_type in ("line", "trafo", "trafo3w"):
        raise UserWarning(
            "Voltage measurements can only be placed at buses, not at {}".format(element_type))

    if check_existing:
        if side is None:
            existing = net.measurement[(net.measurement.measurement_type == meas_type) &
                                       (net.measurement.element_type == element_type) &
                                       (net.measurement.element == element) &
                                       (pd.isnull(net.measurement.side))].index
        else:
            existing = net.measurement[(net.measurement.measurement_type == meas_type) &
                                       (net.measurement.element_type == element_type) &
                                       (net.measurement.element == element) &
                                       (net.measurement.side == side)].index
        if len(existing) == 1:
            index = existing[0]
        elif len(existing) > 1:
            raise UserWarning("More than one measurement of this type exists")

    columns = ["name", "measurement_type", "element_type", "element", "value", "std_dev", "side"]
    values = [name, meas_type.lower(), element_type, element, value, std_dev, side]
    _set_entries(net, "measurement", index, **dict(zip(columns, values)), **kwargs)
    return index


def create_pwl_cost(net, element, et, points, power_type="p", index=None, check=True, **kwargs):
    """
    Creates an entry for piecewise linear costs for an element. The currently supported elements are
     - Generator
     - External Grid
     - Static Generator
     - Load
     - Dcline
     - Storage

    INPUT:
        **element** (int) - ID of the element in the respective element table

        **et** (string) - element type, one of "gen", "sgen", "ext_grid", "load",
                                "dcline", "storage"]

        **points** - (list) list of lists with [[p1, p2, c1], [p2, p3, c2], ...] where c(n) \
                            defines the costs between p(n) and p(n+1)

    OPTIONAL:
        **power_type** - (string) - Type of cost ["p", "q"] are allowed for active or reactive power

        **index** (int, index) - Force a specified ID if it is available. If None, the index one \
            higher than the highest already existing index is selected.

        **check** (bool, True) - raises UserWarning if costs already exist to this element.

    OUTPUT:
        **index** (int) - The unique ID of created cost entry

    EXAMPLE:
        The cost function is given by the x-values p1 and p2 with the slope m between those points.\
        The constant part b of a linear function y = m*x + b can be neglected for OPF purposes. \
        The intervals have to be continuous (the starting point of an interval has to be equal to \
        the end point of the previous interval).

        To create a gen with costs of 1€/MW between 0 and 20 MW and 2€/MW between 20 and 30:

        create_pwl_cost(net, 0, "gen", [[0, 20, 1], [20, 30, 2]])
    """
    element = element if not hasattr(element, "__iter__") else element[0]
    if check and _cost_existance_check(net, element, et, power_type=power_type):
        raise UserWarning("There already exist costs for %s %i" % (et, element))

    index = _get_index_with_check(net, "pwl_cost", index, "piecewise_linear_cost")

    entries = dict(zip(["power_type", "element", "et", "points"],
                       [power_type, element, et, points]))
    _set_entries(net, "pwl_cost", index, **entries, **kwargs)
    return index


def create_pwl_costs(net, elements, et, points, power_type="p", index=None, check=True, **kwargs):
    """
    Creates entries for piecewise linear costs for multiple elements. The currently supported elements are
     - Generator
     - External Grid
     - Static Generator
     - Load
     - Dcline
     - Storage

    INPUT:
        **elements** (iterable of integers) - IDs of the elements in the respective element table

        **et** (string or iterable) - element type, one of "gen", "sgen", "ext_grid", "load",
                                "dcline", "storage"]

        **points** - (list of list of list) with [[p1, p2, c1], [p2, p3, c2], ...] for each element
        where c(n) defines the costs between p(n) and p(n+1)

    OPTIONAL:
        **power_type** - (string or iterable) - Type of cost ["p", "q"] are allowed for active or
        reactive power

        **index** (int, index) - Force a specified ID if it is available. If None, the index one \
            higher than the highest already existing index is selected.

        **check** (bool, True) - raises UserWarning if costs already exist to this element.

    OUTPUT:
        **index** (int) - The unique ID of created cost entry

    EXAMPLE:
        The cost function is given by the x-values p1 and p2 with the slope m between those points.\
        The constant part b of a linear function y = m*x + b can be neglected for OPF purposes. \
        The intervals have to be continuous (the starting point of an interval has to be equal to \
        the end point of the previous interval).

        To create a gen with costs of 1€/MW between 0 and 20 MW and 2€/MW between 20 and 30:

        create_pwl_cost(net, 0, "gen", [[0, 20, 1], [20, 30, 2]])
    """
    if not hasattr(elements, "__iter__") and not isinstance(elements, str):
        raise ValueError(f"An iterable is expected for elements, not {elements}.")
    if not hasattr(points, "__iter__"):
        if not len(points) == len(elements):
            raise ValueError(f"It should be the same, but len(elements) is {len(elements)} "
                             f"whereas len(points) is{len(points)}.")
        if not hasattr(points[0], "__iter__") or len(points[0]) == 0 or not hasattr(
                points[0][0], "__iter__"):
            raise ValueError("A list of lists of lists is expected for points.")
    if check:
        bool_ = _costs_existance_check(net, elements, et, power_type=power_type)
        if np.sum(bool_) >= 1:
            raise UserWarning("There already exist costs for {np.sum(bool_)} elements.")

    index = _get_multiple_index_with_check(net, "pwl_cost", index, len(elements),
                                           "piecewise_linear_cost")
    entries = dict(zip(["power_type", "element", "et", "points"],
                       [power_type, elements, et, points]))
    _set_multiple_entries(net, "pwl_cost", index, **entries, **kwargs)
    return index


def create_poly_cost(net, element, et, cp1_eur_per_mw, cp0_eur=0, cq1_eur_per_mvar=0,
                     cq0_eur=0, cp2_eur_per_mw2=0, cq2_eur_per_mvar2=0, index=None, check=True,
                     **kwargs):
    """
    Creates an entry for polynimoal costs for an element. The currently supported elements are:
     - Generator ("gen")
     - External Grid ("ext_grid")
     - Static Generator ("sgen")
     - Load ("load")
     - Dcline ("dcline")
     - Storage ("storage")

    INPUT:
        **element** (int) - ID of the element in the respective element table

        **et** (string) - Type of element ["gen", "sgen", "ext_grid", "load", "dcline", "storage"]
        are possible

        **cp1_eur_per_mw** (float) - Linear costs per MW

        **cp0_eur=0** (float) - Offset active power costs in euro

        **cq1_eur_per_mvar=0** (float) - Linear costs per Mvar

        **cq0_eur=0** (float) - Offset reactive power costs in euro

        **cp2_eur_per_mw2=0** (float) - Quadratic costs per MW

        **cq2_eur_per_mvar2=0** (float) - Quadratic costs per Mvar

    OPTIONAL:

        **index** (int, index) - Force a specified ID if it is available. If None, the index one
        higher than the highest already existing index is selected.

        **check** (bool, True) - raises UserWarning if costs already exist to this element.

    OUTPUT:
        **index** (int) - The unique ID of created cost entry

    EXAMPLE:
        The polynomial cost function is given by the linear and quadratic cost coefficients.

        create_poly_cost(net, 0, "load", cp1_eur_per_mw = 0.1)
    """
    element = element if not hasattr(element, "__iter__") else element[0]
    if check and _cost_existance_check(net, element, et):
        raise UserWarning("There already exist costs for %s %i" % (et, element))

    index = _get_index_with_check(net, "poly_cost", index)
    columns = ["element", "et", "cp0_eur", "cp1_eur_per_mw", "cq0_eur", "cq1_eur_per_mvar",
               "cp2_eur_per_mw2", "cq2_eur_per_mvar2"]
    variables = [element, et, cp0_eur, cp1_eur_per_mw, cq0_eur, cq1_eur_per_mvar,
                 cp2_eur_per_mw2, cq2_eur_per_mvar2]
    _set_entries(net, "poly_cost", index, **dict(zip(columns, variables)), **kwargs)
    return index


def create_poly_costs(net, elements, et, cp1_eur_per_mw, cp0_eur=0, cq1_eur_per_mvar=0,
                      cq0_eur=0, cp2_eur_per_mw2=0, cq2_eur_per_mvar2=0, index=None, check=True,
                      **kwargs):
    """
    Creates entries for polynomial costs for multiple elements. The currently supported elements are:
     - Generator ("gen")
     - External Grid ("ext_grid")
     - Static Generator ("sgen")
     - Load ("load")
     - Dcline ("dcline")
     - Storage ("storage")

    INPUT:
        **elements** (iterable of integers) - IDs of the elements in the respective element table

        **et** (string or iterable) - Type of element ["gen", "sgen", "ext_grid", "load", "dcline",
            "storage"] are possible

        **cp1_eur_per_mw** (float or iterable) - Linear costs per MW

        **cp0_eur=0** (float or iterable) - Offset active power costs in euro

        **cq1_eur_per_mvar=0** (float or iterable) - Linear costs per Mvar

        **cq0_eur=0** (float or iterable) - Offset reactive power costs in euro

        **cp2_eur_per_mw2=0** (float or iterable) - Quadratic costs per MW

        **cq2_eur_per_mvar2=0** (float or iterable) - Quadratic costs per Mvar

    OPTIONAL:

        **index** (int, index) - Force a specified ID if it is available. If None, the index one \
            higher than the highest already existing index is selected.

        **check** (bool, True) - raises UserWarning if costs already exist to this element.

    OUTPUT:
        **index** (int) - The unique ID of created cost entry

    EXAMPLE:
        The polynomial cost function is given by the linear and quadratic cost coefficients.
        If the first two loads have active power cost functions of the kind
        c(p) = 0.5 + 1 * p + 0.1 * p^2, the costs are created as follows:

        create_poly_costs(net, [0, 1], "load", cp0_eur=0.5, cp1_eur_per_mw = 1, cp2_eur_per_mw2=0.1)
    """
    if not hasattr(elements, "__iter__") and not isinstance(elements, str):
        raise ValueError(f"An iterable is expected for elements, not {elements}.")
    if check:
        bool_ = _costs_existance_check(net, elements, et)
        if np.sum(bool_) >= 1:
            raise UserWarning(f"There already exist costs for {np.sum(bool_)} elements.")

    index = _get_multiple_index_with_check(net, "poly_cost", index, len(elements), "poly_cost")
    columns = ["element", "et", "cp0_eur", "cp1_eur_per_mw", "cq0_eur", "cq1_eur_per_mvar",
               "cp2_eur_per_mw2", "cq2_eur_per_mvar2"]
    variables = [elements, et, cp0_eur, cp1_eur_per_mw, cq0_eur, cq1_eur_per_mvar,
                 cp2_eur_per_mw2, cq2_eur_per_mvar2]
    _set_multiple_entries(net, "poly_cost", index, **dict(zip(columns, variables)), **kwargs)
    return index


def _group_parameter_list(element_types, elements, reference_columns):
    """
    Ensures that element_types, elements and reference_columns are iterables with same lengths.
    """
    if isinstance(elements, str) or not hasattr(elements, "__iter__"):
        raise ValueError(f"'elements' should be a list of list of indices.")
    if any([isinstance(el, str) or not hasattr(el, "__iter__") for el in elements]):
        raise ValueError(f"In 'elements' each item should be a list of element indices.")
    element_types = ensure_iterability(element_types, len_=len(elements))
    reference_columns = ensure_iterability(reference_columns, len_=len(elements))
    return element_types, elements, reference_columns


def _check_elements_existence(net, element_types, elements, reference_columns):
    """
    Raises UserWarnings if elements does not exist in net.
    """
    for et, elm, rc in zip(element_types, elements, reference_columns):
        if et not in net.keys():
            raise UserWarning(f"Cannot create a group with elements of type '{et}', because "
                              f"net[{et}] does not exist.")
        if rc is None or pd.isnull(rc):
            diff = pd.Index(elm).difference(net[et].index)
        else:
            if rc not in net[et].columns:
                raise UserWarning(f"Cannot create a group with reference column '{rc}' for elements"
                                  f" of type '{et}', because net[{et}][{rc}] does not exist.")
            diff = pd.Index(elm).difference(pd.Index(net[et][rc]))
        if len(diff):
            raise UserWarning(f"Cannot create group with {et} members {diff}.")


def create_group(net, element_types, element_indices, name="", reference_columns=None, index=None,
                 **kwargs):
    """Add a new group to net['group'] dataframe.

    Attention
    ::

        If you declare a group but forget to declare all connected elements although
        you wants to (e.g. declaring lines but forgetting to mention the connected switches),
        you may get problems after using drop_elements_and_group() or other functions.
        There are different pandapower toolbox functions which may help you to define
        'elements_dict', such as get_connecting_branches(),
        get_inner_branches(), get_connecting_elements_dict().

    Parameters
    ----------
    net : pandapowerNet
        pandapower net
    element_types : str or list of strings
        defines, together with 'elements', which net elements belong to the group
    element_indices : list of list of indices
        defines, together with 'element_types', which net elements belong to the group
    name : str, optional
        name of the group, by default ""
    reference_columns : string or list of strings, optional
        If given, the elements_dict should
        not refer to DataFrames index but to another column. It is highly relevant that the
        reference_column exists in all DataFrames of the grouped elements and have the same dtype,
        by default None
    index : int, optional
        index for the dataframe net.group, by default None

    EXAMPLES:
        >>> create_group(net, ["bus", "gen"], [[10, 12], [1, 2]])
        >>> create_group(net, ["bus", "gen"], [["Berlin", "Paris"], ["Wind_1", "Nuclear1"]], reference_columns="name")
    """
    element_types, element_indices, reference_columns = _group_parameter_list(
        element_types, element_indices, reference_columns)

    _check_elements_existence(net, element_types, element_indices, reference_columns)

    index = np.array([_get_index_with_check(net, "group", index)] * len(element_types), dtype=np.int64)

    entries = dict(zip(["name", "element_type", "element_index", "reference_column"],
                       [name, element_types, element_indices, reference_columns]))

    _set_multiple_entries(net, "group", index, **entries, **kwargs)

    return index[0]


def create_group_from_dict(net, elements_dict, name="", reference_column=None, index=None,
                           **kwargs):
    """ Wrapper function of create_group(). """
    return create_group(net, elements_dict.keys(), elements_dict.values(),
                        name=name, reference_columns=reference_column, index=index, **kwargs)


def _get_index_with_check(net, table, index, name=None):
    if name is None:
        name = table
    if index is None:
        index = get_free_id(net[table])
    if index in net[table].index:
        raise UserWarning("A %s with the id %s already exists" % (name, index))
    return index


def _cost_existance_check(net, element, et, power_type=None):
    if power_type is None:
        return (bool(net.poly_cost.shape[0]) and
                np_any((net.poly_cost.element == element).values &
                       (net.poly_cost.et == et).values)) \
            or (bool(net.pwl_cost.shape[0]) and
                np_any((net.pwl_cost.element == element).values &
                       (net.pwl_cost.et == et).values))
    else:
        return (bool(net.poly_cost.shape[0]) and
                np_any((net.poly_cost.element == element).values &
                       (net.poly_cost.et == et).values)) \
            or (bool(net.pwl_cost.shape[0]) and
                np_any((net.pwl_cost.element == element).values &
                       (net.pwl_cost.et == et).values &
                       (net.pwl_cost.power_type == power_type).values))


def _costs_existance_check(net, elements, et, power_type=None):
    if isinstance(et, str) and (power_type is None or isinstance(power_type, str)):
        poly_exist = (net.poly_cost.element.isin(elements)).values & \
                     (net.poly_cost.et == et).values
        pwl_exist = (net.pwl_cost.element.isin(elements)).values & \
                    (net.pwl_cost.et == et).values
        if isinstance(power_type, str):
            pwl_exist &= (net.pwl_cost.power_type == power_type).values
        return sum(poly_exist) & sum(pwl_exist)

    else:
        cols = ["element", "et"]
        poly_df = pd.concat([net.poly_cost[cols], pd.DataFrame(np.c_[elements, et], columns=cols)])
        if power_type is None:
            pwl_df = pd.concat([net.pwl_cost[cols], pd.DataFrame(np.c_[elements, et], columns=cols)])
        else:
            cols.append("power_type")
            pwl_df = pd.concat([net.pwl_cost[cols], pd.DataFrame(np.c_[
                                                                     elements, et, [power_type] * len(elements)],
                                                                 columns=cols)])
        return poly_df.duplicated().sum() + pwl_df.duplicated().sum()


def _get_multiple_index_with_check(net, table, index, number, name=None):
    if index is None:
        bid = get_free_id(net[table])
        return arange(bid, bid + number, 1)
    u, c = uni(index, return_counts=True)
    if np.any(c > 1):
        raise UserWarning("Passed indexes %s exist multiple times" % (u[c > 1]))
    intersect = intersect1d(index, net[table].index.values)
    if len(intersect) > 0:
        if name is None:
            name = table.capitalize() + "s"
        raise UserWarning("%s with indexes %s already exist."
                          % (name, intersect))
    return index


def _check_node_element(net, node, node_table="bus"):
    if node not in net[node_table].index.values:
        raise UserWarning("Cannot attach to %s %s, %s does not exist"
                          % (node_table, node, node_table))


def _check_multiple_node_elements(net, nodes, node_table="bus", name="buses"):
    if np_any(~isin(nodes, net[node_table].index.values)):
        node_not_exist = set(nodes) - set(net[node_table].index.values)
        raise UserWarning("Cannot attach to %s %s, they do not exist" % (name, node_not_exist))


def _check_branch_element(net, element_name, index, from_node, to_node, node_name="bus",
                          plural="es"):
    missing_nodes = {from_node, to_node} - set(net[node_name].index.values)
    if len(missing_nodes) > 0:
        raise UserWarning("%s %d tries to attach to non-existing %s(%s) %s"
                          % (element_name.capitalize(), index, node_name, plural, missing_nodes))


def _check_multiple_branch_elements(net, from_nodes, to_nodes, element_name, node_name="bus",
                                    plural="es"):
    all_nodes = set(from_nodes) | set(to_nodes)
    node_not_exist = all_nodes - set(net[node_name].index)
    if len(node_not_exist) > 0:
        raise UserWarning("%s trying to attach to non existing %s%s %s"
                          % (element_name, node_name, plural, node_not_exist))


def _not_nan(value, all_=True):
    if isinstance(value, str):
        return True
    elif hasattr(value, "__iter__"):
        if all_:
            if is_object_dtype(value):
                return not all(isnull(value))
            return not all(isnan(value))
        else:
            if is_object_dtype(value):
                return not any(isnull(value))
            return not any(isnan(value))
    else:
        try:
            return not (value is None or isnan(value))
        except TypeError:
            return True


def try_astype(df, column, dtyp):
    try:
        df[column] = df[column].astype(dtyp)
    except TypeError:
        pass


def _set_value_if_not_nan(net, index, value, column, element_type, dtype=float64, default_val=nan):
    """Sets the given value to the dataframe net[element_type]. If the value is nan, default_val
    is assumed if this is not nan.
    If the value is not nan and the column does not exist already, the column is created and filled
    by default_val.

    Parameters
    ----------
    net : pp.pandapowerNet
        pp net
    index : int
        index of the element to get a value
    value : Any
        value to be set
    column : str
        name of column
    element_type : str
        element_type type, e.g. "gen"
    dtype : Any, optional
        e.g. float64, "Int64", bool_, ..., by default float64
    default_val : Any, optional
        default value to be set if the column exists and value is nan and if the column does not
        exist and the value is not nan, by default nan

    See Also
    --------
    _add_to_entries_if_not_nan
    """
    column_exists = column in net[element_type].columns
    if _not_nan(value):
        if not column_exists:
            net[element_type].loc[:, column] = pd.Series(
                data=default_val, index=net[element_type].index)
        try_astype(net[element_type], column, dtype)
        net[element_type].at[index, column] = value
    elif column_exists:
        if _not_nan(default_val):
            net[element_type].at[index, column] = default_val
        try_astype(net[element_type], column, dtype)


def _add_to_entries_if_not_nan(net, element_type, entries, index, column, values, dtype=float64,
                               default_val=nan):
    """

    See Also
    --------
    _set_value_if_not_nan
    """
    column_exists = column in net[element_type].columns
    if _not_nan(values):
        entries[column] = pd.Series(values, index=index)
        if _not_nan(default_val):
            entries[column] = entries[column].fillna(default_val)
        try_astype(entries, column, dtype)
    elif column_exists:
        entries[column] = pd.Series(data=default_val, index=index)
        try_astype(entries, column, dtype)



def _add_multiple_branch_geodata(net, geodata, index, table="line"):
    dtypes = net[table].dtypes
    if hasattr(geodata, '__iter__') and all([isinstance(g, tuple) and len(g) == 2 for g in geodata]):
        # geodata is a single Iterable of coordinate tuples
        geo = [[x, y] for x, y in geodata]
        series = [f'{{"coordinates": {geo}, "type": "LineString"}}'] * len(index)
    elif hasattr(geodata, '__iter__') and all([isinstance(g, Iterable) for g in geodata]):
        # geodata is Iterable of Iterable of coordinate tuples
        geo = [[[x, y] for x, y in g] for g in geodata]
        series = pd.Series([f'{{"coordinates": {g}, "type": "LineString"}}' for g in geo], index=index)
    else:
        raise ValueError("geodata must be an Iterable of Iterable of coordinate tuples or an Iterable of coordinate tuples")

    net[table].loc[:, "geo"] = series

    _preserve_dtypes(net[table], dtypes)


def _set_entries(net, table, index, preserve_dtypes=True, **entries):
    dtypes = None
    if preserve_dtypes:
        # only get dtypes of columns that are set and that are already present in the table
        dtypes = net[table][intersect1d(net[table].columns, list(entries.keys()))].dtypes

    for col, val in entries.items():
        net[table].at[index, col] = val

    # and preserve dtypes
    if preserve_dtypes:
        _preserve_dtypes(net[table], dtypes)


def _set_multiple_entries(net, table, index, preserve_dtypes=True, defaults_to_fill=None,
                          **entries):
    dtypes = None
    if preserve_dtypes:
        # store dtypes
        dtypes = net[table].dtypes

    def check_entry(val):
        if isinstance(val, pd.Series) and not np_all(isin(val.index, index)):
            return val.values
        elif isinstance(val, set) and len(val) == len(index):
            return list(val)
        return val

    entries = {k: check_entry(v) for k, v in entries.items()}

    dd = pd.DataFrame(index=index, columns=net[table].columns)
    dd = dd.assign(**entries)

    # defaults_to_fill needed due to pandas bug https://github.com/pandas-dev/pandas/issues/46662:
    # concat adds new bool columns as object dtype -> fix it by setting default value to net[table]
    if defaults_to_fill is not None:
        for col, val in defaults_to_fill:
            if col in dd.columns and col not in net[table].columns:
                net[table][col] = val

    # extend the table by the frame we just created
    net[table] = pd.concat([net[table], dd[dd.columns[~dd.isnull().all()]]], sort=False)

    # and preserve dtypes
    if preserve_dtypes:
        _preserve_dtypes(net[table], dtypes)


if __name__ == "__main__":
    net = create_empty_network()
    create_buses(net, 2, 10)
    create_gens(net, [0, 1], p_mw=7)
    create_pwl_cost(net, 0, "gen", [[0, 20, 1], [20, 30, 2]])
    create_group(net, ["bus", "gen"], [[0], [0]])<|MERGE_RESOLUTION|>--- conflicted
+++ resolved
@@ -877,10 +877,6 @@
     return index
 
 
-<<<<<<< HEAD
-def create_load(net, bus, p_mw, q_mvar=0, const_z_p_percent=0, const_i_p_percent=0, 
-                const_z_q_percent=0, const_i_q_percent=0, sn_mva=nan,
-=======
 def create_buses_dc(net, nr_buses_dc, vn_kv, index=None, name=None, type="b", geodata=None,
                  zone=None, in_service=True, max_vm_pu=nan, min_vm_pu=nan, coords=None, **kwargs):
     """
@@ -949,8 +945,8 @@
     return index
 
 
-def create_load(net, bus, p_mw, q_mvar=0, const_z_percent=0, const_i_percent=0, sn_mva=nan,
->>>>>>> 11af12cd
+def create_load(net, bus, p_mw, q_mvar=0, const_z_p_percent=0, const_i_p_percent=0, 
+                const_z_q_percent=0, const_i_q_percent=0, sn_mva=nan,
                 name=None, scaling=1., index=None, in_service=True, type='wye', max_p_mw=nan,
                 min_p_mw=nan, max_q_mvar=nan, min_q_mvar=nan, controllable=nan, **kwargs):
     """
