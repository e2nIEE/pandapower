# -*- coding: utf-8 -*-

# Copyright (c) 2016-2021 by University of Kassel and Fraunhofer Institute for Energy Economics
# and Energy System Technology (IEE), Kassel. All rights reserved.


from operator import itemgetter

import pandas as pd
from numpy import nan, isnan, arange, dtype, isin, any as np_any, zeros, array, bool_, \
    all as np_all, float64
from packaging import version

from pandapower import __version__
from pandapower.auxiliary import pandapowerNet, get_free_id, _preserve_dtypes
from pandapower.results import reset_results
from pandapower.std_types import add_basic_std_types, load_std_type, check_entry_in_std_type

try:
    import pplog as logging
except ImportError:
    import logging

logger = logging.getLogger(__name__)


def create_empty_network(name="", f_hz=50., sn_mva=1, add_stdtypes=True):
    """
    This function initializes the pandapower datastructure.

    OPTIONAL:
        **f_hz** (float, 50.) - power system frequency in hertz

        **name** (string, None) - name for the network

        **sn_mva** (float, 1e3) - reference apparent power for per unit system

        **add_stdtypes** (boolean, True) - Includes standard types to net

    OUTPUT:
        **net** (attrdict) - PANDAPOWER attrdict with empty tables:

    EXAMPLE:
        net = create_empty_network()

    """
    net = pandapowerNet({
        # structure data
        "bus": [('name', dtype(object)),
                ('vn_kv', 'f8'),
                ('type', dtype(object)),
                ('zone', dtype(object)),
                ('in_service', 'bool'), ],
        "load": [("name", dtype(object)),
                 ("bus", "u4"),
                 ("p_mw", "f8"),
                 ("q_mvar", "f8"),
                 ("const_z_percent", "f8"),
                 ("const_i_percent", "f8"),
                 ("sn_mva", "f8"),
                 ("scaling", "f8"),
                 ("in_service", 'bool'),
                 ("type", dtype(object))],
        "sgen": [("name", dtype(object)),
                 ("bus", "i8"),
                 ("p_mw", "f8"),
                 ("q_mvar", "f8"),
                 ("sn_mva", "f8"),
                 ("scaling", "f8"),
                 ("in_service", 'bool'),
                 ("type", dtype(object)),
                 ("current_source", "bool")],
        "motor": [("name", dtype(object)),
                  ("bus", "i8"),
                  ("pn_mech_mw", "f8"),
                  ("loading_percent", "f8"),
                  ("cos_phi", "f8"),
                  ("cos_phi_n", "f8"),
                  ("efficiency_percent", "f8"),
                  ("efficiency_n_percent", "f8"),
                  ("lrc_pu", "f8"),
                  ("vn_kv", "f8"),
                  ("scaling", "f8"),
                  ("in_service", 'bool'),
                  ("rx", 'f8')
                  ],
        "asymmetric_load": [("name", dtype(object)),
                            ("bus", "u4"),
                            ("p_a_mw", "f8"),
                            ("q_a_mvar", "f8"),
                            ("p_b_mw", "f8"),
                            ("q_b_mvar", "f8"),
                            ("p_c_mw", "f8"),
                            ("q_c_mvar", "f8"),
                            ("sn_mva", "f8"),
                            ("scaling", "f8"),
                            ("in_service", 'bool'),
                            ("type", dtype(object))],

        "asymmetric_sgen": [("name", dtype(object)),
                            ("bus", "i8"),
                            ("p_a_mw", "f8"),
                            ("q_a_mvar", "f8"),
                            ("p_b_mw", "f8"),
                            ("q_b_mvar", "f8"),
                            ("p_c_mw", "f8"),
                            ("q_c_mvar", "f8"),
                            ("sn_mva", "f8"),
                            ("scaling", "f8"),
                            ("in_service", 'bool'),
                            ("type", dtype(object)),
                            ("current_source", "bool")],
        "storage": [("name", dtype(object)),
                    ("bus", "i8"),
                    ("p_mw", "f8"),
                    ("q_mvar", "f8"),
                    ("sn_mva", "f8"),
                    ("soc_percent", "f8"),
                    ("min_e_mwh", "f8"),
                    ("max_e_mwh", "f8"),
                    ("scaling", "f8"),
                    ("in_service", 'bool'),
                    ("type", dtype(object))],
        "gen": [("name", dtype(object)),
                ("bus", "u4"),
                ("p_mw", "f8"),
                ("vm_pu", "f8"),
                ("sn_mva", "f8"),
                ("min_q_mvar", "f8"),
                ("max_q_mvar", "f8"),
                ("scaling", "f8"),
                ("slack", "bool"),
                ("in_service", 'bool'),
                ("slack_weight", 'f8'),
                ("type", dtype(object))],
        "switch": [("bus", "i8"),
                   ("element", "i8"),
                   ("et", dtype(object)),
                   ("type", dtype(object)),
                   ("closed", "bool"),
                   ("name", dtype(object)),
                   ("z_ohm", "f8")],
        "shunt": [("bus", "u4"),
                  ("name", dtype(object)),
                  ("q_mvar", "f8"),
                  ("p_mw", "f8"),
                  ("vn_kv", "f8"),
                  ("step", "u4"),
                  ("max_step", "u4"),
                  ("in_service", "bool")],
        "ext_grid": [("name", dtype(object)),
                     ("bus", "u4"),
                     ("vm_pu", "f8"),
                     ("va_degree", "f8"),
                     ("slack_weight", 'f8'),
                     ("in_service", 'bool')],
        "line": [("name", dtype(object)),
                 ("std_type", dtype(object)),
                 ("from_bus", "u4"),
                 ("to_bus", "u4"),
                 ("length_km", "f8"),
                 ("r_ohm_per_km", "f8"),
                 ("x_ohm_per_km", "f8"),
                 ("c_nf_per_km", "f8"),
                 ("g_us_per_km", "f8"),
                 ("max_i_ka", "f8"),
                 ("df", "f8"),
                 ("parallel", "u4"),
                 ("type", dtype(object)),
                 ("in_service", 'bool')],
        "trafo": [("name", dtype(object)),
                  ("std_type", dtype(object)),
                  ("hv_bus", "u4"),
                  ("lv_bus", "u4"),
                  ("sn_mva", "f8"),
                  ("vn_hv_kv", "f8"),
                  ("vn_lv_kv", "f8"),
                  ("vk_percent", "f8"),
                  ("vkr_percent", "f8"),
                  ("pfe_kw", "f8"),
                  ("i0_percent", "f8"),
                  ("shift_degree", "f8"),
                  ("tap_side", dtype(object)),
                  ("tap_neutral", "i4"),
                  ("tap_min", "i4"),
                  ("tap_max", "i4"),
                  ("tap_step_percent", "f8"),
                  ("tap_step_degree", "f8"),
                  ("tap_pos", "i4"),
                  ("tap_phase_shifter", 'bool'),
                  ("parallel", "u4"),
                  ("df", "f8"),
                  ("in_service", 'bool')],
        "trafo3w": [("name", dtype(object)),
                    ("std_type", dtype(object)),
                    ("hv_bus", "u4"),
                    ("mv_bus", "u4"),
                    ("lv_bus", "u4"),
                    ("sn_hv_mva", "f8"),
                    ("sn_mv_mva", "f8"),
                    ("sn_lv_mva", "f8"),
                    ("vn_hv_kv", "f8"),
                    ("vn_mv_kv", "f8"),
                    ("vn_lv_kv", "f8"),
                    ("vk_hv_percent", "f8"),
                    ("vk_mv_percent", "f8"),
                    ("vk_lv_percent", "f8"),
                    ("vkr_hv_percent", "f8"),
                    ("vkr_mv_percent", "f8"),
                    ("vkr_lv_percent", "f8"),
                    ("pfe_kw", "f8"),
                    ("i0_percent", "f8"),
                    ("shift_mv_degree", "f8"),
                    ("shift_lv_degree", "f8"),
                    ("tap_side", dtype(object)),
                    ("tap_neutral", "i4"),
                    ("tap_min", "i4"),
                    ("tap_max", "i4"),
                    ("tap_step_percent", "f8"),
                    ("tap_step_degree", "f8"),
                    ("tap_pos", "i4"),
                    ("tap_at_star_point", 'bool'),
                    ("in_service", 'bool')],
        "impedance": [("name", dtype(object)),
                      ("from_bus", "u4"),
                      ("to_bus", "u4"),
                      ("rft_pu", "f8"),
                      ("xft_pu", "f8"),
                      ("rtf_pu", "f8"),
                      ("xtf_pu", "f8"),
                      ("sn_mva", "f8"),
                      ("in_service", 'bool')],
        "dcline": [("name", dtype(object)),
                   ("from_bus", "u4"),
                   ("to_bus", "u4"),
                   ("p_mw", "f8"),
                   ("loss_percent", 'f8'),
                   ("loss_mw", 'f8'),
                   ("vm_from_pu", "f8"),
                   ("vm_to_pu", "f8"),
                   ("max_p_mw", "f8"),
                   ("min_q_from_mvar", "f8"),
                   ("min_q_to_mvar", "f8"),
                   ("max_q_from_mvar", "f8"),
                   ("max_q_to_mvar", "f8"),
                   ("in_service", 'bool')],
        "ward": [("name", dtype(object)),
                 ("bus", "u4"),
                 ("ps_mw", "f8"),
                 ("qs_mvar", "f8"),
                 ("qz_mvar", "f8"),
                 ("pz_mw", "f8"),
                 ("in_service", "bool")],
        "xward": [("name", dtype(object)),
                  ("bus", "u4"),
                  ("ps_mw", "f8"),
                  ("qs_mvar", "f8"),
                  ("qz_mvar", "f8"),
                  ("pz_mw", "f8"),
                  ("r_ohm", "f8"),
                  ("x_ohm", "f8"),
                  ("vm_pu", "f8"),
                  ("slack_weight", 'f8'),
                  ("in_service", "bool")],
        "measurement": [("name", dtype(object)),
                        ("measurement_type", dtype(object)),
                        ("element_type", dtype(object)),
                        ("element", "uint32"),
                        ("value", "float64"),
                        ("std_dev", "float64"),
                        ("side", dtype(object))],
        "pwl_cost": [("power_type", dtype(object)),
                     ("element", "u4"),
                     ("et", dtype(object)),
                     ("points", dtype(object))],
        "poly_cost": [("element", "u4"),
                      ("et", dtype(object)),
                      ("cp0_eur", dtype("f8")),
                      ("cp1_eur_per_mw", dtype("f8")),
                      ("cp2_eur_per_mw2", dtype("f8")),
                      ("cq0_eur", dtype("f8")),
                      ("cq1_eur_per_mvar", dtype("f8")),
                      ("cq2_eur_per_mvar2", dtype("f8"))
                      ],
        'controller': [
            ('object', dtype(object)),
            ('in_service', "bool"),
            ('order', "float64"),
            ('level', dtype(object)),
            ('initial_run', "bool"),
            ("recycle", dtype(object)),
        ],
        # geodata
        "line_geodata": [("coords", dtype(object))],
        "bus_geodata": [("x", "f8"), ("y", "f8"), ("coords", dtype(object))],

        # result tables
        "_empty_res_bus": [("vm_pu", "f8"),
                           ("va_degree", "f8"),
                           ("p_mw", "f8"),
                           ("q_mvar", "f8")],
        "_empty_res_ext_grid": [("p_mw", "f8"),
                                ("q_mvar", "f8")],
        "_empty_res_line": [("p_from_mw", "f8"),
                            ("q_from_mvar", "f8"),
                            ("p_to_mw", "f8"),
                            ("q_to_mvar", "f8"),
                            ("pl_mw", "f8"),
                            ("ql_mvar", "f8"),
                            ("i_from_ka", "f8"),
                            ("i_to_ka", "f8"),
                            ("i_ka", "f8"),
                            ("vm_from_pu", "f8"),
                            ("va_from_degree", "f8"),
                            ("vm_to_pu", "f8"),
                            ("va_to_degree", "f8"),
                            ("loading_percent", "f8")],
        "_empty_res_trafo": [("p_hv_mw", "f8"),
                             ("q_hv_mvar", "f8"),
                             ("p_lv_mw", "f8"),
                             ("q_lv_mvar", "f8"),
                             ("pl_mw", "f8"),
                             ("ql_mvar", "f8"),
                             ("i_hv_ka", "f8"),
                             ("i_lv_ka", "f8"),
                             ("vm_hv_pu", "f8"),
                             ("va_hv_degree", "f8"),
                             ("vm_lv_pu", "f8"),
                             ("va_lv_degree", "f8"),
                             ("loading_percent", "f8")],
        "_empty_res_load": [("p_mw", "f8"),
                            ("q_mvar", "f8")],
        "_empty_res_asymmetric_load": [("p_mw", "f8"),
                                       ("q_mvar", "f8")],
        "_empty_res_asymmetric_sgen": [("p_mw", "f8"),
                                       ("q_mvar", "f8")],
        "_empty_res_motor": [("p_mw", "f8"),
                             ("q_mvar", "f8")],
        "_empty_res_sgen": [("p_mw", "f8"),
                            ("q_mvar", "f8")],
        "_empty_res_shunt": [("p_mw", "f8"),
                             ("q_mvar", "f8"),
                             ("vm_pu", "f8")],
        "_empty_res_impedance": [("p_from_mw", "f8"),
                                 ("q_from_mvar", "f8"),
                                 ("p_to_mw", "f8"),
                                 ("q_to_mvar", "f8"),
                                 ("pl_mw", "f8"),
                                 ("ql_mvar", "f8"),
                                 ("i_from_ka", "f8"),
                                 ("i_to_ka", "f8")],
        "_empty_res_dcline": [("p_from_mw", "f8"),
                              ("q_from_mvar", "f8"),
                              ("p_to_mw", "f8"),
                              ("q_to_mvar", "f8"),
                              ("pl_mw", "f8"),
                              ("vm_from_pu", "f8"),
                              ("va_from_degree", "f8"),
                              ("vm_to_pu", "f8"),
                              ("va_to_degree", "f8")],
        "_empty_res_ward": [("p_mw", "f8"),
                            ("q_mvar", "f8"),
                            ("vm_pu", "f8")],
        "_empty_res_xward": [("p_mw", "f8"),
                             ("q_mvar", "f8"),
                             ("vm_pu", "f8"),
                             ("va_internal_degree", "f8"),
                             ("vm_internal_pu", "f8")],

        "_empty_res_trafo_3ph": [("p_a_hv_mw", "f8"),
                                 ("q_a_hv_mvar", "f8"),
                                 ("p_b_hv_mw", "f8"),
                                 ("q_b_hv_mvar", "f8"),
                                 ("p_c_hv_mw", "f8"),
                                 ("q_c_hv_mvar", "f8"),
                                 ("p_a_lv_mw", "f8"),
                                 ("q_a_lv_mvar", "f8"),
                                 ("p_b_lv_mw", "f8"),
                                 ("q_b_lv_mvar", "f8"),
                                 ("p_c_lv_mw", "f8"),
                                 ("q_c_lv_mvar", "f8"),
                                 ("p_a_l_mw", "f8"),
                                 ("q_a_l_mvar", "f8"),
                                 ("p_b_l_mw", "f8"),
                                 ("q_b_l_mvar", "f8"),
                                 ("p_c_l_mw", "f8"),
                                 ("q_c_l_mvar", "f8"),
                                 ("i_a_hv_ka", "f8"),
                                 ("i_a_lv_ka", "f8"),
                                 ("i_b_hv_ka", "f8"),
                                 ("i_b_lv_ka", "f8"),
                                 ("i_c_hv_ka", "f8"),
                                 ("i_c_lv_ka", "f8"),
                                 # ("i_n_hv_ka", "f8"),
                                 # ("i_n_lv_ka", "f8"),
                                 ("loading_a_percent", "f8"),
                                 ("loading_b_percent", "f8"),
                                 ("loading_c_percent", "f8"),
                                 ("loading_percent", "f8")],
        "_empty_res_trafo3w": [("p_hv_mw", "f8"),
                               ("q_hv_mvar", "f8"),
                               ("p_mv_mw", "f8"),
                               ("q_mv_mvar", "f8"),
                               ("p_lv_mw", "f8"),
                               ("q_lv_mvar", "f8"),
                               ("pl_mw", "f8"),
                               ("ql_mvar", "f8"),
                               ("i_hv_ka", "f8"),
                               ("i_mv_ka", "f8"),
                               ("i_lv_ka", "f8"),
                               ("vm_hv_pu", "f8"),
                               ("va_hv_degree", "f8"),
                               ("vm_mv_pu", "f8"),
                               ("va_mv_degree", "f8"),
                               ("vm_lv_pu", "f8"),
                               ("va_lv_degree", "f8"),
                               ("va_internal_degree", "f8"),
                               ("vm_internal_pu", "f8"),
                               ("loading_percent", "f8")],
        "_empty_res_bus_3ph": [("vm_a_pu", "f8"),
                               ("va_a_degree", "f8"),
                               ("vm_b_pu", "f8"),
                               ("va_b_degree", "f8"),
                               ("vm_c_pu", "f8"),
                               ("va_c_degree", "f8"),
                               ("p_a_mw", "f8"),
                               ("q_a_mvar", "f8"),
                               ("p_b_mw", "f8"),
                               ("q_b_mvar", "f8"),
                               ("p_c_mw", "f8"),
                               ("q_c_mvar", "f8")],
        "_empty_res_ext_grid_3ph": [("p_a_mw", "f8"),
                                    ("q_a_mvar", "f8"),
                                    ("p_b_mw", "f8"),
                                    ("q_b_mvar", "f8"),
                                    ("p_c_mw", "f8"),
                                    ("q_c_mvar", "f8")],
        "_empty_res_line_3ph": [("p_a_from_mw", "f8"),
                                ("q_a_from_mvar", "f8"),
                                ("p_b_from_mw", "f8"),
                                ("q_b_from_mvar", "f8"),
                                ("q_c_from_mvar", "f8"),
                                ("p_a_to_mw", "f8"),
                                ("q_a_to_mvar", "f8"),
                                ("p_b_to_mw", "f8"),
                                ("q_b_to_mvar", "f8"),
                                ("p_c_to_mw", "f8"),
                                ("q_c_to_mvar", "f8"),
                                ("p_a_l_mw", "f8"),
                                ("q_a_l_mvar", "f8"),
                                ("p_b_l_mw", "f8"),
                                ("q_b_l_mvar", "f8"),
                                ("p_c_l_mw", "f8"),
                                ("q_c_l_mvar", "f8"),
                                ("i_a_from_ka", "f8"),
                                ("i_a_to_ka", "f8"),
                                ("i_b_from_ka", "f8"),
                                ("i_b_to_ka", "f8"),
                                ("i_c_from_ka", "f8"),
                                ("i_c_to_ka", "f8"),
                                ("i_a_ka", "f8"),
                                ("i_b_ka", "f8"),
                                ("i_c_ka", "f8"),
                                ("i_n_from_ka", "f8"),
                                ("i_n_to_ka", "f8"),
                                ("i_n_ka", "f8"),
                                ("loading_a_percent", "f8"),
                                ("loading_b_percent", "f8"),
                                ("loading_c_percent", "f8")],
        "_empty_res_asymmetric_load_3ph": [("p_a_mw", "f8"),
                                           ("q_a_mvar", "f8"),
                                           ("p_b_mw", "f8"),
                                           ("q_b_mvar", "f8"),
                                           ("p_c_mw", "f8"),
                                           ("q_c_mvar", "f8")],
        "_empty_res_asymmetric_sgen_3ph": [("p_a_mw", "f8"),
                                           ("q_a_mvar", "f8"),
                                           ("p_b_mw", "f8"),
                                           ("q_b_mvar", "f8"),
                                           ("p_c_mw", "f8"),
                                           ("q_c_mvar", "f8")],
        "_empty_res_storage": [("p_mw", "f8"),
                               ("q_mvar", "f8")],
        "_empty_res_storage_3ph": [("p_a_mw", "f8"), ("p_b_mw", "f8"), ("p_c_mw", "f8"),
                                   ("q_a_mvar", "f8"), ("q_b_mvar", "f8"), ("q_c_mvar", "f8")],
        "_empty_res_gen": [("p_mw", "f8"),
                           ("q_mvar", "f8"),
                           ("va_degree", "f8"),
                           ("vm_pu", "f8")],

        # internal
        "_ppc": None,
        "_ppc0": None,
        "_ppc1": None,
        "_ppc2": None,
        "_is_elements": None,
        "_pd2ppc_lookups": {"bus": None,
                            "ext_grid": None,
                            "gen": None,
                            "branch": None},
        "version": __version__,
        "converged": False,
        "name": name,
        "f_hz": f_hz,
        "sn_mva": sn_mva
    })

    net._empty_res_load_3ph = net._empty_res_load
    net._empty_res_sgen_3ph = net._empty_res_sgen
    net._empty_res_storage_3ph = net._empty_res_storage

    for s in net:
        if isinstance(net[s], list):
            net[s] = pd.DataFrame(zeros(0, dtype=net[s]), index=pd.Int64Index([]))
    if add_stdtypes:
        add_basic_std_types(net)
    else:
        net.std_types = {"line": {}, "trafo": {}, "trafo3w": {}}
    for mode in ["pf", "se", "sc", "pf_3ph"]:
        reset_results(net, mode)
    net['user_pf_options'] = dict()
    return net


def create_bus(net, vn_kv, name=None, index=None, geodata=None, type="b", zone=None,
               in_service=True, max_vm_pu=nan, min_vm_pu=nan, coords=None, **kwargs):
    """
    Adds one bus in table net["bus"].

    Busses are the nodes of the network that all other elements connect to.

    INPUT:
        **net** (pandapowerNet) - The pandapower network in which the element is created

    OPTIONAL:
        **name** (string, default None) - the name for this bus

        **index** (int, default None) - Force a specified ID if it is available. If None, the \
            index one higher than the highest already existing index is selected.

        **vn_kv** (float) - The grid voltage level.

        **geodata** ((x,y)-tuple, default None) - coordinates used for plotting

        **type** (string, default "b") - Type of the bus. "n" - node,
        "b" - busbar, "m" - muff

        **zone** (string, None) - grid region

        **in_service** (boolean) - True for in_service or False for out of service

        **max_vm_pu** (float, NAN) - Maximum bus voltage in p.u. - necessary for OPF

        **min_vm_pu** (float, NAN) - Minimum bus voltage in p.u. - necessary for OPF

        **coords** (array, default None, shape= (,2L)) - busbar coordinates to plot the bus with \
            multiple points. coords is typically a list of tuples (start and endpoint of the \
            busbar) [(x1, y1), (x2, y2)]

    OUTPUT:
        **index** (int) - The unique ID of the created element

    EXAMPLE:
        create_bus(net, name = "bus1")
    """
    index = _get_index_with_check(net, "bus", index)

    entries = dict(zip(["name", "vn_kv", "type", "zone", "in_service"],
                       [name, vn_kv, type, zone, bool(in_service)]))

    _set_entries(net, "bus", index, True, **entries, **kwargs)

    if geodata is not None:
        if len(geodata) != 2:
            raise UserWarning("geodata must be given as (x, y) tuple")
        net["bus_geodata"].loc[index, ["x", "y"]] = geodata

    if coords is not None:
        net["bus_geodata"].loc[index, "coords"] = coords

    # column needed by OPF. 0. and 2. are the default maximum / minimum voltages
    _create_column_and_set_value(net, index, min_vm_pu, "min_vm_pu", "bus", default_val=0.)
    _create_column_and_set_value(net, index, max_vm_pu, "max_vm_pu", "bus", default_val=2.)

    return index


def create_buses(net, nr_buses, vn_kv, index=None, name=None, type="b", geodata=None,
                 zone=None, in_service=True, max_vm_pu=None, min_vm_pu=None, coords=None, **kwargs):
    """
    Adds several buses in table net["bus"] at once.

    Busses are the nodal points of the network that all other elements connect to.

    Input:
        **net** (pandapowerNet) - The pandapower network in which the element is created

        **nr_buses** (int) - The number of buses that is created

    OPTIONAL:
        **name** (string, default None) - the name for this bus

        **index** (int, default None) - Force specified IDs if available. If None, the indices \
            higher than the highest already existing index are selected.

        **vn_kv** (float) - The grid voltage level.

        **geodata** ((x,y)-tuple, default None) - coordinates used for plotting

        **type** (string, default "b") - Type of the bus. "n" - auxilary node,
        "b" - busbar, "m" - muff

        **zone** (string, None) - grid region

        **in_service** (boolean) - True for in_service or False for out of service

        **max_vm_pu** (float, NAN) - Maximum bus voltage in p.u. - necessary for OPF

        **min_vm_pu** (float, NAN) - Minimum bus voltage in p.u. - necessary for OPF

    OUTPUT:
        **index** (int) - The unique indices ID of the created elements

    EXAMPLE:
        create_bus(net, name = "bus1")
    """
    index = _get_multiple_index_with_check(net, "bus", index, nr_buses)

    entries = {"vn_kv": vn_kv, "type": type, "zone": zone, "in_service": in_service, "name": name}
    _add_series_to_entries(entries, index, "min_vm_pu", min_vm_pu)
    _add_series_to_entries(entries, index, "max_vm_pu", max_vm_pu)
    _set_multiple_entries(net, "bus", index, **entries, **kwargs)

    if geodata is not None:
        # works with a 2-tuple or a matching array
        net.bus_geodata = net.bus_geodata.append(pd.DataFrame(
            zeros((len(index), len(net.bus_geodata.columns)), dtype=int), index=index,
            columns=net.bus_geodata.columns))
        net.bus_geodata.loc[index, :] = nan
        net.bus_geodata.loc[index, ["x", "y"]] = geodata
    if coords is not None:
        net.bus_geodata = net.bus_geodata.append(pd.DataFrame(index=index,
                                                              columns=net.bus_geodata.columns))
        net["bus_geodata"].loc[index, "coords"] = coords
    return index


def create_load(net, bus, p_mw, q_mvar=0, const_z_percent=0, const_i_percent=0, sn_mva=nan,
                name=None, scaling=1., index=None, in_service=True, type='wye', max_p_mw=nan,
                min_p_mw=nan, max_q_mvar=nan, min_q_mvar=nan, controllable=nan):
    """
    Adds one load in table net["load"].

    All loads are modelled in the consumer system, meaning load is positive and generation is
    negative active power. Please pay attention to the correct signing of the reactive power as
    well.

    INPUT:
        **net** - The net within this load should be created

        **bus** (int) - The bus id to which the load is connected

    OPTIONAL:
        **p_mw** (float, default 0) - The active power of the load

        - postive value   -> load
        - negative value  -> generation

        **q_mvar** (float, default 0) - The reactive power of the load

        **const_z_percent** (float, default 0) - percentage of p_mw and q_mvar that will be \
            associated to constant impedance load at rated voltage

        **const_i_percent** (float, default 0) - percentage of p_mw and q_mvar that will be \
            associated to constant current load at rated voltage

        **sn_mva** (float, default None) - Nominal power of the load

        **name** (string, default None) - The name for this load

        **scaling** (float, default 1.) - An OPTIONAL scaling factor to be set customly.
        Multiplys with p_mw and q_mvar.

        **type** (string, 'wye') -  type variable to classify the load: wye/delta

        **index** (int, None) - Force a specified ID if it is available. If None, the index one \
            higher than the highest already existing index is selected.

        **in_service** (boolean) - True for in_service or False for out of service

        **max_p_mw** (float, default NaN) - Maximum active power load - necessary for controllable \
            loads in for OPF

        **min_p_mw** (float, default NaN) - Minimum active power load - necessary for controllable \
            loads in for OPF

        **max_q_mvar** (float, default NaN) - Maximum reactive power load - necessary for \
            controllable loads in for OPF

        **min_q_mvar** (float, default NaN) - Minimum reactive power load - necessary for \
            controllable loads in OPF

        **controllable** (boolean, default NaN) - States, whether a load is controllable or not. \
            Only respected for OPF; defaults to False if "controllable" column exists in DataFrame

    OUTPUT:
        **index** (int) - The unique ID of the created element

    EXAMPLE:
        create_load(net, bus=0, p_mw=10., q_mvar=2.)

    """
    _check_node_element(net, bus)

    index = _get_index_with_check(net, "load", index)

    entries = dict(zip(["name", "bus", "p_mw", "const_z_percent", "const_i_percent", "scaling",
                        "q_mvar", "sn_mva", "in_service", "type"],
                       [name, bus, p_mw, const_z_percent, const_i_percent, scaling, q_mvar, sn_mva,
                        bool(in_service), type]))

    _set_entries(net, "load", index, True, **entries)

    _create_column_and_set_value(net, index, min_p_mw, "min_p_mw", "load")
    _create_column_and_set_value(net, index, max_p_mw, "max_p_mw", "load")
    _create_column_and_set_value(net, index, min_q_mvar, "min_q_mvar", "load")
    _create_column_and_set_value(net, index, max_q_mvar, "max_q_mvar", "load")
    _create_column_and_set_value(net, index, controllable, "controllable", "load", dtyp=bool_,
                                 default_val=False, default_for_nan=True)

    return index


def create_loads(net, buses, p_mw, q_mvar=0, const_z_percent=0, const_i_percent=0, sn_mva=nan,
                 name=None, scaling=1., index=None, in_service=True, type=None, max_p_mw=None,
                 min_p_mw=None, max_q_mvar=None, min_q_mvar=None, controllable=None, **kwargs):
    """
    Adds a number of loads in table net["load"].

    All loads are modelled in the consumer system, meaning load is positive and generation is
    negative active power. Please pay attention to the correct signing of the reactive power as
    well.

    INPUT:
        **net** - The net within this load should be created

        **buses** (list of int) - A list of bus ids to which the loads are connected

    OPTIONAL:
        **p_mw** (list of floats) - The active power of the loads

        - postive value   -> load
        - negative value  -> generation

        **q_mvar** (list of floats, default 0) - The reactive power of the loads

        **const_z_percent** (list of floats, default 0) - percentage of p_mw and q_mvar that will \
            be associated to constant impedance loads at rated voltage

        **const_i_percent** (list of floats, default 0) - percentage of p_mw and q_mvar that will \
            be associated to constant current load at rated voltage

        **sn_mva** (list of floats, default None) - Nominal power of the loads

        **name** (list of strings, default None) - The name for this load

        **scaling** (list of floats, default 1.) - An OPTIONAL scaling factor to be set customly.
        Multiplys with p_mw and q_mvar.

        **type** (string, None) -  type variable to classify the load

        **index** (list of int, None) - Force a specified ID if it is available. If None, the index\
            is set to a range between one higher than the highest already existing index and the \
            length of loads that shall be created.

        **in_service** (list of boolean) - True for in_service or False for out of service

        **max_p_mw** (list of floats, default NaN) - Maximum active power load - necessary for \
            controllable loads in for OPF

        **min_p_mw** (list of floats, default NaN) - Minimum active power load - necessary for \
            controllable loads in for OPF

        **max_q_mvar** (list of floats, default NaN) - Maximum reactive power load - necessary for \
            controllable loads in for OPF

        **min_q_mvar** (list of floats, default NaN) - Minimum reactive power load - necessary for \
            controllable loads in OPF

        **controllable** (list of boolean, default NaN) - States, whether a load is controllable \
            or not. Only respected for OPF
            Defaults to False if "controllable" column exists in DataFrame

    OUTPUT:
        **index** (int) - The unique IDs of the created elements

    EXAMPLE:
        create_loads(net, buses=[0, 2], p_mw=[10., 5.], q_mvar=[2., 0.])

    """
    _check_multiple_node_elements(net, buses)

    index = _get_multiple_index_with_check(net, "load", index, len(buses))

    entries = {"bus": buses, "p_mw": p_mw, "q_mvar": q_mvar, "sn_mva": sn_mva,
               "const_z_percent": const_z_percent, "const_i_percent": const_i_percent,
               "scaling": scaling, "in_service": in_service, "name": name, "type": type}

    _add_series_to_entries(entries, index, "min_p_mw", min_p_mw)
    _add_series_to_entries(entries, index, "max_p_mw", max_p_mw)
    _add_series_to_entries(entries, index, "min_q_mvar", min_q_mvar)
    _add_series_to_entries(entries, index, "max_q_mvar", max_q_mvar)
    _add_series_to_entries(entries, index, "controllable", controllable, dtyp=bool_,
                           default_val=False)

    _set_multiple_entries(net, "load", index, **entries, **kwargs)

    return index


def create_asymmetric_load(net, bus, p_a_mw=0, p_b_mw=0, p_c_mw=0, q_a_mvar=0, q_b_mvar=0,
                           q_c_mvar=0, sn_mva=nan, name=None, scaling=1., index=None,
                           in_service=True, type="wye"):
    """
    Adds one 3 phase load in table net["asymmetric_load"].

    All loads are modelled in the consumer system, meaning load is positive and generation is
    negative active power. Please pay attention to the correct signing of the reactive power as
    well.

    INPUT:
        **net** - The net within this load should be created

        **bus** (int) - The bus id to which the load is connected

    OPTIONAL:
        **p_a_mw** (float, default 0) - The active power for Phase A load

        **p_b_mw** (float, default 0) - The active power for Phase B load

        **p_c_mw** (float, default 0) - The active power for Phase C load

        **q_a_mvar** float, default 0) - The reactive power for Phase A load

        **q_b_mvar** float, default 0) - The reactive power for Phase B load

        **q_c_mvar** (float, default 0) - The reactive power for Phase C load

        **sn_kva** (float, default: None) - Nominal power of the load

        **name** (string, default: None) - The name for this load

        **scaling** (float, default: 1.) - An OPTIONAL scaling factor to be set customly
        Multiplys with p_mw and q_mvar of all phases.

        **type** (string,default: wye) -  type variable to classify three ph load: delta/wye

        **index** (int,default: None) - Force a specified ID if it is available. If None, the index\
            one higher than the highest already existing index is selected.

        **in_service** (boolean) - True for in_service or False for out of service

    OUTPUT:
        **index** (int) - The unique ID of the created element

    EXAMPLE:
        **create_asymmetric_load(net, bus=0, p_c_mw = 9., q_c_mvar = 1.8)**

    """
    _check_node_element(net, bus)

    index = _get_index_with_check(net, "asymmetric_load", index, name="3 phase asymmetric_load")

    entries = dict(zip(["name", "bus", "p_a_mw", "p_b_mw", "p_c_mw", "scaling", "q_a_mvar",
                        "q_b_mvar", "q_c_mvar", "sn_mva", "in_service", "type"],
                       [name, bus, p_a_mw, p_b_mw, p_c_mw, scaling, q_a_mvar, q_b_mvar, q_c_mvar,
                        sn_mva, bool(in_service), type]))

    _set_entries(net, "asymmetric_load", index, True, **entries)

    return index


# =============================================================================
# def create_impedance_load(net, bus, r_A , r_B , r_C, x_A=0, x_B=0, x_C=0,
#                      sn_mva=nan, name=None, scaling=1.,
#                     index=None, in_service=True, type=None,
#                     ):
#     """
#     Creates a constant impedance load element ABC.
#
#     INPUT:
#         **net** - The net within this constant impedance load should be created
#
#         **bus** (int) - The bus id to which the load is connected
#
#         **sn_mva** (float) - rated power of the load
#
#         **r_A** (float) - Resistance in Phase A
#         **r_B** (float) - Resistance in Phase B
#         **r_C** (float) - Resistance in Phase C
#         **x_A** (float) - Reactance in Phase A
#         **x_B** (float) - Reactance in Phase B
#         **x_C** (float) - Reactance in Phase C
#
#
#         **kwargs are passed on to the create_load function
#
#     OUTPUT:
#         **index** (int) - The unique ID of the created load
#
#     Load elements are modeled from a consumer point of view. Active power will therefore always be
#     positive, reactive power will be positive for under-excited behavior (Q absorption, decreases voltage) and negative for over-excited behavior (Q injection, increases voltage)
#     """
#     if bus not in net["bus"].index.values:
#         raise UserWarning("Cannot attach to bus %s, bus does not exist" % bus)
#
#     if index is None:
#         index = get_free_id(net["asymmetric_load"])
#     if index in net["impedance_load"].index:
#         raise UserWarning("A 3 phase asymmetric_load with the id %s already exists" % index)
#
#     # store dtypes
#     dtypes = net.impedance_load.dtypes
#
#     net.impedance_load.loc[index, ["name", "bus", "r_A","r_B","r_C", "scaling",
#                       "x_A","x_B","x_C","sn_mva", "in_service", "type"]] = \
#     [name, bus, r_A,r_B,r_C, scaling,
#       x_A,x_B,x_C,sn_mva, bool(in_service), type]
#
#     # and preserve dtypes
#     _preserve_dtypes(net.impedance_load, dtypes)
#
#     return index
#
# =============================================================================


def create_load_from_cosphi(net, bus, sn_mva, cos_phi, mode, **kwargs):
    """
    Creates a load element from rated power and power factor cos(phi).

    INPUT:
        **net** - The net within this static generator should be created

        **bus** (int) - The bus id to which the load is connected

        **sn_mva** (float) - rated power of the load

        **cos_phi** (float) - power factor cos_phi

        **mode** (str) - "underexcited" (Q absorption, decreases voltage) or "overexcited" (Q injection, increases voltage)

    OPTIONAL:
        same as in create_load, keyword arguments are passed to the create_load function

    OUTPUT:
        **index** (int) - The unique ID of the created load

    Load elements are modeled from a consumer point of view. Active power will therefore always be
    positive, reactive power will be positive for underexcited behavior (Q absorption, decreases voltage) and negative for
    overexcited behavior (Q injection, increases voltage).
    """
    from pandapower.toolbox import pq_from_cosphi
    p_mw, q_mvar = pq_from_cosphi(sn_mva, cos_phi, qmode=mode, pmode="load")
    return create_load(net, bus, sn_mva=sn_mva, p_mw=p_mw, q_mvar=q_mvar, **kwargs)


def create_sgen(net, bus, p_mw, q_mvar=0, sn_mva=nan, name=None, index=None,
                scaling=1., type='wye', in_service=True, max_p_mw=nan, min_p_mw=nan,
                max_q_mvar=nan, min_q_mvar=nan, controllable=nan, k=nan, rx=nan,
                current_source=True):
    """
    Adds one static generator in table net["sgen"].

    Static generators are modelled as positive and constant PQ power. This element is used to model
    generators with a constant active and reactive power feed-in. If you want to model a voltage
    controlled generator, use the generator element instead.

    gen, sgen and ext_grid in the grid are modelled in the generator system!
    If you want to model the generation of power, you have to assign a positive active power
    to the generator. Please pay attention to the correct signing of the
    reactive power as well (positive for injection and negative for consumption).

    INPUT:
        **net** - The net within this static generator should be created

        **bus** (int) - The bus id to which the static generator is connected

        **p_mw** (float) - The active power of the static generator  (positive for generation!)

    OPTIONAL:
        **q_mvar** (float, 0) - The reactive power of the sgen

        **sn_mva** (float, None) - Nominal power of the sgen

        **name** (string, None) - The name for this sgen

        **index** (int, None) - Force a specified ID if it is available. If None, the index one \
            higher than the highest already existing index is selected.

        **scaling** (float, 1.) - An OPTIONAL scaling factor to be set customly.
        Multiplys with p_mw and q_mvar.

        **type** (string, None) -  Three phase Connection type of the static generator: wye/delta

        **in_service** (boolean) - True for in_service or False for out of service

        **max_p_mw** (float, NaN) - Maximum active power injection - necessary for \
            controllable sgens in OPF

        **min_p_mw** (float, NaN) - Minimum active power injection - necessary for \
            controllable sgens in OPF

        **max_q_mvar** (float, NaN) - Maximum reactive power injection - necessary for \
            controllable sgens in OPF

        **min_q_mvar** (float, NaN) - Minimum reactive power injection - necessary for \
            controllable sgens in OPF

        **controllable** (bool, NaN) - Whether this generator is controllable by the optimal \
            powerflow; defaults to False if "controllable" column exists in DataFrame

        **k** (float, NaN) - Ratio of nominal current to short circuit current

        **rx** (float, NaN) - R/X ratio for short circuit impedance. Only relevant if type is \
            specified as motor so that sgen is treated as asynchronous motor

        **current_source** (bool, True) - Model this sgen as a current source during short-\
            circuit calculations; useful in some cases, for example the simulation of full-\
            size converters per IEC 60909-0:2016.

    OUTPUT:
        **index** (int) - The unique ID of the created sgen

    EXAMPLE:
        create_sgen(net, 1, p_mw = -120)

    """
    _check_node_element(net, bus)

    index = _get_index_with_check(net, "sgen", index, name="static generator")

    entries = dict(zip(["name", "bus", "p_mw", "scaling", "q_mvar", "sn_mva", "in_service", "type",
                        "current_source"], [name, bus, p_mw, scaling, q_mvar, sn_mva,
                                            bool(in_service), type, current_source]))

    _set_entries(net, "sgen", index, True, **entries)

    _create_column_and_set_value(net, index, min_p_mw, "min_p_mw", "sgen")
    _create_column_and_set_value(net, index, max_p_mw, "max_p_mw", "sgen")
    _create_column_and_set_value(net, index, min_q_mvar, "min_q_mvar", "sgen")
    _create_column_and_set_value(net, index, max_q_mvar, "max_q_mvar", "sgen")
    _create_column_and_set_value(net, index, k, "k", "sgen")
    _create_column_and_set_value(net, index, rx, "rx", "sgen")
    _create_column_and_set_value(net, index, controllable, "controllable", "sgen", dtyp=bool_,
                                 default_val=False, default_for_nan=True)

    return index


def create_sgens(net, buses, p_mw, q_mvar=0, sn_mva=nan, name=None, index=None,
                 scaling=1., type='wye', in_service=True, max_p_mw=None, min_p_mw=None,
                 max_q_mvar=None, min_q_mvar=None, controllable=None, k=None, rx=None,
                 current_source=True, **kwargs):
    """
    Adds a number of sgens in table net["sgen"].

    Static generators are modelled as positive and constant PQ power. This element is used to model
    generators with a constant active and reactive power feed-in. If you want to model a voltage
    controlled generator, use the generator element instead.

    INPUT:
        **net** - The net within this load should be created

        **buses** (list of int) - A list of bus ids to which the loads are connected

    OPTIONAL:

        **p_mw** (list of floats) - The active power of the sgens

             - postive value   -> generation
             - negative value  -> load

        **q_mvar** (list of floats, default 0) - The reactive power of the sgens

        **sn_mva** (list of floats, default None) - Nominal power of the sgens

        **name** (list of strings, default None) - The name for this sgen

        **scaling** (list of floats, default 1.) - An OPTIONAL scaling factor to be set customly.
        Multiplys with p_mw and q_mvar.

        **type** (string, None) -  type variable to classify the sgen

        **index** (list of int, None) - Force a specified ID if it is available. If None, the index\
             is set to a range between one higher than the highest already existing index and the \
             length of sgens that shall be created.

        **in_service** (list of boolean) - True for in_service or False for out of service

        **max_p_mw** (list of floats, default NaN) - Maximum active power sgen - necessary for \
             controllable sgens in for OPF

        **min_p_mw** (list of floats, default NaN) - Minimum active power sgen - necessary for \
             controllable sgens in for OPF

        **max_q_mvar** (list of floats, default NaN) - Maximum reactive power sgen - necessary for \
             controllable sgens in for OPF

        **min_q_mvar** (list of floats, default NaN) - Minimum reactive power sgen - necessary for \
             controllable sgens in OPF

        **controllable** (list of boolean, default NaN) - States, whether a sgen is controllable \
             or not. Only respected for OPF
             Defaults to False if "controllable" column exists in DataFrame

        **k** (list of floats, None) - Ratio of nominal current to short circuit current

        **rx** (list of floats, NaN) - R/X ratio for short circuit impedance. Only relevant if type\
            is specified as motor so that sgen is treated as asynchronous motor

        **current_source** (list of bool, True) - Model this sgen as a current source during short-\
            circuit calculations; useful in some cases, for example the simulation of full-\
            size converters per IEC 60909-0:2016.

    OUTPUT:
        **index** (int) - The unique IDs of the created elements

    EXAMPLE:
        create_sgens(net, buses=[0, 2], p_mw=[10., 5.], q_mvar=[2., 0.])

    """
    _check_multiple_node_elements(net, buses)

    index = _get_multiple_index_with_check(net, "sgen", index, len(buses))

    entries = {"bus": buses, "p_mw": p_mw, "q_mvar": q_mvar, "sn_mva": sn_mva, "scaling": scaling,
               "in_service": in_service, "name": name, "type": type,
               'current_source': current_source}

    _add_series_to_entries(entries, index, "min_p_mw", min_p_mw)
    _add_series_to_entries(entries, index, "max_p_mw", max_p_mw)
    _add_series_to_entries(entries, index, "min_q_mvar", min_q_mvar)
    _add_series_to_entries(entries, index, "max_q_mvar", max_q_mvar)
    _add_series_to_entries(entries, index, "k", k)
    _add_series_to_entries(entries, index, "rx", rx)
    _add_series_to_entries(entries, index, "controllable", controllable, dtyp=bool_,
                           default_val=False)

    _set_multiple_entries(net, "sgen", index, **entries, **kwargs)

    return index


# =============================================================================
# Create 3ph Sgen
# =============================================================================

def create_asymmetric_sgen(net, bus, p_a_mw=0, p_b_mw=0, p_c_mw=0, q_a_mvar=0, q_b_mvar=0,
                           q_c_mvar=0, sn_mva=nan,
                           name=None, index=None, scaling=1., type='wye', in_service=True):
    """

    Adds one static generator in table net["asymmetric_sgen"].

    Static generators are modelled as negative  PQ loads. This element is used to model generators
    with a constant active and reactive power feed-in. Positive active power means generation.

    INPUT:
        **net** - The net within this static generator should be created

        **bus** (int) - The bus id to which the static generator is connected

    OPTIONAL:

        **p_a_mw** (float, default 0) - The active power of the static generator : Phase A

        **p_b_mw** (float, default 0) - The active power of the static generator : Phase B

        **p_c_mw** (float, default 0) - The active power of the static generator : Phase C

        **q_a_mvar** (float, default 0) - The reactive power of the sgen : Phase A

        **q_b_mvar** (float, default 0) - The reactive power of the sgen : Phase B

        **q_c_mvar** (float, default 0) - The reactive power of the sgen : Phase C

        **sn_mva** (float, default None) - Nominal power of the sgen

        **name** (string, default None) - The name for this sgen

        **index** (int, None) - Force a specified ID if it is available. If None, the index one \
            higher than the highest already existing index is selected.

        **scaling** (float, 1.) - An OPTIONAL scaling factor to be set customly.
        Multiplys with p_mw and q_mvar of all phases.

        **type** (string, 'wye') -  Three phase Connection type of the static generator: wye/delta

        **in_service** (boolean) - True for in_service or False for out of service

    OUTPUT:
        **index** (int) - The unique ID of the created sgen

    EXAMPLE:
        create_asymmetric_sgen(net, 1, p_b_mw=0.12)

    """
    _check_node_element(net, bus)

    index = _get_index_with_check(net, "asymmetric_sgen", index,
                                  name="3 phase asymmetric static generator")

    entries = dict(zip(["name", "bus", "p_a_mw", "p_b_mw", "p_c_mw", "scaling", "q_a_mvar",
                        "q_b_mvar", "q_c_mvar", "sn_mva", "in_service", "type"],
                       [name, bus, p_a_mw, p_b_mw, p_c_mw, scaling, q_a_mvar, q_b_mvar, q_c_mvar,
                        sn_mva, bool(in_service), type]))

    _set_entries(net, "asymmetric_sgen", index, True, **entries)

    return index


def create_sgen_from_cosphi(net, bus, sn_mva, cos_phi, mode, **kwargs):
    """
    Creates an sgen element from rated power and power factor cos(phi).

    INPUT:
        **net** - The net within this static generator should be created

        **bus** (int) - The bus id to which the static generator is connected

        **sn_mva** (float) - rated power of the generator

        **cos_phi** (float) - power factor cos_phi

        **mode** (str) - "underexcited" (Q absorption, decreases voltage) or "overexcited" (Q injection, increases voltage)

    OUTPUT:
        **index** (int) - The unique ID of the created sgen

    gen, sgen, and ext_grid are modelled in the generator point of view. Active power
    will therefore be postive for generation, and reactive power will be negative for
    underexcited behavior (Q absorption, decreases voltage) and
    positive for for overexcited behavior (Q injection, increases voltage).
    """
    from pandapower.toolbox import pq_from_cosphi
    p_mw, q_mvar = pq_from_cosphi(sn_mva, cos_phi, qmode=mode, pmode="gen")
    return create_sgen(net, bus, sn_mva=sn_mva, p_mw=p_mw, q_mvar=q_mvar, **kwargs)


def create_storage(net, bus, p_mw, max_e_mwh, q_mvar=0, sn_mva=nan, soc_percent=nan, min_e_mwh=0.0,
                   name=None, index=None, scaling=1., type=None, in_service=True, max_p_mw=nan,
                   min_p_mw=nan, max_q_mvar=nan, min_q_mvar=nan, controllable=nan):
    """
    Adds a storage to the network.

    In order to simulate a storage system it is possible to use sgens or loads to model the
    discharging or charging state. The power of a storage can be positive or negative, so the use
    of either a sgen or a load is (per definition of the elements) not correct.
    To overcome this issue, a storage element can be created.

    As pandapower is not a time dependend simulation tool and there is no time domain parameter in
    default power flow calculations, the state of charge (SOC) is not updated during any power flow
    calculation.
    The implementation of energy content related parameters in the storage element allows to create
    customized, time dependend simulations by running several power flow calculations and updating
    variables manually.

    INPUT:
        **net** - The net within this storage should be created

        **bus** (int) - The bus id to which the storage is connected

        **p_mw** (float) - The momentary active power of the storage \
            (positive for charging, negative for discharging)

        **max_e_mwh** (float) - The maximum energy content of the storage \
            (maximum charge level)

    OPTIONAL:
        **q_mvar** (float, default 0) - The reactive power of the storage

        **sn_mva** (float, default None) - Nominal power of the storage

        **soc_percent** (float, NaN) - The state of charge of the storage

        **min_e_mwh** (float, 0) - The minimum energy content of the storage \
            (minimum charge level)

        **name** (string, default None) - The name for this storage

        **index** (int, None) - Force a specified ID if it is available. If None, the index one \
            higher than the highest already existing index is selected.

        **scaling** (float, 1.) - An OPTIONAL scaling factor to be set customly.
        Multiplys with p_mw and q_mvar.

        **type** (string, None) -  type variable to classify the storage

        **in_service** (boolean) - True for in_service or False for out of service

        **max_p_mw** (float, NaN) - Maximum active power injection - necessary for a \
            controllable storage in OPF

        **min_p_mw** (float, NaN) - Minimum active power injection - necessary for a \
            controllable storage in OPF

        **max_q_mvar** (float, NaN) - Maximum reactive power injection - necessary for a \
            controllable storage in OPF

        **min_q_mvar** (float, NaN) - Minimum reactive power injection - necessary for a \
            controllable storage in OPF

        **controllable** (bool, NaN) - Whether this storage is controllable by the optimal \
            powerflow; defaults to False if "controllable" column exists in DataFrame

    OUTPUT:
        **index** (int) - The unique ID of the created storage

    EXAMPLE:
        create_storage(net, 1, p_mw = -30, max_e_mwh = 60, soc_percent = 1.0, min_e_mwh = 5)

    """
    _check_node_element(net, bus)

    index = _get_index_with_check(net, "storage", index)

    entries = dict(zip(["name", "bus", "p_mw", "q_mvar", "sn_mva", "scaling", "soc_percent",
                        "min_e_mwh", "max_e_mwh", "in_service", "type"],
                       [name, bus, p_mw, q_mvar, sn_mva, scaling, soc_percent, min_e_mwh, max_e_mwh,
                        bool(in_service), type]))

    _set_entries(net, "storage", index, True, **entries)

    # check for OPF parameters and add columns to network table
    _create_column_and_set_value(net, index, min_p_mw, "min_p_mw", "storage")
    _create_column_and_set_value(net, index, max_p_mw, "max_p_mw", "storage")
    _create_column_and_set_value(net, index, min_q_mvar, "min_q_mvar", "storage")
    _create_column_and_set_value(net, index, max_q_mvar, "max_q_mvar", "storage")
    _create_column_and_set_value(net, index, controllable, "controllable", "storage",
                                 dtyp=bool_, default_val=False, default_for_nan=True)

    return index


def create_gen(net, bus, p_mw, vm_pu=1., sn_mva=nan, name=None, index=None, max_q_mvar=nan,
               min_q_mvar=nan, min_p_mw=nan, max_p_mw=nan, min_vm_pu=nan, max_vm_pu=nan,
               scaling=1., type=None, slack=False, controllable=nan, vn_kv=nan,
               xdss_pu=nan, rdss_ohm=nan, cos_phi=nan, pg_percent=nan, power_station_trafo=None,
               in_service=True, slack_weight=0.0):
    """
    Adds a generator to the network.

    Generators are always modelled as voltage controlled PV nodes, which is why the input parameter
    is active power and a voltage set point. If you want to model a generator as PQ load with fixed
    reactive power and variable voltage, please use a static generator instead.

    INPUT:
        **net** - The net within this generator should be created

        **bus** (int) - The bus id to which the generator is connected

    OPTIONAL:
        **p_mw** (float, default 0) - The active power of the generator (positive for generation!)

        **vm_pu** (float, default 0) - The voltage set point of the generator.

        **sn_mva** (float, None) - Nominal power of the generator

        **name** (string, None) - The name for this generator

        **index** (int, None) - Force a specified ID if it is available. If None, the index one \
            higher than the highest already existing index is selected.

        **scaling** (float, 1.0) - scaling factor which for the active power of the generator

        **type** (string, None) - type variable to classify generators

        **controllable** (bool, NaN) - True: p_mw, q_mvar and vm_pu limits are enforced for this \
                generator in OPF
                False: p_mw and vm_pu setpoints are enforced and *limits are ignored*.
                defaults to True if "controllable" column exists in DataFrame

        **slack_weight** (float, default 0.0) - Contribution factor for distributed slack power
        flow calculation (active power balancing)

        powerflow

        **vn_kv** (float, NaN) - Rated voltage of the generator for short-circuit calculation

        **xdss_pu** (float, NaN) - Subtransient generator reactance for short-circuit calculation

        **rdss_ohm** (float, NaN) - Subtransient generator resistance for short-circuit calculation

        **cos_phi** (float, NaN) - Rated cosine phi of the generator for short-circuit calculation

        **pg_percent** (float, NaN) - Rated pg (voltage control range) of the generator for
        short-circuit calculation

        **power_station_trafo** (int, None) - Index of the power station transformer for
        short-circuit calculation

        **in_service** (bool, True) - True for in_service or False for out of service

        **max_p_mw** (float, default NaN) - Maximum active power injection - necessary for OPF

        **min_p_mw** (float, default NaN) - Minimum active power injection - necessary for OPF

        **max_q_mvar** (float, default NaN) - Maximum reactive power injection - necessary for OPF

        **min_q_mvar** (float, default NaN) - Minimum reactive power injection - necessary for OPF

        **min_vm_pu** (float, default NaN) - Minimum voltage magnitude. If not set the bus voltage \
                                             limit is taken.
                                           - necessary for OPF.

        **max_vm_pu** (float, default NaN) - Maximum voltage magnitude. If not set the bus voltage\
                                              limit is taken.
                                            - necessary for OPF

    OUTPUT:
        **index** (int) - The unique ID of the created generator

    EXAMPLE:
        create_gen(net, 1, p_mw = 120, vm_pu = 1.02)

    """
    _check_node_element(net, bus)

    index = _get_index_with_check(net, "gen", index, name="generator")

    columns = ["name", "bus", "p_mw", "vm_pu", "sn_mva", "type", "slack", "in_service",
               "scaling", "slack_weight"]
    variables = [name, bus, p_mw, vm_pu, sn_mva, type, slack, bool(in_service), scaling,
                 slack_weight]

    _set_entries(net, "gen", index, True, **dict(zip(columns, variables)))

    # OPF limits
    if not isnan(controllable):
        if "controllable" not in net.gen.columns:
            net.gen.loc[:, "controllable"] = pd.Series(dtype=bool, data=True)
        net.gen.at[index, "controllable"] = bool(controllable)
    elif "controllable" in net.gen.columns:
        net.gen.at[index, "controllable"] = True
    # P limits for OPF if controllable == True
    _create_column_and_set_value(net, index, min_p_mw, "min_p_mw", "gen")
    _create_column_and_set_value(net, index, max_p_mw, "max_p_mw", "gen")
    # Q limits for OPF if controllable == True
    _create_column_and_set_value(net, index, min_q_mvar, "min_q_mvar", "gen")
    _create_column_and_set_value(net, index, max_q_mvar, "max_q_mvar", "gen")
    # V limits for OPF if controllable == True
    _create_column_and_set_value(net, index, max_vm_pu, "max_vm_pu", "gen", default_val=2.)
    _create_column_and_set_value(net, index, min_vm_pu, "min_vm_pu", "gen", default_val=0.)

    # Short circuit calculation variables
    _create_column_and_set_value(net, index, vn_kv, "vn_kv", "gen")
    _create_column_and_set_value(net, index, cos_phi, "cos_phi", "gen")
    _create_column_and_set_value(net, index, xdss_pu, "xdss_pu", "gen")
    _create_column_and_set_value(net, index, rdss_ohm, "rdss_ohm", "gen")
    _create_column_and_set_value(net, index, pg_percent, "pg_percent", "gen")
    _create_column_and_set_value(net, index, power_station_trafo,
                                 "power_station_trafo", "gen")

    return index


def create_gens(net, buses, p_mw, vm_pu=1., sn_mva=nan, name=None, index=None, max_q_mvar=None,
                min_q_mvar=None, min_p_mw=None, max_p_mw=None, min_vm_pu=None, max_vm_pu=None,
                scaling=1., type=None, slack=False, controllable=None, vn_kv=None,
                xdss_pu=None, rdss_ohm=None, cos_phi=None, pg_percent=None, power_station_trafo=None,
                in_service=True, slack_weight=0.0, **kwargs):
    """
    Adds generators to the specified buses network.

    Generators are always modelled as voltage controlled PV nodes, which is why the input parameter
    is active power and a voltage set point. If you want to model a generator as PQ load with fixed
    reactive power and variable voltage, please use a static generator instead.

    INPUT:
        **net** - The net within this generator should be created

        **buses** (list of int) - The bus ids to which the generators are connected

    OPTIONAL:
        **p_mw** (list of float, default 0) - The active power of the generator (positive for \
            generation!)

        **vm_pu** (list of float, default 0) - The voltage set point of the generator.

        **sn_mva** (list of float, None) - Nominal power of the generator

        **name** (list of string, None) - The name for this generator

        **index** (list of int, None) - Force a specified ID if it is available. If None, the index\
            one higher than the highest already existing index is selected.

        **scaling** (list of float, 1.0) - scaling factor which for the active power of the\
            generator

        **type** (list of string, None) - type variable to classify generators

        **controllable** (bool, NaN) - True: p_mw, q_mvar and vm_pu limits are enforced for this \
                                       generator in OPF
                                       False: p_mw and vm_pu setpoints are enforced and \
                                       *limits are ignored*.
                                       defaults to True if "controllable" column exists in DataFrame
        powerflow

        **vn_kv** (list of float, NaN) - Rated voltage of the generator for short-circuit \
            calculation

        **xdss_pu** (list of float, NaN) - Subtransient generator reactance for short-circuit \
            calculation

        **rdss_ohm** (list of float, NaN) - Subtransient generator resistance for short-circuit \
            calculation

        **cos_phi** (list of float, NaN) - Rated cosine phi of the generator for short-circuit \
            calculation

        **pg_percent** (float, NaN) - Rated pg (voltage control range) of the generator for \
            short-circuit calculation

        **power_station_trafo** (int, None) - Index of the power station transformer for short-circuit calculation

        **in_service** (bool, True) - True for in_service or False for out of service

        **slack_weight** (float, default 0.0) - Contribution factor for distributed slack power flow calculation (active power balancing)

        **max_p_mw** (list of float, default NaN) - Maximum active power injection - necessary for\
            OPF

        **min_p_mw** (list of float, default NaN) - Minimum active power injection - necessary for \
            OPF

        **max_q_mvar** (list of float, default NaN) - Maximum reactive power injection - necessary\
            for OPF

        **min_q_mvar** (list of float, default NaN) - Minimum reactive power injection - necessary \
            for OPF

        **min_vm_pu** (list of float, default NaN) - Minimum voltage magnitude. If not set the \
                                                     bus voltage limit is taken.
                                                   - necessary for OPF.

        **max_vm_pu** (list of float, default NaN) - Maximum voltage magnitude. If not set the bus\
                                                      voltage limit is taken.
                                                    - necessary for OPF

    OUTPUT:
        **index** (int) - The unique ID of the created generator

    EXAMPLE:
        create_gen(net, 1, p_mw = 120, vm_pu = 1.02)

    """
    _check_multiple_node_elements(net, buses)

    index = _get_multiple_index_with_check(net, "gen", index, len(buses))

    entries = {"bus": buses, "p_mw": p_mw, "vm_pu": vm_pu, "sn_mva": sn_mva, "scaling": scaling,
               "in_service": in_service, "slack_weight": slack_weight, "name": name, "type": type, "slack": slack}

    _add_series_to_entries(entries, index, "min_p_mw", min_p_mw)
    _add_series_to_entries(entries, index, "max_p_mw", max_p_mw)
    _add_series_to_entries(entries, index, "min_q_mvar", min_q_mvar)
    _add_series_to_entries(entries, index, "max_q_mvar", max_q_mvar)
    _add_series_to_entries(entries, index, "min_vm_pu", min_vm_pu)
    _add_series_to_entries(entries, index, "max_vm_pu", max_vm_pu)
    _add_series_to_entries(entries, index, "vn_kv", vn_kv)
    _add_series_to_entries(entries, index, "cos_phi", cos_phi)
    _add_series_to_entries(entries, index, "xdss_pu", xdss_pu)
    _add_series_to_entries(entries, index, "rdss_ohm", rdss_ohm)
    _add_series_to_entries(entries, index, "pg_percent", pg_percent)
    _add_series_to_entries(entries, index, "power_station_trafo", power_station_trafo)
    _add_series_to_entries(entries, index, "controllable", controllable, dtyp=bool_,
                           default_val=False)

    _set_multiple_entries(net, "gen", index, **entries, **kwargs)

    return index


def create_motor(net, bus, pn_mech_mw, cos_phi, efficiency_percent=100., loading_percent=100.,
                 name=None, lrc_pu=nan, scaling=1.0, vn_kv=nan, rx=nan, index=None, in_service=True,
                 cos_phi_n=nan, efficiency_n_percent=nan):
    """
    Adds a motor to the network.


    INPUT:
        **net** - The net within this motor should be created

        **bus** (int) - The bus id to which the motor is connected

        **pn_mech_mw** (float) - Mechanical rated power of the motor

        **cos_phi** (float, nan) - cosine phi at current operating point

    OPTIONAL:

        **name** (string, None) - The name for this motor

        **efficiency_percent** (float, 100) - Efficiency in percent at current operating point

        **loading_percent** (float, 100) - The mechanical loading in percentage of the rated \
            mechanical power

        **scaling** (float, 1.0) - scaling factor which for the active power of the motor

        **cos_phi_n** (float, nan) - cosine phi at rated power of the motor for short-circuit \
            calculation

        **efficiency_n_percent** (float, 100) - Efficiency in percent at rated power for \
            short-circuit calculation

        **lrc_pu** (float, nan) - locked rotor current in relation to the rated motor current

        **rx** (float, nan) - R/X ratio of the motor for short-circuit calculation.

        **vn_kv** (float, NaN) - Rated voltage of the motor for short-circuit calculation

        **in_service** (bool, True) - True for in_service or False for out of service

        **index** (int, None) - Force a specified ID if it is available. If None, the index one \
            higher than the highest already existing index is selected.

    OUTPUT:
        **index** (int) - The unique ID of the created motor

    EXAMPLE:
        create_motor(net, 1, pn_mech_mw = 0.120, cos_ph=0.9, vn_kv=0.6, efficiency_percent=90, \
                     loading_percent=40, lrc_pu=6.0)

    """
    _check_node_element(net, bus)

    index = _get_index_with_check(net, "motor", index)

    columns = ["name", "bus", "pn_mech_mw", "cos_phi", "cos_phi_n", "vn_kv", "rx",
               "efficiency_n_percent", "efficiency_percent", "loading_percent",
               "lrc_pu", "scaling", "in_service"]
    variables = [name, bus, pn_mech_mw, cos_phi, cos_phi_n, vn_kv, rx, efficiency_n_percent,
                 efficiency_percent, loading_percent, lrc_pu, scaling, bool(in_service)]
    _set_entries(net, "motor", index, **dict(zip(columns, variables)))

    return index


def create_ext_grid(net, bus, vm_pu=1.0, va_degree=0., name=None, in_service=True,
                    s_sc_max_mva=nan, s_sc_min_mva=nan, rx_max=nan, rx_min=nan,
                    max_p_mw=nan, min_p_mw=nan, max_q_mvar=nan, min_q_mvar=nan,
                    index=None, r0x0_max=nan, x0x_max=nan, controllable=nan,
                    slack_weight=1.0, **kwargs):
    """
    Creates an external grid connection.

    External grids represent the higher level power grid connection and are modelled as the slack
    bus in the power flow calculation.

    INPUT:
        **net** - pandapower network

        **bus** (int) - bus where the slack is connected

    OPTIONAL:
        **vm_pu** (float, default 1.0) - voltage at the slack node in per unit

        **va_degree** (float, default 0.) - voltage angle at the slack node in degrees*

        **name** (string, default None) - name of of the external grid

        **in_service** (boolean) - True for in_service or False for out of service

        **s_sc_max_mva** (float, NaN) - maximal short circuit apparent power to calculate internal \
            impedance of ext_grid for short circuit calculations

        **s_sc_min_mva** (float, NaN) - minimal short circuit apparent power to calculate internal \
            impedance of ext_grid for short circuit calculations

        **rx_max** (float, NaN) - maximal R/X-ratio to calculate internal impedance of ext_grid \
            for short circuit calculations

        **rx_min** (float, NaN) - minimal R/X-ratio to calculate internal impedance of ext_grid \
            for short circuit calculations

        **max_p_mw** (float, NaN) - Maximum active power injection. Only respected for OPF

        **min_p_mw** (float, NaN) - Minimum active power injection. Only respected for OPF

        **max_q_mvar** (float, NaN) - Maximum reactive power injection. Only respected for OPF

        **min_q_mvar** (float, NaN) - Minimum reactive power injection. Only respected for OPF

        **r0x0_max** (float, NaN) - maximal R/X-ratio to calculate Zero sequence
        internal impedance of ext_grid

        **x0x_max** (float, NaN) - maximal X0/X-ratio to calculate Zero sequence
        internal impedance of ext_grid

        **slack_weight** (float, default 1.0) - Contribution factor for distributed slack power flow calculation (active power balancing)

        ** only considered in loadflow if calculate_voltage_angles = True

        **controllable** (bool, NaN) - True: p_mw, q_mvar and vm_pu limits are enforced for the \
                                             ext_grid in OPF. The voltage limits set in the \
                                             ext_grid bus are enforced.
                                       False: p_mw and vm_pu setpoints are enforced and *limits are\
                                              ignored*. The vm_pu setpoint is enforced and limits \
                                              of the bus table are ignored.
                                       defaults to False if "controllable" column exists in\
                                       DataFrame

    EXAMPLE:
        create_ext_grid(net, 1, voltage = 1.03)

        For three phase load flow

        create_ext_grid(net, 1, voltage=1.03, s_sc_max_mva=1000, rx_max=0.1, r0x0_max=0.1,\
                       x0x_max=1.0)
    """
    _check_node_element(net, bus)

    index = _get_index_with_check(net, "ext_grid", index, name="external grid")

    entries = dict(zip(["bus", "name", "vm_pu", "va_degree", "in_service", "slack_weight"],
                       [bus, name, vm_pu, va_degree, bool(in_service), slack_weight]))
    _set_entries(net, "ext_grid", index, **entries, **kwargs)

    # OPF limits
    _create_column_and_set_value(net, index, s_sc_max_mva, "s_sc_max_mva", "ext_grid")
    _create_column_and_set_value(net, index, s_sc_min_mva, "s_sc_min_mva", "ext_grid")
    _create_column_and_set_value(net, index, rx_min, "rx_min", "ext_grid")
    _create_column_and_set_value(net, index, rx_max, "rx_max", "ext_grid")
    _create_column_and_set_value(net, index, min_p_mw, "min_p_mw", "ext_grid")
    _create_column_and_set_value(net, index, max_p_mw, "max_p_mw", "ext_grid")
    _create_column_and_set_value(net, index, min_q_mvar, "min_q_mvar", "ext_grid")
    _create_column_and_set_value(net, index, max_q_mvar, "max_q_mvar", "ext_grid")
    _create_column_and_set_value(net, index, x0x_max, "x0x_max", "ext_grid")
    _create_column_and_set_value(net, index, r0x0_max, "r0x0_max", "ext_grid")
    _create_column_and_set_value(net, index, controllable, "controllable", "ext_grid",
                                 dtyp=bool_, default_val=False, default_for_nan=True)

    return index


def create_line(net, from_bus, to_bus, length_km, std_type, name=None, index=None, geodata=None,
                df=1., parallel=1, in_service=True, max_loading_percent=nan, alpha=nan,
                temperature_degree_celsius=nan):
    """
    Creates a line element in net["line"]
    The line parameters are defined through the standard type library.


    INPUT:
        **net** - The net within this line should be created

        **from_bus** (int) - ID of the bus on one side which the line will be connected with

        **to_bus** (int) - ID of the bus on the other side which the line will be connected with

        **length_km** (float) - The line length in km

        **std_type** (string) - Name of a standard linetype :

                                - Pre-defined in standard_linetypes

                                **or**

                                - Customized std_type made using **create_std_type()**

    OPTIONAL:
        **name** (string, None) - A custom name for this line

        **index** (int, None) - Force a specified ID if it is available. If None, the index one \
            higher than the highest already existing index is selected.

        **geodata**
        (array, default None, shape= (,2L)) -
        The linegeodata of the line. The first row should be the coordinates
        of bus a and the last should be the coordinates of bus b. The points
        in the middle represent the bending points of the line

        **in_service** (boolean, True) - True for in_service or False for out of service

        **df** (float, 1) - derating factor: maximal current of line in relation to nominal current\
            of line (from 0 to 1)

        **parallel** (integer, 1) - number of parallel line systems

        **max_loading_percent (float)** - maximum current loading (only needed for OPF)

    OUTPUT:
        **index** (int) - The unique ID of the created line

    EXAMPLE:
        create_line(net, "line1", from_bus = 0, to_bus = 1, length_km=0.1,  std_type="NAYY 4x50 SE")

    """

    # check if bus exist to attach the line to
    _check_branch_element(net, "Line", index, from_bus, to_bus)

    index = _get_index_with_check(net, "line", index)

    v = {
        "name": name, "length_km": length_km, "from_bus": from_bus,
        "to_bus": to_bus, "in_service": bool(in_service), "std_type": std_type,
        "df": df, "parallel": parallel
    }

    lineparam = load_std_type(net, std_type, "line")

    v.update({param: lineparam[param] for param in ["r_ohm_per_km", "x_ohm_per_km", "c_nf_per_km",
                                                    "max_i_ka"]})
    if "r0_ohm_per_km" in lineparam:
        v.update({param: lineparam[param] for param in ["r0_ohm_per_km", "x0_ohm_per_km", "c0_nf_per_km"]})

    v["g_us_per_km"] = lineparam["g_us_per_km"] if "g_us_per_km" in lineparam else 0.

    if "type" in lineparam:
        v["type"] = lineparam["type"]

    # if net.line column already has alpha, add it from std_type
    if "alpha" in net.line.columns and "alpha" in lineparam:
        v["alpha"] = lineparam["alpha"]

    _set_entries(net, "line", index, **v)

    if geodata is not None:
        net["line_geodata"].loc[index, "coords"] = None
        net["line_geodata"].at[index, "coords"] = geodata

    _create_column_and_set_value(net, index, max_loading_percent, "max_loading_percent", "line")
    _create_column_and_set_value(net, index, alpha, "alpha", "line")
    _create_column_and_set_value(net, index, temperature_degree_celsius,
                                 "temperature_degree_celsius", "line")

    return index


def create_lines(net, from_buses, to_buses, length_km, std_type, name=None, index=None,
                 geodata=None, df=1., parallel=1, in_service=True, max_loading_percent=None):
    """ Convenience function for creating many lines at once. Parameters 'from_buses' and 'to_buses'
        must be arrays of equal length. Other parameters may be either arrays of the same length or
        single or values. In any case the line parameters are defined through a single standard
        type, so all lines have the same standard type.


        INPUT:
            **net** - The net within this line should be created

            **from_buses** (list of int) - ID of the bus on one side which the line will be \
                connected with

            **to_buses** (list of int) - ID of the bus on the other side which the line will be \
                connected with

            **length_km** (list of float) - The line length in km

            **std_type** (string) - The linetype of the lines.

        OPTIONAL:
            **name** (list of string, None) - A custom name for this line

            **index** (list of int, None) - Force a specified ID if it is available. If None, the\
                index one higher than the highest already existing index is selected.

            **geodata**
            (list of arrays, default None, shape of arrays (,2L)) -
            The linegeodata of the line. The first row should be the coordinates
            of bus a and the last should be the coordinates of bus b. The points
            in the middle represent the bending points of the line

            **in_service** (list of boolean, True) - True for in_service or False for out of service

            **df** (list of float, 1) - derating factor: maximal current of line in relation to \
                nominal current of line (from 0 to 1)

            **parallel** (list of integer, 1) - number of parallel line systems

            **max_loading_percent (list of float)** - maximum current loading (only needed for OPF)

        OUTPUT:
            **index** (list of int) - The unique ID of the created line

        EXAMPLE:
            create_line(net, "line1", from_bus=0, to_bus=1, length_km=0.1, std_type="NAYY 4x50 SE")

    """
    _check_multiple_branch_elements(net, from_buses, to_buses, "Lines")

    index = _get_multiple_index_with_check(net, "line", index, len(from_buses))

    entries = {"from_bus": from_buses, "to_bus": to_buses, "length_km": length_km,
               "std_type": std_type, "name": name, "df": df, "parallel": parallel,
               "in_service": in_service}

    # add std type data
<<<<<<< HEAD
    lineparam = load_std_type(net, std_type, "line")
    entries["r_ohm_per_km"] = lineparam["r_ohm_per_km"]
    entries["x_ohm_per_km"] = lineparam["x_ohm_per_km"]
    entries["c_nf_per_km"] = lineparam["c_nf_per_km"]
    entries["max_i_ka"] = lineparam["max_i_ka"]
    entries["g_us_per_km"] = lineparam["g_us_per_km"] if "g_us_per_km" in lineparam else 0.

    zero_ohm = ['r0_ohm_per_km', 'x0_ohm_per_km', 'c0_nf_per_km']
    if all(p in lineparam for p in zero_ohm) and not any(isnan(lineparam[p]) for p in zero_ohm):
        entries["r0_ohm_per_km"] = lineparam["r0_ohm_per_km"]
        entries["x0_ohm_per_km"] = lineparam["x0_ohm_per_km"]
        entries["c0_nf_per_km"] = lineparam["c0_nf_per_km"]
        entries["g0_us_per_km"] = lineparam["g0_us_per_km"] if "g0_us_per_km" in lineparam else 0.

    if "type" in lineparam:
        entries["type"] = lineparam["type"]
=======
    if isinstance(std_type, str):
        lineparam = load_std_type(net, std_type, "line")
        entries["r_ohm_per_km"] = lineparam["r_ohm_per_km"]
        entries["x_ohm_per_km"] = lineparam["x_ohm_per_km"]
        entries["c_nf_per_km"] = lineparam["c_nf_per_km"]
        entries["max_i_ka"] = lineparam["max_i_ka"]
        entries["g_us_per_km"] = lineparam["g_us_per_km"] if "g_us_per_km" in lineparam else 0.
        if "type" in lineparam:
            entries["type"] = lineparam["type"]
    else:
        lineparam = list(map(load_std_type, [net] * len(std_type), std_type, ['line'] * len(std_type)))
        entries["r_ohm_per_km"] = list(map(itemgetter("r_ohm_per_km"), lineparam))
        entries["x_ohm_per_km"] = list(map(itemgetter("x_ohm_per_km"), lineparam))
        entries["c_nf_per_km"] = list(map(itemgetter("c_nf_per_km"), lineparam))
        entries["max_i_ka"] = list(map(itemgetter("max_i_ka"), lineparam))
        entries["g_us_per_km"] = list(map(check_entry_in_std_type, lineparam, ["g_us_per_km"] * len(lineparam),
                                          [0.] * len(lineparam)))
        entries["type"] = list(map(check_entry_in_std_type, lineparam, ["type"] * len(lineparam),
                                   [None] * len(lineparam)))
>>>>>>> c4b8c316

    _add_series_to_entries(entries, index, "max_loading_percent", max_loading_percent)

    _set_multiple_entries(net, "line", index, **entries)

    if geodata is not None:
        _add_multiple_branch_geodata(net, "line", geodata, index)

    return index


def create_line_from_parameters(net, from_bus, to_bus, length_km, r_ohm_per_km, x_ohm_per_km,
                                c_nf_per_km, max_i_ka, name=None, index=None, type=None,
                                geodata=None, in_service=True, df=1., parallel=1, g_us_per_km=0.,
                                max_loading_percent=nan, alpha=nan,
                                temperature_degree_celsius=nan, r0_ohm_per_km=nan,
                                x0_ohm_per_km=nan, c0_nf_per_km=nan, g0_us_per_km=0,
                                endtemp_degree=nan, **kwargs):
    """
    Creates a line element in net["line"] from line parameters.

    INPUT:
        **net** - The net within this line should be created

        **from_bus** (int) - ID of the bus on one side which the line will be connected with

        **to_bus** (int) - ID of the bus on the other side which the line will be connected with

        **length_km** (float) - The line length in km

        **r_ohm_per_km** (float) - line resistance in ohm per km

        **x_ohm_per_km** (float) - line reactance in ohm per km

        **c_nf_per_km** (float) - line capacitance (line-to-earth) in nano Farad per km

        **r0_ohm_per_km** (float) - zero sequence line resistance in ohm per km

        **x0_ohm_per_km** (float) - zero sequence line reactance in ohm per km

        **c0_nf_per_km** (float) - zero sequence line capacitance in nano Farad per km

        **max_i_ka** (float) - maximum thermal current in kilo Ampere

    OPTIONAL:
        **name** (string, None) - A custom name for this line

        **index** (int, None) - Force a specified ID if it is available. If None, the index one \
            higher than the highest already existing index is selected.

        **in_service** (boolean, True) - True for in_service or False for out of service

        **type** (str, None) - type of line ("ol" for overhead line or "cs" for cable system)

        **df** (float, 1) - derating factor: maximal current of line in relation to nominal current\
            of line (from 0 to 1)

        **g_us_per_km** (float, 0) - dielectric conductance in micro Siemens per km

        **g0_us_per_km** (float, 0) - zero sequence dielectric conductance in micro Siemens per km

        **parallel** (integer, 1) - number of parallel line systems

        **geodata**
        (array, default None, shape= (,2L)) -
        The linegeodata of the line. The first row should be the coordinates
        of bus a and the last should be the coordinates of bus b. The points
        in the middle represent the bending points of the line

        **max_loading_percent (float)** - maximum current loading (only needed for OPF)

    OUTPUT:
        **index** (int) - The unique ID of the created line

    EXAMPLE:
        create_line_from_parameters(net, "line1", from_bus = 0, to_bus = 1, lenght_km=0.1,
        r_ohm_per_km = .01, x_ohm_per_km = 0.05, c_nf_per_km = 10,
        max_i_ka = 0.4)

    """

    # check if bus exist to attach the line to
    _check_branch_element(net, "Line", index, from_bus, to_bus)

    index = _get_index_with_check(net, "line", index)

    v = {
        "name": name, "length_km": length_km, "from_bus": from_bus,
        "to_bus": to_bus, "in_service": bool(in_service), "std_type": None,
        "df": df, "r_ohm_per_km": r_ohm_per_km, "x_ohm_per_km": x_ohm_per_km,
        "c_nf_per_km": c_nf_per_km, "max_i_ka": max_i_ka, "parallel": parallel, "type": type,
        "g_us_per_km": g_us_per_km
    }

    _set_entries(net, "line", index, **v, **kwargs)

    nan_0_values = [isnan(r0_ohm_per_km), isnan(x0_ohm_per_km), isnan(c0_nf_per_km)]
    if not np_any(nan_0_values):
        _create_column_and_set_value(net, index, r0_ohm_per_km, "r0_ohm_per_km", "line")
        _create_column_and_set_value(net, index, x0_ohm_per_km, "x0_ohm_per_km", "line")
        _create_column_and_set_value(net, index, c0_nf_per_km, "c0_nf_per_km", "line")
        _create_column_and_set_value(net, index, g0_us_per_km, "g0_us_per_km", "line",
                                     default_val=0.)
    elif not np_all(nan_0_values):
        logger.warning("Zero sequence values are given for only some parameters. Please specify "
                       "them for all parameters, otherwise they are not set!")

    if geodata is not None:
        net["line_geodata"].loc[index, "coords"] = None
        net["line_geodata"].at[index, "coords"] = geodata

    _create_column_and_set_value(net, index, max_loading_percent, "max_loading_percent", "line")
    _create_column_and_set_value(net, index, alpha, "alpha", "line")
    _create_column_and_set_value(net, index, temperature_degree_celsius,
                                 "temperature_degree_celsius", "line")
    _create_column_and_set_value(net, index, endtemp_degree, "endtemp_degree", "line")

    return index


def create_lines_from_parameters(net, from_buses, to_buses, length_km, r_ohm_per_km, x_ohm_per_km,
                                 c_nf_per_km, max_i_ka, name=None, index=None, type=None,
                                 geodata=None, in_service=True, df=1., parallel=1, g_us_per_km=0.,
                                 max_loading_percent=None, alpha=None,
                                 temperature_degree_celsius=None, r0_ohm_per_km=None,
                                 x0_ohm_per_km=None, c0_nf_per_km=None, g0_us_per_km=None,
                                 **kwargs):
    """
    Convenience function for creating many lines at once. Parameters 'from_buses' and 'to_buses'
        must be arrays of equal length. Other parameters may be either arrays of the same length or
        single or values.

    INPUT:
        **net** - The net within this line should be created

        **from_bus** (list of int) - ID of the bus on one side which the line will be connected with

        **to_bus** (list of int) - ID of the bus on the other side which the line will be connected\
            with

        **length_km** (list of float) - The line length in km

        **r_ohm_per_km** (list of float) - line resistance in ohm per km

        **x_ohm_per_km** (list of float) - line reactance in ohm per km

        **c_nf_per_km** (list of float) - line capacitance in nano Farad per km

        **r0_ohm_per_km** (list of float) - zero sequence line resistance in ohm per km

        **x0_ohm_per_km** (list of float) - zero sequence line reactance in ohm per km

        **c0_nf_per_km** (list of float) - zero sequence line capacitance in nano Farad per km

        **max_i_ka** (list of float) - maximum thermal current in kilo Ampere

    OPTIONAL:
        **name** (string, None) - A custom name for this line

        **index** (int, None) - Force a specified ID if it is available. If None, the index one \
            higher than the highest already existing index is selected.

        **in_service** (boolean, True) - True for in_service or False for out of service

        **type** (str, None) - type of line ("ol" for overhead line or "cs" for cable system)

        **df** (float, 1) - derating factor: maximal current of line in relation to nominal current\
            of line (from 0 to 1)

        **g_us_per_km** (float, 0) - dielectric conductance in micro Siemens per km

        **g0_us_per_km** (float, 0) - zero sequence dielectric conductance in micro Siemens per km

        **parallel** (integer, 1) - number of parallel line systems

        **geodata**
        (array, default None, shape= (,2L)) -
        The linegeodata of the line. The first row should be the coordinates
        of bus a and the last should be the coordinates of bus b. The points
        in the middle represent the bending points of the line

        **max_loading_percent (float)** - maximum current loading (only needed for OPF)

    OUTPUT:
        **index** (int) - The unique ID of the created line

    EXAMPLE:
        create_line_from_parameters(net, "line1", from_bus = 0, to_bus = 1, lenght_km=0.1,
        r_ohm_per_km = .01, x_ohm_per_km = 0.05, c_nf_per_km = 10,
        max_i_ka = 0.4)

    """
    _check_multiple_branch_elements(net, from_buses, to_buses, "Lines")

    index = _get_multiple_index_with_check(net, "line", index, len(from_buses))

    entries = {"from_bus": from_buses, "to_bus": to_buses, "length_km": length_km, "type": type,
               "r_ohm_per_km": r_ohm_per_km, "x_ohm_per_km": x_ohm_per_km,
               "c_nf_per_km": c_nf_per_km, "max_i_ka": max_i_ka, "g_us_per_km": g_us_per_km,
               "name": name, "df": df, "parallel": parallel, "in_service": in_service}

    _add_series_to_entries(entries, index, "max_loading_percent", max_loading_percent)
    _add_series_to_entries(entries, index, "r0_ohm_per_km", r0_ohm_per_km)
    _add_series_to_entries(entries, index, "x0_ohm_per_km", x0_ohm_per_km)
    _add_series_to_entries(entries, index, "c0_nf_per_km", c0_nf_per_km)
    _add_series_to_entries(entries, index, "g0_us_per_km", g0_us_per_km)
    _add_series_to_entries(entries, index, "temperature_degree_celsius", temperature_degree_celsius)
    _add_series_to_entries(entries, index, "alpha", alpha)

    _set_multiple_entries(net, "line", index, **entries, **kwargs)

    if geodata is not None:
        _add_multiple_branch_geodata(net, "line", geodata, index)

    return index


def create_transformer(net, hv_bus, lv_bus, std_type, name=None, tap_pos=nan, in_service=True,
                       index=None, max_loading_percent=nan, parallel=1, df=1.):
    """
    Creates a two-winding transformer in table net["trafo"].
    The trafo parameters are defined through the standard type library.

    INPUT:
        **net** - The net within this transformer should be created

        **hv_bus** (int) - The bus on the high-voltage side on which the transformer will be \
            connected to

        **lv_bus** (int) - The bus on the low-voltage side on which the transformer will be \
            connected to

        **std_type** -  The used standard type from the standard type library

    **Zero sequence parameters** (Added through std_type For Three phase load flow) :

        **vk0_percent** - zero sequence relative short-circuit voltage

        **vkr0_percent** - real part of zero sequence relative short-circuit voltage

        **mag0_percent** - ratio between magnetizing and short circuit impedance (zero sequence)

                            z_mag0 / z0

        **mag0_rx**  - zero sequence magnetizing r/x  ratio

        **si0_hv_partial** - zero sequence short circuit impedance  distribution in hv side

    OPTIONAL:
        **name** (string, None) - A custom name for this transformer

        **tap_pos** (int, nan) - current tap position of the transformer. Defaults to the medium \
            position (tap_neutral)

        **in_service** (boolean, True) - True for in_service or False for out of service

        **index** (int, None) - Force a specified ID if it is available. If None, the index one \
            higher than the highest already existing index is selected.

        **max_loading_percent (float)** - maximum current loading (only needed for OPF)

        **parallel** (integer) - number of parallel transformers

        **df** (float) - derating factor: maximal current of transformer in relation to nominal \
            current of transformer (from 0 to 1)

    OUTPUT:
        **index** (int) - The unique ID of the created transformer

    EXAMPLE:
        create_transformer(net, hv_bus = 0, lv_bus = 1, name = "trafo1", std_type = \
            "0.4 MVA 10/0.4 kV")
    """

    # Check if bus exist to attach the trafo to
    _check_branch_element(net, "Trafo", index, hv_bus, lv_bus)

    index = _get_index_with_check(net, "trafo", index, name="transformer")

    if df <= 0:
        raise UserWarning("derating factor df must be positive: df = %.3f" % df)

    v = {
        "name": name, "hv_bus": hv_bus, "lv_bus": lv_bus,
        "in_service": bool(in_service), "std_type": std_type
    }
    ti = load_std_type(net, std_type, "trafo")

    v.update({
        "sn_mva": ti["sn_mva"],
        "vn_hv_kv": ti["vn_hv_kv"],
        "vn_lv_kv": ti["vn_lv_kv"],
        "vk_percent": ti["vk_percent"],
        "vkr_percent": ti["vkr_percent"],
        "pfe_kw": ti["pfe_kw"],
        "i0_percent": ti["i0_percent"],
        "parallel": parallel,
        "df": df,
        "shift_degree": ti["shift_degree"] if "shift_degree" in ti else 0,
        "tap_phase_shifter": ti["tap_phase_shifter"] if "tap_phase_shifter" in ti
                                                        and pd.notnull(
            ti["tap_phase_shifter"]) else False
    })
    for tp in ("tap_neutral", "tap_max", "tap_min", "tap_side", "tap_step_percent",
               "tap_step_degree"):
        if tp in ti:
            v[tp] = ti[tp]
    if ("tap_neutral" in v) and (tap_pos is nan):
        v["tap_pos"] = v["tap_neutral"]
    else:
        v["tap_pos"] = tap_pos
        if isinstance(tap_pos, float):
            net.trafo.tap_pos = net.trafo.tap_pos.astype(float)

    _set_entries(net, "trafo", index, **v)

    _create_column_and_set_value(net, index, max_loading_percent, "max_loading_percent", "trafo")

    # tap_phase_shifter default False
    net.trafo.tap_phase_shifter.fillna(False, inplace=True)

    return index


def create_transformer_from_parameters(net, hv_bus, lv_bus, sn_mva, vn_hv_kv, vn_lv_kv,
                                       vkr_percent, vk_percent, pfe_kw, i0_percent,
                                       shift_degree=0,
                                       tap_side=None, tap_neutral=nan, tap_max=nan,
                                       tap_min=nan, tap_step_percent=nan, tap_step_degree=nan,
                                       tap_pos=nan, tap_phase_shifter=False, in_service=True,
                                       name=None, vector_group=None, index=None,
                                       max_loading_percent=nan, parallel=1,
                                       df=1., vk0_percent=nan, vkr0_percent=nan,
                                       mag0_percent=nan, mag0_rx=nan,
                                       si0_hv_partial=nan,
                                       pt_percent=nan, oltc=False, **kwargs):
    """
    Creates a two-winding transformer in table net["trafo"].
    The trafo parameters are defined through the standard type library.

    INPUT:
        **net** - The net within this transformer should be created

        **hv_bus** (int) - The bus on the high-voltage side on which the transformer will be \
            connected to

        **lv_bus** (int) - The bus on the low-voltage side on which the transformer will be \
            connected to

        **sn_mva** (float) - rated apparent power

        **vn_hv_kv** (float) - rated voltage on high voltage side

        **vn_lv_kv** (float) - rated voltage on low voltage side

        **vkr_percent** (float) - real part of relative short-circuit voltage

        **vk_percent** (float) - relative short-circuit voltage

        **pfe_kw** (float)  - iron losses in kW

        **i0_percent** (float) - open loop losses in percent of rated current

        **vector_group** (String) - Vector group of the transformer

            HV side is Uppercase letters
            and LV side is lower case

        **vk0_percent** (float) - zero sequence relative short-circuit voltage

        **vkr0_percent** - real part of zero sequence relative short-circuit voltage

        **mag0_percent** - zero sequence magnetizing impedance/ vk0

        **mag0_rx**  - zero sequence magnitizing R/X ratio

        **si0_hv_partial** - Distribution of zero sequence leakage impedances for HV side


    OPTIONAL:

        **in_service** (boolean) - True for in_service or False for out of service

        **parallel** (integer) - number of parallel transformers

        **name** (string) - A custom name for this transformer

        **shift_degree** (float) - Angle shift over the transformer*

        **tap_side** (string) - position of tap changer ("hv", "lv")

        **tap_pos** (int, nan) - current tap position of the transformer. Defaults to the medium \
            position (tap_neutral)

        **tap_neutral** (int, nan) - tap position where the transformer ratio is equal to the \
            ratio of the rated voltages

        **tap_max** (int, nan) - maximal allowed tap position

        **tap_min** (int, nan):  minimal allowed tap position

        **tap_step_percent** (float) - tap step size for voltage magnitude in percent

        **tap_step_degree** (float) - tap step size for voltage angle in degree*

        **tap_phase_shifter** (bool) - whether the transformer is an ideal phase shifter*

        **index** (int, None) - Force a specified ID if it is available. If None, the index one \
            higher than the highest already existing index is selected.

        **max_loading_percent (float)** - maximum current loading (only needed for OPF)

        **df** (float) - derating factor: maximal current of transformer in relation to nominal \
            current of transformer (from 0 to 1)

        **pt_percent** (float, nan) - (short circuit only)

        **oltc** (bool, False) - (short circuit only)

        ** only considered in loadflow if calculate_voltage_angles = True

    OUTPUT:
        **index** (int) - The unique ID of the created transformer

    EXAMPLE:
        create_transformer_from_parameters(net, hv_bus=0, lv_bus=1, name="trafo1", sn_mva=40, \
            vn_hv_kv=110, vn_lv_kv=10, vk_percent=10, vkr_percent=0.3, pfe_kw=30, \
            i0_percent=0.1, shift_degree=30)
    """

    # Check if bus exist to attach the trafo to
    _check_branch_element(net, "Trafo", index, hv_bus, lv_bus)

    index = _get_index_with_check(net, "trafo", index, name="transformer")

    if df <= 0:
        raise UserWarning("derating factor df must be positive: df = %.3f" % df)

    if tap_pos is nan:
        tap_pos = tap_neutral
        # store dtypes

    v = {
        "name": name, "hv_bus": hv_bus, "lv_bus": lv_bus,
        "in_service": bool(in_service), "std_type": None, "sn_mva": sn_mva, "vn_hv_kv": vn_hv_kv,
        "vn_lv_kv": vn_lv_kv, "vk_percent": vk_percent, "vkr_percent": vkr_percent,
        "pfe_kw": pfe_kw, "i0_percent": i0_percent, "tap_neutral": tap_neutral,
        "tap_max": tap_max, "tap_min": tap_min, "shift_degree": shift_degree,
        "tap_side": tap_side, "tap_step_percent": tap_step_percent, "tap_step_degree": tap_step_degree,
        "tap_phase_shifter": tap_phase_shifter, "parallel": parallel, "df": df,
        "pt_percent": pt_percent, "oltc": oltc
    }

    if ("tap_neutral" in v) and (tap_pos is nan):
        v["tap_pos"] = v["tap_neutral"]
    else:
        v["tap_pos"] = tap_pos
        if type(tap_pos) == float:
            net.trafo.tap_pos = net.trafo.tap_pos.astype(float)

    _set_entries(net, "trafo", index, **v, **kwargs)

    if not (isnan(vk0_percent) and isnan(vkr0_percent) and isnan(mag0_percent)
            and isnan(mag0_rx) and isnan(si0_hv_partial) and vector_group is None):
        _create_column_and_set_value(net, index, vk0_percent, "vk0_percent", "trafo")
        _create_column_and_set_value(net, index, vkr0_percent, "vkr0_percent", "trafo")
        _create_column_and_set_value(net, index, mag0_percent, "mag0_percent", "trafo")
        _create_column_and_set_value(net, index, mag0_rx, "mag0_rx", "trafo")
        _create_column_and_set_value(net, index, si0_hv_partial, "si0_hv_partial", "trafo")
        _create_column_and_set_value(net, index, vector_group, "vector_group", "trafo", dtyp=str,
                                     default_val=None)
    _create_column_and_set_value(net, index, pt_percent, "pt_percent", "trafo")
    _create_column_and_set_value(net, index, max_loading_percent, "max_loading_percent", "trafo")

    return index


def create_transformers_from_parameters(net, hv_buses, lv_buses, sn_mva, vn_hv_kv, vn_lv_kv,
                                        vkr_percent, vk_percent, pfe_kw, i0_percent, shift_degree=0,
                                        tap_side=None, tap_neutral=nan, tap_max=nan, tap_min=nan,
                                        tap_step_percent=nan, tap_step_degree=nan, tap_pos=nan,
                                        tap_phase_shifter=False, in_service=True, name=None,
                                        vector_group=None, index=None, max_loading_percent=None,
                                        parallel=1, df=1., vk0_percent=None, vkr0_percent=None,
                                        mag0_percent=None, mag0_rx=None, si0_hv_partial=None,
                                        pt_percent=nan, oltc=False, **kwargs):
    """
    Creates several two-winding transformers in table net["trafo"].
    The trafo parameters are defined through the standard type library.

    INPUT:
        **net** - The net within this transformer should be created

        **hv_bus** (list of int) - The bus on the high-voltage side on which the transformer will \
            be connected to

        **lv_bus** (list of int) - The bus on the low-voltage side on which the transformer will \
            be connected to

        **sn_mva** (list of float) - rated apparent power

        **vn_hv_kv** (list of float) - rated voltage on high voltage side

        **vn_lv_kv** (list of float) - rated voltage on low voltage side

        **vkr_percent** (list of float) - real part of relative short-circuit voltage

        **vk_percent** (list of float) - relative short-circuit voltage

        **pfe_kw** (list of float)  - iron losses in kW

        **i0_percent** (list of float) - open loop losses in percent of rated current

        **vector_group** (list of String) - Vector group of the transformer

            HV side is Uppercase letters
            and LV side is lower case

        **vk0_percent** (list of float) - zero sequence relative short-circuit voltage

        **vkr0_percent** - (list of float) real part of zero sequence relative short-circuit voltage

        **mag0_percent** - (list of float)  zero sequence magnetizing impedance/ vk0

        **mag0_rx**  - (list of float)  zero sequence magnitizing R/X ratio

        **si0_hv_partial** - (list of float)  Distribution of zero sequence leakage impedances for \
            HV side


    OPTIONAL:

        **in_service** (boolean) - True for in_service or False for out of service

        **parallel** (integer) - number of parallel transformers

        **name** (string) - A custom name for this transformer

        **shift_degree** (float) - Angle shift over the transformer*

        **tap_side** (string) - position of tap changer ("hv", "lv")

        **tap_pos** (int, nan) - current tap position of the transformer. Defaults to the medium \
            position (tap_neutral)

        **tap_neutral** (int, nan) - tap position where the transformer ratio is equal to the ratio\
            of the rated voltages

        **tap_max** (int, nan) - maximal allowed tap position

        **tap_min** (int, nan):  minimal allowed tap position

        **tap_step_percent** (float) - tap step size for voltage magnitude in percent

        **tap_step_degree** (float) - tap step size for voltage angle in degree*

        **tap_phase_shifter** (bool) - whether the transformer is an ideal phase shifter*

        **index** (int, None) - Force a specified ID if it is available. If None, the index one \
            higher than the highest already existing index is selected.

        **max_loading_percent (float)** - maximum current loading (only needed for OPF)

        **df** (float) - derating factor: maximal current of transformer in relation to nominal \
            current of transformer (from 0 to 1)

        **pt_percent** (float, nan) - (short circuit only)

        **oltc** (bool, False) - (short circuit only)

        ** only considered in loadflow if calculate_voltage_angles = True

    OUTPUT:
        **index** (int) - The unique ID of the created transformer

    EXAMPLE:
        create_transformer_from_parameters(net, hv_bus=0, lv_bus=1, name="trafo1", sn_mva=40, \
            vn_hv_kv=110, vn_lv_kv=10, vk_percent=10, vkr_percent=0.3, pfe_kw=30, \
            i0_percent=0.1, shift_degree=30)
    """
    _check_multiple_branch_elements(net, hv_buses, lv_buses, "Transformers")

    index = _get_multiple_index_with_check(net, "trafo", index, len(hv_buses))

    tp_neutral = pd.Series(tap_neutral, index=index, dtype=float64)
    tp_pos = pd.Series(tap_pos, index=index, dtype=float64).fillna(tp_neutral)
    entries = {"name": name, "hv_bus": hv_buses, "lv_bus": lv_buses,
               "in_service": array(in_service).astype(bool_), "std_type": None, "sn_mva": sn_mva,
               "vn_hv_kv": vn_hv_kv, "vn_lv_kv": vn_lv_kv, "vk_percent": vk_percent,
               "vkr_percent": vkr_percent, "pfe_kw": pfe_kw, "i0_percent": i0_percent,
               "tap_neutral": tp_neutral, "tap_max": tap_max, "tap_min": tap_min,
               "shift_degree": shift_degree, "tap_pos": tp_pos, "tap_side": tap_side,
               "tap_step_percent": tap_step_percent, "tap_step_degree": tap_step_degree,
               "tap_phase_shifter": tap_phase_shifter, "parallel": parallel, "df": df,
               "pt_percent": pt_percent, "oltc": oltc}

    _add_series_to_entries(entries, index, "vk0_percent", vk0_percent)
    _add_series_to_entries(entries, index, "vkr0_percent", vkr0_percent)
    _add_series_to_entries(entries, index, "mag0_percent", mag0_percent)
    _add_series_to_entries(entries, index, "mag0_rx", mag0_rx)
    _add_series_to_entries(entries, index, "si0_hv_partial", si0_hv_partial)
    _add_series_to_entries(entries, index, "max_loading_percent", max_loading_percent)
    _add_series_to_entries(entries, index, "vector_group", vector_group, dtyp=str)
    _add_series_to_entries(entries, index, "pt_percent", pt_percent)

    _set_multiple_entries(net, "trafo", index, **entries, **kwargs)

    return index


def create_transformer3w(net, hv_bus, mv_bus, lv_bus, std_type, name=None, tap_pos=nan,
                         in_service=True, index=None, max_loading_percent=nan,
                         tap_at_star_point=False):
    """
    Creates a three-winding transformer in table net["trafo3w"].
    The trafo parameters are defined through the standard type library.

    INPUT:
        **net** - The net within this transformer should be created

        **hv_bus** (int) - The bus on the high-voltage side on which the transformer will be \
            connected to

        **mv_bus** (int) - The medium voltage bus on which the transformer will be connected to

        **lv_bus** (int) - The bus on the low-voltage side on which the transformer will be \
            connected to

        **std_type** -  The used standard type from the standard type library

    OPTIONAL:
        **name** (string) - A custom name for this transformer

        **tap_pos** (int, nan) - current tap position of the transformer. Defaults to the medium \
            position (tap_neutral)

        **tap_at_star_point** (boolean) - Whether tap changer is located at the star point of the \
            3W-transformer or at the bus

        **in_service** (boolean) - True for in_service or False for out of service

        **index** (int, None) - Force a specified ID if it is available. If None, the index one \
            higher than the highest already existing index is selected.

        **max_loading_percent (float)** - maximum current loading (only needed for OPF)

        **tap_at_star_point (bool)** - whether tap changer is modelled at star point or at the bus

    OUTPUT:
        **index** (int) - The unique ID of the created transformer

    EXAMPLE:
        create_transformer3w(net, hv_bus = 0, mv_bus = 1, lv_bus = 2, name = "trafo1", std_type = \
            "63/25/38 MVA 110/20/10 kV")
    """

    # Check if bus exist to attach the trafo to
    for b in [hv_bus, mv_bus, lv_bus]:
        if b not in net["bus"].index.values:
            raise UserWarning("Trafo tries to attach to bus %s" % b)

    v = {
        "name": name, "hv_bus": hv_bus, "mv_bus": mv_bus, "lv_bus": lv_bus,
        "in_service": bool(in_service), "std_type": std_type
    }
    ti = load_std_type(net, std_type, "trafo3w")

    index = _get_index_with_check(net, "trafo3w", index, "three winding transformer")

    v.update({
        "sn_hv_mva": ti["sn_hv_mva"],
        "sn_mv_mva": ti["sn_mv_mva"],
        "sn_lv_mva": ti["sn_lv_mva"],
        "vn_hv_kv": ti["vn_hv_kv"],
        "vn_mv_kv": ti["vn_mv_kv"],
        "vn_lv_kv": ti["vn_lv_kv"],
        "vk_hv_percent": ti["vk_hv_percent"],
        "vk_mv_percent": ti["vk_mv_percent"],
        "vk_lv_percent": ti["vk_lv_percent"],
        "vkr_hv_percent": ti["vkr_hv_percent"],
        "vkr_mv_percent": ti["vkr_mv_percent"],
        "vkr_lv_percent": ti["vkr_lv_percent"],
        "pfe_kw": ti["pfe_kw"],
        "i0_percent": ti["i0_percent"],
        "shift_mv_degree": ti["shift_mv_degree"] if "shift_mv_degree" in ti else 0,
        "shift_lv_degree": ti["shift_lv_degree"] if "shift_lv_degree" in ti else 0,
        "tap_at_star_point": tap_at_star_point
    })
    for tp in (
            "tap_neutral", "tap_max", "tap_min", "tap_side", "tap_step_percent", "tap_step_degree"):
        if tp in ti:
            v.update({tp: ti[tp]})

    if ("tap_neutral" in v) and (tap_pos is nan):
        v["tap_pos"] = v["tap_neutral"]
    else:
        v["tap_pos"] = tap_pos
        if type(tap_pos) == float:
            net.trafo3w.tap_pos = net.trafo3w.tap_pos.astype(float)

    dd = pd.DataFrame(v, index=[index])
    if version.parse(pd.__version__) < version.parse("0.21"):
        net["trafo3w"] = net["trafo3w"].append(dd).reindex_axis(net["trafo3w"].columns, axis=1)
    elif version.parse(pd.__version__) < version.parse("0.23"):
        net["trafo3w"] = net["trafo3w"].append(dd).reindex(net["trafo3w"].columns, axis=1)
    else:
        net["trafo3w"] = net["trafo3w"].append(dd, sort=True).reindex(net["trafo3w"].columns,
                                                                      axis=1)

    _create_column_and_set_value(net, index, max_loading_percent, "max_loading_percent", "trafo3w")

    return index


def create_transformer3w_from_parameters(net, hv_bus, mv_bus, lv_bus, vn_hv_kv, vn_mv_kv, vn_lv_kv,
                                         sn_hv_mva, sn_mv_mva, sn_lv_mva, vk_hv_percent,
                                         vk_mv_percent, vk_lv_percent, vkr_hv_percent,
                                         vkr_mv_percent, vkr_lv_percent, pfe_kw, i0_percent,
                                         shift_mv_degree=0., shift_lv_degree=0., tap_side=None,
                                         tap_step_percent=nan, tap_step_degree=nan, tap_pos=nan,
                                         tap_neutral=nan, tap_max=nan,
                                         tap_min=nan, name=None, in_service=True, index=None,
                                         max_loading_percent=nan, tap_at_star_point=False,
                                         vk0_hv_percent=nan, vk0_mv_percent=nan, vk0_lv_percent=nan,
                                         vkr0_hv_percent=nan, vkr0_mv_percent=nan, vkr0_lv_percent=nan,
                                         vector_group=None):
    """
    Adds a three-winding transformer in table net["trafo3w"].
    The model currently only supports one tap-changer per 3W Transformer.

    Input:
        **net** (pandapowerNet) - The net within this transformer should be created

        **hv_bus** (int) - The bus on the high-voltage side on which the transformer will be \
            connected to

        **mv_bus** (int) - The bus on the middle-voltage side on which the transformer will be \
            connected to

        **lv_bus** (int) - The bus on the low-voltage side on which the transformer will be \
            connected to

        **vn_hv_kv** (float) rated voltage on high voltage side

        **vn_mv_kv** (float) rated voltage on medium voltage side

        **vn_lv_kv** (float) rated voltage on low voltage side

        **sn_hv_mva** (float) - rated apparent power on high voltage side

        **sn_mv_mva** (float) - rated apparent power on medium voltage side

        **sn_lv_mva** (float) - rated apparent power on low voltage side

        **vk_hv_percent** (float) - short circuit voltage from high to medium voltage

        **vk_mv_percent** (float) - short circuit voltage from medium to low voltage

        **vk_lv_percent** (float) - short circuit voltage from high to low voltage

        **vkr_hv_percent** (float) - real part of short circuit voltage from high to medium voltage

        **vkr_mv_percent** (float) - real part of short circuit voltage from medium to low voltage

        **vkr_lv_percent** (float) - real part of short circuit voltage from high to low voltage

        **pfe_kw** (float) - iron losses in kW

        **i0_percent** (float) - open loop losses

    OPTIONAL:
        **shift_mv_degree** (float, 0) - angle shift to medium voltage side*

        **shift_lv_degree** (float, 0) - angle shift to low voltage side*

        **tap_step_percent** (float) - Tap step in percent

        **tap_step_degree** (float) - Tap phase shift angle in degrees

        **tap_side** (string, None) - "hv", "mv", "lv"

        **tap_neutral** (int, nan) - default tap position

        **tap_min** (int, nan) - Minimum tap position

        **tap_max** (int, nan) - Maximum tap position

        **tap_pos** (int, nan) - current tap position of the transformer. Defaults to the \
            medium position (tap_neutral)

        **tap_at_star_point** (boolean) - Whether tap changer is located at the star point of the \
            3W-transformer or at the bus

        **name** (string, None) - Name of the 3-winding transformer

        **in_service** (boolean, True) - True for in_service or False for out of service

        **max_loading_percent (float)** - maximum current loading (only needed for OPF)

        **vk0_hv_percent** (float) - zero sequence short circuit voltage from high to medium voltage

        **vk0_mv_percent** (float) - zero sequence short circuit voltage from medium to low voltage

        **vk0_lv_percent** (float) - zero sequence short circuit voltage from high to low voltage

        **vkr0_hv_percent** (float) - zero sequence real part of short circuit voltage from high to medium voltage

        **vkr0_mv_percent** (float) - zero sequence real part of short circuit voltage from medium to low voltage

        **vkr0_lv_percent** (float) - zero sequence real part of short circuit voltage from high to low voltage

        **vector_group** (list of String) - Vector group of the transformer3w

    OUTPUT:
        **trafo_id** - The unique trafo_id of the created 3W transformer

    Example:
        create_transformer3w_from_parameters(net, hv_bus=0, mv_bus=1, lv_bus=2, name="trafo1",
        sn_hv_mva=40, sn_mv_mva=20, sn_lv_mva=20, vn_hv_kv=110, vn_mv_kv=20, vn_lv_kv=10,
        vk_hv_percent=10,vk_mv_percent=11, vk_lv_percent=12, vkr_hv_percent=0.3,
        vkr_mv_percent=0.31, vkr_lv_percent=0.32, pfe_kw=30, i0_percent=0.1, shift_mv_degree=30,
        shift_lv_degree=30)

    """

    # Check if bus exist to attach the trafo to
    for b in [hv_bus, mv_bus, lv_bus]:
        if b not in net["bus"].index.values:
            raise UserWarning("Trafo tries to attach to non-existent bus %s" % b)

    index = _get_index_with_check(net, "trafo3w", index, "three winding transformer")

    if tap_pos is nan:
        tap_pos = tap_neutral

    columns = ["lv_bus", "mv_bus", "hv_bus", "vn_hv_kv", "vn_mv_kv", "vn_lv_kv", "sn_hv_mva",
               "sn_mv_mva", "sn_lv_mva", "vk_hv_percent", "vk_mv_percent", "vk_lv_percent",
               "vkr_hv_percent", "vkr_mv_percent", "vkr_lv_percent", "pfe_kw", "i0_percent",
               "shift_mv_degree", "shift_lv_degree", "tap_side", "tap_step_percent",
               "tap_step_degree", "tap_pos", "tap_neutral", "tap_max", "tap_min", "in_service",
               "name", "std_type", "tap_at_star_point", "vk0_hv_percent", "vk0_mv_percent", "vk0_lv_percent",
               "vkr0_hv_percent", "vkr0_mv_percent", "vkr0_lv_percent", "vector_group"]
    values = [lv_bus, mv_bus, hv_bus, vn_hv_kv, vn_mv_kv, vn_lv_kv, sn_hv_mva, sn_mv_mva, sn_lv_mva,
              vk_hv_percent, vk_mv_percent, vk_lv_percent, vkr_hv_percent, vkr_mv_percent,
              vkr_lv_percent, pfe_kw, i0_percent, shift_mv_degree, shift_lv_degree, tap_side,
              tap_step_percent, tap_step_degree, tap_pos, tap_neutral, tap_max, tap_min,
              bool(in_service), name, None, tap_at_star_point,
              vk0_hv_percent, vk0_mv_percent, vk0_lv_percent,
              vkr0_hv_percent, vkr0_mv_percent, vkr0_lv_percent, vector_group]

    _set_entries(net, "trafo3w", index, **dict(zip(columns, values)))

    _create_column_and_set_value(net, index, max_loading_percent, "max_loading_percent", "trafo3w")

    return index


def create_transformers3w_from_parameters(net, hv_buses, mv_buses, lv_buses, vn_hv_kv, vn_mv_kv,
                                          vn_lv_kv, sn_hv_mva, sn_mv_mva, sn_lv_mva, vk_hv_percent,
                                          vk_mv_percent, vk_lv_percent, vkr_hv_percent,
                                          vkr_mv_percent, vkr_lv_percent, pfe_kw, i0_percent,
                                          shift_mv_degree=0., shift_lv_degree=0., tap_side=None,
                                          tap_step_percent=nan, tap_step_degree=nan, tap_pos=nan,
                                          tap_neutral=nan, tap_max=nan, tap_min=nan, name=None,
                                          in_service=True, index=None, max_loading_percent=None,
                                          tap_at_star_point=False,
                                          vk0_hv_percent=nan, vk0_mv_percent=nan, vk0_lv_percent=nan,
                                          vkr0_hv_percent=nan, vkr0_mv_percent=nan, vkr0_lv_percent=nan,
                                          vector_group=None, **kwargs):
    """
    Adds a three-winding transformer in table net["trafo3w"].

    Input:
        **net** (pandapowerNet) - The net within this transformer should be created

        **hv_bus** (list) - The bus on the high-voltage side on which the transformer will be \
            connected to

        **mv_bus** (list) - The bus on the middle-voltage side on which the transformer will be \
            connected to

        **lv_bus** (list) - The bus on the low-voltage side on which the transformer will be \
            connected to

        **vn_hv_kv** (float or list) rated voltage on high voltage side

        **vn_mv_kv** (float or list) rated voltage on medium voltage side

        **vn_lv_kv** (float or list) rated voltage on low voltage side

        **sn_hv_mva** (float or list) - rated apparent power on high voltage side

        **sn_mv_mva** (float or list) - rated apparent power on medium voltage side

        **sn_lv_mva** (float or list) - rated apparent power on low voltage side

        **vk_hv_percent** (float or list) - short circuit voltage from high to medium voltage

        **vk_mv_percent** (float or list) - short circuit voltage from medium to low voltage

        **vk_lv_percent** (float or list) - short circuit voltage from high to low voltage

        **vkr_hv_percent** (float or list) - real part of short circuit voltage from high to medium\
            voltage

        **vkr_mv_percent** (float or list) - real part of short circuit voltage from medium to low\
            voltage

        **vkr_lv_percent** (float or list) - real part of short circuit voltage from high to low\
            voltage

        **pfe_kw** (float or list) - iron losses in kW

        **i0_percent** (float or list) - open loop losses

    OPTIONAL:
        **shift_mv_degree** (float or list, 0) - angle shift to medium voltage side*

        **shift_lv_degree** (float or list, 0) - angle shift to low voltage side*

        **tap_step_percent** (float or list) - Tap step in percent

        **tap_step_degree** (float or list) - Tap phase shift angle in degrees

        **tap_side** (string, None) - "hv", "mv", "lv"

        **tap_neutral** (int, nan) - default tap position

        **tap_min** (int, nan) - Minimum tap position

        **tap_max** (int, nan) - Maximum tap position

        **tap_pos** (int, nan) - current tap position of the transformer. Defaults to the \
            medium position (tap_neutral)

        **tap_at_star_point** (boolean) - Whether tap changer is located at the star point of the \
            3W-transformer or at the bus

        **name** (string, None) - Name of the 3-winding transformer

        **in_service** (boolean, True) - True for in_service or False for out of service

        ** only considered in loadflow if calculate_voltage_angles = True
        **The model currently only supports one tap-changer per 3W Transformer.

        **max_loading_percent (float)** - maximum current loading (only needed for OPF)

        **vk0_hv_percent** (float) - zero sequence short circuit voltage from high to medium voltage

        **vk0_mv_percent** (float) - zero sequence short circuit voltage from medium to low voltage

        **vk0_lv_percent** (float) - zero sequence short circuit voltage from high to low voltage

        **vkr0_hv_percent** (float) - zero sequence real part of short circuit voltage from high to medium voltage

        **vkr0_mv_percent** (float) - zero sequence real part of short circuit voltage from medium to low voltage

        **vkr0_lv_percent** (float) - zero sequence real part of short circuit voltage from high to low voltage

        **vector_group** (list of String) - Vector group of the transformer3w

    OUTPUT:
        **trafo_id** - List of trafo_ids of the created 3W transformers

    Example:
        create_transformer3w_from_parameters(net, hv_bus=0, mv_bus=1, lv_bus=2, name="trafo1",
        sn_hv_mva=40, sn_mv_mva=20, sn_lv_mva=20, vn_hv_kv=110, vn_mv_kv=20, vn_lv_kv=10,
        vk_hv_percent=10,vk_mv_percent=11, vk_lv_percent=12, vkr_hv_percent=0.3,
        vkr_mv_percent=0.31, vkr_lv_percent=0.32, pfe_kw=30, i0_percent=0.1, shift_mv_degree=30,
        shift_lv_degree=30)

    """
    index = _get_multiple_index_with_check(net, "trafo3w", index, len(hv_buses),
                                           name="Three winding transformers")

    if not np_all(isin(hv_buses, net.bus.index)):
        bus_not_exist = set(hv_buses) - set(net.bus.index)
        raise UserWarning("Transformers trying to attach to non existing buses %s" % bus_not_exist)
    if not np_all(isin(mv_buses, net.bus.index)):
        bus_not_exist = set(mv_buses) - set(net.bus.index)
        raise UserWarning("Transformers trying to attach to non existing buses %s" % bus_not_exist)
    if not np_all(isin(lv_buses, net.bus.index)):
        bus_not_exist = set(lv_buses) - set(net.bus.index)
        raise UserWarning("Transformers trying to attach to non existing buses %s" % bus_not_exist)

    tp_neutral = pd.Series(tap_neutral, index=index, dtype=float64)
    tp_pos = pd.Series(tap_pos, index=index, dtype=float64).fillna(tp_neutral)
    entries = {"lv_bus": lv_buses, "mv_bus": mv_buses, "hv_bus": hv_buses, "vn_hv_kv": vn_hv_kv,
               "vn_mv_kv": vn_mv_kv, "vn_lv_kv": vn_lv_kv, "sn_hv_mva": sn_hv_mva,
               "sn_mv_mva": sn_mv_mva, "sn_lv_mva": sn_lv_mva, "vk_hv_percent": vk_hv_percent,
               "vk_mv_percent": vk_mv_percent, "vk_lv_percent": vk_lv_percent,
               "vkr_hv_percent": vkr_hv_percent, "vkr_mv_percent": vkr_mv_percent,
               "vkr_lv_percent": vkr_lv_percent, "pfe_kw": pfe_kw, "i0_percent": i0_percent,
               "shift_mv_degree": shift_mv_degree, "shift_lv_degree": shift_lv_degree,
               "tap_side": tap_side, "tap_step_percent": tap_step_percent,
               "tap_step_degree": tap_step_degree, "tap_pos": tp_pos, "tap_neutral": tp_neutral,
               "tap_max": tap_max, "tap_min": tap_min,
               "in_service": array(in_service).astype(bool_), "name": name,
               "tap_at_star_point": array(tap_at_star_point).astype(bool_), "std_type": None,
               "vk0_hv_percent": vk0_hv_percent, "vk0_mv_percent": vk0_mv_percent,
               "vk0_lv_percent": vk0_lv_percent, "vkr0_hv_percent": vkr0_hv_percent,
               "vkr0_mv_percent": vkr0_mv_percent, "vkr0_lv_percent": vkr0_lv_percent,
               "vector_group": vector_group}

    _add_series_to_entries(entries, index, "max_loading_percent", max_loading_percent)

    _set_multiple_entries(net, "trafo3w", index, **entries, **kwargs)

    return index


def create_switch(net, bus, element, et, closed=True, type=None, name=None, index=None, z_ohm=0):
    """
    Adds a switch in the net["switch"] table.

    Switches can be either between two buses (bus-bus switch) or at the end of a line or transformer
    element (bus-element switch).

    Two buses that are connected through a closed bus-bus switches are fused in the power flow if
    the switch is closed or separated if the switch is open.

    An element that is connected to a bus through a bus-element switch is connected to the bus
    if the switch is closed or disconnected if the switch is open.

    INPUT:
        **net** (pandapowerNet) - The net within which this switch should be created

        **bus** - The bus that the switch is connected to

        **element** - index of the element: bus id if et == "b", line id if et == "l", trafo id if \
            et == "t"

        **et** - (string) element type: "l" = switch between bus and line, "t" = switch between
            bus and transformer, "t3" = switch between bus and transformer3w, "b" = switch between
            two buses

    OPTIONAL:
        **closed** (boolean, True) - switch position: False = open, True = closed

        **type** (int, None) - indicates the type of switch: "LS" = Load Switch, "CB" = \
            Circuit Breaker, "LBS" = Load Break Switch or "DS" = Disconnecting Switch

        **z_ohm** (float, 0) - indicates the resistance of the switch, which has effect only on
            bus-bus switches, if sets to 0, the buses will be fused like before, if larger than
            0 a branch will be created for the switch which has also effects on the bus mapping

        **name** (string, default None) - The name for this switch

    OUTPUT:
        **sid** - The unique switch_id of the created switch

    EXAMPLE:
        create_switch(net, bus =  0, element = 1, et = 'b', type ="LS", z_ohm = 0.1)

        create_switch(net, bus = 0, element = 1, et = 'l')

    """
    _check_node_element(net, bus)
    if et == "l":
        elm_tab = 'line'
        if element not in net[elm_tab].index:
            raise UserWarning("Unknown line index")
        if (not net[elm_tab]["from_bus"].loc[element] == bus and
                not net[elm_tab]["to_bus"].loc[element] == bus):
            raise UserWarning("Line %s not connected to bus %s" % (element, bus))
    elif et == "t":
        elm_tab = 'trafo'
        if element not in net[elm_tab].index:
            raise UserWarning("Unknown bus index")
        if (not net[elm_tab]["hv_bus"].loc[element] == bus and
                not net[elm_tab]["lv_bus"].loc[element] == bus):
            raise UserWarning("Trafo %s not connected to bus %s" % (element, bus))
    elif et == "t3":
        elm_tab = 'trafo3w'
        if element not in net[elm_tab].index:
            raise UserWarning("Unknown trafo3w index")
        if (not net[elm_tab]["hv_bus"].loc[element] == bus and
                not net[elm_tab]["mv_bus"].loc[element] == bus and
                not net[elm_tab]["lv_bus"].loc[element] == bus):
            raise UserWarning("Trafo3w %s not connected to bus %s" % (element, bus))
    elif et == "b":
        _check_node_element(net, element)
    else:
        raise UserWarning("Unknown element type")

    index = _get_index_with_check(net, "switch", index)

    entries = dict(zip(["bus", "element", "et", "closed", "type", "name", "z_ohm"],
                       [bus, element, et, closed, type, name, z_ohm]))
    _set_entries(net, "switch", index, **entries)

    return index


def create_switches(net, buses, elements, et, closed=True, type=None, name=None, index=None,
                    z_ohm=0, **kwargs):
    """
    Adds a switch in the net["switch"] table.

    Switches can be either between two buses (bus-bus switch) or at the end of a line or transformer
    element (bus-element switch).

    Two buses that are connected through a closed bus-bus switches are fused in the power flow if
    the switch is closed or separated if the switch is open.

    An element that is connected to a bus through a bus-element switch is connected to the bus
    if the switch is closed or disconnected if the switch is open.

    INPUT:
        **net** (pandapowerNet) - The net within which this switch should be created

        **buses** (list)- The bus that the switch is connected to

        **element** (list)- index of the element: bus id if et == "b", line id if et == "l", \
            trafo id if et == "t"

        **et** - (list) element type: "l" = switch between bus and line, "t" = switch between
            bus and transformer, "t3" = switch between bus and transformer3w, "b" = switch between
            two buses

    OPTIONAL:
        **closed** (boolean, True) - switch position: False = open, True = closed

        **type** (int, None) - indicates the type of switch: "LS" = Load Switch, "CB" = \
            Circuit Breaker, "LBS" = Load Break Switch or "DS" = Disconnecting Switch

        **z_ohm** (float, 0) - indicates the resistance of the switch, which has effect only on
            bus-bus switches, if sets to 0, the buses will be fused like before, if larger than
            0 a branch will be created for the switch which has also effects on the bus mapping

        **name** (string, default None) - The name for this switch

    OUTPUT:
        **sid** - The unique switch_id of the created switch

    EXAMPLE:
        create_switch(net, bus =  0, element = 1, et = 'b', type ="LS", z_ohm = 0.1)

        create_switch(net, bus = 0, element = 1, et = 'l')

    """
    index = _get_multiple_index_with_check(net, "switch", index, len(buses), name="Switches")
    _check_multiple_node_elements(net, buses)

    for element, elm_type, bus in zip(elements, et, buses):
        if elm_type == "l":
            elm_tab = 'line'
            if element not in net[elm_tab].index:
                raise UserWarning("Line %s does not exist" % element)
            if (not net[elm_tab]["from_bus"].loc[element] == bus and
                    not net[elm_tab]["to_bus"].loc[element] == bus):
                raise UserWarning("Line %s not connected to bus %s" % (element, bus))
        elif elm_type == "t":
            elm_tab = 'trafo'
            if element not in net[elm_tab].index:
                raise UserWarning("Trafo %s does not exist" % element)
            if (not net[elm_tab]["hv_bus"].loc[element] == bus and
                    not net[elm_tab]["lv_bus"].loc[element] == bus):
                raise UserWarning("Trafo %s not connected to bus %s" % (element, bus))
        elif elm_type == "t3":
            elm_tab = 'trafo3w'
            if element not in net[elm_tab].index:
                raise UserWarning("Trafo3w %s does not exist" % element)
            if (not net[elm_tab]["hv_bus"].loc[element] == bus and
                    not net[elm_tab]["mv_bus"].loc[element] == bus and
                    not net[elm_tab]["lv_bus"].loc[element] == bus):
                raise UserWarning("Trafo3w %s not connected to bus %s" % (element, bus))
        elif elm_type == "b":
            _check_node_element(net, element)
        else:
            raise UserWarning("Unknown element type")

    entries = {"bus": buses, "element": elements, "et": et, "closed": closed, "type": type,
               "name": name, "z_ohm": z_ohm}

    _set_multiple_entries(net, "switch", index, **entries, **kwargs)

    return index


def create_shunt(net, bus, q_mvar, p_mw=0., vn_kv=None, step=1, max_step=1, name=None,
                 in_service=True, index=None):
    """
    Creates a shunt element

    INPUT:
        **net** (pandapowerNet) - The pandapower network in which the element is created

        **bus** - bus number of bus to whom the shunt is connected to

        **p_mw** - shunt active power in MW at v= 1.0 p.u.

        **q_mvar** - shunt susceptance in MVAr at v= 1.0 p.u.

    OPTIONAL:
        **vn_kv** (float, None) - rated voltage of the shunt. Defaults to rated voltage of \
            connected bus

        **step** (int, 1) - step of shunt with which power values are multiplied

        **max_step** (boolean, True) - True for in_service or False for out of service

        **name** (str, None) - element name

        **in_service** (boolean, True) - True for in_service or False for out of service

        **index** (int, None) - Force a specified ID if it is available. If None, the index one \
            higher than the highest already existing index is selected.

    OUTPUT:
        **index** (int) - The unique ID of the created shunt

    EXAMPLE:
        create_shunt(net, 0, 20)
    """
    _check_node_element(net, bus)

    index = _get_index_with_check(net, "shunt", index)

    if vn_kv is None:
        vn_kv = net.bus.vn_kv.at[bus]

    entries = dict(zip(["bus", "name", "p_mw", "q_mvar", "vn_kv", "step", "max_step", "in_service"],
                       [bus, name, p_mw, q_mvar, vn_kv, step, max_step, in_service]))
    _set_entries(net, "shunt", index, **entries)

    return index


def create_shunt_as_capacitor(net, bus, q_mvar, loss_factor, **kwargs):
    """
    Creates a shunt element representing a capacitor bank.

    INPUT:

        **net** (pandapowerNet) - The pandapower network in which the element is created

        **bus** - bus number of bus to whom the shunt is connected to

        **q_mvar** (float) - reactive power of the capacitor bank at rated voltage

        **loss_factor** (float) - loss factor tan(delta) of the capacitor bank

    OPTIONAL:
        same as in create_shunt, keyword arguments are passed to the create_shunt function


    OUTPUT:
        **index** (int) - The unique ID of the created shunt
    """
    q_mvar = -abs(q_mvar)  # q is always negative for capacitor
    p_mw = abs(q_mvar * loss_factor)  # p is always positive for active power losses
    return create_shunt(net, bus, q_mvar=q_mvar, p_mw=p_mw, **kwargs)


def create_impedance(net, from_bus, to_bus, rft_pu, xft_pu, sn_mva, rtf_pu=None, xtf_pu=None,
                     name=None, in_service=True, index=None):
    """
    Creates an per unit impedance element

    INPUT:
        **net** (pandapowerNet) - The pandapower network in which the element is created

        **from_bus** (int) - starting bus of the impedance

        **to_bus** (int) - ending bus of the impedance

        **r_pu** (float) - real part of the impedance in per unit

        **x_pu** (float) - imaginary part of the impedance in per unit

        **sn_mva** (float) - rated power of the impedance in MVA

    OUTPUT:

        impedance id
    """
    index = _get_index_with_check(net, "impedance", index)

    _check_branch_element(net, "Impedance", index, from_bus, to_bus)

    if rtf_pu is None:
        rtf_pu = rft_pu
    if xtf_pu is None:
        xtf_pu = xft_pu

    columns = ["from_bus", "to_bus", "rft_pu", "xft_pu", "rtf_pu", "xtf_pu", "name", "sn_mva",
               "in_service"]
    values = [from_bus, to_bus, rft_pu, xft_pu, rtf_pu, xtf_pu, name, sn_mva, in_service]
    _set_entries(net, "impedance", index, **dict(zip(columns, values)))

    return index


def create_series_reactor_as_impedance(net, from_bus, to_bus, r_ohm, x_ohm, sn_mva,
                                       name=None, in_service=True, index=None):
    """
    Creates a series reactor as per-unit impedance
    :param net: (pandapowerNet) - The pandapower network in which the element is created
    :param from_bus: (int) - starting bus of the series reactor
    :param to_bus: (int) - ending bus of the series reactor
    :param r_ohm: (float) - real part of the impedance in Ohm
    :param x_ohm: (float) - imaginary part of the impedance in Ohm
    :param sn_mva: (float) - rated power of the series reactor in MVA
    :param name:
    :type name:
    :param in_service:
    :type in_service:
    :param index:
    :type index:
    :return: index of the created element
    """
    if net.bus.at[from_bus, 'vn_kv'] == net.bus.at[to_bus, 'vn_kv']:
        vn_kv = net.bus.at[from_bus, 'vn_kv']
    else:
        raise UserWarning('Unable to infer rated voltage vn_kv for series reactor %s due to '
                          'different rated voltages of from_bus %d (%.3f p.u.) and '
                          'to_bus %d (%.3f p.u.)' % (name, from_bus, net.bus.at[from_bus, 'vn_kv'],
                                                     to_bus, net.bus.at[to_bus, 'vn_kv']))

    base_z_ohm = vn_kv ** 2 / sn_mva
    rft_pu = r_ohm / base_z_ohm
    xft_pu = x_ohm / base_z_ohm

    index = create_impedance(net, from_bus=from_bus, to_bus=to_bus, rft_pu=rft_pu, xft_pu=xft_pu,
                             sn_mva=sn_mva, name=name, in_service=in_service, index=index)
    return index


def create_ward(net, bus, ps_mw, qs_mvar, pz_mw, qz_mvar, name=None, in_service=True, index=None):
    """
    Creates a ward equivalent.

    A ward equivalent is a combination of an impedance load and a PQ load.

    INPUT:
        **net** (pandapowernet) - The pandapower net within the element should be created

        **bus** (int) -  bus of the ward equivalent

        **ps_mw** (float) - active power of the PQ load

        **qs_mvar** (float) - reactive power of the PQ load

        **pz_mw** (float) - active power of the impedance load in MW at 1.pu voltage

        **qz_mvar** (float) - reactive power of the impedance load in MVar at 1.pu voltage

    OUTPUT:
        ward id
    """
    _check_node_element(net, bus)

    index = _get_index_with_check(net, "ward", index, "ward equivalent")

    entries = dict(zip(["bus", "ps_mw", "qs_mvar", "pz_mw", "qz_mvar", "name", "in_service"],
                       [bus, ps_mw, qs_mvar, pz_mw, qz_mvar, name, in_service]))
    _set_entries(net, "ward", index, **entries)

    return index


def create_xward(net, bus, ps_mw, qs_mvar, pz_mw, qz_mvar, r_ohm, x_ohm, vm_pu, in_service=True,
                 name=None, index=None, slack_weight=0.0):
    """
    Creates an extended ward equivalent.

    A ward equivalent is a combination of an impedance load, a PQ load and as voltage source with
    an internal impedance.

    INPUT:
        **net** - The pandapower net within the impedance should be created

        **bus** (int) -  bus of the ward equivalent

        **ps_mw** (float) - active power of the PQ load

        **qs_mvar** (float) - reactive power of the PQ load

        **pz_mw** (float) - active power of the impedance load in MW at 1.pu voltage

        **qz_mvar** (float) - reactive power of the impedance load in MVar at 1.pu voltage

        **r_ohm** (float) - internal resistance of the voltage source

        **x_ohm** (float) - internal reactance of the voltage source

        **vm_pu** (float) - voltage magnitude at the additional PV-node

        **slack_weight** (float, default 1.0) - Contribution factor for distributed slack power flow calculation (active power balancing)

    OUTPUT:
        xward id
    """
    _check_node_element(net, bus)

    index = _get_index_with_check(net, "xward", index, "extended ward equivalent")

    columns = ["bus", "ps_mw", "qs_mvar", "pz_mw", "qz_mvar", "r_ohm", "x_ohm", "vm_pu", "name",
               "slack_weight", "in_service"]
    values = [bus, ps_mw, qs_mvar, pz_mw, qz_mvar, r_ohm, x_ohm, vm_pu, name, slack_weight, in_service]
    _set_entries(net, "xward", index, **dict(zip(columns, values)))

    return index


def create_dcline(net, from_bus, to_bus, p_mw, loss_percent, loss_mw, vm_from_pu, vm_to_pu,
                  index=None, name=None, max_p_mw=nan, min_q_from_mvar=nan, min_q_to_mvar=nan,
                  max_q_from_mvar=nan, max_q_to_mvar=nan, in_service=True):
    """
    Creates a dc line.

    INPUT:
        **from_bus** (int) - ID of the bus on one side which the line will be connected with

        **to_bus** (int) - ID of the bus on the other side which the line will be connected with

        **p_mw** - (float) Active power transmitted from 'from_bus' to 'to_bus'

        **loss_percent** - (float) Relative transmission loss in percent of active power
            transmission

        **loss_mw** - (float) Total transmission loss in MW

        **vm_from_pu** - (float) Voltage setpoint at from bus

        **vm_to_pu** - (float) Voltage setpoint at to bus

    OPTIONAL:
        **index** (int, None) - Force a specified ID if it is available. If None, the index one \
            higher than the highest already existing index is selected.

        **name** (str, None) - A custom name for this dc line

        **in_service** (boolean) - True for in_service or False for out of service

        **max_p_mw** - Maximum active power flow. Only respected for OPF

        **min_q_from_mvar** - Minimum reactive power at from bus. Necessary for OPF

        **min_q_to_mvar** - Minimum reactive power at to bus. Necessary for OPF

        **max_q_from_mvar** - Maximum reactive power at from bus. Necessary for OPF

        **max_q_to_mvar** - Maximum reactive power at to bus. Necessary for OPF

    OUTPUT:
        **index** (int) - The unique ID of the created element

    EXAMPLE:
        create_dcline(net, from_bus=0, to_bus=1, p_mw=1e4, loss_percent=1.2, loss_mw=25, \
            vm_from_pu=1.01, vm_to_pu=1.02)
    """
    index = _get_index_with_check(net, "dcline", index)

    _check_branch_element(net, "DCLine", index, from_bus, to_bus)

    columns = ["name", "from_bus", "to_bus", "p_mw", "loss_percent", "loss_mw", "vm_from_pu",
               "vm_to_pu", "max_p_mw", "min_q_from_mvar", "min_q_to_mvar", "max_q_from_mvar",
               "max_q_to_mvar", "in_service"]
    values = [name, from_bus, to_bus, p_mw, loss_percent, loss_mw, vm_from_pu, vm_to_pu, max_p_mw,
              min_q_from_mvar, min_q_to_mvar, max_q_from_mvar, max_q_to_mvar, in_service]
    _set_entries(net, "dcline", index, **dict(zip(columns, values)))

    return index


def create_measurement(net, meas_type, element_type, value, std_dev, element, side=None,
                       check_existing=True, index=None, name=None):
    """
    Creates a measurement, which is used by the estimation module. Possible types of measurements
    are: v, p, q, i, va, ia

    INPUT:
        **meas_type** (string) - Type of measurement. "v", "p", "q", "i", "va", "ia" are possible

        **element_type** (string) - Clarifies which element is measured. "bus", "line",
        "trafo", and "trafo3w" are possible

        **value** (float) - Measurement value. Units are "MW" for P, "MVar" for Q, "p.u." for V,
        "kA" for I. Bus power measurement is in load reference system, which is consistent to
        the rest of pandapower.

        **std_dev** (float) - Standard deviation in the same unit as the measurement

        **element** (int) - Index of the measured element (either bus index, line index,\
            trafo index, trafo3w index)

        **side** (int, string, default: None) - Only used for measured lines or transformers. Side \
            defines at which end of the branch the measurement is gathered. For lines this may be \
            "from", "to" to denote the side with the from_bus or to_bus. It can also the be index \
            of the from_bus or to_bus. For transformers, it can be "hv", "mv" or "lv" or the \
            corresponding bus index, respectively

    OPTIONAL:
        **check_existing** (bool, default: None) - Check for and replace existing measurements for\
            this bus, type and element_type. Set it to false for performance improvements which can\
            cause unsafe behavior

        **index** (int, default: None) - Index of the measurement in the measurement table. Should\
            not exist already.

        **name** (str, default: None) - Name of measurement

    OUTPUT:
        (int) Index of measurement

    EXAMPLES:
        2 MW load measurement with 0.05 MW standard deviation on bus 0:
        create_measurement(net, "p", "bus", 0, 2., 0.05.)

        4.5 MVar line measurement with 0.1 MVar standard deviation on the "to_bus" side of line 2
        create_measurement(net, "q", "line", 2, 4.5, 0.1, "to")
    """
    if meas_type not in ("v", "p", "q", "i", "va", "ia"):
        raise UserWarning("Invalid measurement type ({})".format(meas_type))

    if side is None and element_type in ("line", "trafo"):
        raise UserWarning("The element type {} requires a value in 'element'".format(element_type))

    if meas_type in ("v", "va"):
        element_type = "bus"

    if element_type not in ("bus", "line", "trafo", "trafo3w"):
        raise UserWarning("Invalid element type ({})".format(element_type))

    if element is not None and element not in net[element_type].index.values:
        raise UserWarning("{} with index={} does not exist".format(element_type.capitalize(),
                                                                   element))

    index = _get_index_with_check(net, "measurement", index)

    if meas_type in ("i", "ia") and element_type == "bus":
        raise UserWarning("Line current measurements cannot be placed at buses")

    if meas_type in ("v", "va") and element_type in ("line", "trafo", "trafo3w"):
        raise UserWarning(
            "Voltage measurements can only be placed at buses, not at {}".format(element_type))

    if check_existing:
        if side is None:
            existing = net.measurement[(net.measurement.measurement_type == meas_type) &
                                       (net.measurement.element_type == element_type) &
                                       (net.measurement.element == element) &
                                       (pd.isnull(net.measurement.side))].index
        else:
            existing = net.measurement[(net.measurement.measurement_type == meas_type) &
                                       (net.measurement.element_type == element_type) &
                                       (net.measurement.element == element) &
                                       (net.measurement.side == side)].index
        if len(existing) == 1:
            index = existing[0]
        elif len(existing) > 1:
            raise UserWarning("More than one measurement of this type exists")

    columns = ["name", "measurement_type", "element_type", "element", "value", "std_dev", "side"]
    values = [name, meas_type.lower(), element_type, element, value, std_dev, side]
    _set_entries(net, "measurement", index, **dict(zip(columns, values)))
    return index


def create_pwl_cost(net, element, et, points, power_type="p", index=None, check=True):
    """
    Creates an entry for piecewise linear costs for an element. The currently supported elements are
     - Generator
     - External Grid
     - Static Generator
     - Load
     - Dcline
     - Storage

    INPUT:
        **element** (int) - ID of the element in the respective element table

        **et** (string) - element type, one of "gen", "sgen", "ext_grid", "load",
                                "dcline", "storage"]

        **points** - (list) list of lists with [[p1, p2, c1], [p2, p3, c2], ...] where c(n) \
                            defines the costs between p(n) and p(n+1)

    OPTIONAL:
        **type** - (string) - Type of cost ["p", "q"] are allowed for active or reactive power

        **index** (int, index) - Force a specified ID if it is available. If None, the index one \
            higher than the highest already existing index is selected.

        **check** (bool, True) - raises UserWarning if costs already exist to this element.

    OUTPUT:
        **index** (int) - The unique ID of created cost entry

    EXAMPLE:
        The cost function is given by the x-values p1 and p2 with the slope m between those points.\
        The constant part b of a linear function y = m*x + b can be neglected for OPF purposes. \
        The intervals have to be continuous (the starting point of an interval has to be equal to \
        the end point of the previous interval).

        To create a gen with costs of 1€/MW between 0 and 20 MW and 2€/MW between 20 and 30:

        create_pwl_cost(net, 0, "gen", [[0, 20, 1], [20, 30, 2]])
    """
    element = element if not hasattr(element, "__iter__") else element[0]
    if check and _cost_existance_check(net, element, et, power_type=power_type):
        raise UserWarning("There already exist costs for %s %i" % (et, element))

    index = _get_index_with_check(net, "pwl_cost", index, "piecewise_linear_cost")

    entries = dict(zip(["power_type", "element", "et", "points"],
                       [power_type, element, et, points]))
    _set_entries(net, "pwl_cost", index, **entries)
    return index


def create_poly_cost(net, element, et, cp1_eur_per_mw, cp0_eur=0, cq1_eur_per_mvar=0,
                     cq0_eur=0, cp2_eur_per_mw2=0, cq2_eur_per_mvar2=0, index=None, check=True):
    """
    Creates an entry for polynimoal costs for an element. The currently supported elements are:
     - Generator ("gen")
     - External Grid ("ext_grid")
     - Static Generator ("sgen")
     - Load ("load")
     - Dcline ("dcline")
     - Storage ("storage")

    INPUT:
        **element** (int) - ID of the element in the respective element table

        **et** (string) - Type of element ["gen", "sgen", "ext_grid", "load", "dcline", "storage"] \
            are possible

        **cp1_eur_per_mw** (float) - Linear costs per MW

        **cp0_eur=0** (float) - Offset active power costs in euro

        **cq1_eur_per_mvar=0** (float) - Linear costs per Mvar

        **cq0_eur=0** (float) - Offset reactive power costs in euro

        **cp2_eur_per_mw2=0** (float) - Quadratic costs per MW

        **cq2_eur_per_mvar2=0** (float) - Quadratic costs per Mvar

    OPTIONAL:

        **index** (int, index) - Force a specified ID if it is available. If None, the index one \
            higher than the highest already existing index is selected.

        **check** (bool, True) - raises UserWarning if costs already exist to this element.

    OUTPUT:
        **index** (int) - The unique ID of created cost entry

    EXAMPLE:
        The polynomial cost function is given by the linear and quadratic cost coefficients.

        create_poly_cost(net, 0, "load", cp1_eur_per_mw = 0.1)
    """
    element = element if not hasattr(element, "__iter__") else element[0]
    if check and _cost_existance_check(net, element, et):
        raise UserWarning("There already exist costs for %s %i" % (et, element))

    index = _get_index_with_check(net, "poly_cost", index)
    columns = ["element", "et", "cp0_eur", "cp1_eur_per_mw", "cq0_eur", "cq1_eur_per_mvar",
               "cp2_eur_per_mw2", "cq2_eur_per_mvar2"]
    variables = [element, et, cp0_eur, cp1_eur_per_mw, cq0_eur, cq1_eur_per_mvar,
                 cp2_eur_per_mw2, cq2_eur_per_mvar2]
    _set_entries(net, "poly_cost", index, **dict(zip(columns, variables)))
    return index


def _get_index_with_check(net, table, index, name=None):
    if name is None:
        name = table
    if index is None:
        index = get_free_id(net[table])
    if index in net[table].index:
        raise UserWarning("A %s with the id %s already exists" % (name, index))
    return index


def _cost_existance_check(net, element, et, power_type=None):
    if power_type is None:
        return (bool(net.poly_cost.shape[0]) and
                np_any((net.poly_cost.element == element).values &
                       (net.poly_cost.et == et).values)) \
            or (bool(net.pwl_cost.shape[0]) and
                np_any((net.pwl_cost.element == element).values &
                       (net.pwl_cost.et == et).values))
    else:
        return (bool(net.poly_cost.shape[0]) and
                np_any((net.poly_cost.element == element).values &
                       (net.poly_cost.et == et).values)) \
            or (bool(net.pwl_cost.shape[0]) and
                np_any((net.pwl_cost.element == element).values &
                       (net.pwl_cost.et == et).values &
                       (net.pwl_cost.power_type == power_type).values))


def _get_multiple_index_with_check(net, table, index, number, name=None):
    if name is None:
        name = table.capitalize() + "s"
    if index is None:
        bid = get_free_id(net[table])
        return arange(bid, bid + number, 1)
    contained = isin(net[table].index.values, index)
    if np_any(contained):
        raise UserWarning("%s with indexes %s already exist."
                          % (name, net[table].index.values[contained]))
    return index


def _check_node_element(net, node, node_table="bus"):
    if node not in net[node_table].index.values:
        raise UserWarning("Cannot attach to %s %s, %s does not exist"
                          % (node_table, node, node_table))


def _check_multiple_node_elements(net, nodes, node_table="bus", name="buses"):
    if np_any(~isin(nodes, net[node_table].index.values)):
        node_not_exist = set(nodes) - set(net[node_table].index.values)
        raise UserWarning("Cannot attach to %s %s, they do not exist" % (name, node_not_exist))


def _check_branch_element(net, element_name, index, from_node, to_node, node_name="bus",
                          plural="es"):
    missing_nodes = {from_node, to_node} - set(net[node_name].index.values)
    if missing_nodes:
        raise UserWarning("%s %d tries to attach to non-existing %s(%s) %s"
                          % (element_name.capitalize(), index, node_name, plural, missing_nodes))


def _check_multiple_branch_elements(net, from_nodes, to_nodes, element_name, node_name="bus",
                                    plural="es"):
    all_nodes = array(list(from_nodes) + list(to_nodes))
    if np_any(~isin(all_nodes, net[node_name].index.values)):
        node_not_exist = set(all_nodes) - set(net[node_name].index)
        raise UserWarning("%s trying to attach to non existing %s%s %s"
                          % (element_name, node_name, plural, node_not_exist))


def _create_column_and_set_value(net, index, variable, column, element, dtyp=float64,
                                 default_val=nan, default_for_nan=False):
    # if variable (e.g. p_mw) is not None and column (e.g. "p_mw") doesn't exist in element
    # (e.g. "gen") table
    # create this column and write the value of variable to the index of this element
    try:
        set_value = not (isnan(variable) or variable is None)
    except TypeError:
        set_value = True
    if set_value:
        if column not in net[element].columns:
            if isinstance(default_val, str) \
                    and version.parse(pd.__version__) < version.parse("1.0"):
                net[element].loc[:, column] = pd.Series([default_val] * len(net[element]),
                                                        dtype=dtyp)
            else:
                net[element].loc[:, column] = pd.Series(default_val, dtype=dtyp)
        net[element].at[index, column] = variable
    elif default_for_nan and column in net[element].columns:
        net[element].at[index, column] = default_val
    return net


def _add_series_to_entries(entries, index, column, values, dtyp=float64, default_val=nan):
    if values is not None:
        try:
            fill_default = not isnan(default_val)
        except TypeError:
            fill_default = True
        if isinstance(values, str) and version.parse(pd.__version__) < version.parse("1.0"):
            s = pd.Series([values] * len(index), index=index, dtype=dtyp)
        else:
            s = pd.Series(values, index=index, dtype=dtyp)
        if fill_default:
            s = s.fillna(default_val)
        entries[column] = s


def _add_multiple_branch_geodata(net, table, geodata, index):
    geo_table = "%s_geodata" % table
    dtypes = net[geo_table].dtypes
    df = pd.DataFrame(index=index, columns=net[geo_table].columns)
    # works with single or multiple lists of coordinates
    if len(geodata[0]) == 2 and not hasattr(geodata[0][0], "__iter__"):
        # geodata is a single list of coordinates
        df["coords"] = [geodata] * len(index)
    else:
        # geodata is multiple lists of coordinates
        df["coords"] = geodata

    if version.parse(pd.__version__) >= version.parse("0.23"):
        net[geo_table] = net[geo_table].append(df, sort=False)
    else:
        # prior to pandas 0.23 there was no explicit parameter (instead it was standard behavior)
        net[geo_table] = net[geo_table].append(df)

    _preserve_dtypes(net[geo_table], dtypes)


def _set_entries(net, table, index, preserve_dtypes=True, **entries):
    dtypes = None
    if preserve_dtypes:
        dtypes = net[table].dtypes

    for col, val in entries.items():
        net[table].at[index, col] = val

    # and preserve dtypes
    if preserve_dtypes:
        _preserve_dtypes(net[table], dtypes)


def _set_multiple_entries(net, table, index, preserve_dtypes=True, **entries):
    dtypes = None
    if preserve_dtypes:
        # store dtypes
        dtypes = net[table].dtypes

    def check_entry(val):
        if isinstance(val, pd.Series) and not np_all(isin(val.index, index)):
            return val.values
        elif isinstance(val, set) and len(val) == len(index):
            return list(val)
        return val

    entries = {k: check_entry(v) for k, v in entries.items()}

    dd = pd.DataFrame(index=index, columns=net[table].columns)
    dd = dd.assign(**entries)

    # extend the table by the frame we just created
    if version.parse(pd.__version__) >= version.parse("0.23"):
        net[table] = net[table].append(dd, sort=False)
    else:
        # prior to pandas 0.23 there was no explicit parameter (instead it was standard behavior)
        net[table] = net[table].append(dd)

    # and preserve dtypes
    if preserve_dtypes:
        _preserve_dtypes(net[table], dtypes)<|MERGE_RESOLUTION|>--- conflicted
+++ resolved
@@ -1900,24 +1900,9 @@
                "in_service": in_service}
 
     # add std type data
-<<<<<<< HEAD
-    lineparam = load_std_type(net, std_type, "line")
-    entries["r_ohm_per_km"] = lineparam["r_ohm_per_km"]
-    entries["x_ohm_per_km"] = lineparam["x_ohm_per_km"]
-    entries["c_nf_per_km"] = lineparam["c_nf_per_km"]
-    entries["max_i_ka"] = lineparam["max_i_ka"]
-    entries["g_us_per_km"] = lineparam["g_us_per_km"] if "g_us_per_km" in lineparam else 0.
 
     zero_ohm = ['r0_ohm_per_km', 'x0_ohm_per_km', 'c0_nf_per_km']
-    if all(p in lineparam for p in zero_ohm) and not any(isnan(lineparam[p]) for p in zero_ohm):
-        entries["r0_ohm_per_km"] = lineparam["r0_ohm_per_km"]
-        entries["x0_ohm_per_km"] = lineparam["x0_ohm_per_km"]
-        entries["c0_nf_per_km"] = lineparam["c0_nf_per_km"]
-        entries["g0_us_per_km"] = lineparam["g0_us_per_km"] if "g0_us_per_km" in lineparam else 0.
-
-    if "type" in lineparam:
-        entries["type"] = lineparam["type"]
-=======
+
     if isinstance(std_type, str):
         lineparam = load_std_type(net, std_type, "line")
         entries["r_ohm_per_km"] = lineparam["r_ohm_per_km"]
@@ -1925,6 +1910,12 @@
         entries["c_nf_per_km"] = lineparam["c_nf_per_km"]
         entries["max_i_ka"] = lineparam["max_i_ka"]
         entries["g_us_per_km"] = lineparam["g_us_per_km"] if "g_us_per_km" in lineparam else 0.
+        if all(p in lineparam for p in zero_ohm) and not any(isnan(lineparam[p]) for p in zero_ohm):
+            entries["r0_ohm_per_km"] = lineparam["r0_ohm_per_km"]
+            entries["x0_ohm_per_km"] = lineparam["x0_ohm_per_km"]
+            entries["c0_nf_per_km"] = lineparam["c0_nf_per_km"]
+            entries["g0_us_per_km"] = lineparam["g0_us_per_km"] if "g0_us_per_km" in lineparam else 0.
+
         if "type" in lineparam:
             entries["type"] = lineparam["type"]
     else:
@@ -1935,9 +1926,14 @@
         entries["max_i_ka"] = list(map(itemgetter("max_i_ka"), lineparam))
         entries["g_us_per_km"] = list(map(check_entry_in_std_type, lineparam, ["g_us_per_km"] * len(lineparam),
                                           [0.] * len(lineparam)))
+        entries["r0_ohm_per_km"] = list(map(itemgetter("r0_ohm_per_km"), lineparam))
+        entries["x0_ohm_per_km"] = list(map(itemgetter("x0_ohm_per_km"), lineparam))
+        entries["c0_nf_per_km"] = list(map(itemgetter("c0_nf_per_km"), lineparam))
+        entries["g0_us_per_km"] = list(map(check_entry_in_std_type, lineparam, ["g0_us_per_km"] * len(lineparam),
+                                           [0.] * len(lineparam)))
+                                          
         entries["type"] = list(map(check_entry_in_std_type, lineparam, ["type"] * len(lineparam),
                                    [None] * len(lineparam)))
->>>>>>> c4b8c316
 
     _add_series_to_entries(entries, index, "max_loading_percent", max_loading_percent)
 
