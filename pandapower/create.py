--- conflicted
+++ resolved
@@ -411,19 +411,16 @@
     return index
 
 
-<<<<<<< HEAD
-def create_load(net, bus, p_mw, q_mvar=0, const_z_p_percent=0, const_i_p_percent=0, 
-                const_z_q_percent=0, const_i_q_percent=0, sn_mva=nan,
-                name=None, scaling=1., index=None, in_service=True, type='wye', max_p_mw=nan,
-                min_p_mw=nan, max_q_mvar=nan, min_q_mvar=nan, controllable=nan, **kwargs):
-=======
+
 def create_load(
     net: pandapowerNet,
     bus,
     p_mw: float,
     q_mvar: float = 0,
-    const_z_percent: float = 0,
-    const_i_percent: float = 0,
+    const_z_p_percent: float = 0,
+    const_i_p_percent: float = 0,
+    const_z_q_percent: float = 0,
+    const_i_q_percent: float = 0,
     sn_mva: float = nan,
     name: Optional[str] = None,
     scaling: float = 1.,
@@ -437,7 +434,6 @@
     controllable: bool | float = nan,
     **kwargs
 ) -> Int:
->>>>>>> 151a843b
     """
     Adds one load in table net["load"].
 
@@ -533,20 +529,15 @@
 
     return index
 
-
-<<<<<<< HEAD
-def create_loads(net, buses, p_mw, q_mvar=0, const_z_p_percent=0, const_i_p_percent=0,
-                 const_z_q_percent=0, const_i_q_percent=0, sn_mva=nan, name=None,
-                 scaling=1., index=None, in_service=True, type='wye', max_p_mw=nan,
-                 min_p_mw=nan, max_q_mvar=nan, min_q_mvar=nan, controllable=nan, **kwargs):
-=======
 def create_loads(
     net: pandapowerNet,
     buses: Sequence,
     p_mw: float | Iterable[float],
     q_mvar: float | Iterable[float] = 0,
-    const_z_percent: float | Iterable[float] = 0,
-    const_i_percent: float | Iterable[float] = 0,
+    const_z_p_percent: float | Iterable[float] = 0,
+    const_i_p_percent: float | Iterable[float] = 0,
+    const_z_q_percent: float | Iterable[float] = 0,
+    const_i_q_percent: float | Iterable[float] = 0,
     sn_mva: float | Iterable[float] = nan,
     name: Optional[Iterable[str]] = None,
     scaling: float | Iterable[float] = 1.,
@@ -560,7 +551,6 @@
     controllable: bool | Iterable[bool] | float = nan,
     **kwargs
 ) -> npt.NDArray[np.integer]:
->>>>>>> 151a843b
     """
     Adds a number of loads in table net["load"].
 
