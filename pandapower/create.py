# -*- coding: utf-8 -*-

# Copyright (c) 2016-2025 by University of Kassel and Fraunhofer Institute for Energy Economics
# and Energy System Technology (IEE), Kassel. All rights reserved.

from __future__ import annotations

import logging
import warnings
from operator import itemgetter
from typing import Tuple, List, Union, Iterable, Sequence, Literal, Optional

import numpy as np
import pandas as pd
from numpy import nan, isnan, arange, isin, any as np_any, array, bool_, \
    all as np_all, float64, intersect1d, unique as uni
import numpy.typing as npt
from pandas import isnull
from pandas.api.types import is_object_dtype

from pandapower.auxiliary import pandapowerNet, get_free_id, _preserve_dtypes, ensure_iterability, \
    empty_defaults_per_dtype
from pandapower.network_structure import get_structure_dict
from pandapower.results import reset_results
from pandapower.plotting.geo import _is_valid_number
from pandapower.std_types import add_basic_std_types, load_std_type
from pandapower.pp_types import BusType, GeneratorType, HVMVLVType, HVLVType, Int, LineType, \
    MeasurementElementType, MeasurementType, CostElementType, PWLPowerType, SwitchElementType, SwitchType, \
    TapChangerType, TapChangerWithTabularType, UnderOverExcitedType, WyeDeltaType

logger = logging.getLogger(__name__)


def create_empty_network(
        name: str = "",
        f_hz: float = 50.,
        sn_mva: float = 1,
        add_stdtypes: bool = True
) -> pandapowerNet:
    """
    This function initializes the pandapower datastructure.

    OPTIONAL:
        **f_hz** (float, 50.) - power system frequency in hertz

        **name** (string, None) - name for the network

        **sn_mva** (float, 1e3) - reference apparent power for per unit system

        **add_stdtypes** (boolean, True) - Includes standard types to net

    OUTPUT:
        **net** (attrdict) - PANDAPOWER attrdict with empty tables:

    EXAMPLE:
        net = create_empty_network()

    """
    network_structure_dict = get_structure_dict()
    network_structure_dict['name'] = name
    network_structure_dict['f_hz'] = f_hz
    network_structure_dict['sn_mva'] = sn_mva

    net = pandapowerNet(pandapowerNet.create_dataframes(network_structure_dict))

    net._empty_res_load_3ph = net._empty_res_load
    net._empty_res_sgen_3ph = net._empty_res_sgen
    net._empty_res_storage_3ph = net._empty_res_storage

    if add_stdtypes:
        add_basic_std_types(net)
    else:
        net.std_types = {"line": {}, "line_dc": {}, "trafo": {}, "trafo3w": {}, "fuse": {}}
    for mode in ["pf", "se", "sc", "pf_3ph"]:
        reset_results(net, mode)
    net['user_pf_options'] = {}
    return net


def create_bus(
    net: pandapowerNet,
    vn_kv: float,
    name: Optional[str] = None,
    index: Optional[Int] = None,
    geodata: Optional[tuple[float, float]] = None,
    type: BusType = "b",
    zone: Optional[str] = None,
    in_service: bool = True,
    max_vm_pu: float = nan,
    min_vm_pu: float = nan,
    coords: Optional[list[tuple[float, float]]] = None,
    **kwargs
) -> Int:
    """
    Adds one bus in table net["bus"].

    Buses are the nodes of the network that all other elements connect to.

    INPUT:
        **net** (pandapowerNet) - The pandapower network in which the element is created

        **vn_kv** (float) - The grid voltage level.

    OPTIONAL:
        **name** (string, default None) - the name for this bus

        **index** (int, default None) - Force a specified ID if it is available. If None, the \
            index one higher than the highest already existing index is selected.

        **geodata** ((x,y)-tuple, default None) - coordinates used for plotting

        **type** (string, default "b") - Type of the bus. "n" - node,
        "b" - busbar, "m" - muff

        **zone** (string, None) - grid region

        **in_service** (boolean) - True for in_service or False for out of service

        **max_vm_pu** (float, NAN) - Maximum bus voltage in p.u. - necessary for OPF

        **min_vm_pu** (float, NAN) - Minimum bus voltage in p.u. - necessary for OPF

        **coords** (list (len=2) of tuples (len=2), default None) - busbar coordinates to plot
        the bus with multiple points. coords is typically a list of tuples (start and endpoint of
        the busbar) - Example: [(x1, y1), (x2, y2)]

    OUTPUT:
        **index** (int) - The unique ID of the created element

    EXAMPLE:
        create_bus(net, 20., name="bus1")
    """
    index = _get_index_with_check(net, "bus", index)

    if geodata is not None:
        if isinstance(geodata, tuple):
            if len(geodata) != 2:
                raise UserWarning("geodata must be given as (x, y) tuple")
            elif not _is_valid_number(geodata[0]):
                raise UserWarning("geodata x must be a valid number")
            elif not _is_valid_number(geodata[1]):
                raise UserWarning("geodata y must be a valid number")
            geo = f'{{"coordinates":[{geodata[0]},{geodata[1]}], "type":"Point"}}'
        else:
            raise UserWarning("geodata must be a valid coordinate tuple")
    else:
        geo = None

    if coords is not None:
        raise UserWarning("busbar plotting is not implemented fully and will likely be removed in the future")

    entries = {"name": name, "vn_kv": vn_kv, "type": type, "zone": zone, "in_service": in_service, "geo": geo, **kwargs}
    _set_entries(net, "bus", index, True, entries=entries)

    # column needed by OPF. 0. and 2. are the default maximum / minimum voltages
    _set_value_if_not_nan(net, index, min_vm_pu, "min_vm_pu", "bus", default_val=0.)
    _set_value_if_not_nan(net, index, max_vm_pu, "max_vm_pu", "bus", default_val=2.)

    return index


def create_bus_dc(
    net: pandapowerNet,
    vn_kv: float,
    name: Optional[str] = None,
    index: Optional[Int] = None,
    geodata: Optional[tuple[float, float]] = None,
    type: BusType = "b",
    zone: Optional[str] = None,
    in_service: bool = True,
    max_vm_pu: float = nan,
    min_vm_pu: float = nan,
    coords: Optional[list[tuple[float, float]]] = None,
    **kwargs
) -> Int:
    """
    Adds one dc bus in table net["bus_dc"].

    Buses are the nodes of the network that all other elements connect to.

    INPUT:
        **net** (pandapowerNet) - The pandapower network in which the element is created

        **vn_kv** (float) - The grid voltage level.

    OPTIONAL:
        **name** (string, default None) - the name for this dc bus

        **index** (int, default None) - Force a specified ID if it is available. If None, the \
            index one higher than the highest already existing index is selected.

        **geodata** ((x,y)-tuple, default None) - coordinates used for plotting

        **type** (string, default "b") - Type of the bus. "n" - node,
        "b" - busbar, "m" - muff

        **zone** (string, None) - grid region

        **in_service** (boolean) - True for in_service or False for out of service

        **max_vm_pu** (float, NAN) - Maximum dc bus voltage in p.u. - necessary for OPF

        **min_vm_pu** (float, NAN) - Minimum dc bus voltage in p.u. - necessary for OPF

        **coords** (list (len=2) of tuples (len=2), default None) - busbar coordinates to plot
        the dc bus with multiple points. coords is typically a list of tuples (start and endpoint of
        the busbar) - Example: [(x1, y1), (x2, y2)]

    OUTPUT:
        **index** (int) - The unique ID of the created element

    EXAMPLE:
        create_bus_dc(net, 20., name="bus1")
    """
    index = _get_index_with_check(net, "bus_dc", index)

    if geodata is not None:
        if isinstance(geodata, tuple):
            if len(geodata) != 2:
                raise UserWarning("geodata must be given as (x, y) tuple")
            elif not _is_valid_number(geodata[0]):
                raise UserWarning("geodata x must be a valid number")
            elif not _is_valid_number(geodata[1]):
                raise UserWarning("geodata y must be a valid number")
            else:
                geo = f'{{"coordinates":[{geodata[0]},{geodata[1]}], "type":"Point"}}'
        else:
            raise UserWarning("geodata must be a valid coordinate tuple")
    else:
        geo = None

    if coords is not None:
        raise UserWarning("busbar plotting is not implemented fully and will likely be removed in the future")

    entries = {"name": name, "vn_kv": vn_kv, "type": type, "zone": zone, "in_service": in_service, "geo": geo, **kwargs}
    _set_entries(net, "bus_dc", index, True, entries=entries)

    # column needed by OPF. 0. and 2. are the default maximum / minimum voltages
    _set_value_if_not_nan(net, index, min_vm_pu, "min_vm_pu", "bus_dc", default_val=0.)
    _set_value_if_not_nan(net, index, max_vm_pu, "max_vm_pu", "bus_dc", default_val=2.)

    return index


def _geodata_to_geo_series(data: Union[Iterable[Tuple[float, float]], Tuple[int, int]], nr_buses: int) -> List[str]:
    geo = []
    for g in data:
        if isinstance(g, tuple):
            if len(g) != 2:
                raise ValueError("geodata tuples must be of length 2")
            x, y = g
            geo.append(f'{{"coordinates": [{x}, {y}], "type": "Point"}}')
        else:
            raise ValueError("geodata must be iterable of tuples of (x, y) coordinates")
    if len(geo) == 1:
        geo = [geo[0]] * nr_buses
    if len(geo) != nr_buses:
        raise ValueError("geodata must be a single point or have the same length as nr_buses")
    return geo


def create_buses(
    net: pandapowerNet,
    nr_buses: int,
    vn_kv: float | Iterable[float],
    index: Optional[Int] | Iterable[Int] = None,
    name: Optional[Iterable[str]] = None,
    type: BusType | Iterable[BusType] = "b",
    geodata: Optional[Iterable[tuple[float, float]]] = None,
    zone: Optional[str | Iterable[str]] = None,
    in_service: bool | Iterable[bool] = True,
    max_vm_pu: float | Iterable[float] = nan,
    min_vm_pu: float | Iterable[float] = nan,
    coords: Optional[list[list[tuple[float, float]]]] = None,
    **kwargs
) -> npt.NDArray[Int]:
    """
    Adds several buses in table net["bus"] at once.

    Buses are the nodal points of the network that all other elements connect to.

    Input:
        **net** (pandapowerNet) - The pandapower network in which the element is created

        **nr_buses** (int) - The number of buses that is created

        **vn_kv** (float) - The grid voltage level.

    OPTIONAL:
        **name** (list of string, default None) - the name for this bus

        **index** (list of int, default None) - Force specified IDs if available. If None, the indices \
            higher than the highest already existing index are selected.

        **geodata** ((x,y)-tuple or Iterable of (x, y)-tuples with length == nr_buses,
            default None) - coordinates used for plotting

        **type** (string, default "b") - Type of the bus. "n" - auxiliary node,
        "b" - busbar, "m" - muff

        **zone** (string, None) - grid region

        **in_service** (list of boolean) - True for in_service or False for out of service

        **max_vm_pu** (list of float, NAN) - Maximum bus voltage in p.u. - necessary for OPF

        **min_vm_pu** (list of float, NAN) - Minimum bus voltage in p.u. - necessary for OPF

        **coords** (list (len=nr_buses) of list (len=2) of tuples (len=2), default None) - busbar
            coordinates to plot the bus with multiple points. coords is typically a list of tuples
            (start and endpoint of the busbar) - Example for 3 buses:
            [[(x11, y11), (x12, y12)], [(x21, y21), (x22, y22)], [(x31, y31), (x32, y32)]]


    OUTPUT:
        **index** (numpy.ndarray (int)) - The unique indices IDs of the created elements
    """
    index = _get_multiple_index_with_check(net, "bus", index, nr_buses)

    if geodata:
        if isinstance(geodata, tuple) and (isinstance(geodata[0], int) or isinstance(geodata[0], float)):
            geo = _geodata_to_geo_series([geodata], nr_buses)
        else:
            assert hasattr(geodata, "__iter__"), "geodata must be an iterable"
            geo = _geodata_to_geo_series(geodata, nr_buses)
    else:
        geo = [None] * nr_buses  # type: ignore[list-item,assignment]

    if coords:
        raise UserWarning("busbar plotting is not implemented fully and will likely be removed in the future")

    entries = {"vn_kv": vn_kv, "type": type, "zone": zone, "in_service": in_service, "name": name, "geo": geo, **kwargs}
    _add_to_entries_if_not_nan(net, "bus", entries, index, "min_vm_pu", min_vm_pu)
    _add_to_entries_if_not_nan(net, "bus", entries, index, "max_vm_pu", max_vm_pu)
<<<<<<< HEAD
    _set_multiple_entries(net, "bus", index, **entries, **kwargs)
    # empty_defaults_per_dtype() applied in _set_multiple_entries()
=======
    _set_multiple_entries(net, "bus", index, entries=entries)
    net.bus.loc[net.bus.geo == "", "geo"] = None  # overwrite
>>>>>>> 54e433d4

    return index


def create_buses_dc(
    net: pandapowerNet,
    nr_buses_dc: int,
    vn_kv: float | Iterable[float],
    index: Optional[Int] | Iterable[Int]  = None,
    name: Optional[Iterable[str]] = None,
    type: BusType | Iterable[BusType] = "b",
    geodata: Optional[Iterable[tuple[float, float]]] = None,
    zone: Optional[str] = None,
    in_service: bool | Iterable[bool] = True,
    max_vm_pu: float | Iterable[float] = nan,
    min_vm_pu: float | Iterable[float] = nan,
    coords: Optional[list[list[tuple[float, float]]]] = None,
    **kwargs
) -> npt.NDArray[Int]:
    """
    Adds several dc buses in table net["bus_dc"] at once.

    Buses are the nodal points of the network that all other elements connect to.

    Input:
        **net** (pandapowerNet) - The pandapower network in which the element is created

        **nr_buses_dc** (int) - The number of dc buses that is created

        **vn_kv** (float) - The grid voltage level.

    OPTIONAL:
        **index** (list of int, default None) - Force specified IDs if available. If None, the indices \
            higher than the highest already existing index are selected.

        **name** (list of string, default None) - the name for this dc bus

        **type** (string, default "b") - Type of the dc bus. "n" - auxilary node,
        "b" - busbar, "m" - muff

        **geodata** ((x,y)-tuple or list of tuples with length == nr_buses_dc, default None) -
        coordinates used for plotting

        **zone** (string, None) - grid region

        **in_service** (list of boolean) - True for in_service or False for out of service

        **max_vm_pu** (list of float, NAN) - Maximum bus voltage in p.u. - necessary for OPF

        **min_vm_pu** (list of float, NAN) - Minimum bus voltage in p.u. - necessary for OPF

        **coords** (list (len=nr_buses_dc) of list (len=2) of tuples (len=2), default None) - busbar
        coordinates to plot the dc bus with multiple points. coords is typically a list of tuples
        (start and endpoint of the busbar) - Example for 3 dc buses:
        [[(x11, y11), (x12, y12)], [(x21, y21), (x22, y22)], [(x31, y31), (x32, y32)]]


    OUTPUT:
        **index** (numpy.ndarray (int)) - The unique indices ID of the created elements

    EXAMPLE:
        create_buses_dc(net, 2, [20., 20.], name=["bus1","bus2"])
    """
    index = _get_multiple_index_with_check(net, "bus_dc", index, nr_buses_dc)

    if geodata:
        if isinstance(geodata, tuple) and (isinstance(geodata[0], int) or isinstance(geodata[0], float)):
            geo = _geodata_to_geo_series([geodata], nr_buses_dc)
        else:
            assert hasattr(geodata, "__iter__"), "geodata must be an iterable"
            geo = _geodata_to_geo_series(geodata, nr_buses_dc)
    else:
<<<<<<< HEAD
        geo = [None] * nr_buses_dc

    entries = {"vn_kv": vn_kv, "type": type, "zone": zone, "in_service": in_service, "name": name, "geo": geo}
=======
        geo = [None] * nr_buses_dc  # type: ignore[list-item,assignment]

    if coords:
        raise UserWarning("busbar plotting is not implemented fully and will likely be removed in the future")

    entries = {"vn_kv": vn_kv, "type": type, "zone": zone, "in_service": in_service, "name": name, "geo": geo, **kwargs}
>>>>>>> 54e433d4
    _add_to_entries_if_not_nan(net, "bus_dc", entries, index, "min_vm_pu", min_vm_pu)
    _add_to_entries_if_not_nan(net, "bus_dc", entries, index, "max_vm_pu", max_vm_pu)
    _set_multiple_entries(net, "bus_dc", index, entries=entries)

    return index


def _geodata_to_geo_series(data: Union[Iterable[Tuple[float, float]], Tuple[int, int]],
                           nr_buses: int) -> List[str]:
    geo = []
    for g in data:
        if isinstance(g, tuple):
            if len(g) != 2:
                raise ValueError("geodata tuples must be of length 2")
            elif not _is_valid_number(g[0]):
                raise UserWarning("geodata x must be a valid number")
            elif not _is_valid_number(g[1]):
                raise UserWarning("geodata y must be a valid number")
            else:
                x, y = g
                geo.append(f'{{"coordinates": [{x}, {y}], "type": "Point"}}')
        else:
            raise ValueError("geodata must be iterable of tuples of (x, y) coordinates")
    if len(geo) == 1:
        geo = [geo[0]] * nr_buses
    if len(geo) != nr_buses:
        raise ValueError("geodata must be a single point or have the same length as nr_buses")
    return geo


def create_load(
    net: pandapowerNet,
    bus: Int,
    p_mw: float,
    q_mvar: float = 0,
    const_z_p_percent: float = 0,
    const_i_p_percent: float = 0,
    const_z_q_percent: float = 0,
    const_i_q_percent: float = 0,
    sn_mva: float = nan,
    name: Optional[str] = None,
    scaling: float = 1.,
    index: Optional[Int] = None,
    in_service: bool = True,
    type: WyeDeltaType = 'wye',
    max_p_mw: float = nan,
    min_p_mw: float = nan,
    max_q_mvar: float = nan,
    min_q_mvar: float = nan,
    controllable: bool | float = nan,
    **kwargs
) -> Int:
    """
    Adds one load in table net["load"].

    All loads are modelled in the consumer system, meaning load is positive and generation is
    negative active power. Please pay attention to the correct signing of the reactive power as
    well.

    INPUT:
        **net** - The net within this load should be created

        **bus** (int) - The bus id to which the load is connected

        **p_mw** (float) - The active power of the load

        - positive value -> load
        - negative value -> generation

    OPTIONAL:
        **q_mvar** (float, default 0) - The reactive power of the load

        **const_z_p_percent** (float, default 0) - percentage of p_mw that will be \
            associated to constant impedance load at rated voltage

        **const_i_p_percent** (float, default 0) - percentage of p_mw that will be \
            associated to constant current load at rated voltage

        **const_z_q_percent** (float, default 0) - percentage of q_mvar that will be \
            associated to constant impedance load at rated voltage

        **const_i_q_percent** (float, default 0) - percentage of q_mvar that will be \
            associated to constant current load at rated voltage

        **sn_mva** (float, default NaN) - Nominal power of the load

        **name** (string, default None) - The name for this load

        **scaling** (float, default 1.) - An OPTIONAL scaling factor.
        Multiplies with p_mw and q_mvar.

        **type** (string, 'wye') -  type variable to classify the load: wye/delta

        **index** (int, None) - Force a specified ID if it is available. If None, the index one \
            higher than the highest already existing index is selected.

        **in_service** (boolean) - True for in_service or False for out of service

        **max_p_mw** (float, default NaN) - Maximum active power load - necessary for controllable \
            loads in for OPF

        **min_p_mw** (float, default NaN) - Minimum active power load - necessary for controllable \
            loads in for OPF

        **max_q_mvar** (float, default NaN) - Maximum reactive power load - necessary for \
            controllable loads in for OPF

        **min_q_mvar** (float, default NaN) - Minimum reactive power load - necessary for \
            controllable loads in OPF

        **controllable** (boolean, default NaN) - States, whether a load is controllable or not. \
            Only respected for OPF; defaults to False if "controllable" column exists in DataFrame

    OUTPUT:
        **index** (int) - The unique ID of the created element

    EXAMPLE:
        create_load(net, bus=0, p_mw=10., q_mvar=2.)

    """
    _check_element(net, bus)

    index = _get_index_with_check(net, "load", index)

    if ("const_z_percent" in kwargs) or ("const_i_percent" in kwargs):
        const_percent_values_list = [const_z_p_percent, const_i_p_percent, const_z_q_percent, const_i_q_percent]
        const_z_p_percent, const_i_p_percent, const_z_q_percent, const_i_q_percent, kwargs = (
            _set_const_percent_values(const_percent_values_list, kwargs_input=kwargs))
<<<<<<< HEAD

    entries = dict(zip(["name", "bus", "p_mw", "const_z_p_percent", "const_i_p_percent",
                        "const_z_q_percent", "const_i_q_percent", "scaling",
                        "q_mvar", "sn_mva", "in_service", "type"],
                       [name, bus, p_mw, const_z_p_percent, const_i_p_percent,
                        const_z_q_percent, const_i_q_percent, scaling,
                        q_mvar, sn_mva, bool(in_service), type]))
=======
>>>>>>> 54e433d4

    entries = {"name": name, "bus": bus, "p_mw": p_mw, "const_z_p_percent": const_z_p_percent,
               "const_i_p_percent": const_i_p_percent, "const_z_q_percent": const_z_q_percent,
               "const_i_q_percent": const_i_q_percent, "scaling": scaling, "q_mvar": q_mvar, "sn_mva": sn_mva,
               "in_service": in_service, "type": type, **kwargs}
    _set_entries(net, "load", index, True, entries=entries)

    _set_value_if_not_nan(net, index, min_p_mw, "min_p_mw", "load")
    _set_value_if_not_nan(net, index, max_p_mw, "max_p_mw", "load")
    _set_value_if_not_nan(net, index, min_q_mvar, "min_q_mvar", "load")
    _set_value_if_not_nan(net, index, max_q_mvar, "max_q_mvar", "load")
    _set_value_if_not_nan(net, index, controllable, "controllable", "load", dtype=bool_,
                          default_val=False)

    return index


def create_loads(
    net: pandapowerNet,
    buses: Sequence,
    p_mw: float | Iterable[float],
    q_mvar: float | Iterable[float] = 0,
    const_z_p_percent: float | Iterable[float] = 0,
    const_i_p_percent: float | Iterable[float] = 0,
    const_z_q_percent: float | Iterable[float] = 0,
    const_i_q_percent: float | Iterable[float] = 0,
    sn_mva: float | Iterable[float] = nan,
    name: Optional[Iterable[str]] = None,
    scaling: float | Iterable[float] = 1.,
    index: Optional[Int] | Iterable[Int]  = None,
    in_service: bool | Iterable[bool] = True,
    type: WyeDeltaType = 'wye',
    max_p_mw: float | Iterable[float] = nan,
    min_p_mw: float | Iterable[float] = nan,
    max_q_mvar: float | Iterable[float] = nan,
    min_q_mvar: float | Iterable[float] = nan,
    controllable: bool | Iterable[bool] | float = nan,
    **kwargs
) -> npt.NDArray[Int]:
    """
    Adds a number of loads in table net["load"].

    All loads are modelled in the consumer system, meaning load is positive and generation is
    negative active power. Please pay attention to the correct signing of the reactive power as
    well.

    INPUT:
        **net** - The net within this load should be created

        **buses** (list of int) - A list of bus ids to which the loads are connected

        **p_mw** (list of floats) - The active power of the loads

        - positive value   -> load
        - negative value  -> generation

    OPTIONAL:
        **q_mvar** (list of floats, default 0) - The reactive power of the loads

        **const_z_p_percent** (list of floats, default 0) - percentage of p_mw that will \
            be associated to constant impedance loads at rated voltage

        **const_i_p_percent** (list of floats, default 0) - percentage of p_mw that will \
            be associated to constant current load at rated voltage

        **const_z_q_percent** (list of floats, default 0) - percentage of q_mvar that will \
            be associated to constant impedance loads at rated voltage

        **const_i_q_percent** (list of floats, default 0) - percentage of q_mvar that will \
            be associated to constant current load at rated voltage

        **sn_mva** (list of floats, default None) - Nominal power of the loads

        **name** (list of strings, default None) - The name for this load

        **scaling** (list of floats, default 1.) - An OPTIONAL scaling factor to be set customly.
        Multiplies with p_mw and q_mvar.

        **type** (string, None) -  type variable to classify the load

        **index** (list of int, None) - Force a specified ID if it is available. If None, the index\
            is set to a range between one higher than the highest already existing index and the \
            length of loads that shall be created.

        **in_service** (list of boolean) - True for in_service or False for out of service

        **max_p_mw** (list of floats, default NaN) - Maximum active power load - necessary for \
            controllable loads in for OPF

        **min_p_mw** (list of floats, default NaN) - Minimum active power load - necessary for \
            controllable loads in for OPF

        **max_q_mvar** (list of floats, default NaN) - Maximum reactive power load - necessary for \
            controllable loads in for OPF

        **min_q_mvar** (list of floats, default NaN) - Minimum reactive power load - necessary for \
            controllable loads in OPF

        **controllable** (list of boolean, default NaN) - States, whether a load is controllable \
            or not. Only respected for OPF
            Defaults to False if "controllable" column exists in DataFrame

    OUTPUT:
        **index** (numpy.ndarray (int)) - The unique IDs of the created elements

    EXAMPLE:
        create_loads(net, buses=[0, 2], p_mw=[10., 5.], q_mvar=[2., 0.])

    """
    _check_multiple_elements(net, buses)

    index = _get_multiple_index_with_check(net, "load", index, len(buses))

    if ("const_z_percent" in kwargs) or ("const_i_percent" in kwargs):
        const_percent_values_list = [const_z_p_percent, const_i_p_percent, const_z_q_percent, const_i_q_percent]
        const_z_p_percent, const_i_p_percent, const_z_q_percent, const_i_q_percent, kwargs = (
            _set_const_percent_values(const_percent_values_list, kwargs_input=kwargs))

    entries = {"bus": buses, "p_mw": p_mw, "q_mvar": q_mvar, "sn_mva": sn_mva,
               "const_z_p_percent": const_z_p_percent, "const_i_p_percent": const_i_p_percent,
               "const_z_q_percent": const_z_q_percent, "const_i_q_percent": const_i_q_percent,
               "scaling": scaling, "in_service": in_service, "name": name, "type": type, **kwargs}

    _add_to_entries_if_not_nan(net, "load", entries, index, "min_p_mw", min_p_mw)
    _add_to_entries_if_not_nan(net, "load", entries, index, "max_p_mw", max_p_mw)
    _add_to_entries_if_not_nan(net, "load", entries, index, "min_q_mvar", min_q_mvar)
    _add_to_entries_if_not_nan(net, "load", entries, index, "max_q_mvar", max_q_mvar)
    _add_to_entries_if_not_nan(net, "load", entries, index, "controllable", controllable, dtype=bool_,
                               default_val=False)
    defaults_to_fill = [("controllable", False)]

    _set_multiple_entries(net, "load", index, defaults_to_fill=defaults_to_fill, entries=entries)

    return index


def create_asymmetric_load(
    net: pandapowerNet,
    bus: Int,
    p_a_mw: float = 0,
    p_b_mw: float = 0,
    p_c_mw: float = 0,
    q_a_mvar: float = 0,
    q_b_mvar: float = 0,
    q_c_mvar: float = 0,
    sn_mva: float = nan,
    name: Optional[str] = None,
    scaling: float = 1.,
    index: Optional[Int] = None,
    in_service: bool = True,
    type: WyeDeltaType = "wye",
    **kwargs
) -> Int:
    """
    Adds one 3 phase load in table net["asymmetric_load"].

    All loads are modelled in the consumer system, meaning load is positive and generation is
    negative active power. Please pay attention to the correct signing of the reactive power as
    well.

    INPUT:
        **net** - The net within this load should be created

        **bus** (int) - The bus id to which the load is connected

    OPTIONAL:
        **p_a_mw** (float, default 0) - The active power for Phase A load

        **p_b_mw** (float, default 0) - The active power for Phase B load

        **p_c_mw** (float, default 0) - The active power for Phase C load

        **q_a_mvar** float, default 0) - The reactive power for Phase A load

        **q_b_mvar** float, default 0) - The reactive power for Phase B load

        **q_c_mvar** (float, default 0) - The reactive power for Phase C load

        **sn_mva** (float, default: NaN) - Nominal power of the load

        **name** (string, default: None) - The name for this load

        **scaling** (float, default: 1.) - An OPTIONAL scaling factor to be set customly
        Multiplies with p_mw and q_mvar of all phases.

        **type** (string,default: wye) -  type variable to classify three ph load: delta/wye

        **index** (int,default: None) - Force a specified ID if it is available. If None, the index\
            one higher than the highest already existing index is selected.

        **in_service** (boolean) - True for in_service or False for out of service

    OUTPUT:
        **index** (int) - The unique ID of the created element

    EXAMPLE:
        **create_asymmetric_load(net, bus=0, p_c_mw=9., q_c_mvar=1.8)**

    """
    _check_element(net, bus)

    index = _get_index_with_check(net, "asymmetric_load", index, name="3 phase asymmetric_load")

    entries = {"name": name, "bus": bus, "p_a_mw": p_a_mw, "p_b_mw": p_b_mw, "p_c_mw": p_c_mw, "scaling": scaling,
               "q_a_mvar": q_a_mvar, "q_b_mvar": q_b_mvar, "q_c_mvar": q_c_mvar, "sn_mva": sn_mva,
               "in_service": in_service, "type": type, **kwargs}
    _set_entries(net, "asymmetric_load", index, True, entries=entries)

    return index


# =============================================================================
# def create_impedance_load(net, bus, r_A , r_B , r_C, x_A=0, x_B=0, x_C=0,
#                      sn_mva=nan, name=None, scaling=1.,
#                     index = None, in_service=True, type=None,
#                     ):
#     """
#     Creates a constant impedance load element ABC.
#
#     INPUT:
#         **net** - The net within this constant impedance load should be created
#
#         **bus** (int) - The bus id to which the load is connected
#
#         **sn_mva** (float) - rated power of the load
#
#         **r_A** (float) - Resistance in Phase A
#         **r_B** (float) - Resistance in Phase B
#         **r_C** (float) - Resistance in Phase C
#         **x_A** (float) - Reactance in Phase A
#         **x_B** (float) - Reactance in Phase B
#         **x_C** (float) - Reactance in Phase C
#
#
#         **kwargs are passed on to the create_load function
#
#     OUTPUT:
#         **index** (int) - The unique ID of the created load
#
#     Load elements are modeled from a consumer point of view. Active power will therefore always be
#     positive, reactive power will be positive for under-excited behavior (Q absorption, decreases voltage) and
#     negative for over-excited behavior (Q injection, increases voltage)
#     """
#     if bus not in net["bus"].index.values:
#         raise UserWarning("Cannot attach to bus %s, bus does not exist" % bus)
#
#     if index is None:
#         index = get_free_id(net["asymmetric_load"])
#     if index in net["impedance_load"].index:
#         raise UserWarning("A 3 phase asymmetric_load with the id %s already exists" % index)
#
#     # store dtypes
#     dtypes = net.impedance_load.dtypes
#
#     net.impedance_load.loc[index, ["name", "bus", "r_A","r_B","r_C", "scaling",
#                       "x_A","x_B","x_C","sn_mva", "in_service", "type"]] = \
#     [name, bus, r_A,r_B,r_C, scaling,
#       x_A,x_B,x_C,sn_mva, in_service, type]
#
#     # and preserve dtypes
#     _preserve_dtypes(net.impedance_load, dtypes)
#
#     return index
#
# =============================================================================


def create_load_from_cosphi( # no index ?
    net: pandapowerNet,
    bus: Int,
    sn_mva: float,
    cos_phi: float,
    mode: UnderOverExcitedType,
    **kwargs
) -> Int:
    """
    Creates a load element from rated power and power factor cos(phi).

    INPUT:
        **net** - The net within this static generator should be created

        **bus** (int) - The bus id to which the load is connected

        **sn_mva** (float) - rated power of the load

        **cos_phi** (float) - power factor cos_phi

        **mode** (str) - "underexcited" (Q absorption, decreases voltage) or "overexcited"
                         (Q injection, increases voltage)

    OPTIONAL:
        same as in create_load, keyword arguments are passed to the create_load function

    OUTPUT:
        **index** (int) - The unique ID of the created load

    Load elements are modeled from a consumer point of view. Active power will therefore always be
    positive, reactive power will be positive for underexcited behavior (Q absorption, decreases voltage) and negative
    for overexcited behavior (Q injection, increases voltage).
    """
    from pandapower.toolbox import pq_from_cosphi
    p_mw, q_mvar = pq_from_cosphi(sn_mva, cos_phi, qmode=mode, pmode="load")
    return create_load(net, bus, sn_mva=sn_mva, p_mw=p_mw, q_mvar=q_mvar, **kwargs)


def create_sgen(
    net: pandapowerNet,
    bus: Int,
    p_mw: float,
    q_mvar: float = 0,
    sn_mva: float = nan,
    name: Optional[str] = None,
    index: Optional[Int] = None,
    scaling: float = 1.,
    type: WyeDeltaType= 'wye',
    in_service: bool = True,
    max_p_mw: float = nan,
    min_p_mw: float = nan,
    max_q_mvar: float = nan,
    min_q_mvar: float = nan,
    controllable: bool | float = nan,
    k: float = nan,
    rx: float = nan,
    id_q_capability_characteristic: Optional[int] = None,
    reactive_capability_curve: bool = False,
    curve_style = None,
    current_source: bool = True,
    generator_type: Optional[GeneratorType] = None,
    max_ik_ka: float = nan,
    kappa: float = nan,
    lrc_pu: float = nan,
    **kwargs
) -> Int:
    """
    Adds one static generator in table net["sgen"].

    Static generators are modelled as positive and constant PQ power. This element is used to model
    generators with a constant active and reactive power feed-in. If you want to model a voltage
    controlled generator, use the generator element instead.

    gen, sgen and ext_grid in the grid are modelled in the generator system!
    If you want to model the generation of power, you have to assign a positive active power
    to the generator. Please pay attention to the correct signing of the
    reactive power as well (positive for injection and negative for consumption).

    INPUT:
        **net** - The net within this static generator should be created

        **bus** (int) - The bus id to which the static generator is connected

        **p_mw** (float) - The active power of the static generator  (positive for generation!)

    OPTIONAL:
        **q_mvar** (float, 0) - The reactive power of the sgen

        **sn_mva** (float, None) - Nominal power of the sgen

        **name** (string, None) - The name for this sgen

        **index** (int, None) - Force a specified ID if it is available. If None, the index one \
            higher than the highest already existing index is selected.

        **scaling** (float, 1.) - An optional scaling factor to be set customly.
        Multiplies with p_mw and q_mvar.

        **type** (string, None) -  Three phase Connection type of the static generator: wye/delta

        **in_service** (boolean) - True for in_service or False for out of service

        **max_p_mw** (float, NaN) - Maximum active power injection - necessary for \
            controllable sgens in OPF

        **min_p_mw** (float, NaN) - Minimum active power injection - necessary for \
            controllable sgens in OPF

        **max_q_mvar** (float, NaN) - Maximum reactive power injection - necessary for \
            controllable sgens in OPF

        **min_q_mvar** (float, NaN) - Minimum reactive power injection - necessary for \
            controllable sgens in OPF

        **controllable** (bool, NaN) - Whether this generator is controllable by the optimal \
            powerflow; defaults to False if "controllable" column exists in DataFrame

        **k** (float, NaN) - Ratio of short circuit current to nominal current

        **rx** (float, NaN) - R/X ratio for short circuit impedance. Only relevant if type is \
            specified as motor so that sgen is treated as asynchronous motor. Relevant for \
            short-circuit calculation for all generator types

        **reactive_capability_curve** (bool, False) - True if both the id_q_capability_characteristic and the \
            curve style are present in the generator

        **id_q_capability_characteristic** (int, None) - references the index of the characteristic from the \
            net.q_capability_characteristic table (id_q_capability_curve column)

        **curve_style** (string, None) - The curve style of the generator represents the relationship \
            between active power (P) and reactive power (Q). It indicates whether the reactive power remains \
            constant as the active power changes or varies dynamically in response to it, \
            e.g. "straightLineYValues" and "constantYValue"

        **generator_type** (str, None) - can be one of "current_source" \
            (full size converter), "async" (asynchronous generator), or "async_doubly_fed"\
            (doubly fed asynchronous generator, DFIG). Represents the type of the static \
            generator in the context of the short-circuit calculations of wind power station units. \
            If None, other short-circuit-related parameters are not set

        **lrc_pu** (float, nan) - locked rotor current in relation to the rated generator \
            current. Relevant if the generator_type is "async".

        **max_ik_ka** (float, nan) - the highest instantaneous short-circuit value in case \
            of a three-phase short-circuit (provided by the manufacturer). Relevant if the \
            generator_type is "async_doubly_fed".

        **kappa** (float, nan) - the factor for the calculation of the peak short-circuit \
            current, referred to the high-voltage side (provided by the manufacturer). \
            Relevant if the generator_type is "async_doubly_fed". \
            If the superposition method is used (use_pre_fault_voltage=True), this parameter \
            is used to pass through the max. current limit of the machine in p.u.

        **current_source** (bool, True) - Model this sgen as a current source during short-\
            circuit calculations; useful in some cases, for example the simulation of full-\
            size converters per IEC 60909-0:2016.

    OUTPUT:
        **index** (int) - The unique ID of the created sgen

    EXAMPLE:
        create_sgen(net, 1, p_mw=120)

    """
    _check_element(net, bus)

    index = _get_index_with_check(net, "sgen", index, name="static generator")

    entries = {"name": name, "bus": bus, "p_mw": p_mw, "scaling": scaling, "q_mvar": q_mvar, "sn_mva": sn_mva,
               "in_service": in_service, "type": type, "current_source": current_source, **kwargs}
    _set_entries(net, "sgen", index, True, entries=entries)

    _set_value_if_not_nan(net, index, min_p_mw, "min_p_mw", "sgen")
    _set_value_if_not_nan(net, index, max_p_mw, "max_p_mw", "sgen")
    _set_value_if_not_nan(net, index, min_q_mvar, "min_q_mvar", "sgen")
    _set_value_if_not_nan(net, index, max_q_mvar, "max_q_mvar", "sgen")
    _set_value_if_not_nan(net, index, controllable, "controllable", "sgen", dtype=bool_,
                          default_val=False)

    _set_value_if_not_nan(net, index, id_q_capability_characteristic,
                          "id_q_capability_characteristic", "sgen", dtype="Int64")

    _set_value_if_not_nan(net, index, reactive_capability_curve, "reactive_capability_curve", "sgen",
                          dtype=bool_)

    _set_value_if_not_nan(net, index, curve_style, "curve_style", "sgen", dtype=object, default_val=None)

    _set_value_if_not_nan(net, index, rx, "rx", "sgen")  # rx is always required
    if np.isfinite(kappa):
        _set_value_if_not_nan(net, index, kappa, "kappa", "sgen")
    _set_value_if_not_nan(net, index, generator_type, "generator_type", "sgen",
                          dtype="str", default_val="current_source")
    if generator_type == "current_source" or generator_type is None:
        _set_value_if_not_nan(net, index, k, "k", "sgen")
    elif generator_type == "async":
        _set_value_if_not_nan(net, index, lrc_pu, "lrc_pu", "sgen")
    elif generator_type == "async_doubly_fed":
        _set_value_if_not_nan(net, index, max_ik_ka, "max_ik_ka", "sgen")
    else:
        raise UserWarning(f"unknown sgen generator_type {generator_type}! "
                          f"Must be one of: None, 'current_source', 'async', 'async_doubly_fed'")

    return index


def create_sgens(
    net: pandapowerNet,
    buses: Sequence,
    p_mw: float | Iterable[float],
    q_mvar: float | Iterable[float] = 0,
    sn_mva: float | Iterable[float] = nan,
    name: Optional[Iterable[str]] = None,
    index: Optional[Int] | Iterable[Int] = None,
    scaling: float | Iterable[float] = 1.,
    type: WyeDeltaType = 'wye',
    in_service: bool | Iterable[bool] = True,
    max_p_mw: float | Iterable[float] = nan,
    min_p_mw: float | Iterable[float] = nan,
    max_q_mvar: float | Iterable[float] = nan,
    min_q_mvar: float | Iterable[float] = nan,
    controllable: bool | Iterable[bool] | float = nan,
    k: float | Iterable[float] = nan,
    rx: float = nan,
    id_q_capability_characteristic: Optional[Int] | Iterable[Int] = None,
    reactive_capability_curve: bool | Iterable[bool] = False,
    curve_style: Optional[str] | Optional[Iterable[str]] = None,
    current_source: bool | Iterable[bool] = True,
    generator_type: GeneratorType = "current_source",
    max_ik_ka: float = nan,
    kappa: float = nan,
    lrc_pu: float = nan,
    **kwargs
) -> npt.NDArray[Int]:
    """
    Adds a number of sgens in table net["sgen"].

    Static generators are modelled as positive and constant PQ power. This element is used to model
    generators with a constant active and reactive power feed-in. If you want to model a voltage
    controlled generator, use the generator element instead.

    INPUT:
        **net** - The net within this load should be created

        **buses** (list of int) - A list of bus ids to which the loads are connected

    OPTIONAL:

        **p_mw** (list of floats) - The active power of the sgens

             - positive value   -> generation
             - negative value  -> load

        **q_mvar** (list of floats, default 0) - The reactive power of the sgens

        **sn_mva** (list of floats, default None) - Nominal power of the sgens

        **name** (list of strings, default None) - The name for this sgen

        **scaling** (list of floats, default 1.) - An OPTIONAL scaling factor to be set customly.
        Multiplies with p_mw and q_mvar.

        **type** (string, None) -  type variable to classify the sgen

        **index** (list of int, None) - Force a specified ID if it is available. If None, the index\
             is set to a range between one higher than the highest already existing index and the \
             length of sgens that shall be created.

        **in_service** (list of boolean) - True for in_service or False for out of service

        **max_p_mw** (list of floats, default NaN) - Maximum active power sgen - necessary for \
             controllable sgens in for OPF

        **min_p_mw** (list of floats, default NaN) - Minimum active power sgen - necessary for \
             controllable sgens in for OPF

        **max_q_mvar** (list of floats, default NaN) - Maximum reactive power sgen - necessary for \
             controllable sgens in for OPF

        **min_q_mvar** (list of floats, default NaN) - Minimum reactive power sgen - necessary for \
             controllable sgens in OPF

        **controllable** (list of boolean, default NaN) - States, whether a sgen is controllable \
             or not. Only respected for OPF. Defaults to False if "controllable" column exists in DataFrame

        **k** (list of floats, None) - Ratio of nominal current to short circuit current

        **rx** (float, NaN) - R/X ratio for short circuit impedance. Only relevant if type is \
            specified as motor so that sgen is treated as asynchronous motor. Relevant for \
            short-circuit calculation for all generator types

        **reactive_capability_curve** (list of bools, False) - True if both the id_q_capability_characteristic \
            and the curve style are present in the generator.

        **id_q_capability_characteristic** (list of ints, None) - references the index of the characteristic \
            from the lookup table net.q_capability_characteristic e.g. 0, 1, 2, 3

        **curve_style** (list of strings, None) - The curve style of the generator represents the relationship \
           between active power (P) and reactive power (Q). It indicates whether the reactive power remains \
           constant as the active power changes or varies dynamically in response to it.
           e.g. "straightLineYValues" and "constantYValue"

        **generator_type** (list of strings, "current_source") - can be one of "current_source" \
            (full size converter), "async" (asynchronous generator), or "async_doubly_fed"\
            (doubly fed asynchronous generator, DFIG). Represents the type of the static \
            generator in the context of the short-circuit calculations of wind power station units

        **lrc_pu** (list of float, nan) - locked rotor current in relation to the rated generator \
            current. Relevant if the generator_type is "async".

        **max_ik_ka** (list of float, nan) - the highest instantaneous short-circuit value in case \
            of a three-phase short-circuit (provided by the manufacturer). Relevant if the \
            generator_type is "async_doubly_fed".

        **kappa** (list of float, nan) - the factor for the calculation of the peak short-circuit \
            current, referred to the high-voltage side (provided by the manufacturer). \
            Relevant if the generator_type is "async_doubly_fed".

        **current_source** (list of bool, True) - Model this sgen as a current source during short-\
            circuit calculations; useful in some cases, for example the simulation of full-\
            size converters per IEC 60909-0:2016.

    OUTPUT:
        **index** (int) - The unique IDs of the created elements

    EXAMPLE:
        create_sgens(net, buses=[0, 2], p_mw=[10., 5.], q_mvar=[2., 0.])

    """
    _check_multiple_elements(net, buses)

    index = _get_multiple_index_with_check(net, "sgen", index, len(buses))

    entries = {"bus": buses, "p_mw": p_mw, "q_mvar": q_mvar, "sn_mva": sn_mva, "scaling": scaling,
               "in_service": in_service, "name": name, "type": type, "current_source": current_source,
               "reactive_capability_curve": reactive_capability_curve, "curve_style": curve_style, **kwargs}

    _add_to_entries_if_not_nan(net, "sgen", entries, index, "min_p_mw", min_p_mw)
    _add_to_entries_if_not_nan(net, "sgen", entries, index, "max_p_mw", max_p_mw)
    _add_to_entries_if_not_nan(net, "sgen", entries, index, "min_q_mvar", min_q_mvar)
    _add_to_entries_if_not_nan(net, "sgen", entries, index, "max_q_mvar", max_q_mvar)
    _add_to_entries_if_not_nan(net, "sgen", entries, index, "controllable", controllable, dtype=bool_,
                               default_val=False)
    _add_to_entries_if_not_nan(net, "sgen", entries, index, "rx", rx)  # rx is always required
    if np.isfinite(kappa):
        _add_to_entries_if_not_nan(net, "sgen", entries, index, "kappa",
                                   kappa)  # is used for Type C also as a max. current limit
    _add_to_entries_if_not_nan(net, "sgen", entries, index, "generator_type", generator_type,
                               dtype="str", default_val="current_source")
    gen_types = ['current_source', 'async', 'async_doubly_fed']
    gen_type_match = pd.concat([entries["generator_type"] == match for match in gen_types], axis=1,
                               keys=gen_types)  # type: ignore[call-overload]

    _add_to_entries_if_not_nan(net, "sgen", entries, index, "id_q_capability_characteristic",
                               id_q_capability_characteristic, dtype="Int64")

    if gen_type_match["current_source"].any():
        _add_to_entries_if_not_nan(net, "sgen", entries, index, "k", k)
    if gen_type_match["async"].any():
        _add_to_entries_if_not_nan(net, "sgen", entries, index, "lrc_pu", lrc_pu)
    if gen_type_match["async_doubly_fed"].any():
        _add_to_entries_if_not_nan(net, "sgen", entries, index, "max_ik_ka", max_ik_ka)
    if not gen_type_match.any(axis=1).all():
        raise UserWarning(f"unknown sgen generator_type '{generator_type}'! "
                          f"Must be one of: None, 'current_source', 'async', 'async_doubly_fed'")

    defaults_to_fill = [("controllable", False), ('reactive_capability_curve', False), ("curve_style", None)]
    _set_multiple_entries(net, "sgen", index, defaults_to_fill=defaults_to_fill, entries=entries)

    return index


# =============================================================================
# Create 3ph Sgen
# =============================================================================

def create_asymmetric_sgen(
    net: pandapowerNet,
    bus: Int,
    p_a_mw: float = 0,
    p_b_mw: float = 0,
    p_c_mw: float = 0,
    q_a_mvar: float = 0,
    q_b_mvar: float = 0,
    q_c_mvar: float = 0,
    sn_mva: float = nan,
    name: Optional[str] = None,
    index: Optional[Int] = None,
    scaling: float = 1.,
    type: WyeDeltaType = 'wye',
    in_service: bool = True,
    **kwargs
) -> Int:
    """

    Adds one static generator in table net["asymmetric_sgen"].

    Static generators are modelled as negative  PQ loads. This element is used to model generators
    with a constant active and reactive power feed-in. Positive active power means generation.

    INPUT:
        **net** - The net within this static generator should be created

        **bus** (int) - The bus id to which the static generator is connected

    OPTIONAL:

        **p_a_mw** (float, default 0) - The active power of the static generator : Phase A

        **p_b_mw** (float, default 0) - The active power of the static generator : Phase B

        **p_c_mw** (float, default 0) - The active power of the static generator : Phase C

        **q_a_mvar** (float, default 0) - The reactive power of the sgen : Phase A

        **q_b_mvar** (float, default 0) - The reactive power of the sgen : Phase B

        **q_c_mvar** (float, default 0) - The reactive power of the sgen : Phase C

        **sn_mva** (float, default None) - Nominal power of the sgen

        **name** (string, default None) - The name for this sgen

        **index** (int, None) - Force a specified ID if it is available. If None, the index one \
            higher than the highest already existing index is selected.

        **scaling** (float, 1.) - An OPTIONAL scaling factor to be set customly.
        Multiplies with p_mw and q_mvar of all phases.

        **type** (string, 'wye') -  Three phase Connection type of the static generator: wye/delta

        **in_service** (boolean) - True for in_service or False for out of service

    OUTPUT:
        **index** (int) - The unique ID of the created sgen

    EXAMPLE:
        create_asymmetric_sgen(net, 1, p_b_mw=0.12)

    """
    _check_element(net, bus)

    index = _get_index_with_check(net, "asymmetric_sgen", index,
                                  name="3 phase asymmetric static generator")

    entries = {"name": name, "bus": bus, "p_a_mw": p_a_mw, "p_b_mw": p_b_mw, "p_c_mw": p_c_mw, "scaling": scaling,
               "q_a_mvar": q_a_mvar, "q_b_mvar": q_b_mvar, "q_c_mvar": q_c_mvar, "sn_mva": sn_mva,
               "in_service": in_service, "type": type, **kwargs}
    _set_entries(net, "asymmetric_sgen", index, True, entries=entries)

    return index


def create_sgen_from_cosphi( # no index ?
        net: pandapowerNet,
        bus: Int,
        sn_mva: float,
        cos_phi: float,
        mode: UnderOverExcitedType,
        **kwargs,
) -> Int:
    """
    Creates an sgen element from rated power and power factor cos(phi).

    INPUT:
        **net** - The net within this static generator should be created

        **bus** (int) - The bus id to which the static generator is connected

        **sn_mva** (float) - rated power of the generator

        **cos_phi** (float) - power factor cos_phi

        **mode** (str) - "underexcited" (Q absorption, decreases voltage) or "overexcited" \
                         (Q injection, increases voltage)

    OUTPUT:
        **index** (int) - The unique ID of the created sgen

    gen, sgen, and ext_grid are modelled in the generator point of view. Active power
    will therefore be positive for generation, and reactive power will be negative for
    underexcited behavior (Q absorption, decreases voltage) and
    positive for overexcited behavior (Q injection, increases voltage).
    """
    from pandapower.toolbox import pq_from_cosphi
    p_mw, q_mvar = pq_from_cosphi(sn_mva, cos_phi, qmode=mode, pmode="gen")
    return create_sgen(net, bus, sn_mva=sn_mva, p_mw=p_mw, q_mvar=q_mvar, **kwargs)


def create_storage(
    net: pandapowerNet,
    bus: Int,
    p_mw: float,
    max_e_mwh: float,
    q_mvar: float = 0,
    sn_mva: float = nan,
    soc_percent: float = nan,
    min_e_mwh: float = 0.0,
    name: Optional[str] = None,
    index: Optional[Int] = None,
    scaling: float = 1.,
    type: Optional[str] = None,
    in_service: bool = True,
    max_p_mw: float = nan,
    min_p_mw: float = nan,
    max_q_mvar: float = nan,
    min_q_mvar: float = nan,
    controllable: bool | float = nan,
    **kwargs
) -> Int:
    """
    Adds a storage to the network.

    In order to simulate a storage system it is possible to use sgens or loads to model the
    discharging or charging state. The power of a storage can be positive or negative, so the use
    of either a sgen or a load is (per definition of the elements) not correct.
    To overcome this issue, a storage element can be created.

    As pandapower is not a time dependent simulation tool and there is no time domain parameter in
    default power flow calculations, the state of charge (SOC) is not updated during any power flow
    calculation.
    The implementation of energy content related parameters in the storage element allows to create
    customized, time dependent simulations by running several power flow calculations and updating
    variables manually.

    INPUT:
        **net** - The net within this storage should be created

        **bus** (int) - The bus id to which the storage is connected

        **p_mw** (float) - The momentary active power of the storage \
            (positive for charging, negative for discharging)

        **max_e_mwh** (float) - The maximum energy content of the storage \
            (maximum charge level)

    OPTIONAL:
        **q_mvar** (float, default 0) - The reactive power of the storage

        **sn_mva** (float, default NaN) - Nominal power of the storage

        **soc_percent** (float, NaN) - The state of charge of the storage

        **min_e_mwh** (float, 0) - The minimum energy content of the storage \
            (minimum charge level)

        **name** (string, default None) - The name for this storage

        **index** (int, None) - Force a specified ID if it is available. If None, the index one \
            higher than the highest already existing index is selected.

        **scaling** (float, 1.) - An OPTIONAL scaling factor to be set customly.
        Multiplies with p_mw and q_mvar.

        **type** (string, None) -  type variable to classify the storage

        **in_service** (boolean) - True for in_service or False for out of service

        **max_p_mw** (float, NaN) - Maximum active power injection - necessary for a \
            controllable storage in OPF

        **min_p_mw** (float, NaN) - Minimum active power injection - necessary for a \
            controllable storage in OPF

        **max_q_mvar** (float, NaN) - Maximum reactive power injection - necessary for a \
            controllable storage in OPF

        **min_q_mvar** (float, NaN) - Minimum reactive power injection - necessary for a \
            controllable storage in OPF

        **controllable** (bool, NaN) - Whether this storage is controllable by the optimal \
            powerflow; defaults to False if "controllable" column exists in DataFrame

    OUTPUT:
        **index** (int) - The unique ID of the created storage

    EXAMPLE:
        create_storage(net, 1, p_mw=-30, max_e_mwh=60, soc_percent=1.0, min_e_mwh=5)

    """
    _check_element(net, bus)

    index = _get_index_with_check(net, "storage", index)

    entries = {"name": name, "bus": bus, "p_mw": p_mw, "q_mvar": q_mvar, "sn_mva": sn_mva, "scaling": scaling,
               "soc_percent": soc_percent, "min_e_mwh": min_e_mwh, "max_e_mwh": max_e_mwh,
               "in_service": in_service, "type": type, **kwargs}
    _set_entries(net, "storage", index, True, entries=entries)

    # check for OPF parameters and add columns to network table
    _set_value_if_not_nan(net, index, min_p_mw, "min_p_mw", "storage")
    _set_value_if_not_nan(net, index, max_p_mw, "max_p_mw", "storage")
    _set_value_if_not_nan(net, index, min_q_mvar, "min_q_mvar", "storage")
    _set_value_if_not_nan(net, index, max_q_mvar, "max_q_mvar", "storage")
    _set_value_if_not_nan(net, index, controllable, "controllable", "storage",
                          dtype=bool_, default_val=False)

    return index


def create_storages(
    net: pandapowerNet,
    buses: Sequence,
    p_mw: float | Iterable[float],
    max_e_mwh: float | Iterable[float],
    q_mvar: float | Iterable[float] = 0,
    sn_mva: float | Iterable[float] = nan,
    soc_percent: float | Iterable[float] = nan,
    min_e_mwh: float | Iterable[float] = 0.0,
    name: Optional[Iterable[str]] = None,
    index: Optional[Int] | Iterable[Int]  = None,
    scaling: float | Iterable[float] = 1.,
    type: Optional[str | Iterable[str]] = None,
    in_service: bool | Iterable[bool] = True,
    max_p_mw: float | Iterable[float] = nan,
    min_p_mw: float | Iterable[float] = nan,
    max_q_mvar: float | Iterable[float] = nan,
    min_q_mvar: float | Iterable[float] = nan,
    controllable: bool | Iterable[bool] | float = nan,
    **kwargs
) -> npt.NDArray[Int]:
    """
    Adds storages to the network.

    In order to simulate a storage system it is possible to use sgens or loads to model the
    discharging or charging state. The power of a storage can be positive or negative, so the use
    of either a sgen or a load is (per definition of the elements) not correct.
    To overcome this issue, a storage element can be created.

    As pandapower is not a time dependent simulation tool and there is no time domain parameter in
    default power flow calculations, the state of charge (SOC) is not updated during any power flow
    calculation.
    The implementation of energy content related parameters in the storage element allows to create
    customized, time dependent simulations by running several power flow calculations and updating
    variables manually.

    INPUT:
        **net** - The net within this storage should be created

        **buses** (list of int) - The bus ids to which the generators are connected

        **p_mw** (list of float) - The momentary active power of the storage \
            (positive for charging, negative for discharging)

        **max_e_mwh** (list of float) - The maximum energy content of the storage \
            (maximum charge level)

    OPTIONAL:
        **q_mvar** (list of float, default 0) - The reactive power of the storage

        **sn_mva** (list of float, default NaN) - Nominal power of the storage

        **soc_percent** (list of float, NaN) - The state of charge of the storage

        **min_e_mwh** (list of float, 0) - The minimum energy content of the storage \
            (minimum charge level)

        **name** (list of string, default None) - The name for this storage

        **index** (list of int, None) - Force a specified ID if it is available. If None, the index one \
            higher than the highest already existing index is selected.

        **scaling** (list of float, 1.) - An OPTIONAL scaling factor to be set customly.
        Multiplies with p_mw and q_mvar.

        **type** (list of string, None) -  type variable to classify the storage

        **in_service** (list of boolean, default True) - True for in_service or False for out of service

        **max_p_mw** (list of float, NaN) - Maximum active power injection - necessary for a \
            controllable storage in OPF

        **min_p_mw** (list of float, NaN) - Minimum active power injection - necessary for a \
            controllable storage in OPF

        **max_q_mvar** (list of float, NaN) - Maximum reactive power injection - necessary for a \
            controllable storage in OPF

        **min_q_mvar** (list of float, NaN) - Minimum reactive power injection - necessary for a \
            controllable storage in OPF

        **controllable** (list of bool, NaN) - Whether this storage is controllable by the optimal \
            powerflow; defaults to False if "controllable" column exists in DataFrame

    OUTPUT:
        **index** (int) - The unique ID of the created storage

    EXAMPLE:
        create_storage(net, 1, p_mw=-30, max_e_mwh=60, soc_percent=1.0, min_e_mwh=5)

    """
    _check_multiple_elements(net, buses)

    index = _get_multiple_index_with_check(net, "storage", index, len(buses))

    entries = {"name": name, "bus": buses, "p_mw": p_mw, "q_mvar": q_mvar, "sn_mva": sn_mva,
               "scaling": scaling, "soc_percent": soc_percent, "min_e_mwh": min_e_mwh,
               "max_e_mwh": max_e_mwh, "in_service": in_service, "type": type, **kwargs}

    _add_to_entries_if_not_nan(net, "storage", entries, index, "min_p_mw", min_p_mw)
    _add_to_entries_if_not_nan(net, "storage", entries, index, "max_p_mw", max_p_mw)
    _add_to_entries_if_not_nan(net, "storage", entries, index, "min_q_mvar", min_q_mvar)
    _add_to_entries_if_not_nan(net, "storage", entries, index, "max_q_mvar", max_q_mvar)
    _add_to_entries_if_not_nan(net, "storage", entries, index, "controllable", controllable, dtype=bool_,
                               default_val=False)
    defaults_to_fill = [("controllable", False)]

    _set_multiple_entries(net, "storage", index, defaults_to_fill=defaults_to_fill, entries=entries)

    return index


def create_gen(
    net: pandapowerNet,
    bus: Int,
    p_mw: float,
    vm_pu: float = 1.,
    sn_mva: float = nan,
    name: Optional[str] = None,
    index: Optional[Int] = None,
    max_q_mvar: float = nan,
    min_q_mvar: float = nan,
    min_p_mw: float = nan,
    max_p_mw: float = nan,
    min_vm_pu: float = nan,
    max_vm_pu: float = nan,
    scaling: float = 1.,
    type: Optional[str] = None,
    slack: bool = False,
    id_q_capability_characteristic: Optional[int] = None,
    reactive_capability_curve: bool = False,
    curve_style: Optional[str] = None,
    controllable: bool | float = nan,
    vn_kv: float = nan,
    xdss_pu: float = nan,
    rdss_ohm: float = nan,
    cos_phi: float = nan,
    pg_percent: float = nan,
    power_station_trafo: int | float = nan,
    in_service: bool = True,
    slack_weight: float = 0.0,
    **kwargs
) -> Int:
    """
    Adds a generator to the network.

    Generators are always modelled as voltage controlled PV nodes, which is why the input parameter
    is active power and a voltage set point. If you want to model a generator as PQ load with fixed
    reactive power and variable voltage, please use a static generator instead.

    INPUT:
        **net** - The net within this generator should be created

        **bus** (int) - The bus id to which the generator is connected

        **p_mw** (float) - The active power of the generator (positive for generation!)

    OPTIONAL:
        **vm_pu** (float, default 0) - The voltage set point of the generator.

        **sn_mva** (float, NaN) - Nominal power of the generator

        **name** (string, None) - The name for this generator

        **index** (int, None) - Force a specified ID if it is available. If None, the index one \
            higher than the highest already existing index is selected.

        **scaling** (float, 1.0) - scaling factor applying to the active power of the generator

        **type** (string, None) - type variable to classify generators

        **slack** (bool, False) - flag that sets the generator as slack if True

        **reactive_capability_curve** (bool, False) - True if both the id_q_capability_characteristic and the \
            curve style are present in the generator

        **id_q_capability_characteristic** (int, None) - references the index of the characteristic from \
            the net.q_capability_characteristic table (id_q_capability_curve column)

        **curve_style** (string, None) - The curve style of the generator represents the relationship \
            between active power (P) and reactive power (Q). It indicates whether the reactive power remains \
            constant as the active power changes or varies dynamically in response to it, \
            e.g. "straightLineYValues" and "constantYValue".

        **controllable** (bool, NaN) - True: p_mw, q_mvar and vm_pu limits are enforced for this \
                generator in OPF; False: p_mw and vm_pu set points are enforced and *limits are ignored*. \
                Defaults to True if "controllable" column exists in DataFrame.

        **slack_weight** (float, default 0.0) - Contribution factor for distributed slack power \
            flow calculation (active power balancing)

        **vn_kv** (float, NaN) - Rated voltage of the generator for short-circuit calculation

        **xdss_pu** (float, NaN) - Subtransient generator reactance for short-circuit calculation

        **rdss_ohm** (float, NaN) - Subtransient generator resistance for short-circuit calculation

        **cos_phi** (float, NaN) - Rated cosine phi of the generator for short-circuit calculation

        **pg_percent** (float, NaN) - Rated pg (voltage control range) of the generator for \
            short-circuit calculation

        **power_station_trafo** (int, None) - Index of the power station transformer for \
            short-circuit calculation

        **in_service** (bool, True) - True for in_service or False for out of service

        **max_p_mw** (float, default NaN) - Maximum active power injection - necessary for OPF

        **min_p_mw** (float, default NaN) - Minimum active power injection - necessary for OPF

        **max_q_mvar** (float, default NaN) - Maximum reactive power injection - necessary for OPF

        **min_q_mvar** (float, default NaN) - Minimum reactive power injection - necessary for OPF

        **min_vm_pu** (float, default NaN) - Minimum voltage magnitude. If not set, the bus voltage \
                                             limit is taken - necessary for OPF.

        **max_vm_pu** (float, default NaN) - Maximum voltage magnitude. If not set, the bus voltage \
                                             limit is taken - necessary for OPF

    OUTPUT:
        **index** (int) - The unique ID of the created generator

    EXAMPLE:
        create_gen(net, 1, p_mw=120, vm_pu=1.02)

    """
    _check_element(net, bus)

    index = _get_index_with_check(net, "gen", index, name="generator")

    entries = {"name": name, "bus": bus, "p_mw": p_mw, "vm_pu": vm_pu, "sn_mva": sn_mva, "type": type,
               "slack": slack, "in_service": in_service, "scaling": scaling, "slack_weight": slack_weight, **kwargs}
    _set_entries(net, "gen", index, True, entries=entries)

    # OPF limits
    _set_value_if_not_nan(net, index, controllable, "controllable", "gen",
                          dtype=bool_, default_val=True)

    # id for q capability curve table
    _set_value_if_not_nan(net, index, id_q_capability_characteristic,
                          "id_q_capability_characteristic", "gen", dtype="Int64")

    # behaviour of reactive power capability curve
    _set_value_if_not_nan(net, index, curve_style, "curve_style", "gen", dtype=object, default_val=None)

    _set_value_if_not_nan(net, index, reactive_capability_curve, "reactive_capability_curve", "gen", dtype=bool_)

    # P limits for OPF if controllable == True
    _set_value_if_not_nan(net, index, min_p_mw, "min_p_mw", "gen")
    _set_value_if_not_nan(net, index, max_p_mw, "max_p_mw", "gen")
    # Q limits for OPF if controllable == True
    _set_value_if_not_nan(net, index, min_q_mvar, "min_q_mvar", "gen")
    _set_value_if_not_nan(net, index, max_q_mvar, "max_q_mvar", "gen")
    # V limits for OPF if controllable == True
    _set_value_if_not_nan(net, index, max_vm_pu, "max_vm_pu", "gen", default_val=2.)
    _set_value_if_not_nan(net, index, min_vm_pu, "min_vm_pu", "gen", default_val=0.)

    # Short circuit calculation variables
    _set_value_if_not_nan(net, index, vn_kv, "vn_kv", "gen")
    _set_value_if_not_nan(net, index, cos_phi, "cos_phi", "gen")
    _set_value_if_not_nan(net, index, xdss_pu, "xdss_pu", "gen")
    _set_value_if_not_nan(net, index, rdss_ohm, "rdss_ohm", "gen")
    _set_value_if_not_nan(net, index, pg_percent, "pg_percent", "gen")
    _set_value_if_not_nan(net, index, power_station_trafo,
                          "power_station_trafo", "gen", dtype="Int64")

    return index


def create_gens(
    net: pandapowerNet,
    buses: Sequence,
    p_mw: float | Iterable[float],
    vm_pu: float | Iterable[float] = 1.,
    sn_mva: float | Iterable[float] = nan,
    name: Optional[Iterable[str]] = None,
    index: Optional[Int] | Iterable[Int] = None,
    max_q_mvar: float | Iterable[float] = nan,
    min_q_mvar: float | Iterable[float] = nan,
    min_p_mw: float | Iterable[float] = nan,
    max_p_mw: float | Iterable[float] = nan,
    min_vm_pu: float | Iterable[float] = nan,
    max_vm_pu: float | Iterable[float] = nan,
    scaling: float | Iterable[float] = 1.,
    type: Optional[str | Iterable[str]] = None,
    slack: bool | Iterable[bool] = False,
    id_q_capability_characteristic: Optional[Int] | Iterable[Int] = None,
    reactive_capability_curve: bool | Iterable[bool] = False,
    curve_style: Optional[str] | Optional[Iterable[str]] = None,
    controllable: bool | float = nan,
    vn_kv: float | Iterable[float] = nan,
    xdss_pu: float | Iterable[float] = nan,
    rdss_ohm: float | Iterable[float] = nan,
    cos_phi: float | Iterable[float] = nan,
    pg_percent: float = nan,
    power_station_trafo: int | float = nan,
    in_service: bool = True,
    slack_weight: float = 0.0,
    **kwargs
) -> npt.NDArray[Int]:
    """
    Adds generators to the specified buses network.

    Generators are always modelled as voltage controlled PV nodes, which is why the input parameter
    is active power and a voltage set point. If you want to model a generator as PQ load with fixed
    reactive power and variable voltage, please use a static generator instead.

    INPUT:
        **net** - The net within this generator should be created

        **buses** (list of int) - The bus ids to which the generators are connected

        **p_mw** (list of float) - The active power of the generator (positive for generation!)

    OPTIONAL:
        **vm_pu** (list of float, default 1) - The voltage set point of the generator.

        **sn_mva** (list of float, NaN) - Nominal power of the generator

        **name** (list of string, None) - The name for this generator

        **index** (list of int, None) - Force a specified ID if it is available. If None, the index\
            one higher than the highest already existing index is selected.

        **scaling** (list of float, 1.0) - scaling factor which for the active power of the\
            generator

        **type** (list of string, None) - type variable to classify generators

        **reactive_capability_curve** (list of bools, False) - True if both the id_q_capability_characteristic and
        the curve style are present in the generator.

        **id_q_capability_characteristic** (list of ints, None) - references the index of the characteristic from
            the lookup table net.q_capability_characteristic e.g. 0, 1, 2, 3

        **curve_style** (list of strings, None) - The curve style of the generator represents the relationship \
        between active power (P) and reactive power (Q). It indicates whether the reactive power remains \
        constant as the active power changes or varies dynamically in response to it.
        e.g. "straightLineYValues" and "constantYValue"

        **controllable** (list of bool, NaN) - True: p_mw, q_mvar and vm_pu limits are enforced for this \
                                       generator in OPF
                                       False: p_mw and vm_pu set points are enforced and \
                                       *limits are ignored*.
                                       defaults to True if "controllable" column exists in DataFrame
        powerflow

        **vn_kv** (list of float, NaN) - Rated voltage of the generator for short-circuit \
            calculation

        **xdss_pu** (list of float, NaN) - Subtransient generator reactance for short-circuit \
            calculation

        **rdss_ohm** (list of float, NaN) - Subtransient generator resistance for short-circuit \
            calculation

        **cos_phi** (list of float, NaN) - Rated cosine phi of the generator for short-circuit \
            calculation

        **pg_percent** (list of float, NaN) - Rated pg (voltage control range) of the generator for \
            short-circuit calculation

        **power_station_trafo** (list of int, NaN) - Index of the power station transformer for \
            short-circuit calculation

        **in_service** (list of bool, True) - True for in_service or False for out of service

        **slack_weight** (list of float, default 0.0) - Contribution factor for distributed slack power \
            flow calculation (active power balancing)

        **max_p_mw** (list of float, default NaN) - Maximum active power injection - necessary for\
            OPF

        **min_p_mw** (list of float, default NaN) - Minimum active power injection - necessary for \
            OPF

        **max_q_mvar** (list of float, default NaN) - Maximum reactive power injection - necessary\
            for OPF

        **min_q_mvar** (list of float, default NaN) - Minimum reactive power injection - necessary \
            for OPF

        **min_vm_pu** (list of float, default NaN) - Minimum voltage magnitude. If not set the \
                                                     bus voltage limit is taken.
                                                   - necessary for OPF.

        **max_vm_pu** (list of float, default NaN) - Maximum voltage magnitude. If not set the bus\
                                                      voltage limit is taken.
                                                    - necessary for OPF

    OUTPUT:
        **index** (int) - The unique ID of the created generator

    EXAMPLE:
        create_gens(net, [1, 2], p_mw=[120, 100], vm_pu=[1.02, 0.99])

    """
    _check_multiple_elements(net, buses)

    index = _get_multiple_index_with_check(net, "gen", index, len(buses))

    entries = {"bus": buses, "p_mw": p_mw, "vm_pu": vm_pu, "sn_mva": sn_mva, "scaling": scaling,
               "in_service": in_service, "slack_weight": slack_weight, "name": name, "type": type,
               "slack": slack, "curve_style": curve_style, "reactive_capability_curve": reactive_capability_curve,
               **kwargs}

    _add_to_entries_if_not_nan(net, "gen", entries, index, "min_p_mw", min_p_mw)
    _add_to_entries_if_not_nan(net, "gen", entries, index, "max_p_mw", max_p_mw)
    _add_to_entries_if_not_nan(net, "gen", entries, index, "min_q_mvar", min_q_mvar)
    _add_to_entries_if_not_nan(net, "gen", entries, index, "max_q_mvar", max_q_mvar)
    _add_to_entries_if_not_nan(net, "gen", entries, index, "min_vm_pu", min_vm_pu)
    _add_to_entries_if_not_nan(net, "gen", entries, index, "max_vm_pu", max_vm_pu)
    _add_to_entries_if_not_nan(net, "gen", entries, index, "vn_kv", vn_kv)
    _add_to_entries_if_not_nan(net, "gen", entries, index, "cos_phi", cos_phi)
    _add_to_entries_if_not_nan(net, "gen", entries, index, "xdss_pu", xdss_pu)
    _add_to_entries_if_not_nan(net, "gen", entries, index, "rdss_ohm", rdss_ohm)
    _add_to_entries_if_not_nan(net, "gen", entries, index, "pg_percent", pg_percent)
    _add_to_entries_if_not_nan(net, "gen", entries, index, "id_q_capability_characteristic",
                               id_q_capability_characteristic, dtype="Int64")

    _add_to_entries_if_not_nan(net, "gen", entries, index, "reactive_capability_curve",
                               reactive_capability_curve, dtype=bool_)

    _add_to_entries_if_not_nan(net, "gen", entries, index, "power_station_trafo",
                               power_station_trafo, dtype="Int64")
    _add_to_entries_if_not_nan(net, "gen", entries, index, "controllable", controllable, dtype=bool_,
                               default_val=True)
    defaults_to_fill = [("controllable", True), ('reactive_capability_curve', False), ("curve_style", None)]

    _set_multiple_entries(net, "gen", index, defaults_to_fill=defaults_to_fill, entries=entries)

    return index


def create_motor(
    net: pandapowerNet,
    bus: Int,
    pn_mech_mw: float,
    cos_phi: float,
    efficiency_percent: float = 100.,
    loading_percent: float = 100.,
    name: Optional[str] = None,
    lrc_pu: float = nan,
    scaling: float = 1.0,
    vn_kv: float = nan,
    rx: float = nan,
    index: Optional[Int] = None,
    in_service: bool = True,
    cos_phi_n: float = nan,
    efficiency_n_percent: float = nan,
    **kwargs
) -> Int:
    """
    Adds a motor to the network.


    INPUT:
        **net** - The net within this motor should be created

        **bus** (int) - The bus id to which the motor is connected

        **pn_mech_mw** (float) - Mechanical rated power of the motor

        **cos_phi** (float, nan) - cosine phi at current operating point

    OPTIONAL:

        **name** (string, None) - The name for this motor

        **efficiency_percent** (float, 100) - Efficiency in percent at current operating point

        **loading_percent** (float, 100) - The mechanical loading in percentage of the rated \
            mechanical power

        **scaling** (float, 1.0) - scaling factor which for the active power of the motor

        **cos_phi_n** (float, nan) - cosine phi at rated power of the motor for short-circuit \
            calculation

        **efficiency_n_percent** (float, 100) - Efficiency in percent at rated power for \
            short-circuit calculation

        **lrc_pu** (float, nan) - locked rotor current in relation to the rated motor current

        **rx** (float, nan) - R/X ratio of the motor for short-circuit calculation.

        **vn_kv** (float, NaN) - Rated voltage of the motor for short-circuit calculation

        **in_service** (bool, True) - True for in_service or False for out of service

        **index** (int, None) - Force a specified ID if it is available. If None, the index one \
            higher than the highest already existing index is selected.

    OUTPUT:
        **index** (int) - The unique ID of the created motor

    EXAMPLE:
        create_motor(net, 1, pn_mech_mw=0.120, cos_ph=0.9, vn_kv=0.6, efficiency_percent=90, \
                     loading_percent=40, lrc_pu=6.0)

    """
    _check_element(net, bus)

    index = _get_index_with_check(net, "motor", index)

    entries = {"name": name, "bus": bus, "pn_mech_mw": pn_mech_mw, "cos_phi": cos_phi, "cos_phi_n": cos_phi_n,
               "vn_kv": vn_kv, "rx": rx, "efficiency_n_percent": efficiency_n_percent,
               "efficiency_percent": efficiency_percent, "loading_percent": loading_percent, "lrc_pu": lrc_pu,
               "scaling": scaling, "in_service": in_service, **kwargs}
    _set_entries(net, "motor", index, entries=entries)

    return index


def create_ext_grid(
    net: pandapowerNet,
    bus: Int,
    vm_pu: float = 1.0,
    va_degree: float = 0.,
    name: Optional[str] = None,
    in_service: bool = True,
    s_sc_max_mva: float = nan,
    s_sc_min_mva: float = nan,
    rx_max: float = nan,
    rx_min: float = nan,
    max_p_mw: float = nan,
    min_p_mw: float = nan,
    max_q_mvar: float = nan,
    min_q_mvar: float = nan,
    index: Optional[Int] = None,
    r0x0_max: float = nan,
    x0x_max: float = nan,
    controllable: bool | float = nan,
    slack_weight: float = 1.0,
    **kwargs
) -> Int:
    """
    Creates an external grid connection.

    External grids represent the higher level power grid connection and are modelled as the slack
    bus in the power flow calculation.

    INPUT:
        **net** - pandapower network

        **bus** (int) - bus where the slack is connected

    OPTIONAL:
        **vm_pu** (float, default 1.0) - voltage at the slack node in per unit

        **va_degree** (float, default 0.) - voltage angle at the slack node in degrees*

        **name** (string, default None) - name of the external grid

        **in_service** (boolean) - True for in_service or False for out of service

        **s_sc_max_mva** (float, NaN) - maximum short circuit apparent power to calculate internal \
            impedance of ext_grid for short circuit calculations

        **s_sc_min_mva** (float, NaN) - minimum short circuit apparent power to calculate internal \
            impedance of ext_grid for short circuit calculations

        **rx_max** (float, NaN) - maximum R/X-ratio to calculate internal impedance of ext_grid \
            for short circuit calculations

        **rx_min** (float, NaN) - minimum R/X-ratio to calculate internal impedance of ext_grid \
            for short circuit calculations

        **max_p_mw** (float, NaN) - Maximum active power injection. Only respected for OPF

        **min_p_mw** (float, NaN) - Minimum active power injection. Only respected for OPF

        **max_q_mvar** (float, NaN) - Maximum reactive power injection. Only respected for OPF

        **min_q_mvar** (float, NaN) - Minimum reactive power injection. Only respected for OPF

        **r0x0_max** (float, NaN) - maximum R/X-ratio to calculate Zero sequence
            internal impedance of ext_grid

        **x0x_max** (float, NaN) - maximum X0/X-ratio to calculate Zero sequence
            internal impedance of ext_grid

        **slack_weight** (float, default 1.0) - Contribution factor for distributed slack power flow calculation \
            (active power balancing)

        **controllable** (bool, NaN) - Control of value limits

                                        - True: p_mw, q_mvar and vm_pu limits are enforced for the \
                                             ext_grid in OPF. The voltage limits set in the \
                                             ext_grid bus are enforced.

                                        - False: p_mw and vm_pu set points are enforced and *limits are\
                                              ignored*. The vm_pu set point is enforced and limits \
                                              of the bus table are ignored. Defaults to False if \
                                              "controllable" column exists in DataFrame

        \\* considered in load flow if calculate_voltage_angles = True

    EXAMPLE:
        create_ext_grid(net, 1, voltage=1.03)

        For three phase load flow

        create_ext_grid(net, 1, voltage=1.03, s_sc_max_mva=1000, rx_max=0.1, r0x0_max=0.1,\
                       x0x_max=1.0)
    """
    _check_element(net, bus)

    index = _get_index_with_check(net, "ext_grid", index, name="external grid")

    entries = {"name": name, "bus": bus, "vm_pu": vm_pu, "va_degree": va_degree, "in_service": in_service,
               "slack_weight": slack_weight, **kwargs}
    _set_entries(net, "ext_grid", index, entries=entries)

    # OPF limits
    _set_value_if_not_nan(net, index, min_p_mw, "min_p_mw", "ext_grid")
    _set_value_if_not_nan(net, index, max_p_mw, "max_p_mw", "ext_grid")
    _set_value_if_not_nan(net, index, min_q_mvar, "min_q_mvar", "ext_grid")
    _set_value_if_not_nan(net, index, max_q_mvar, "max_q_mvar", "ext_grid")
    _set_value_if_not_nan(net, index, controllable, "controllable", "ext_grid",
                          dtype=bool_, default_val=False)
    # others
    _set_value_if_not_nan(net, index, x0x_max, "x0x_max", "ext_grid")
    _set_value_if_not_nan(net, index, r0x0_max, "r0x0_max", "ext_grid")
    _set_value_if_not_nan(net, index, s_sc_max_mva, "s_sc_max_mva", "ext_grid")
    _set_value_if_not_nan(net, index, s_sc_min_mva, "s_sc_min_mva", "ext_grid")
    _set_value_if_not_nan(net, index, rx_min, "rx_min", "ext_grid")
    _set_value_if_not_nan(net, index, rx_max, "rx_max", "ext_grid")

    return index


def create_line(
    net: pandapowerNet,
    from_bus: Int,
    to_bus: Int,
    length_km: float,
    std_type: str,
    name: Optional[str] = None,
    index: Optional[Int] = None,
    geodata: Optional[Iterable[tuple[float, float]]]= None,
    df: float = 1.,
    parallel: int = 1,
    in_service: bool = True,
    max_loading_percent: float = nan,
    alpha: float = nan,
    temperature_degree_celsius: float = nan,
    **kwargs
) -> Int:
    """
    Creates a line element in net["line"]
    The line parameters are defined through the standard type library.


    INPUT:
        **net** - The net within this line should be created

        **from_bus** (int) - ID of the bus on one side which the line will be connected with

        **to_bus** (int) - ID of the bus on the other side which the line will be connected with

        **length_km** (float) - The line length in km

        **std_type** (string) - Name of a standard line type:

                                - Pre-defined in standard_linetypes

                                **or**

                                - Customized std_type made using **create_std_type()**

    OPTIONAL:
        **name** (string, None) - A custom name for this line

        **index** (int, None) - Force a specified ID if it is available. If None, the index one \
            higher than the highest already existing index is selected.

        **geodata**
        (Iterable[Tuple[int, int]|Tuple[float, float]], default None) -
        The geodata of the line. The first element should be the coordinates
        of from_bus and the last should be the coordinates of to_bus. The points
        in the middle represent the bending points of the line

        **in_service** (boolean, True) - True for in_service or False for out of service

        **df** (float, 1) - derating factor: maximum current of line in relation to nominal current\
            of line (from 0 to 1)

        **parallel** (integer, 1) - number of parallel line systems

        **max_loading_percent (float)** - maximum current loading (only needed for OPF)

        **alpha (float)** - temperature coefficient of resistance: R(T) = R(T_0) * (1 + alpha * (T - T_0))

        **temperature_degree_celsius (float)** - line temperature for which line resistance is adjusted

        **tdpf (bool)** - whether the line is considered in the TDPF calculation

        **wind_speed_m_per_s (float)** - wind speed at the line in m/s (TDPF)

        **wind_angle_degree (float)** - angle of attack between the wind direction and the line (TDPF)

        **conductor_outer_diameter_m (float)** - outer diameter of the line conductor in m (TDPF)

        **air_temperature_degree_celsius (float)** - ambient temperature in °C (TDPF)

        **reference_temperature_degree_celsius (float)** - reference temperature in °C for which \
            r_ohm_per_km for the line is specified (TDPF)

        **solar_radiation_w_per_sq_m (float)** - solar radiation on horizontal plane in W/m² (TDPF)

        **solar_absorptivity (float)** - Albedo factor for absorptivity of the lines (TDPF)

        **emissivity (float)** - Albedo factor for emissivity of the lines (TDPF)

        **r_theta_kelvin_per_mw (float)** - thermal resistance of the line (TDPF, only for \
            simplified method)

        **mc_joule_per_m_k (float)** - specific mass of the conductor multiplied by the specific \
            thermal capacity of the material (TDPF, only for thermal inertia consideration with \
                tdpf_delay_s parameter)

    OUTPUT:
        **index** (int) - The unique ID of the created line

    EXAMPLE:
        create_line(net, from_bus=0, to_bus=1, length_km=0.1,  std_type="NAYY 4x50 SE", name="line1")

    """

    # check if bus exist to attach the line to
    _check_branch_element(net, "Line", index, from_bus, to_bus)

    index = _get_index_with_check(net, "line", index)

    tdpf_columns = ("wind_speed_m_per_s", "wind_angle_degree", "conductor_outer_diameter_m",
                    "air_temperature_degree_celsius", "reference_temperature_degree_celsius",
                    "solar_radiation_w_per_sq_m", "solar_absorptivity", "emissivity",
                    "r_theta_kelvin_per_mw", "mc_joule_per_m_k")
    tdpf_parameters = {c: kwargs.pop(c) for c in tdpf_columns if c in kwargs}

    entries = {
        "name": name, "length_km": length_km, "from_bus": from_bus,
        "to_bus": to_bus, "in_service": in_service, "std_type": std_type,
        "df": df, "parallel": parallel, **kwargs
    }

    lineparam = load_std_type(net, std_type, "line")

    entries.update({param: lineparam[param] for param in ["r_ohm_per_km", "x_ohm_per_km", "c_nf_per_km",
                                                    "max_i_ka"]})
    if "r0_ohm_per_km" in lineparam:
        entries.update({param: lineparam[param] for param in [
            "r0_ohm_per_km", "x0_ohm_per_km", "c0_nf_per_km"]})

    entries["g_us_per_km"] = lineparam["g_us_per_km"] if "g_us_per_km" in lineparam else 0.

    if "type" in lineparam:
        entries["type"] = lineparam["type"]

    # if net.line column already has alpha, add it from std_type
    if "alpha" in net.line.columns and "alpha" in lineparam:
        entries["alpha"] = lineparam["alpha"]

    _set_entries(net, "line", index, entries=entries)

    _set_value_if_not_nan(net, index, max_loading_percent, "max_loading_percent", "line")
    _set_value_if_not_nan(net, index, alpha, "alpha", "line")
    _set_value_if_not_nan(net, index, temperature_degree_celsius,
                          "temperature_degree_celsius", "line")
    # add optional columns for TDPF if parameters passed to kwargs:
    _set_value_if_not_nan(net, index, kwargs.get("tdpf"), "tdpf", "line", bool_)
    for column, value in tdpf_parameters.items():
        _set_value_if_not_nan(net, index, value, column, "line", float64)

    _add_branch_geodata(net, geodata, index)

    return index


def create_line_dc(
    net: pandapowerNet,
    from_bus_dc: Int,
    to_bus_dc: Int,
    length_km: float,
    std_type: str,
    name: Optional[str] = None,
    index: Optional[Int] = None,
    geodata: Optional[Iterable[tuple[float, float]]] = None,
    df: float = 1.,
    parallel: int = 1,
    in_service: bool = True,
    max_loading_percent: float = nan,
    alpha: float = nan,
    temperature_degree_celsius: float = nan,
    **kwargs
) -> Int:
    """
    Creates a line element in net["line_dc"]
    The line_dc parameters are defined through the standard type library.


    INPUT:
        **net** - The net within this line should be created

        **from_bus_dc** (int) - ID of the bus_dc on one side which the line will be connected with

        **to_bus_dc** (int) - ID of the bus_dc on the other side which the line will be connected with

        **length_km** (float) - The line length in km

        **std_type** (string) - Name of a standard line type :

                                - Pre-defined in standard_linetypes

                                **or**

                                - Customized std_type made using **create_std_type()**

    OPTIONAL:
        **name** (string, None) - A custom name for this line_dc

        **index** (int, None) - Force a specified ID if it is available. If None, the index one \
            higher than the highest already existing index is selected.

        **geodata**
        (array, default None, shape= (,2L)) -
        The line geodata of the line_dc. The first row should be the coordinates
        of bus a and the last should be the coordinates of bus b. The points
        in the middle represent the bending points of the line

        **in_service** (boolean, True) - True for in_service or False for out of service

        **df** (float, 1) - derating factor: maximum current of line_dc in relation to nominal current\
            of line (from 0 to 1)

        **parallel** (integer, 1) - number of parallel line systems

        **max_loading_percent (float)** - maximum current loading (only needed for OPF)

        **alpha (float)** - temperature coefficient of resistance: R(T) = R(T_0) * (1 + alpha * (T - T_0))

        **temperature_degree_celsius (float)** - line temperature for which line resistance is adjusted

        **tdpf (bool)** - whether the line is considered in the TDPF calculation

        **wind_speed_m_per_s (float)** - wind speed at the line in m/s (TDPF)

        **wind_angle_degree (float)** - angle of attack between the wind direction and the line (TDPF)

        **conductor_outer_diameter_m (float)** - outer diameter of the line conductor in m (TDPF)

        **air_temperature_degree_celsius (float)** - ambient temperature in °C (TDPF)

        **reference_temperature_degree_celsius (float)** - reference temperature in °C for which \
            r_ohm_per_km for the line_dc is specified (TDPF)

        **solar_radiation_w_per_sq_m (float)** - solar radiation on horizontal plane in W/m² (TDPF)

        **solar_absorptivity (float)** - Albedo factor for absorptivity of the lines (TDPF)

        **emissivity (float)** - Albedo factor for emissivity of the lines (TDPF)

        **r_theta_kelvin_per_mw (float)** - thermal resistance of the line (TDPF, only for \
            simplified method)

        **mc_joule_per_m_k (float)** - specific mass of the conductor multiplied by the specific \
            thermal capacity of the material (TDPF, only for thermal inertia consideration with \
                tdpf_delay_s parameter)

    OUTPUT:
        **index** (int) - The unique ID of the created dc line

    EXAMPLE:
        create_line_dc(net, from_bus_dc=0, to_bus_dc=1, length_km=0.1,  std_type="NAYY 4x50 SE", name="line_dc1")

    """

    # check if bus exist to attach the line to
    _check_branch_element(net, "Line_dc", index, from_bus_dc, to_bus_dc, node_name='bus_dc')

    index = _get_index_with_check(net, "line_dc", index)

    tdpf_columns = ("wind_speed_m_per_s", "wind_angle_degree", "conductor_outer_diameter_m",
                    "air_temperature_degree_celsius", "reference_temperature_degree_celsius",
                    "solar_radiation_w_per_sq_m", "solar_absorptivity", "emissivity",
                    "r_theta_kelvin_per_mw", "mc_joule_per_m_k")
    tdpf_parameters = {c: kwargs.pop(c) for c in tdpf_columns if c in kwargs}

    entries = {
        "name": name, "length_km": length_km, "from_bus_dc": from_bus_dc,
        "to_bus_dc": to_bus_dc, "in_service": in_service, "std_type": std_type,
        "df": df, "parallel": parallel, **kwargs
    }

    lineparam = load_std_type(net, std_type, "line_dc")

    entries.update({param: lineparam[param] for param in ["r_ohm_per_km", "max_i_ka"]})
    if "r0_ohm_per_km" in lineparam:
        entries.update({param: lineparam[param] for param in ["r0_ohm_per_km"]})

    entries["g_us_per_km"] = lineparam["g_us_per_km"] if "g_us_per_km" in lineparam else 0.

    if "type" in lineparam:
        entries["type"] = lineparam["type"]

    # if net.line column already has alpha, add it from std_type
    if "alpha" in net.line.columns and "alpha" in lineparam:
        entries["alpha"] = lineparam["alpha"]

    _set_entries(net, "line_dc", index, entries=entries)


<<<<<<< HEAD
=======
    if geodata and hasattr(geodata, '__iter__'):
        geo = [[x, y] for x, y in geodata]
        net.line_dc.at[index, "geo"] = f'{{"coordinates": {geo}, "type": "LineString"}}'


>>>>>>> 54e433d4
    _set_value_if_not_nan(net, index, max_loading_percent, "max_loading_percent", "line_dc")
    _set_value_if_not_nan(net, index, alpha, "alpha", "line_dc")
    _set_value_if_not_nan(net, index, temperature_degree_celsius,
                          "temperature_degree_celsius", "line_dc")
    # add optional columns for TDPF if parameters passed to kwargs:
    _set_value_if_not_nan(net, index, kwargs.get("tdpf"), "tdpf", "line_dc", bool_)
    for column, value in tdpf_parameters.items():
        _set_value_if_not_nan(net, index, value, column, "line_dc", float64)

    _add_branch_geodata(net, geodata, index, "line_dc")

    return index


def create_lines(
    net: pandapowerNet,
    from_buses: Sequence,
    to_buses: Sequence,
    length_km: float | Iterable[float],
    std_type: str,
    name: Optional[Iterable[str]] = None,
    index: Optional[Int] | Iterable[Int] = None,
    geodata: Optional[Iterable[Iterable[tuple[float, float]]]] = None,
    df: float | Iterable[float] = 1.,
    parallel: int | Iterable[int] = 1,
    in_service: bool | Iterable[bool] = True,
    max_loading_percent: float | Iterable[float] = nan,
    **kwargs
) -> npt.NDArray[Int]:
    """ Convenience function for creating many lines at once. Parameters 'from_buses' and 'to_buses'
        must be arrays of equal length. Other parameters may be either arrays of the same length or
        single or values. In any case the line parameters are defined through a single standard
        type, so all lines have the same standard type.


        INPUT:
            **net** - The net within this line should be created

            **from_buses** (list of int) - ID of the bus on one side which the line will be \
                connected with

            **to_buses** (list of int) - ID of the bus on the other side which the line will be \
                connected with

            **length_km** (list of float) - The line length in km

            **std_type** (string) - The line type of the lines.

        OPTIONAL:
            **name** (list of string, None) - A custom name for this line

            **index** (list of int, None) - Force a specified ID if it is available. If None, the\
                index one higher than the highest already existing index is selected.

            **geodata**
            (Iterable[Iterable[Tuple[x, y]]] or Iterable[Tuple[x, y]], default None) -
            The geodata of the line. The first element should be the coordinates
            of from_bus and the last should be the coordinates of to_bus. The points
            in the middle represent the bending points of the line

            **in_service** (list of boolean, True) - True for in_service or False for out of service

            **df** (list of float, 1) - derating factor: maximum current of line in relation to \
                nominal current of line (from 0 to 1)

            **parallel** (list of integer, 1) - number of parallel line systems

            **max_loading_percent (list of float)** - maximum current loading (only needed for OPF)

            **alpha (float)** - temperature coefficient of resistance: R(T) = R(T_0) * (1 + alpha * (T - T_0))

            **temperature_degree_celsius (float)** - line temperature for which line resistance is adjusted

            **tdpf (bool)** - whether the line is considered in the TDPF calculation

            **wind_speed_m_per_s (float)** - wind speed at the line in m/s (TDPF)

            **wind_angle_degree (float)** - angle of attack between the wind direction and the line (TDPF)

            **conductor_outer_diameter_m (float)** - outer diameter of the line conductor in m (TDPF)

            **air_temperature_degree_celsius (float)** - ambient temperature in °C (TDPF)

            **reference_temperature_degree_celsius (float)** - reference temperature in °C for \
                which r_ohm_per_km for the line is specified (TDPF)

            **solar_radiation_w_per_sq_m (float)** - solar radiation on horizontal plane in W/m² (TDPF)

            **solar_absorptivity (float)** - Albedo factor for absorptivity of the lines (TDPF)

            **emissivity (float)** - Albedo factor for emissivity of the lines (TDPF)

            **r_theta_kelvin_per_mw (float)** - thermal resistance of the line (TDPF, only for \
                simplified method)

            **mc_joule_per_m_k (float)** - specific mass of the conductor multiplied by the \
                specific thermal capacity of the material (TDPF, only for thermal inertia \
                consideration with tdpf_delay_s parameter)

        OUTPUT:
            **index** (list of int) - The unique ID of the created lines

        EXAMPLE:
            create_lines(net, from_buses=[0,1], to_buses=[2,3], length_km=0.1, std_type="NAYY 4x50 SE",
                         name=["line1", "line2"])

    """
    _check_multiple_branch_elements(net, from_buses, to_buses, "Lines")

    index = _get_multiple_index_with_check(net, "line", index, len(from_buses))

    entries = {"from_bus": from_buses, "to_bus": to_buses, "length_km": length_km,
               "std_type": std_type, "name": name, "df": df, "parallel": parallel,
               "in_service": in_service, **kwargs}

    # add std type data
    if isinstance(std_type, str):
        lineparam = load_std_type(net, std_type, "line")
        entries["r_ohm_per_km"] = lineparam["r_ohm_per_km"]
        entries["x_ohm_per_km"] = lineparam["x_ohm_per_km"]
        entries["c_nf_per_km"] = lineparam["c_nf_per_km"]
        entries["max_i_ka"] = lineparam["max_i_ka"]
        entries["g_us_per_km"] = lineparam["g_us_per_km"] if "g_us_per_km" in lineparam else 0.
        if "type" in lineparam:
            entries["type"] = lineparam["type"]
    else:
        lineparam = list(map(load_std_type, [net] * len(std_type), std_type,
                             ['line'] * len(std_type)))
        entries["r_ohm_per_km"] = list(map(itemgetter("r_ohm_per_km"), lineparam))
        entries["x_ohm_per_km"] = list(map(itemgetter("x_ohm_per_km"), lineparam))
        entries["c_nf_per_km"] = list(map(itemgetter("c_nf_per_km"), lineparam))
        entries["max_i_ka"] = list(map(itemgetter("max_i_ka"), lineparam))
        entries["g_us_per_km"] = [line_param_dict.get("g_us_per_km", 0) for line_param_dict in lineparam]
        entries["type"] = [line_param_dict.get("type", None) for line_param_dict in lineparam]

    _add_to_entries_if_not_nan(net, "line", entries, index, "max_loading_percent",
                               max_loading_percent)

    # add optional columns for TDPF if parameters passed to kwargs:
    _add_to_entries_if_not_nan(net, "line", entries, index, "tdpf", kwargs.get("tdpf"), bool_)
    tdpf_columns = ("wind_speed_m_per_s", "wind_angle_degree", "conductor_outer_diameter_m",
                    "air_temperature_degree_celsius", "reference_temperature_degree_celsius",
                    "solar_radiation_w_per_sq_m", "solar_absorptivity", "emissivity",
                    "r_theta_kelvin_per_mw", "mc_joule_per_m_k")
    tdpf_parameters = {c: kwargs.pop(c) for c in tdpf_columns if c in kwargs}
    for column, value in tdpf_parameters.items():
        _add_to_entries_if_not_nan(net, "line", entries, index, column, value, float64)

<<<<<<< HEAD
    _set_multiple_entries(net, "line", index, **entries, **kwargs)
    # empty_defaults_per_dtype() applied in _set_multiple_entries()
=======
    _set_multiple_entries(net, "line", index, entries=entries)
    net.line.loc[net.line.geo == "", "geo"] = None  # overwrite
>>>>>>> 54e433d4

    _add_multiple_branch_geodata(net, geodata, index)

    return index


def create_lines_dc(
    net: pandapowerNet,
    from_buses_dc: Sequence,
    to_buses_dc: Sequence,
    length_km: float | Iterable[float],
    std_type: str | Sequence[str],
    name: Optional[Iterable[str]] = None,
    index: Optional[Int] | Iterable[Int] = None,
    geodata: Optional[Iterable[Iterable[tuple[float, float]]]] = None,
    df: float | Iterable[float] = 1.,
    parallel: int | Iterable[int] = 1,
    in_service: bool | Iterable[bool] = True,
    max_loading_percent: float | Iterable[float]=nan,
**kwargs
) -> npt.NDArray[Int]:
    """ Convenience function for creating many dc lines at once. Parameters 'from_buses_dc' and 'to_buses_dc'
        must be arrays of equal length. Other parameters may be either arrays of the same length or
        single or values. In any case the dc line parameters are defined through a single standard
        type, so all lines have the same standard type.


        INPUT:
            **net** - The net within this dc line should be created

            **from_buses_dc** (list of int) - ID of the dc buses on one side which the dc lines will be \
                connected with

            **to_buses_dc** (list of int) - ID of the dc buses on the other side which the dc lines will be \
                connected with

            **length_km** (list of float) - The dc line length in km

            **std_type** (list of strings) - The dc line type of the dc lines.

        OPTIONAL:
            **name** (list of string, None) - A custom name for these dc lines

            **index** (list of int, None) - Force a specified ID if it is available. If None, the\
                index one higher than the highest already existing index is selected.

            **geodata**
            (list of arrays, default None, shape of arrays (,2L)) -
            The linegeodata of the dc line. The first row should be the coordinates
            of dc bus a and the last should be the coordinates of dc bus b. The points
            in the middle represent the bending points of the dc line

            **in_service** (list of boolean, True) - True for in_service or False for out of service

            **df** (list of float, 1) - derating factor: maximum current of line in relation to \
                nominal current of line (from 0 to 1)

            **parallel** (list of integer, 1) - number of parallel line systems

            **max_loading_percent (list of float)** - maximum current loading (only needed for OPF)

            **alpha (float)** - temperature coefficient of resistance: R(T) = R(T_0) * (1 + alpha * (T - T_0))

            **temperature_degree_celsius (float)** - line temperature for which line resistance is adjusted

            **tdpf (bool)** - whether the line is considered in the TDPF calculation

            **wind_speed_m_per_s (float)** - wind speed at the line in m/s (TDPF)

            **wind_angle_degree (float)** - angle of attack between the wind direction and the line (TDPF)

            **conductor_outer_diameter_m (float)** - outer diameter of the line conductor in m (TDPF)

            **air_temperature_degree_celsius (float)** - ambient temperature in °C (TDPF)

            **reference_temperature_degree_celsius (float)** - reference temperature in °C for \
                which r_ohm_per_km for the line is specified (TDPF)

            **solar_radiation_w_per_sq_m (float)** - solar radiation on horizontal plane in W/m² (TDPF)

            **solar_absorptivity (float)** - Albedo factor for absorptivity of the lines (TDPF)

            **emissivity (float)** - Albedo factor for emissivity of the lines (TDPF)

            **r_theta_kelvin_per_mw (float)** - thermal resistance of the line (TDPF, only for \
                simplified method)

            **mc_joule_per_m_k (float)** - specific mass of the conductor multiplied by the \
                specific thermal capacity of the material (TDPF, only for thermal inertia \
                consideration with tdpf_delay_s parameter)

        OUTPUT:
            **index** (list of int) - The unique ID of the created dc lines

        EXAMPLE:
            create_lines_dc(net, from_buses_dc=[0,1], to_buses_dc=[2,3], length_km=0.1,
            std_type="Not specified yet", name=["line_dc1","line_dc2"])

    """
    _check_multiple_branch_elements(net, from_buses_dc, to_buses_dc, "Lines_dc", node_name='bus_dc',
                                    plural='(all dc buses)')

    index = _get_multiple_index_with_check(net, "line_dc", index, len(from_buses_dc))

    entries = {"from_bus_dc": from_buses_dc, "to_bus_dc": to_buses_dc, "length_km": length_km,
               "std_type": std_type, "name": name, "df": df, "parallel": parallel,
               "in_service": in_service, **kwargs}

    # add std type data
    if isinstance(std_type, str):
        lineparam = load_std_type(net, std_type, "line_dc")
        entries["r_ohm_per_km"] = lineparam["r_ohm_per_km"]
        entries["max_i_ka"] = lineparam["max_i_ka"]
        entries["g_us_per_km"] = lineparam["g_us_per_km"] if "g_us_per_km" in lineparam else 0.
        if "type" in lineparam:
            entries["type"] = lineparam["type"]
    else:
        lineparam = list(map(load_std_type, [net] * len(std_type), std_type,
                             ['line_dc'] * len(std_type)))
        entries["r_ohm_per_km"] = list(map(itemgetter("r_ohm_per_km"), lineparam))
        entries["max_i_ka"] = list(map(itemgetter("max_i_ka"), lineparam))
        entries["g_us_per_km"] = [line_param_dict.get("g_us_per_km", 0) for line_param_dict in lineparam]
        entries["type"] = [line_param_dict.get("type", None) for line_param_dict in lineparam]

    _add_to_entries_if_not_nan(net, "line_dc", entries, index, "max_loading_percent", max_loading_percent)

    # add optional columns for TDPF if parameters passed to kwargs:
    _add_to_entries_if_not_nan(net, "line_dc", entries, index, "tdpf", kwargs.get("tdpf"), bool_)
    tdpf_columns = ("wind_speed_m_per_s", "wind_angle_degree", "conductor_outer_diameter_m",
                    "air_temperature_degree_celsius", "reference_temperature_degree_celsius",
                    "solar_radiation_w_per_sq_m", "solar_absorptivity", "emissivity",
                    "r_theta_kelvin_per_mw", "mc_joule_per_m_k")
    tdpf_parameters = {c: kwargs.pop(c) for c in tdpf_columns if c in kwargs}
    for column, value in tdpf_parameters.items():
        _add_to_entries_if_not_nan(net, "line_dc", entries, index, column, value, float64)

    _set_multiple_entries(net, "line_dc", index, entries=entries)

    _add_multiple_branch_geodata(net, geodata, index,"line_dc")

    return index


def create_line_from_parameters(
    net: pandapowerNet,
    from_bus: Int,
    to_bus: Int,
    length_km: float,
    r_ohm_per_km: float,
    x_ohm_per_km: float,
    c_nf_per_km: float,
    max_i_ka: float,
    name: Optional[str] = None,
    index: Optional[Int] = None,
    type: Optional[LineType] = None,
    geodata: Optional[Iterable[tuple[float, float]]] = None,
    in_service: bool = True,
    df: float = 1.,
    parallel: int = 1,
    g_us_per_km: float = 0.,
    max_loading_percent: float = nan,
    alpha: float = nan,
    temperature_degree_celsius: float = nan,
    r0_ohm_per_km: float = nan,
    x0_ohm_per_km: float = nan,
    c0_nf_per_km: float = nan,
    g0_us_per_km: float = 0,
    endtemp_degree: float = nan, **kwargs
) -> Int:
    """
    Creates a line element in net["line"] from line parameters.

    INPUT:
        **net** - The net within this line should be created

        **from_bus** (int) - ID of the bus on one side which the line will be connected with

        **to_bus** (int) - ID of the bus on the other side which the line will be connected with

        **length_km** (float) - The line length in km

        **r_ohm_per_km** (float) - line resistance in ohm per km

        **x_ohm_per_km** (float) - line reactance in ohm per km

        **c_nf_per_km** (float) - line capacitance (line-to-earth) in nano Farad per km

        **r0_ohm_per_km** (float) - zero sequence line resistance in ohm per km

        **x0_ohm_per_km** (float) - zero sequence line reactance in ohm per km

        **c0_nf_per_km** (float) - zero sequence line capacitance in nano Farad per km

        **max_i_ka** (float) - maximum thermal current in kilo Ampere

    OPTIONAL:
        **name** (string, None) - A custom name for this line

        **index** (int, None) - Force a specified ID if it is available. If None, the index one \
            higher than the highest already existing index is selected.

        **in_service** (boolean, True) - True for in_service or False for out of service

        **type** (str, None) - type of line ("ol" for overhead line or "cs" for cable system)

        **df** (float, 1) - derating factor: maximum current of line in relation to nominal current\
            of line (from 0 to 1)

        **g_us_per_km** (float, 0) - dielectric conductance in micro Siemens per km

        **g0_us_per_km** (float, 0) - zero sequence dielectric conductance in micro Siemens per km

        **parallel** (integer, 1) - number of parallel line systems

        **geodata**
        (array, default None, shape= (,2)) -
        The geodata of the line. The first row should be the coordinates
        of bus a and the last should be the coordinates of bus b. The points
        in the middle represent the bending points of the line

        **max_loading_percent (float)** - maximum current loading (only needed for OPF)

        **alpha (float)** - temperature coefficient of resistance: R(T) = R(T_0) * (1 + alpha * (T - T_0)))

        **temperature_degree_celsius (float)** - line temperature for which line resistance is adjusted

        **tdpf (bool)** - whether the line is considered in the TDPF calculation

        **wind_speed_m_per_s (float)** - wind speed at the line in m/s (TDPF)

        **wind_angle_degree (float)** - angle of attack between the wind direction and the line (TDPF)

        **conductor_outer_diameter_m (float)** - outer diameter of the line conductor in m (TDPF)

        **air_temperature_degree_celsius (float)** - ambient temperature in °C (TDPF)

        **reference_temperature_degree_celsius (float)** - reference temperature in °C for which \
            r_ohm_per_km for the line is specified (TDPF)

        **solar_radiation_w_per_sq_m (float)** - solar radiation on horizontal plane in W/m² (TDPF)

        **solar_absorptivity (float)** - Albedo factor for absorptivity of the lines (TDPF)

        **emissivity (float)** - Albedo factor for emissivity of the lines (TDPF)

        **r_theta_kelvin_per_mw (float)** - thermal resistance of the line (TDPF, only for \
            simplified method)

        **mc_joule_per_m_k (float)** - specific mass of the conductor multiplied by the specific \
            thermal capacity of the material (TDPF, only for thermal inertia consideration with \
            tdpf_delay_s parameter)

    OUTPUT:
        **index** (int) - The unique ID of the created line

    EXAMPLE:
        create_line_from_parameters(net, from_bus=0, to_bus=1, length_km=0.1,
        r_ohm_per_km=.01, x_ohm_per_km=0.05, c_nf_per_km=10,
        max_i_ka=0.4, name="line1")

    """

    # check if bus exist to attach the line to
    _check_branch_element(net, "Line", index, from_bus, to_bus)

    index = _get_index_with_check(net, "line", index)

    tdpf_columns = ("wind_speed_m_per_s", "wind_angle_degree", "conductor_outer_diameter_m",
                    "air_temperature_degree_celsius", "reference_temperature_degree_celsius",
                    "solar_radiation_w_per_sq_m", "solar_absorptivity", "emissivity", "r_theta_kelvin_per_mw",
                    "mc_joule_per_m_k")
    tdpf_parameters = {c: kwargs.pop(c) for c in tdpf_columns if c in kwargs}

    entries = {
        "name": name, "length_km": length_km, "from_bus": from_bus,
        "to_bus": to_bus, "in_service": in_service, "std_type": None,
        "df": df, "r_ohm_per_km": r_ohm_per_km, "x_ohm_per_km": x_ohm_per_km,
        "c_nf_per_km": c_nf_per_km, "max_i_ka": max_i_ka, "parallel": parallel, "type": type,
        "g_us_per_km": g_us_per_km, **kwargs
    }
    _set_entries(net, "line", index, entries=entries)

    nan_0_values = [isnan(r0_ohm_per_km), isnan(x0_ohm_per_km), isnan(c0_nf_per_km)]
    if not np_any(nan_0_values):
        _set_value_if_not_nan(net, index, r0_ohm_per_km, "r0_ohm_per_km", "line")
        _set_value_if_not_nan(net, index, x0_ohm_per_km, "x0_ohm_per_km", "line")
        _set_value_if_not_nan(net, index, c0_nf_per_km, "c0_nf_per_km", "line")
        _set_value_if_not_nan(net, index, g0_us_per_km, "g0_us_per_km", "line", default_val=0.)
    elif not np_all(nan_0_values):
        logger.warning("Zero sequence values are given for only some parameters. Please specify "
                       "them for all parameters, otherwise they are not set!")

    _set_value_if_not_nan(net, index, max_loading_percent, "max_loading_percent", "line")
    _set_value_if_not_nan(net, index, alpha, "alpha", "line")
    _set_value_if_not_nan(net, index, temperature_degree_celsius, "temperature_degree_celsius", "line")
    _set_value_if_not_nan(net, index, endtemp_degree, "endtemp_degree", "line")

    # add optional columns for TDPF if parameters passed to kwargs:
    _set_value_if_not_nan(net, index, kwargs.get("tdpf"), "tdpf", "line", bool_)
    for column, value in tdpf_parameters.items():
        _set_value_if_not_nan(net, index, value, column, "line", float64)

    _add_branch_geodata(net, geodata, index)
    return index


def create_line_dc_from_parameters(
    net: pandapowerNet,
    from_bus_dc: Int,
    to_bus_dc: Int,
    length_km: float,
    r_ohm_per_km: float,
    max_i_ka: float,
    name: Optional[str] = None,
    index: Optional[Int] = None,
    type: Optional[LineType] = None,
    geodata: Optional[Iterable[tuple[float, float]]] = None,
    in_service: bool = True,
    df: float = 1.,
    parallel: int = 1,
    max_loading_percent: float = nan,
    alpha: float = nan,
    temperature_degree_celsius: float = nan,
    g_us_per_km: float = 0.,
    **kwargs
) -> Int:
    """
    Creates a dc line element in net["line_dc"] from dc line parameters.

    INPUT:
        **net** - The net within this dc line should be created

        **from_bus_dc** (int) - ID of the dc bus on one side which the dc line will be connected with

        **to_bus_dc** (int) - ID of the dc bus on the other side which the dc line will be connected with

        **length_km** (float) - The dc line length in km

        **r_ohm_per_km** (float) - dc line resistance in ohm per km

        **max_i_ka** (float) - maximum thermal current in kilo Ampere

    OPTIONAL:
        **name** (string, None) - A custom name for this line

        **index** (int, None) - Force a specified ID if it is available. If None, the index one \
            higher than the highest already existing index is selected.

        **in_service** (boolean, True) - True for in_service or False for out of service

        **type** (str, None) - type of dc line ("ol" for overhead dc line or "cs" for cable system)

        **df** (float, 1) - derating factor: maximum current of dc line in relation to nominal current\
            of line (from 0 to 1)

        **g_us_per_km** (float, 0) - dielectric conductance in micro Siemens per km

        **g0_us_per_km** (float, 0) - zero sequence dielectric conductance in micro Siemens per km

        **parallel** (integer, 1) - number of parallel line systems

        **geodata**
        (array, default None, shape= (,2L)) -
        The linegeodata of the dc line. The first row should be the coordinates
        of dc bus a and the last should be the coordinates of dc bus b. The points
        in the middle represent the bending points of the line

        **max_loading_percent (float)** - maximum current loading (only needed for OPF)

        **alpha (float)** - temperature coefficient of resistance: R(T) = R(T_0) * (1 + alpha * (T - T_0)))

        **temperature_degree_celsius (float)** - line temperature for which line resistance is adjusted

        **tdpf (bool)** - whether the line is considered in the TDPF calculation

        **wind_speed_m_per_s (float)** - wind speed at the line in m/s (TDPF)

        **wind_angle_degree (float)** - angle of attack between the wind direction and the line (TDPF)

        **conductor_outer_diameter_m (float)** - outer diameter of the line conductor in m (TDPF)

        **air_temperature_degree_celsius (float)** - ambient temperature in °C (TDPF)

        **reference_temperature_degree_celsius (float)** - reference temperature in °C for which \
            r_ohm_per_km for the line is specified (TDPF)

        **solar_radiation_w_per_sq_m (float)** - solar radiation on horizontal plane in W/m² (TDPF)

        **solar_absorptivity (float)** - Albedo factor for absorptivity of the lines (TDPF)

        **emissivity (float)** - Albedo factor for emissivity of the lines (TDPF)

        **r_theta_kelvin_per_mw (float)** - thermal resistance of the line (TDPF, only for \
            simplified method)

        **mc_joule_per_m_k (float)** - specific mass of the conductor multiplied by the specific \
            thermal capacity of the material (TDPF, only for thermal inertia consideration with \
            tdpf_delay_s parameter)

    OUTPUT:
        **index** (int) - The unique ID of the created line

    EXAMPLE:
        create_line_dc_from_parameters(net, from_bus_dc=0, to_bus_dc=1, length_km=0.1,
        r_ohm_per_km=.01, max_i_ka=0.4, name="line_dc1")

    """

    # check if bus exist to attach the dc line to
    _check_branch_element(net, "Line_dc", index, from_bus_dc, to_bus_dc, node_name="bus_dc")

    index = _get_index_with_check(net, "line_dc", index)

    tdpf_columns = ("wind_speed_m_per_s", "wind_angle_degree", "conductor_outer_diameter_m",
                    "air_temperature_degree_celsius", "reference_temperature_degree_celsius",
                    "solar_radiation_w_per_sq_m", "solar_absorptivity", "emissivity", "r_theta_kelvin_per_mw",
                    "mc_joule_per_m_k")
    tdpf_parameters = {c: kwargs.pop(c) for c in tdpf_columns if c in kwargs}

    entries = {
        "name": name, "length_km": length_km, "from_bus_dc": from_bus_dc, "to_bus_dc": to_bus_dc,
        "in_service": in_service, "std_type": None, "df": df, "r_ohm_per_km": r_ohm_per_km, "max_i_ka": max_i_ka,
        "parallel": parallel, "type": type, "g_us_per_km": g_us_per_km, **kwargs
    }
    _set_entries(net, "line_dc", index, entries=entries)


    if geodata and hasattr(geodata, '__iter__'):
        geo = [[x, y] for x, y in geodata]
        net.line_dc.at[index, "geo"] = f'{{"coordinates": {geo}, "type": "LineString"}}'

<<<<<<< HEAD
=======

>>>>>>> 54e433d4
    _set_value_if_not_nan(net, index, max_loading_percent, "max_loading_percent", "line_dc")
    _set_value_if_not_nan(net, index, alpha, "alpha", "line_dc")
    _set_value_if_not_nan(net, index, temperature_degree_celsius,
                          "temperature_degree_celsius", "line_dc")

    # add optional columns for TDPF if parameters passed to kwargs:
    _set_value_if_not_nan(net, index, kwargs.get("tdpf"), "tdpf", "line_dc", bool_)
    for column, value in tdpf_parameters.items():
        _set_value_if_not_nan(net, index, value, column, "line_dc", float64)

    _add_branch_geodata(net, geodata, index, "line_dc")

    return index


def create_lines_from_parameters(
    net: pandapowerNet,
    from_buses: Sequence,
    to_buses: Sequence,
    length_km: float | Iterable[float],
    r_ohm_per_km: float | Iterable[float],
    x_ohm_per_km: float | Iterable[float],
    c_nf_per_km: float | Iterable[float],
    max_i_ka: float | Iterable[float],
    name: Optional[Iterable[str]] = None,
    index: Optional[Int] | Iterable[Int] = None,
    type: Optional[LineType | Iterable[str]] = None,
    geodata: Optional[Iterable[Iterable[tuple[float, float]]]] = None,
    in_service: bool | Iterable[bool] = True,
    df: float | Iterable[float] = 1.,
    parallel: int | Iterable[int] = 1,
    g_us_per_km: float | Iterable[float] = 0.,
    max_loading_percent: float | Iterable[float] =nan,
    alpha: float = nan,
    temperature_degree_celsius: float = nan,
    r0_ohm_per_km: float | Iterable[float] = nan,
    x0_ohm_per_km: float | Iterable[float] = nan,
    c0_nf_per_km: float | Iterable[float] = nan,
    g0_us_per_km: float | Iterable[float] = nan,
    **kwargs
) -> npt.NDArray[Int]:
    """
    Convenience function for creating many lines at once. Parameters 'from_buses' and 'to_buses'
        must be arrays of equal length. Other parameters may be either arrays of the same length or
        single or values.

    INPUT:
        **net** - The net within this line should be created

        **from_buses** (list of int) - ID of the buses on one side which the lines will be connected with

        **to_buses** (list of int) - ID of the buses on the other side which the lines will be connected\
            with

        **length_km** (list of float) - The line length in km

        **r_ohm_per_km** (list of float) - line resistance in ohm per km

        **x_ohm_per_km** (list of float) - line reactance in ohm per km

        **c_nf_per_km** (list of float) - line capacitance in nano Farad per km

        **r0_ohm_per_km** (list of float) - zero sequence line resistance in ohm per km

        **x0_ohm_per_km** (list of float) - zero sequence line reactance in ohm per km

        **c0_nf_per_km** (list of float) - zero sequence line capacitance in nano Farad per km

        **max_i_ka** (list of float) - maximum thermal current in kilo Ampere

    OPTIONAL:
        **name** (list of string, None) - A custom name for this line

        **index** (list of int, None) - Force a specified ID if it is available. If None, the\
            index one higher than the highest already existing index is selected.

        **in_service** (list of boolean, True) - True for in_service or False for out of service

        **type** (list of string, None) - type of line ("ol" for overhead line or "cs" for cable system)

        **df** (list of float, 1) - derating factor: maximum current of line in relation to nominal current\
            of line (from 0 to 1)

        **g_us_per_km** (list of float, 0) - dielectric conductance in micro Siemens per km

        **g0_us_per_km** (list of float, 0) - zero sequence dielectric conductance in micro Siemens per km

        **parallel** (list of integer, 1) - number of parallel line systems

        **geodata**
        (array, default None, shape= (,2)) -
        The geodata of the line. The first row should be the coordinates
        of bus a and the last should be the coordinates of bus b. The points
        in the middle represent the bending points of the line

        **max_loading_percent (list of float)** - maximum current loading (only needed for OPF)

        **alpha (float)** - temperature coefficient of resistance: R(T) = R(T_0) * (1 + alpha * (T - T_0)))

        **temperature_degree_celsius (float)** - line temperature for which line resistance is adjusted

        **tdpf (bool)** - whether the line is considered in the TDPF calculation

        **wind_speed_m_per_s (float)** - wind speed at the line in m/s (TDPF)

        **wind_angle_degree (float)** - angle of attack between the wind direction and the line (TDPF)

        **conductor_outer_diameter_m (float)** - outer diameter of the line conductor in m (TDPF)

        **air_temperature_degree_celsius (float)** - ambient temperature in °C (TDPF)

        **reference_temperature_degree_celsius (float)** - reference temperature in °C for which \
            r_ohm_per_km for the line is specified (TDPF)

        **solar_radiation_w_per_sq_m (float)** - solar radiation on horizontal plane in W/m² (TDPF)

        **solar_absorptivity (float)** - Albedo factor for absorptivity of the lines (TDPF)

        **emissivity (float)** - Albedo factor for emissivity of the lines (TDPF)

        **r_theta_kelvin_per_mw (float)** - thermal resistance of the line (TDPF, only for \
            simplified method)

        **mc_joule_per_m_k (float)** - specific mass of the conductor multiplied by the specific \
            thermal capacity of the material (TDPF, only for thermal inertia consideration with \
            tdpf_delay_s parameter)

    OUTPUT:
        **index** (list of int) - The unique ID of the created lines

    EXAMPLE:
        create_lines_from_parameters(net, from_buses=[0,1], to_buses=[2,3], length_km=0.1,
        r_ohm_per_km=.01, x_ohm_per_km=0.05, c_nf_per_km=10, max_i_ka=0.4, name=["line1","line2"])

    """
    _check_multiple_branch_elements(net, from_buses, to_buses, "Lines")

    index = _get_multiple_index_with_check(net, "line", index, len(from_buses))

    entries = {"from_bus": from_buses, "to_bus": to_buses, "length_km": length_km, "type": type,
               "r_ohm_per_km": r_ohm_per_km, "x_ohm_per_km": x_ohm_per_km,
               "c_nf_per_km": c_nf_per_km, "max_i_ka": max_i_ka, "g_us_per_km": g_us_per_km,
               "name": name, "df": df, "parallel": parallel, "in_service": in_service, **kwargs}

    _add_to_entries_if_not_nan(net, "line", entries, index, "max_loading_percent",
                               max_loading_percent)
    _add_to_entries_if_not_nan(net, "line", entries, index, "r0_ohm_per_km", r0_ohm_per_km)
    _add_to_entries_if_not_nan(net, "line", entries, index, "x0_ohm_per_km", x0_ohm_per_km)
    _add_to_entries_if_not_nan(net, "line", entries, index, "c0_nf_per_km", c0_nf_per_km)
    _add_to_entries_if_not_nan(net, "line", entries, index, "g0_us_per_km", g0_us_per_km)
    _add_to_entries_if_not_nan(net, "line", entries, index, "temperature_degree_celsius",
                               temperature_degree_celsius)
    _add_to_entries_if_not_nan(net, "line", entries, index, "alpha", alpha)

    # add optional columns for TDPF if parameters passed to kwargs:
    _add_to_entries_if_not_nan(net, "line", entries, index, "tdpf", kwargs.get("tdpf"), bool_)
    tdpf_columns = ("wind_speed_m_per_s", "wind_angle_degree", "conductor_outer_diameter_m",
                    "air_temperature_degree_celsius", "reference_temperature_degree_celsius",
                    "solar_radiation_w_per_sq_m", "solar_absorptivity", "emissivity",
                    "r_theta_kelvin_per_mw", "mc_joule_per_m_k")
    tdpf_parameters = {c: kwargs.pop(c) for c in tdpf_columns if c in kwargs}
    for column, value in tdpf_parameters.items():
        _add_to_entries_if_not_nan(net, "line", entries, index, column, value, float64)

    _set_multiple_entries(net, "line", index, entries=entries)

    _add_multiple_branch_geodata(net, geodata, index)

    return index


def create_lines_dc_from_parameters(
    net: pandapowerNet,
    from_buses_dc: Sequence,
    to_buses_dc: Sequence,
    length_km: float | Iterable[float],
    r_ohm_per_km: float | Iterable[float],
    max_i_ka: float | Iterable[float],
    name: Optional[Iterable[str]] = None,
    index: Optional[Int] | Iterable[Int] = None,
    type: Optional[LineType | Iterable[str]] = None,
    geodata: Optional[Iterable[Iterable[tuple[float, float]]]] = None,
    in_service: bool | Iterable[bool] = True,
    df: float | Iterable[float] = 1.,
    parallel: int | Iterable[int] = 1,
    g_us_per_km: float | Iterable[float] = 0.,
    max_loading_percent: float | Iterable[float] = nan,
    alpha: float = nan,
    temperature_degree_celsius: float = nan,
    **kwargs
) -> npt.NDArray[Int]:
    """
    Convenience function for creating many dc lines at once. Parameters 'from_buses_dc' and 'to_buses_dc'
        must be arrays of equal length. Other parameters may be either arrays of the same length or
        single or values.

    INPUT:
        **net** - The net within this dc lines should be created

        **from_buses_dc** (list of int) - ID of the dc buses on one side which the dc lines will be connected with

        **to_buses_dc** (list of int) - ID of the dc buses on the other side which the dc lines will be connected\
            with

        **length_km** (list of float) - The dc line length in km

        **r_ohm_per_km** (list of float) - dc line resistance in ohm per km

        **max_i_ka** (list of float) - maximum thermal current in kilo Ampere

    OPTIONAL:
        **name** (list of string, None) - A custom name for this dc line

        **index** (list of int, None) - Force a specified ID if it is available. If None, the\
            index one higher than the highest already existing index is selected.

        **in_service** (list of boolean, True) - True for in_service or False for out of service

        **type** (list of str, None) - type of dc line ("ol" for overhead dc line or "cs" for cable system)

        **df** (list of float, 1) - derating factor: maximum current of line in relation to nominal current\
            of line (from 0 to 1)

        **g_us_per_km** (list of float, 0) - dielectric conductance in micro Siemens per km

        **parallel** (list of integer, 1) - number of parallel line systems

        **geodata**
        (array, default None, shape= (,2L)) -
        The linegeodata of the dc lines. The first row should be the coordinates
        of dc bus a and the last should be the coordinates of dc bus b. The points
        in the middle represent the bending points of the line

        **max_loading_percent (list of float)** - maximum current loading (only needed for OPF)

        **alpha (float)** - temperature coefficient of resistance: R(T) = R(T_0) * (1 + alpha * (T - T_0)))

        **temperature_degree_celsius (float)** - line temperature for which line resistance is adjusted

        **tdpf (bool)** - whether the line is considered in the TDPF calculation

        **wind_speed_m_per_s (float)** - wind speed at the line in m/s (TDPF)

        **wind_angle_degree (float)** - angle of attack between the wind direction and the line (TDPF)

        **conductor_outer_diameter_m (float)** - outer diameter of the line conductor in m (TDPF)

        **air_temperature_degree_celsius (float)** - ambient temperature in °C (TDPF)

        **reference_temperature_degree_celsius (float)** - reference temperature in °C for which \
            r_ohm_per_km for the line is specified (TDPF)

        **solar_radiation_w_per_sq_m (float)** - solar radiation on horizontal plane in W/m² (TDPF)

        **solar_absorptivity (float)** - Albedo factor for absorptivity of the lines (TDPF)

        **emissivity (float)** - Albedo factor for emissivity of the lines (TDPF)

        **r_theta_kelvin_per_mw (float)** - thermal resistance of the line (TDPF, only for \
            simplified method)

        **mc_joule_per_m_k (float)** - specific mass of the conductor multiplied by the specific \
            thermal capacity of the material (TDPF, only for thermal inertia consideration with \
            tdpf_delay_s parameter)

    OUTPUT:
        **index** (list of int) - The list of IDs of the created dc lines

    EXAMPLE:
        create_lines_dc_from_parameters(net, from_buses_dc=[0,1], to_buses_dc=[2,3], length_km=0.1,
        r_ohm_per_km=.01, max_i_ka=0.4, name=["line_dc1","line_dc2"])

    """
    _check_multiple_branch_elements(net, from_buses_dc, to_buses_dc, "Lines_dc", node_name='bus_dc',
                                    plural='(all dc buses)')

    index = _get_multiple_index_with_check(net, "line", index, len(from_buses_dc))

    entries = {"from_bus_dc": from_buses_dc, "to_bus_dc": to_buses_dc, "length_km": length_km, "type": type,
               "r_ohm_per_km": r_ohm_per_km, "max_i_ka": max_i_ka, "g_us_per_km": g_us_per_km, "name": name, "df": df,
               "parallel": parallel, "in_service": in_service, **kwargs}

    _add_to_entries_if_not_nan(net, "line_dc", entries, index, "max_loading_percent",
                               max_loading_percent)
    # _add_to_entries_if_not_nan(net, "line_dc", entries, index, "r0_ohm_per_km", r0_ohm_per_km)
    # _add_to_entries_if_not_nan(net, "line_dc", entries, index, "g0_us_per_km", g0_us_per_km)
    _add_to_entries_if_not_nan(net, "line_dc", entries, index, "temperature_degree_celsius",
                               temperature_degree_celsius)
    _add_to_entries_if_not_nan(net, "line_dc", entries, index, "alpha", alpha)

    # add optional columns for TDPF if parameters passed to kwargs:
    _add_to_entries_if_not_nan(net, "line_dc", entries, index, "tdpf", kwargs.get("tdpf"), bool_)
    tdpf_columns = ("wind_speed_m_per_s", "wind_angle_degree", "conductor_outer_diameter_m",
                    "air_temperature_degree_celsius", "reference_temperature_degree_celsius",
                    "solar_radiation_w_per_sq_m", "solar_absorptivity", "emissivity",
                    "r_theta_kelvin_per_mw", "mc_joule_per_m_k")
    tdpf_parameters = {c: kwargs.pop(c) for c in tdpf_columns if c in kwargs}
    for column, value in tdpf_parameters.items():
        _add_to_entries_if_not_nan(net, "line_dc", entries, index, column, value, float64)

    _set_multiple_entries(net, "line_dc", index, entries=entries)

    _add_multiple_branch_geodata(net, geodata, index, 'line_dc')

    return index


def create_transformer(
    net: pandapowerNet,
    hv_bus: Int,
    lv_bus: Int,
    std_type: str,
    name: Optional[str] = None,
    tap_pos: int | float = nan,
    in_service: bool = True,
    index: Optional[Int] = None,
    max_loading_percent: float = nan,
    parallel: int = 1,
    df: float = 1.,
    tap_changer_type: Optional[str] = None,
    tap_dependency_table: bool = False,
    id_characteristic_table: Optional[int] = None,
    pt_percent: float = nan,
    oltc: bool = False,
    xn_ohm: float = nan,
    tap2_pos: int | float = nan,
    **kwargs
) -> Int:
    """
    Creates a two-winding transformer in table net.trafo.
    The trafo parameters are defined through the standard type library.

    INPUT:
        **net** (pandapowerNet) - the net within this transformer should be created

        **hv_bus** (int) - the bus on the high-voltage side on which the transformer will be connected to

        **lv_bus** (int) - τhe bus on the low-voltage side on which the transformer will be connected to

        **std_type** (str) - τhe used standard type from the standard type library

    **Zero sequence parameters** (added through std_type for three-phase load flow):

        **vk0_percent** (float) - zero sequence relative short-circuit voltage

        **vkr0_percent** (float) - real part of zero sequence relative short-circuit voltage

        **mag0_percent** (float) - ratio between magnetizing and short circuit impedance (zero sequence)

                                   z_mag0 / z0

        **mag0_rx** (float) - zero sequence magnetizing r/x ratio

        **si0_hv_partial** (float) - zero sequence short circuit impedance distribution in hv side

    OPTIONAL:
        **name** (str, None) - a custom name for this transformer

        **tap_pos** (int, nan) - current tap position of the transformer. Defaults to the medium position (tap_neutral)

        **in_service** (boolean, True) - True for in_service or False for out of service

        **index** (int, None) - force a specified ID if it is available. If None, the index one higher than the \
                                highest already existing index is selected

        **max_loading_percent** (float) - maximum current loading (only needed for OPF)

        **parallel** (int) - number of parallel transformers

        **df** (float) - derating factor: maximum current of transformer in relation to nominal current of transformer \
                         (from 0 to 1)

        **tap_dependency_table** (boolean, False) - True if transformer parameters (voltage ratio, angle, impedance) \
            must be adjusted dependent on the tap position of the transformer. Requires the additional column \
            "id_characteristic_table". The function pandapower.control.trafo_characteristic_table_diagnostic \
            can be used for sanity checks. \
            The function pandapower.control.create_trafo_characteristic_object can be used to create \
            SplineCharacteristic objects in the net.trafo_characteristic_spline table and add the additional column \
            "id_characteristic_spline" to set up the reference to the spline characteristics.

        **id_characteristic_table** (int, None) - references the index of the characteristic from the lookup table \
                                                 net.trafo_characteristic_table

        **tap_changer_type** (str, None) - specifies the phase shifter type ("Ratio", "Symmetrical", "Ideal", \
                                           "Tabular", None: no tap changer)

        **xn_ohm** (float) - impedance of the grounding reactor (Z_N) for short circuit calculation

        **tap2_pos** (int, float, nan) - current tap position of the second tap changer of the transformer. \
                                         Defaults to the medium position (tap2_neutral)

    OUTPUT:
        **index** (int) - the unique ID of the created transformer

    EXAMPLE:
        create_transformer(net, hv_bus=0, lv_bus=1, std_type="0.4 MVA 10/0.4 kV", name="trafo1")
    """

    from pandapower.convert_format import convert_trafo_pst_logic

    # Check if bus exist to attach the trafo to
    _check_branch_element(net, "Trafo", index, hv_bus, lv_bus)

    index = _get_index_with_check(net, "trafo", index, name="transformer")

    if df <= 0:
        raise UserWarning("derating factor df must be positive: df = %.3f" % df)

    entries: dict[str, str | None | Int | bool | float] = {
        "name": name, "hv_bus": hv_bus, "lv_bus": lv_bus,
        "in_service": in_service, "std_type": std_type, **kwargs
    }
    ti = load_std_type(net, std_type, "trafo")

    updates = {
        "sn_mva": ti["sn_mva"],
        "vn_hv_kv": ti["vn_hv_kv"],
        "vn_lv_kv": ti["vn_lv_kv"],
        "vk_percent": ti["vk_percent"],
        "vkr_percent": ti["vkr_percent"],
        "pfe_kw": ti["pfe_kw"],
        "i0_percent": ti["i0_percent"],
        "parallel": parallel,
        "df": df,
        "shift_degree": ti["shift_degree"] if "shift_degree" in ti else 0
    }
    for zero_param in ['vk0_percent', 'vkr0_percent', 'mag0_percent', 'mag0_rx', 'si0_hv_partial', 'vector_group']:
        if zero_param in ti:
            updates[zero_param] = ti[zero_param]
    entries.update(updates)
    for s, tap_pos_var in (("", tap_pos), ("2", tap2_pos)):  # to enable a second tap changer if available
        for tp in (f"tap{s}_neutral", f"tap{s}_max", f"tap{s}_min", f"tap{s}_side",
                   f"tap{s}_step_percent", f"tap{s}_step_degree", f"tap{s}_changer_type"):
            if tp in ti:
                entries[tp] = ti[tp]
        if (f"tap{s}_neutral" in entries) and (tap_pos_var is nan):
            entries[f"tap{s}_pos"] = entries[f"tap{s}_neutral"]
        elif tap_pos_var is not nan:
            entries[f"tap{s}_pos"] = tap_pos_var
            if isinstance(tap_pos_var, float):
                net.trafo[f"tap{s}_pos"] = net.trafo.get(f"tap{s}_pos",
                                                         np.full(len(net.trafo), np.nan)).astype(np.float64)

    for key in ['tap_dependent_impedance', 'vk_percent_characteristic', 'vkr_percent_characteristic']:
        if key in kwargs:
            del kwargs[key]
            warnings.warn(DeprecationWarning(
                f"The {key} parameter is not supported in pandapower version 3.0 or later. "
                f"The transformer with index {index} will be created without tap_dependent_impedance characteristics. "
                "To set up tap-dependent characteristics for this transformer, provide the "
                "net.trafo_characteristic_table and populate the tap_dependency_table and id_characteristic_table "
                "parameters."))

    _set_entries(net, "trafo", index, entries=entries)

    if any(key in kwargs for key in ['tap_phase_shifter', 'tap2_phase_shifter']):
        convert_trafo_pst_logic(net)
        warnings.warn(DeprecationWarning(
            "The tap_phase_shifter/tap2_phase_shifter parameter is not supported in pandapower version 3.0 or later. "
            f"The transformer parameters (index {index}) have been updated to the new format."))

    _set_value_if_not_nan(net, index, max_loading_percent, "max_loading_percent", "trafo")
    _set_value_if_not_nan(net, index, id_characteristic_table, "id_characteristic_table",
                          "trafo", dtype="Int64")
    _set_value_if_not_nan(net, index, tap_dependency_table, "tap_dependency_table", "trafo",
                          dtype=bool_, default_val=False)
    _set_value_if_not_nan(net, index, tap_changer_type, "tap_changer_type",
                          "trafo", dtype=object, default_val=None)
    _set_value_if_not_nan(net, index, pt_percent, "pt_percent", "trafo")
    _set_value_if_not_nan(net, index, oltc, "oltc", "trafo", dtype=bool_, default_val=False)
    _set_value_if_not_nan(net, index, xn_ohm, "xn_ohm", "trafo")

    return index


def create_transformer_from_parameters(
    net: pandapowerNet,
    hv_bus: Int,
    lv_bus: Int,
    sn_mva: float,
    vn_hv_kv: float,
    vn_lv_kv: float,
    vkr_percent: float,
    vk_percent: float,
    pfe_kw: float,
    i0_percent: float,
    shift_degree: float = 0,
    tap_side: Optional[HVLVType] = None,
    tap_neutral: int | float = nan,
    tap_max: int | float = nan,
    tap_min: int | float = nan,
    tap_step_percent: float = nan,
    tap_step_degree: float = nan,
    tap_pos: int | float = nan,
    tap_changer_type: Optional[TapChangerWithTabularType] = None,
    id_characteristic_table: Optional[int] = None,
    in_service: bool = True,
    name: Optional[str] = None,
    vector_group: Optional[str] = None,
    index: Optional[Int] = None,
    max_loading_percent: float = nan,
    parallel: int = 1,
    df: float = 1.,
    vk0_percent: float = nan,
    vkr0_percent: float = nan,
    mag0_percent: float = nan,
    mag0_rx: float = nan,
    si0_hv_partial: float = nan,
    pt_percent: float = nan,
    oltc: bool = False,
    tap_dependency_table: bool = False,
    xn_ohm: float = nan,
    tap2_side: Optional[HVLVType] = None,
    tap2_neutral: int | float = nan,
    tap2_max: int | float = nan,
    tap2_min: int | float = nan,
    tap2_step_percent: float = nan,
    tap2_step_degree: float = nan,
    tap2_pos: int | float = nan,
    tap2_changer_type: Optional[TapChangerType] = None,
    **kwargs
) -> Int:
    """
    Creates a two-winding transformer in table net.trafo with the specified parameters.

    INPUT:
        **net** (pandapowerNet) - the net within this transformer should be created

        **hv_bus** (int) - the bus on the high-voltage side on which the transformer will be connected to

        **lv_bus** (int) - the bus on the low-voltage side on which the transformer will be connected to

        **sn_mva** (float) - rated apparent power

        **vn_hv_kv** (float) - rated voltage on high voltage side

        **vn_lv_kv** (float) - rated voltage on low voltage side

        **vkr_percent** (float) - real part of relative short-circuit voltage

        **vk_percent** (float) - relative short-circuit voltage

        **pfe_kw** (float)  - iron losses in kW

        **i0_percent** (float) - open loop losses in percent of rated current

        **vector_group** (str) - vector group of the transformer

                                    HV side is Uppercase letters and LV side is lower case

        **vk0_percent** (float) - zero sequence relative short-circuit voltage

        **vkr0_percent** (float) - real part of zero sequence relative short-circuit voltage

        **mag0_percent** (float) - zero sequence magnetizing impedance/ vk0

        **mag0_rx** (float) - zero sequence magnetizing R/X ratio

        **si0_hv_partial** (float) - Distribution of zero sequence leakage impedances for HV side

    OPTIONAL:

        **in_service** (boolean) - True for in_service or False for out of service

        **parallel** (int) - number of parallel transformers

        **name** (str) - A custom name for this transformer

        **shift_degree** (float) - angle shift over the transformer*

        **tap_side** (str) - position of tap changer ("hv", "lv")

        **tap_pos** (int, nan) - current tap position of the transformer. Defaults to the medium position (tap_neutral)

        **tap_neutral** (int, nan) - tap position where the transformer ratio is equal to the ratio of the \
                                     rated voltages

        **tap_max** (int, nan) - maximum allowed tap position

        **tap_min** (int, nan) - minimum allowed tap position

        **tap_step_percent** (float) - tap step size for voltage magnitude in percent

        **tap_step_degree** (float) - tap step size for voltage angle in degree*

        **tap_changer_type** (str, None) - specifies the phase shifter type ("Ratio", "Symmetrical", "Ideal", \
                                           "Tabular", None: no tap changer)*

        **index** (int, None) - force a specified ID if it is available. If None, the index one higher than the \
                                highest already existing index is selected.

        **max_loading_percent** (float) - maximum current loading (only needed for OPF)

        **df** (float) - derating factor: maximum current of transformer in relation to nominal \
                                          current of transformer (from 0 to 1)

        **tap_dependency_table** (boolean, False) - True if transformer parameters (voltage ratio, angle, impedance) \
            must be adjusted dependent on the tap position of the transformer. Requires the additional column \
            "id_characteristic_table". The function pandapower.control.trafo_characteristic_table_diagnostic \
            can be used for sanity checks. \
            The function pandapower.control.create_trafo_characteristic_object can be used to create \
            SplineCharacteristic objects in the net.trafo_characteristic_spline table and add the additional column \
            "id_characteristic_spline" to set up the reference to the spline characteristics.

        **id_characteristic_table** (int, None) - references the index of the characteristic from the lookup table \
                                                 net.trafo_characteristic_table

        **pt_percent** (float, nan) - (short circuit only)

        **oltc** (boolean, False) - (short circuit only)

        **xn_ohm** (float) - impedance of the grounding reactor (Z_N) for short circuit calculation

        **tap2_side** (str) - position of the second tap changer ("hv", "lv")

        **tap2_pos** (int, nan) - current tap position of the second tap changer of the transformer. \
                                  Defaults to the medium position (tap2_neutral)

        **tap2_neutral** (int, nan) - second tap position where the transformer ratio is equal to the \
                                      ratio of the rated voltages

        **tap2_max** (int, nan) - maximum allowed tap position of the second tap changer

        **tap2_min** (int, nan) - minimum allowed tap position of the second tap changer

        **tap2_step_percent** (float, nan) - second tap step size for voltage magnitude in percent

        **tap2_step_degree** (float, nan) - second tap step size for voltage angle in degree*

        **tap2_changer_type** (str, None) - specifies the tap changer type ("Ratio", "Symmetrical", "Ideal", \
                                            None: no tap changer)*

        **leakage_resistance_ratio_hv** (bool) - ratio of transformer short-circuit resistance on HV side (default 0.5)

        **leakage_reactance_ratio_hv** (bool) - ratio of transformer short-circuit reactance on HV side (default 0.5)

        \\* only considered in load flow if calculate_voltage_angles = True

    OUTPUT:
        **index** (int) - the unique ID of the created transformer

    EXAMPLE:
        create_transformer_from_parameters(net, hv_bus=0, lv_bus=1, name="trafo1", sn_mva=40, vn_hv_kv=110, \
                                           vn_lv_kv=10, vk_percent=10, vkr_percent=0.3, pfe_kw=30, i0_percent=0.1, \
                                           shift_degree=30)
    """

    from pandapower.convert_format import convert_trafo_pst_logic

    # Check if bus exist to attach the trafo to
    _check_branch_element(net, "Trafo", index, hv_bus, lv_bus)

    index = _get_index_with_check(net, "trafo", index, name="transformer")

    if df <= 0:
        raise UserWarning("derating factor df must be positive: df = %.3f" % df)

    if tap_pos is nan:
        tap_pos = tap_neutral
        # store dtypes

    entries = {
        "name": name, "hv_bus": hv_bus, "lv_bus": lv_bus,
        "in_service": in_service, "std_type": None, "sn_mva": sn_mva, "vn_hv_kv": vn_hv_kv,
        "vn_lv_kv": vn_lv_kv, "vk_percent": vk_percent, "vkr_percent": vkr_percent,
        "pfe_kw": pfe_kw, "i0_percent": i0_percent, "tap_neutral": tap_neutral,
        "tap_max": tap_max, "tap_min": tap_min, "shift_degree": shift_degree,
        "tap_side": tap_side, "tap_step_percent": tap_step_percent,
        "tap_step_degree": tap_step_degree, "parallel": parallel, "df": df, **kwargs}

    if ("tap_neutral" in entries) and (tap_pos is nan):
        entries["tap_pos"] = entries["tap_neutral"]
    else:
        entries["tap_pos"] = tap_pos
        if type(tap_pos) is float:
            net.trafo.tap_pos = net.trafo.tap_pos.astype(float)

    for key in ['tap_dependent_impedance', 'vk_percent_characteristic', 'vkr_percent_characteristic']:
        if key in kwargs:
            del kwargs[key]
            warnings.warn(DeprecationWarning(
                f"The {key} parameter is not supported in pandapower version 3.0 or later. "
                f"The transformer with index {index} will be created without tap_dependent_impedance characteristics. "
                "To set up tap-dependent characteristics for this transformer, provide the "
                "net.trafo_characteristic_table and populate the tap_dependency_table and id_characteristic_table "
                "parameters."))

    entries.update(kwargs)
    _set_entries(net, "trafo", index, entries=entries)

    _set_value_if_not_nan(net, index, id_characteristic_table,
                          "id_characteristic_table", "trafo", dtype="Int64")
    _set_value_if_not_nan(net, index, tap_changer_type,
                          "tap_changer_type", "trafo", dtype=object, default_val=None)
    _set_value_if_not_nan(net, index, tap_dependency_table,
                          "tap_dependency_table", "trafo", dtype=bool_, default_val=False)

    _set_value_if_not_nan(net, index, tap2_side, "tap2_side", "trafo", dtype=str)
    _set_value_if_not_nan(net, index, tap2_neutral, "tap2_neutral", "trafo", dtype=np.float64)
    _set_value_if_not_nan(net, index, tap2_min, "tap2_min", "trafo", dtype=np.float64)
    _set_value_if_not_nan(net, index, tap2_max, "tap2_max", "trafo", dtype=np.float64)
    _set_value_if_not_nan(net, index, tap2_step_percent, "tap2_step_percent",
                          "trafo", dtype=np.float64)
    _set_value_if_not_nan(net, index, tap2_step_degree, "tap2_step_degree", "trafo", dtype=np.float64)
    _set_value_if_not_nan(net, index, tap2_pos if pd.notnull(tap2_pos) else tap2_neutral,
                          "tap2_pos", "trafo", dtype=np.float64)
    _set_value_if_not_nan(net, index, tap2_changer_type, "tap2_changer_type",
                          "trafo", dtype=object)

    if any(key in kwargs for key in ['tap_phase_shifter', 'tap2_phase_shifter']):
        convert_trafo_pst_logic(net)
        warnings.warn(DeprecationWarning(
            "The tap_phase_shifter/tap2_phase_shifter parameter is not supported in pandapower version 3.0 or later. "
            f"The transformer parameters (index {index}) have been updated to the new format."))

    if not (isnan(vk0_percent) and isnan(vkr0_percent) and isnan(mag0_percent)
            and isnan(mag0_rx) and isnan(si0_hv_partial) and vector_group is None):
        _set_value_if_not_nan(net, index, vk0_percent, "vk0_percent", "trafo")
        _set_value_if_not_nan(net, index, vkr0_percent, "vkr0_percent", "trafo")
        _set_value_if_not_nan(net, index, mag0_percent, "mag0_percent", "trafo")
        _set_value_if_not_nan(net, index, mag0_rx, "mag0_rx", "trafo")
        _set_value_if_not_nan(net, index, si0_hv_partial, "si0_hv_partial", "trafo")
        _set_value_if_not_nan(net, index, vector_group, "vector_group", "trafo", dtype=str)
    _set_value_if_not_nan(net, index, max_loading_percent, "max_loading_percent", "trafo")
    _set_value_if_not_nan(net, index, pt_percent, "pt_percent", "trafo")
    _set_value_if_not_nan(net, index, oltc, "oltc", "trafo", dtype=bool_, default_val=False)
    _set_value_if_not_nan(net, index, xn_ohm, "xn_ohm", "trafo")

    return index


def create_transformers_from_parameters( # index missing ?
    net: pandapowerNet,
    hv_buses: Sequence,
    lv_buses: Sequence,
    sn_mva: float | Iterable[float],
    vn_hv_kv: float | Iterable[float],
    vn_lv_kv: float | Iterable[float],
    vkr_percent: float | Iterable[float],
    vk_percent: float | Iterable[float],
    pfe_kw: float | Iterable[float],
    i0_percent: float | Iterable[float],
    shift_degree: float | Iterable[float] = 0,
    tap_side: Optional[HVLVType | Iterable[str]] = None,
    tap_neutral: int | Iterable[int] | float = nan,
    tap_max: int | Iterable[int] | float = nan,
    tap_min: int | Iterable[int] | float = nan,
    tap_step_percent: float | Iterable[float] = nan,
    tap_step_degree: float | Iterable[float] = nan,
    tap_pos: int | Iterable[int] | float = nan,
    tap_changer_type: Optional[TapChangerWithTabularType | Iterable[str]] = None,
    id_characteristic_table: Optional[int] | Iterable[Optional[int]] = None,
    in_service: bool | Iterable[bool] = True,
    name: Optional[Iterable[str]] = None,
    vector_group: Optional[str | Iterable[str]] = None,
    index: Optional[Int] | Iterable[Int] = None,
    max_loading_percent: float | Iterable[float] = nan,
    parallel: int | Iterable[int] = 1,
    df: float | Iterable[float] = 1.,
    vk0_percent: float | Iterable[float] = nan,
    vkr0_percent: float | Iterable[float] = nan,
    mag0_percent: float | Iterable[float] = nan,
    mag0_rx: float | Iterable[float] = nan,
    si0_hv_partial: float | Iterable[float] = nan,
    pt_percent: float | Iterable[float] = nan,
    oltc: bool | Iterable[bool] = False,
    tap_dependency_table: bool | Iterable[bool] = False,
    xn_ohm: float | Iterable[float] = nan,
    tap2_side: Optional[HVLVType | Iterable[str]] = None,
    tap2_neutral: int | Iterable[int] | float = nan,
    tap2_max: int | Iterable[int] | float = nan,
    tap2_min: int | Iterable[int] | float = nan,
    tap2_step_percent: float | Iterable[float] = nan,
    tap2_step_degree: float | Iterable[float] = nan,
    tap2_pos: int | Iterable[int] | float = nan,
    tap2_changer_type: Optional[TapChangerType | Iterable[str]] = None,
    **kwargs
) -> npt.NDArray[Int]:
    """
    Creates several two-winding transformers in table net.trafo with the specified parameters.

    INPUT:
        **net** (pandapowerNet) - the net within this transformer should be created

        **hv_bus** (list of int) - the bus on the high-voltage side on which the transformer will be connected to

        **lv_bus** (list of int) - the bus on the low-voltage side on which the transformer will be connected to

        **sn_mva** (list of float) - rated apparent power

        **vn_hv_kv** (list of float) - rated voltage on high voltage side

        **vn_lv_kv** (list of float) - rated voltage on low voltage side

        **vkr_percent** (list of float) - real part of relative short-circuit voltage

        **vk_percent** (list of float) - relative short-circuit voltage

        **pfe_kw** (list of float)  - iron losses in kW

        **i0_percent** (list of float) - open loop losses in percent of rated current

        **vector_group** (list of str) - Vector group of the transformer

            HV side is Uppercase letters and LV side is lower case

        **vk0_percent** (list of float) - zero sequence relative short-circuit voltage

        **vkr0_percent** (list of float) - real part of zero sequence relative short-circuit voltage

        **mag0_percent** (list of float) - zero sequence magnetizing impedance/ vk0

        **mag0_rx** (list of float) - zero sequence magnetizing R/X ratio

        **si0_hv_partial** (list of float) - distribution of zero sequence leakage impedances for HV side

    OPTIONAL:

        **in_service** (list of boolean) - True for in_service or False for out of service

        **parallel** (list of int) - number of parallel transformers

        **name** (list of str) - a custom name for this transformer

        **shift_degree** (list of float) - angle shift over the transformer*

        **tap_side** (list of str) - position of tap changer ("hv", "lv")

        **tap_pos** (list of int, nan) - current tap position of the transformer. Defaults to the neutral \
                                         tap position (tap_neutral)

        **tap_neutral** (list of int, nan) - tap position where the transformer ratio is equal to the ratio \
                                             of the rated voltages

        **tap_max** (list of int, nan) - maximum allowed tap position

        **tap_min** (list of int, nan) - minimum allowed tap position

        **tap_step_percent** (list of float) - tap step size for voltage magnitude in percent

        **tap_step_degree** (list of float) - tap step size for voltage angle in degree*

        **tap_changer_type** (list of str, None) - specifies the tap changer type ("Ratio", "Symmetrical", "Ideal", \
                                                   "Tabular", None: no tap changer)*

        **index** (list of int, None) - force a specified ID if it is available. If None, the index one \
                                        higher than the highest already existing index is selected.

        **max_loading_percent (list of float)** - maximum current loading (only needed for OPF)

        **df** (list of float) - derating factor: maximum current of transformer in relation to nominal \
                                                  current of transformer (from 0 to 1)

        **tap_dependency_table** (list of boolean, False) - True if transformer parameters (voltage ratio, angle, \
            impedance) must be adjusted dependent on the tap position of the transformer. Requires the additional \
            column "id_characteristic_table". The function pandapower.control.trafo_characteristic_table_diagnostic \
            can be used for sanity checks. \
            The function pandapower.control.create_trafo_characteristic_object can be used to create \
            SplineCharacteristic objects in the net.trafo_characteristic_spline table and add the additional column \
            "id_characteristic_spline" to set up the reference to the spline characteristics.

        **id_characteristic_table** (list of int, None) - references the index of the characteristic from the lookup \
            table net.trafo_characteristic_table

        **pt_percent** (list of float, nan) - (short circuit only)

        **oltc** (list of bool, False) - (short circuit only)

        **xn_ohm** (list of float) - impedance of the grounding reactor (Z_N) for short circuit calculation

        **tap2_side** (list of str) - position of the second tap changer ("hv", "lv")

        **tap2_pos** (list of int, nan) - current tap position of the second tap changer of the transformer. \
                                          Defaults to the medium position (tap2_neutral)

        **tap2_neutral** (list of int, nan) - second tap position where the transformer ratio is equal to the \
                                              ratio of the rated voltages

        **tap2_max** (list of int, nan) - maximum allowed tap position of the second tap changer

        **tap2_min** (list of int, nan) - minimum allowed tap position of the second tap changer

        **tap2_step_percent** (list of float) - second tap step size for voltage magnitude in percent

        **tap2_step_degree** (list of float) - second tap step size for voltage angle in degree*

        **tap2_changer_type** (list of str, None) - specifies the tap changer type ("Ratio", "Symmetrical", "Ideal", \
                                                    None: no tap changer)*

        \\* only considered in load flow if calculate_voltage_angles = True

    OUTPUT:
        **index** (list of int) - The list of IDs of the created transformers

    EXAMPLE:
        create_transformers_from_parameters(net, hv_bus=[0, 1], lv_bus=[2, 3], name="trafo1", sn_mva=40, \
                                            vn_hv_kv=110, vn_lv_kv=10, vk_percent=10, vkr_percent=0.3, pfe_kw=30, \
                                            i0_percent=0.1, shift_degree=30)
    """

    from pandapower.convert_format import convert_trafo_pst_logic

    _check_multiple_branch_elements(net, hv_buses, lv_buses, "Transformers")

    index = _get_multiple_index_with_check(net, "trafo", index, len(hv_buses))

    tp_neutral = pd.Series(tap_neutral, index=index, dtype=float64)
    tp_pos = pd.Series(tap_pos, index=index, dtype=float64).fillna(tp_neutral)
    entries = {"name": name, "hv_bus": hv_buses, "lv_bus": lv_buses,
               "in_service": array(in_service).astype(bool_), "std_type": None, "sn_mva": sn_mva,
               "vn_hv_kv": vn_hv_kv, "vn_lv_kv": vn_lv_kv, "vk_percent": vk_percent,
               "vkr_percent": vkr_percent, "pfe_kw": pfe_kw, "i0_percent": i0_percent,
               "tap_neutral": tp_neutral, "tap_max": tap_max, "tap_min": tap_min,
               "shift_degree": shift_degree, "tap_pos": tp_pos, "tap_side": tap_side,
               "tap_step_percent": tap_step_percent, "tap_step_degree": tap_step_degree,
               "tap_changer_type": tap_changer_type, "parallel": parallel, "df": df,
               "tap_dependency_table": tap_dependency_table, **kwargs}

    _add_to_entries_if_not_nan(net, "trafo", entries, index, "id_characteristic_table",
                               id_characteristic_table, dtype="Int64")
    _add_to_entries_if_not_nan(net, "trafo", entries, index, "vk0_percent", vk0_percent)
    _add_to_entries_if_not_nan(net, "trafo", entries, index, "vkr0_percent", vkr0_percent)
    _add_to_entries_if_not_nan(net, "trafo", entries, index, "mag0_percent", mag0_percent)
    _add_to_entries_if_not_nan(net, "trafo", entries, index, "mag0_rx", mag0_rx)
    _add_to_entries_if_not_nan(net, "trafo", entries, index, "si0_hv_partial", si0_hv_partial)
    _add_to_entries_if_not_nan(net, "trafo", entries, index, "max_loading_percent", max_loading_percent)
    _add_to_entries_if_not_nan(net, "trafo", entries, index, "vector_group", vector_group, dtype=str)
    _add_to_entries_if_not_nan(net, "trafo", entries, index, "oltc", oltc, bool_, False)
    _add_to_entries_if_not_nan(net, "trafo", entries, index, "pt_percent", pt_percent)
    _add_to_entries_if_not_nan(net, "trafo", entries, index, "xn_ohm", xn_ohm)

    _add_to_entries_if_not_nan(net, "trafo", entries, index, "tap2_side", tap2_side, dtype=str)
    _add_to_entries_if_not_nan(net, "trafo", entries, index, "tap2_neutral", tap2_neutral)
    _add_to_entries_if_not_nan(net, "trafo", entries, index, "tap2_min", tap2_min)
    _add_to_entries_if_not_nan(net, "trafo", entries, index, "tap2_max", tap2_max)
    _add_to_entries_if_not_nan(net, "trafo", entries, index, "tap2_step_percent", tap2_step_percent)
    _add_to_entries_if_not_nan(net, "trafo", entries, index, "tap2_step_degree", tap2_step_degree)
    _add_to_entries_if_not_nan(net, "trafo", entries, index, "tap2_pos", tap2_pos)
    _add_to_entries_if_not_nan(net, "trafo", entries, index, "tap2_changer_type",
                               tap2_changer_type, dtype=object)

    defaults_to_fill = [("tap_dependency_table", False)]

    for key in ['tap_dependent_impedance', 'vk_percent_characteristic', 'vkr_percent_characteristic']:
        if key in kwargs:
            del kwargs[key]
            warnings.warn(DeprecationWarning(
                f"The {key} parameter is not supported in pandapower version 3.0 or later. "
                f"The transformer with index {index} will be created without tap_dependent_impedance characteristics. "
                "To set up tap-dependent characteristics for this transformer, provide the "
                "net.trafo_characteristic_table and populate the tap_dependency_table and id_characteristic_table "
                "parameters."))

    _set_multiple_entries(net, "trafo", index, defaults_to_fill=defaults_to_fill, entries=entries)

    if any(key in kwargs for key in ['tap_phase_shifter', 'tap2_phase_shifter']):
        convert_trafo_pst_logic(net)
        warnings.warn(DeprecationWarning(
            "The tap_phase_shifter/tap2_phase_shifter parameter is not supported in pandapower version 3.0 or later. "
            f"The transformer parameters (index {index}) have been updated to the new format."))

    return index


def create_transformer3w(
    net: pandapowerNet,
    hv_bus: Int,
    mv_bus: Int,
    lv_bus: Int,
    std_type: str,
    name: Optional[str] = None,
    tap_pos: int | float = nan,
    in_service: bool = True,
    index: Optional[Int] = None,
    max_loading_percent: float = nan,
    tap_changer_type: Optional[TapChangerWithTabularType] = None,
    tap_at_star_point: bool = False,
    tap_dependency_table: bool = False,
    id_characteristic_table: Optional[int] = None,
    **kwargs
) -> Int:
    """
    Creates a three-winding transformer in table net.trafo3w.
    The trafo parameters are defined through the standard type library.

    INPUT:
        **net** (pandapowerNet) - the net within this transformer should be created

        **hv_bus** (int) - The bus on the high-voltage side on which the transformer will be connected to

        **mv_bus** (int) - The medium voltage bus on which the transformer will be connected to

        **lv_bus** (int) - The bus on the low-voltage side on which the transformer will be connected to

        **std_type** (str) - the used standard type from the standard type library

    OPTIONAL:
        **name** (str) - a custom name for this transformer

        **tap_pos** (int, nan) - current tap position of the transformer. Defaults to the medium position (tap_neutral)

        **tap_changer_type** (str, None) - specifies the tap changer type ("Ratio", "Symmetrical", "Ideal", "Tabular", \
                                           None: no tap changer)*

        **tap_at_star_point** (boolean) - whether tap changer is located at the star point of the 3w-transformer \
                                          or at the bus

        **in_service** (boolean) - True for in_service or False for out of service

        **index** (int, None) - force a specified ID if it is available. If None, the index one \
                                higher than the highest already existing index is selected.

        **max_loading_percent** (float) - maximum current loading (only needed for OPF)

        **tap_at_star_point** (bool) - whether tap changer is modelled at star point or at the bus

        **tap_dependency_table** (boolean, False) - True if transformer parameters (voltage ratio, angle, impedance) \
            must be adjusted dependent on the tap position of the transformer. Requires the additional column \
            "id_characteristic_table". The function pandapower.control.trafo_characteristic_table_diagnostic \
            can be used for sanity checks. \
            The function pandapower.control.create_trafo_characteristic_object can be used to create \
            SplineCharacteristic objects in the net.trafo_characteristic_spline table and add the additional column \
            "id_characteristic_spline" to set up the reference to the spline characteristics.

        **id_characteristic_table** (int, None) - references the index of the characteristic from the lookup table \
                                                 net.trafo_characteristic_table

    OUTPUT:
        **index** (int) - the unique ID of the created transformer

    EXAMPLE:
        create_transformer3w(net, hv_bus=0, mv_bus=1, lv_bus=2, name="trafo1", std_type="63/25/38 MVA 110/20/10 kV")
    """

    # Check if bus exist to attach the trafo to
    for b in [hv_bus, mv_bus, lv_bus]:
        if b not in net["bus"].index.values:
            raise UserWarning("Trafo tries to attach to bus %s" % b)

    entries: dict[str, str | None | Int | bool | float] = {
        "name": name, "hv_bus": hv_bus, "mv_bus": mv_bus, "lv_bus": lv_bus,
        "in_service": in_service, "std_type": std_type
    }
    ti = load_std_type(net, std_type, "trafo3w")

    index = _get_index_with_check(net, "trafo3w", index, "three winding transformer")

    entries.update({
        "sn_hv_mva": ti["sn_hv_mva"],
        "sn_mv_mva": ti["sn_mv_mva"],
        "sn_lv_mva": ti["sn_lv_mva"],
        "vn_hv_kv": ti["vn_hv_kv"],
        "vn_mv_kv": ti["vn_mv_kv"],
        "vn_lv_kv": ti["vn_lv_kv"],
        "vk_hv_percent": ti["vk_hv_percent"],
        "vk_mv_percent": ti["vk_mv_percent"],
        "vk_lv_percent": ti["vk_lv_percent"],
        "vkr_hv_percent": ti["vkr_hv_percent"],
        "vkr_mv_percent": ti["vkr_mv_percent"],
        "vkr_lv_percent": ti["vkr_lv_percent"],
        "pfe_kw": ti["pfe_kw"],
        "i0_percent": ti["i0_percent"],
        "shift_mv_degree": ti["shift_mv_degree"] if "shift_mv_degree" in ti else 0,
        "shift_lv_degree": ti["shift_lv_degree"] if "shift_lv_degree" in ti else 0,
        "tap_at_star_point": tap_at_star_point
    })
    for tp in (
            "tap_neutral", "tap_max", "tap_min", "tap_side", "tap_step_percent", "tap_step_degree",
            "tap_changer_type"):
        if tp in ti:
            entries.update({tp: ti[tp]})

    if ("tap_neutral" in entries) and (tap_pos is nan):
        entries["tap_pos"] = entries["tap_neutral"]
    else:
        entries["tap_pos"] = tap_pos
        if type(tap_pos) is float:
            net.trafo3w.tap_pos = net.trafo3w.tap_pos.astype(float)

    dd = pd.DataFrame(entries, index=[index])
    net["trafo3w"] = pd.concat([net["trafo3w"], dd], sort=True).reindex(
        net["trafo3w"].columns, axis=1)

    _set_value_if_not_nan(net, index, max_loading_percent, "max_loading_percent", "trafo3w")
    _set_value_if_not_nan(net, index, id_characteristic_table,
                          "id_characteristic_table", "trafo3w", dtype="Int64")
    _set_value_if_not_nan(net, index, tap_dependency_table,
                          "tap_dependency_table", "trafo3w", dtype=bool_, default_val=False)
    _set_value_if_not_nan(net, index, tap_changer_type,
                          "tap_changer_type", "trafo3w", dtype=str, default_val=None)

    for key in ['tap_dependent_impedance', 'vk_hv_percent_characteristic', 'vkr_hv_percent_characteristic',
                'vk_mv_percent_characteristic', 'vkr_mv_percent_characteristic', 'vk_lv_percent_characteristic',
                'vkr_lv_percent_characteristic']:
        if key in kwargs:
            del kwargs[key]
            warnings.warn(DeprecationWarning(
                f"The {key} parameter is not supported in pandapower version 3.0 or later. "
                f"The 3w-transformer with index {index} will be created without tap_dependent_impedance "
                "characteristics. To set up tap-dependent characteristics for this 3w-transformer, provide the "
                "net.trafo_characteristic_table and populate the tap_dependency_table and id_characteristic_table "
                "parameters."))

    return index


def create_transformer3w_from_parameters(
        net: pandapowerNet,
        hv_bus: Int,
        mv_bus: Int,
        lv_bus: Int,
        vn_hv_kv: float,
        vn_mv_kv: float,
        vn_lv_kv: float,
        sn_hv_mva: float,
        sn_mv_mva: float,
        sn_lv_mva: float,
        vk_hv_percent: float,
        vk_mv_percent: float,
        vk_lv_percent: float,
        vkr_hv_percent: float,
        vkr_mv_percent: float,
        vkr_lv_percent: float,
        pfe_kw: float,
        i0_percent: float,
        shift_mv_degree: float = 0.,
        shift_lv_degree: float = 0.,
        tap_side: Optional[HVMVLVType] = None,
        tap_step_percent: float = nan,
        tap_step_degree: float = nan,
        tap_pos: int | float = nan,
        tap_neutral: int | float = nan,
        tap_max: int | float = nan,
        tap_changer_type: Optional[TapChangerWithTabularType] = None,
        tap_min: Optional[float] = nan,
        name: Optional[str] = None,
        in_service: bool = True,
        index: Optional[Int] = None,
        max_loading_percent: float = nan,
        tap_at_star_point: bool = False,
        vk0_hv_percent: float = nan,
        vk0_mv_percent: float = nan,
        vk0_lv_percent: float = nan,
        vkr0_hv_percent: float = nan,
        vkr0_mv_percent: float = nan,
        vkr0_lv_percent: float = nan,
        vector_group: Optional[str] = None,
        tap_dependency_table: bool = False,
        id_characteristic_table: Optional[int] = None,
        **kwargs) -> Int:
    """
    Adds a three-winding transformer in table net.trafo3w with the specified parameters.
    The model currently only supports one tap changer per 3w-transformer.

    Input:
        **net** (pandapowerNet) - the net within this transformer should be created

        **hv_bus** (int) - the bus on the high-voltage side on which the transformer will be connected to

        **mv_bus** (int) - The bus on the middle-voltage side on which the transformer will be connected to

        **lv_bus** (int) - The bus on the low-voltage side on which the transformer will be connected to

        **vn_hv_kv** (float) - rated voltage on high voltage side

        **vn_mv_kv** (float) - rated voltage on medium voltage side

        **vn_lv_kv** (float) - rated voltage on low voltage side

        **sn_hv_mva** (float) - rated apparent power on high voltage side

        **sn_mv_mva** (float) - rated apparent power on medium voltage side

        **sn_lv_mva** (float) - rated apparent power on low voltage side

        **vk_hv_percent** (float) - short circuit voltage from high to medium voltage

        **vk_mv_percent** (float) - short circuit voltage from medium to low voltage

        **vk_lv_percent** (float) - short circuit voltage from high to low voltage

        **vkr_hv_percent** (float) - real part of short circuit voltage from high to medium voltage

        **vkr_mv_percent** (float) - real part of short circuit voltage from medium to low voltage

        **vkr_lv_percent** (float) - real part of short circuit voltage from high to low voltage

        **pfe_kw** (float) - iron losses in kW

        **i0_percent** (float) - open loop losses

    OPTIONAL:
        **shift_mv_degree** (float, 0) - angle shift to medium voltage side*

        **shift_lv_degree** (float, 0) - angle shift to low voltage side*

        **tap_step_percent** (float) - tap step in percent

        **tap_step_degree** (float) - tap phase shift angle in degrees

        **tap_side** (str, None) - "hv", "mv", "lv"

        **tap_neutral** (int, nan) - default tap position

        **tap_min** (int, nan) - Minimum tap position

        **tap_max** (int, nan) - Maximum tap position

        **tap_pos** (int, nan) - current tap position of the transformer. Defaults to the medium position (tap_neutral)

        **tap_changer_type** (str, None) - specifies the tap changer type ("Ratio", "Symmetrical", "Ideal", "Tabular", \
                                           None: no tap changer)

        **tap_at_star_point** (boolean) - Whether tap changer is located at the star point of the 3w-transformer \
                                          or at the bus

        **name** (str, None) - name of the 3-winding transformer

        **in_service** (boolean, True) - True for in_service or False for out of service

        **max_loading_percent** (float) - maximum current loading (only needed for OPF)

        **tap_dependency_table** (boolean, False) - True if transformer parameters (voltage ratio, angle, impedance) \
            must be adjusted dependent on the tap position of the transformer. Requires the additional column \
            "id_characteristic_table". The function pandapower.control.trafo_characteristic_table_diagnostic \
            can be used for sanity checks. \
            The function pandapower.control.create_trafo_characteristic_object can be used to create \
            SplineCharacteristic objects in the net.trafo_characteristic_spline table and add the additional column \
            "id_characteristic_spline" to set up the reference to the spline characteristics.

        **id_characteristic_table** (int, None) - references the index of the characteristic from the lookup table \
                                                 net.trafo_characteristic_table

        **vk0_hv_percent** (float) - zero sequence short circuit voltage from high to medium voltage

        **vk0_mv_percent** (float) - zero sequence short circuit voltage from medium to low voltage

        **vk0_lv_percent** (float) - zero sequence short circuit voltage from high to low voltage

        **vkr0_hv_percent** (float) - zero sequence real part of short circuit voltage from high to medium voltage

        **vkr0_mv_percent** (float) - zero sequence real part of short circuit voltage from medium to low voltage

        **vkr0_lv_percent** (float) - zero sequence real part of short circuit voltage from high to low voltage

        **vector_group** (str) - vector group of the 3w-transformer

    OUTPUT:
        **trafo_id** - the unique trafo_id of the created 3w-transformer

    Example:
        create_transformer3w_from_parameters(net, hv_bus=0, mv_bus=1, lv_bus=2, name="trafo1", sn_hv_mva=40, \
                                             sn_mv_mva=20, sn_lv_mva=20, vn_hv_kv=110, vn_mv_kv=20, vn_lv_kv=10, \
                                             vk_hv_percent=10,vk_mv_percent=11, vk_lv_percent=12, vkr_hv_percent=0.3, \
                                             vkr_mv_percent=0.31, vkr_lv_percent=0.32, pfe_kw=30, i0_percent=0.1, \
                                             shift_mv_degree=30, shift_lv_degree=30)
    """

    # Check if bus exist to attach the trafo to
    for b in [hv_bus, mv_bus, lv_bus]:
        if b not in net["bus"].index.values:
            raise UserWarning("Trafo tries to attach to non-existent bus %s" % b)

    index = _get_index_with_check(net, "trafo3w", index, "three winding transformer")

    if tap_pos is nan:
        tap_pos = tap_neutral

    for key in ['tap_dependent_impedance', 'vk_hv_percent_characteristic', 'vkr_hv_percent_characteristic',
                'vk_mv_percent_characteristic', 'vkr_mv_percent_characteristic', 'vk_lv_percent_characteristic',
                'vkr_lv_percent_characteristic']:
        if key in kwargs:
            del kwargs[key]
            warnings.warn(DeprecationWarning(
                f"The {key} parameter is not supported in pandapower version 3.0 or later. "
                f"The 3w-transformer with index {index} will be created without tap_dependent_impedance "
                "characteristics. To set up tap-dependent characteristics for this 3w-transformer, provide the "
                "net.trafo_characteristic_table and populate the tap_dependency_table and id_characteristic_table "
                "parameters."))

    entries = {"lv_bus": lv_bus, "mv_bus": mv_bus, "hv_bus": hv_bus, "vn_hv_kv": vn_hv_kv, "vn_mv_kv": vn_mv_kv,
               "vn_lv_kv": vn_lv_kv,  "sn_hv_mva": sn_hv_mva, "sn_mv_mva": sn_mv_mva, "sn_lv_mva": sn_lv_mva,
               "vk_hv_percent": vk_hv_percent, "vk_mv_percent": vk_mv_percent, "vk_lv_percent": vk_lv_percent,
               "vkr_hv_percent": vkr_hv_percent, "vkr_mv_percent": vkr_mv_percent, "vkr_lv_percent": vkr_lv_percent,
               "pfe_kw": pfe_kw, "i0_percent": i0_percent, "shift_mv_degree": shift_mv_degree,
               "shift_lv_degree": shift_lv_degree, "tap_side": tap_side, "tap_step_percent": tap_step_percent,
               "tap_step_degree": tap_step_degree, "tap_pos": tap_pos, "tap_neutral": tap_neutral, "tap_max": tap_max,
               "tap_min": tap_min, "in_service": in_service, "name": name, "std_type": None,
               "tap_at_star_point": tap_at_star_point, "vk0_hv_percent": vk0_hv_percent,
               "vk0_mv_percent": vk0_mv_percent, "vk0_lv_percent": vk0_lv_percent, "vkr0_hv_percent": vkr0_hv_percent,
               "vkr0_mv_percent": vkr0_mv_percent, "vkr0_lv_percent": vkr0_lv_percent, "vector_group": vector_group}
    _set_entries(net, "trafo3w", index, entries=entries)

    _set_value_if_not_nan(net, index, max_loading_percent, "max_loading_percent", "trafo3w")
    _set_value_if_not_nan(net, index, id_characteristic_table,
                          "id_characteristic_table", "trafo3w", dtype="Int64")
    _set_value_if_not_nan(net, index, tap_changer_type,
                          "tap_changer_type", "trafo3w", dtype=str, default_val=None)
    _set_value_if_not_nan(net, index, tap_dependency_table,
                          "tap_dependency_table", "trafo3w", dtype=bool_, default_val=False)

    return index


def create_transformers3w_from_parameters( # no index ?
        net: pandapowerNet,
        hv_buses: Sequence,
        mv_buses: Sequence,
        lv_buses: Sequence,
        vn_hv_kv: float | Iterable[float],
        vn_mv_kv: float | Iterable[float],
        vn_lv_kv: float | Iterable[float],
        sn_hv_mva: float | Iterable[float],
        sn_mv_mva: float | Iterable[float],
        sn_lv_mva: float | Iterable[float],
        vk_hv_percent: float | Iterable[float],
        vk_mv_percent: float | Iterable[float],
        vk_lv_percent: float | Iterable[float],
        vkr_hv_percent: float | Iterable[float],
        vkr_mv_percent: float | Iterable[float],
        vkr_lv_percent: float | Iterable[float],
        pfe_kw: float | Iterable[float],
        i0_percent: float | Iterable[float],
        shift_mv_degree: float | Iterable[float] = 0.,
        shift_lv_degree: float | Iterable[float] = 0.,
        tap_side: Optional[HVMVLVType | Iterable[str]] = None,
        tap_step_percent: float | Iterable[float] = nan,
        tap_step_degree: float | Iterable[float] = nan,
        tap_pos: int | Iterable[int] | float = nan,
        tap_neutral: int | Iterable[int] | float = nan,
        tap_max: int | Iterable[int] | float = nan,
        tap_min: int | Iterable[int] | float = nan,
        name: Optional[Iterable[str]] = None,
        in_service: bool | Iterable[bool] = True,
        index: Optional[Int] | Iterable[Int] = None,
        max_loading_percent: float | Iterable[float] = nan,
        tap_at_star_point: bool | Iterable[bool] = False,
        tap_changer_type: Optional[float | Iterable[float]] = None,
        vk0_hv_percent: float | Iterable[float] = nan,
        vk0_mv_percent: float | Iterable[float] = nan,
        vk0_lv_percent: float | Iterable[float] = nan,
        vkr0_hv_percent: float | Iterable[float] = nan,
        vkr0_mv_percent: float | Iterable[float] = nan,
        vkr0_lv_percent: float | Iterable[float] = nan,
        vector_group: Optional[str | Iterable[str]] = None,
        tap_dependency_table: bool | Iterable[bool] = False,
        id_characteristic_table: Optional[int] | Iterable[Optional[int]] = None,
        **kwargs) -> npt.NDArray[np.integer]:
    """
    Adds multiple three-winding transformers in table net.trafo3w with the specified parameters.
    The model currently only supports one tap changer per 3w-transformer.

    Input:
        **net** (pandapowerNet) - the net within this transformer should be created

        **hv_bus** (list of int) - The bus on the high-voltage side on which the transformer will be connected to

        **mv_bus** (list of int) - The bus on the middle-voltage side on which the transformer will be connected to

        **lv_bus** (list of int) - The bus on the low-voltage side on which the transformer will be connected to

        **vn_hv_kv** (list of float) - rated voltage on high voltage side

        **vn_mv_kv** (list of float) - rated voltage on medium voltage side

        **vn_lv_kv** (list of float) - rated voltage on low voltage side

        **sn_hv_mva** (list of float) - rated apparent power on high voltage side

        **sn_mv_mva** (list of float) - rated apparent power on medium voltage side

        **sn_lv_mva** (list of float) - rated apparent power on low voltage side

        **vk_hv_percent** (list of float) - short circuit voltage from high to medium voltage

        **vk_mv_percent** (list of float) - short circuit voltage from medium to low voltage

        **vk_lv_percent** (list of float) - short circuit voltage from high to low voltage

        **vkr_hv_percent** (list of float) - real part of short circuit voltage from high to medium voltage

        **vkr_mv_percent** (list of float) - real part of short circuit voltage from medium to low voltage

        **vkr_lv_percent** (list of float) - real part of short circuit voltage from high to low voltage

        **pfe_kw** (list of float) - iron losses in kW

        **i0_percent** (list of float) - open loop losses

    OPTIONAL:

        **shift_mv_degree** (list of float, 0) - angle shift to medium voltage side*

        **shift_lv_degree** (list of float, 0) - angle shift to low voltage side*

        **tap_step_percent** (list of float) - tap step in percent

        **tap_step_degree** (list of float) - tap phase shift angle in degrees*

        **tap_side** (list of string, None) - "hv", "mv", "lv"

        **tap_neutral** (list of int, nan) - default tap position

        **tap_min** (list of int, nan) - minimum tap position

        **tap_max** (list of int, nan) - maximum tap position

        **tap_pos** (list of int, nan) - current tap position of the transformer. Defaults to the medium position \
                                         (tap_neutral)

        **tap_changer_type** (list of str, None) - specifies the tap changer type ("Ratio", "Symmetrical", "Ideal", \
                                                   "Tabular", None: no tap changer)*

        **tap_at_star_point** (list of boolean) - whether tap changer is located at the star point of the \
                                                  3w-transformer or at the bus

        **name** (list of str, None) - name of the 3-winding transformer

        **in_service** (list of boolean, True) - True for in_service or False for out of service

        **max_loading_percent** (list of float) - maximum current loading (only needed for OPF)

        **tap_dependency_table** (list of boolean, False) - True if transformer parameters (voltage ratio, angle, \
            impedance) must be adjusted dependent on the tap position of the transformer. Requires the additional \
            column "id_characteristic_table". The function pandapower.control.trafo_characteristic_table_diagnostic \
            can be used for sanity checks. \
            The function pandapower.control.create_trafo_characteristic_object can be used to create \
            SplineCharacteristic objects in the net.trafo_characteristic_spline table and add the additional column \
            "id_characteristic_spline" to set up the reference to the spline characteristics.

        **id_characteristic_table** (list of int, nan) - references the index of the characteristic from the \
                                                         lookup table net.trafo_characteristic_table

        **vk0_hv_percent** (list of float) - zero sequence short circuit voltage from high to medium voltage

        **vk0_mv_percent** (list of float) - zero sequence short circuit voltage from medium to low voltage

        **vk0_lv_percent** (list of float) - zero sequence short circuit voltage from high to low voltage

        **vkr0_hv_percent** (list of float) - zero sequence real part of short circuit voltage from high to \
                                              medium voltage

        **vkr0_mv_percent** (list of float) - zero sequence real part of short circuit voltage from medium to \
                                              low voltage

        **vkr0_lv_percent** (list of float) - zero sequence real part of short circuit voltage from high to low voltage

        **vector_group** (list of str) - vector group of the 3w-transformers

        \\* only considered in load flow if calculate_voltage_angles = True

    OUTPUT:
        **trafo_id** (list of int) - list of trafo_ids of the created 3w-transformers

    Example:
        create_transformers3w_from_parameters(net, hv_bus=[0, 3], mv_bus=[1, 4], lv_bus=[2, 5], name="trafo1", \
                                              sn_hv_mva=40, sn_mv_mva=20, sn_lv_mva=20, vn_hv_kv=110, vn_mv_kv=20, \
                                              vn_lv_kv=10, vk_hv_percent=10,vk_mv_percent=11, vk_lv_percent=12, \
                                              vkr_hv_percent=0.3, vkr_mv_percent=0.31, vkr_lv_percent=0.32, pfe_kw=30, \
                                              i0_percent=0.1, shift_mv_degree=30, shift_lv_degree=30)
    """

    index = _get_multiple_index_with_check(net, "trafo3w", index, len(hv_buses),
                                           name="Three winding transformers")

    if not np.all([isin(hv_buses, net.bus.index), isin(mv_buses, net.bus.index), isin(lv_buses, net.bus.index)]):
        bus_not_exist = (set(hv_buses) | set(mv_buses) | set(lv_buses)) - set(net.bus.index)
        raise UserWarning(f'Transformers trying to attach to non existing buses {bus_not_exist}')

    tp_neutral = pd.Series(tap_neutral, index=index, dtype=float64)
    tp_pos = pd.Series(tap_pos, index=index, dtype=float64).fillna(tp_neutral)
    entries = {"lv_bus": lv_buses, "mv_bus": mv_buses, "hv_bus": hv_buses, "vn_hv_kv": vn_hv_kv,
               "vn_mv_kv": vn_mv_kv, "vn_lv_kv": vn_lv_kv, "sn_hv_mva": sn_hv_mva,
               "sn_mv_mva": sn_mv_mva, "sn_lv_mva": sn_lv_mva, "vk_hv_percent": vk_hv_percent,
               "vk_mv_percent": vk_mv_percent, "vk_lv_percent": vk_lv_percent,
               "vkr_hv_percent": vkr_hv_percent, "vkr_mv_percent": vkr_mv_percent,
               "vkr_lv_percent": vkr_lv_percent, "pfe_kw": pfe_kw, "i0_percent": i0_percent,
               "shift_mv_degree": shift_mv_degree, "shift_lv_degree": shift_lv_degree,
               "tap_side": tap_side, "tap_step_percent": tap_step_percent,
               "tap_step_degree": tap_step_degree, "tap_pos": tp_pos, "tap_neutral": tp_neutral,
               "tap_max": tap_max, "tap_min": tap_min,
               "in_service": array(in_service).astype(bool_), "name": name,
               "tap_at_star_point": array(tap_at_star_point).astype(bool_), "std_type": None,
               "vk0_hv_percent": vk0_hv_percent, "vk0_mv_percent": vk0_mv_percent,
               "vk0_lv_percent": vk0_lv_percent, "vkr0_hv_percent": vkr0_hv_percent,
               "vkr0_mv_percent": vkr0_mv_percent, "vkr0_lv_percent": vkr0_lv_percent,
               "vector_group": vector_group, "tap_dependency_table": tap_dependency_table, **kwargs}

    _add_to_entries_if_not_nan(net, "trafo3w", entries, index, "max_loading_percent",
                               max_loading_percent)
    _add_to_entries_if_not_nan(net, "trafo3w", entries, index, "id_characteristic_table",
                               id_characteristic_table, dtype="Int64")
    _add_to_entries_if_not_nan(net, "trafo3w", entries, index, "tap_changer_type",
                               tap_changer_type, dtype=str, default_val=None)
    defaults_to_fill = [("tap_dependency_table", False)]

    for key in ['tap_dependent_impedance', 'vk_hv_percent_characteristic', 'vkr_hv_percent_characteristic',
                'vk_mv_percent_characteristic', 'vkr_mv_percent_characteristic', 'vk_lv_percent_characteristic',
                'vkr_lv_percent_characteristic']:
        if key in kwargs:
            del kwargs[key]
            warnings.warn(DeprecationWarning(
                f"The {key} parameter is not supported in pandapower version 3.0 or later. "
                f"The 3w-transformer with index {index} will be created without tap_dependent_impedance "
                "characteristics. To set up tap-dependent characteristics for this 3w-transformer, provide the "
                "net.trafo_characteristic_table and populate the tap_dependency_table and id_characteristic_table "
                "parameters."))

    _set_multiple_entries(net, "trafo3w", index, defaults_to_fill=defaults_to_fill, entries=entries)

    return index


def create_switch(
    net: pandapowerNet,
    bus: Int,
    element: Int,
    et: SwitchElementType,
    closed: bool = True,
    type: Optional[SwitchType] = None,
    name: Optional[str] = None,
    index: Optional[Int] = None,
    z_ohm: float = 0,
    in_ka: float = nan,
    **kwargs
) -> Int:
    """
    Adds a switch in the net["switch"] table.

    Switches can be either between two buses (bus-bus switch) or at the end of a line or transformer
    element (bus-element switch).

    Two buses that are connected through a closed bus-bus switches are fused in the power flow if
    the switch is closed or separated if the switch is open.

    An element that is connected to a bus through a bus-element switch is connected to the bus
    if the switch is closed or disconnected if the switch is open.

    INPUT:
        **net** (pandapowerNet) - The net within which this switch should be created

        **bus** - The bus that the switch is connected to

        **element** - index of the element: bus id if et == "b", line id if et == "l", trafo id if \
            et == "t"

        **et** - (string) element type: "l" = switch between bus and line, "t" = switch between
            bus and transformer, "t3" = switch between bus and transformer3w, "b" = switch between
            two buses

    OPTIONAL:
        **closed** (boolean, True) - switch position: False = open, True = closed

        **type** (str, None) - indicates the type of switch: "LS" = Load Switch, "CB" = \
            Circuit Breaker, "LBS" = Load Break Switch or "DS" = Disconnecting Switch

        **z_ohm** (float, 0) - indicates the resistance of the switch, which has effect only on
            bus-bus switches, if sets to 0, the buses will be fused like before, if larger than
            0 a branch will be created for the switch which has also effects on the bus mapping

        **name** (string, default None) - The name for this switch

        **in_ka** (float, default None) - maximum current that the switch can carry
            normal operating conditions without tripping

    OUTPUT:
        **sid** - The unique switch_id of the created switch

    EXAMPLE:
        create_switch(net, bus=0, element=1, et='b', type="LS", z_ohm=0.1)

        create_switch(net, bus=0, element=1, et='l')

    """
    _check_element(net, bus)
    if et == "l":
        elm_tab = 'line'
        if element not in net[elm_tab].index:
            raise UserWarning("Unknown line index")
        if net[elm_tab]["from_bus"].loc[element] != bus and net[elm_tab]["to_bus"].loc[element] != bus:
            raise UserWarning("Line %s not connected to bus %s" % (element, bus))
    elif et == "t":
        elm_tab = 'trafo'
        if element not in net[elm_tab].index:
            raise UserWarning("Unknown bus index")
        if net[elm_tab]["hv_bus"].loc[element] != bus and net[elm_tab]["lv_bus"].loc[element] != bus:
            raise UserWarning("Trafo %s not connected to bus %s" % (element, bus))
    elif et == "t3":
        elm_tab = 'trafo3w'
        if element not in net[elm_tab].index:
            raise UserWarning("Unknown trafo3w index")
        if (net[elm_tab]["hv_bus"].loc[element] != bus and
                net[elm_tab]["mv_bus"].loc[element] != bus and
                net[elm_tab]["lv_bus"].loc[element] != bus):
            raise UserWarning("Trafo3w %s not connected to bus %s" % (element, bus))
    elif et == "b":
        _check_element(net, element)
    else:
        raise UserWarning("Unknown element type")

    index = _get_index_with_check(net, "switch", index)

    entries = {"bus": bus, "element": element, "et": et, "closed": closed, "type": type, "name": name,
               "z_ohm": z_ohm, "in_ka": in_ka, **kwargs}
    _set_entries(net, "switch", index, entries=entries)

    return index


def create_switches(
    net: pandapowerNet,
    buses: Sequence,
    elements: Sequence,
    et: SwitchElementType | Sequence[str],
    closed: bool = True,
    type: Optional[SwitchType] = None,
    name: Optional[Iterable[str]] = None,
    index: Optional[Int] | Iterable[Int] = None,
    z_ohm: float = 0,
    in_ka: float = nan,
    **kwargs
) -> Int:
    """
    Adds a switch in the net["switch"] table.

    Switches can be either between two buses (bus-bus switch) or at the end of a line or transformer
    element (bus-element switch).

    Two buses that are connected through a closed bus-bus switches are fused in the power flow if
    the switch is closed or separated if the switch is open.

    An element that is connected to a bus through a bus-element switch is connected to the bus
    if the switch is closed or disconnected if the switch is open.

    INPUT:
        **net** (pandapowerNet) - The net within which this switch should be created

        **buses** (list)- The bus that the switch is connected to

        **element** (list)- index of the element: bus id if et == "b", line id if et == "l", \
            trafo id if et == "t"

        **et** - (list) element type: "l" = switch between bus and line, "t" = switch between
            bus and transformer, "t3" = switch between bus and transformer3w, "b" = switch between
            two buses

    OPTIONAL:
        **closed** (boolean, True) - switch position: False = open, True = closed

        **type** (str, None) - indicates the type of switch: "LS" = Load Switch, "CB" = \
            Circuit Breaker, "LBS" = Load Break Switch or "DS" = Disconnecting Switch

        **z_ohm** (float, 0) - indicates the resistance of the switch, which has effect only on
            bus-bus switches, if sets to 0, the buses will be fused like before, if larger than
            0 a branch will be created for the switch which has also effects on the bus mapping

        **name** (list of str, default None) - The name for this switch

        **in_ka** (float, default None) - maximum current that the switch can carry
            normal operating conditions without tripping

    OUTPUT:
        **sid** - List of switch_id of the created switches

    EXAMPLE:
        create_switches(net, buses=[0, 1], element=1, et='b', type="LS", z_ohm=0.1)

        create_switches(net, buses=[0, 1], element=1, et='l')

    """
    index = _get_multiple_index_with_check(net, "switch", index, len(buses), name="Switches")
    _check_multiple_elements(net, buses)
    rel_els = ['b', 'l', 't', 't3']
    matcher = {'b': ['bus', 'buses'], 'l': ['line', 'lines'], 't': ['trafo', 'trafos'], 't3': ['trafo3w', 'trafo3ws']}
    for typ in rel_els:
        if et == typ: _check_multiple_elements(net, elements, *matcher[typ])
    if np.any(np.isin(et, ['b', 'l', 't'])):
        mask_all = np.array([False] * len(et))
        for typ in rel_els:
            et_arr = np.array(et)
            el_arr = np.array(elements)
            mask = et_arr == typ
            mask_all |= mask
            _check_multiple_elements(net, el_arr[mask], *matcher[typ])
        not_def = ~mask_all
        if np.any(not_def):
            raise UserWarning(f"et type {et_arr[not_def]} is not implemented")
    else:
        raise UserWarning(f"et type {et} is not implemented")

    b_arr = np.array(buses)[:, None]
    el_arr = np.array(elements)
    et_arr = np.array([et] * len(buses) if isinstance(et, str) else et)
    # Ensure switches are connected correctly.
    for typ, table, joining_busses in [("l", "line", ["from_bus", "to_bus"]),
                                       ("t", "trafo", ["hv_bus", "lv_bus"]),
                                       ("t3", "trafo3w", ["hv_bus", "mv_bus", "lv_bus"])]:
        el = el_arr[et_arr == typ]
        bs = net[table].loc[el, joining_busses].values
        not_connected_mask = ~np.isin(b_arr[et_arr == typ], bs)
        if np_any(not_connected_mask):
            bus_element_pairs = zip(el_arr[et_arr == typ][:, None][not_connected_mask].tolist(),
                                    b_arr[et_arr == typ][not_connected_mask].tolist())
            raise UserWarning(f"{table.capitalize()} not connected ({table} element, bus): {list(bus_element_pairs)}")

    entries = {"bus": buses, "element": elements, "et": et, "closed": closed, "type": type,
               "name": name, "z_ohm": z_ohm, "in_ka": in_ka, **kwargs}

    _set_multiple_entries(net, "switch", index, entries=entries)

    return index


def create_shunt(
    net: pandapowerNet,
    bus: Int,
    q_mvar: float,
    p_mw: float = 0.,
    vn_kv: Optional[float] = None,
    step: int = 1,
    max_step: int = 1,
    name: Optional[str] = None,
    step_dependency_table: bool = False,
    id_characteristic_table: Optional[int] = None,
    in_service: bool = True,
    index: Optional[Int] = None,
    **kwargs
) -> Int:
    """
    Creates a shunt element.

    INPUT:
        **net** (pandapowerNet) - the pandapower network in which the element is created

        **bus** (int) - index of the bus the shunt is connected to

        **p_mw** (float) - shunt active power in MW at v = 1.0 p.u. per step

        **q_mvar** (float) - shunt reactive power in MVAr at v = 1.0 p.u. per step

    OPTIONAL:
        **vn_kv** (float, None) - rated voltage of the shunt. Defaults to rated voltage of connected bus, since this \
            value is mandatory for powerflow calculations. If it is set to NaN it will be replaced by the bus vn_kv \
            during power flow

        **step** (int, 1) - step of shunt with which power values are multiplied

        **max_step** (int, 1) - maximum allowed step of shunt

        **name** (str, None) - element name

        **step_dependency_table** (boolean, False) - True if shunt parameters (p_mw, q_mvar) must be adjusted \
            dependent on the step of the shunt. Requires the additional column "id_characteristic_table". \
            The function pandapower.control.shunt_characteristic_table_diagnostic can be used for sanity checks. \
            The function pandapower.control.create_shunt_characteristic_object can be used to create \
            SplineCharacteristic objects in the net.shunt_characteristic_spline table and add the additional column \
            "id_characteristic_spline" to set up the reference to the spline characteristics.

        **id_characteristic_table** (int, None) - references the index of the characteristic from the lookup table \
                                                 net.shunt_characteristic_table

        **in_service** (boolean, True) - True for in_service or False for out of service

        **index** (int, None) - force a specified ID if it is available. If None, the index one higher than the \
                                highest already existing index is selected.

    OUTPUT:
        **index** (int) - the unique ID of the created shunt

    EXAMPLE:
        create_shunt(net, 0, 20)
    """
    _check_element(net, bus)

    index = _get_index_with_check(net, "shunt", index)

    if vn_kv is None:
        vn_kv = net.bus.vn_kv.at[bus]

    entries = {"bus": bus, "name": name, "p_mw": p_mw, "q_mvar": q_mvar, "vn_kv": vn_kv, "step": step,
               "max_step": max_step, "in_service": in_service, "step_dependency_table": step_dependency_table,
               "id_characteristic_table": id_characteristic_table, **kwargs}
    _set_entries(net, "shunt", index, entries=entries)

    _set_value_if_not_nan(net, index, id_characteristic_table, "id_characteristic_table",
                          "shunt", dtype="Int64")

    return index


def create_shunts(
    net: pandapowerNet,
    buses: Sequence,
    q_mvar: float | Iterable[float],
    p_mw: float | Iterable[float] = 0.,
    vn_kv: Optional[float | Iterable[float]] = None,
    step: int | Iterable[int] = 1,
    max_step: int | Iterable[int] = 1,
    name: Optional[Iterable[str]] = None,
    step_dependency_table: bool | Iterable[bool] = False,
    id_characteristic_table: Optional[int] | Iterable[Optional[int]] = None,
    in_service: bool | Iterable[bool] = True,
    index = None,
    **kwargs
) -> npt.NDArray[np.array]:
    """
    Creates a number of shunt elements.

    INPUT:
        **net** (pandapowerNet) - The pandapower network in which the element is created

        **buses** (list of ints) - bus numbers of buses to which the shunts should be connected to

        **p_mw** (list of floats, 0) - shunts' active power in MW at v = 1.0 p.u.

        **q_mvar** (list of floats) - shunts' reactive power in MVAr at v = 1.0 p.u.

    OPTIONAL:
        **vn_kv** (list of floats, None) - rated voltage of the shunts. Defaults to rated voltage of connected bus, since this \
            value is mandatory for powerflow calculations. If it is set to NaN it will be replaced by the bus vn_kv \
            during power flow

        **step** (list of ints, 1) - step of shunts with which power values are multiplied

        **max_step** (list of ints, 1) - maximum allowed step of shunts

        **name** (list of strs, None) - element name

        **step_dependency_table** (list of booleans, False) - True if shunt parameters (p_mw, q_mvar) must be \
            adjusted dependent on the step of the shunts. Requires the additional column "id_characteristic_table". \
            The function pandapower.control.shunt_characteristic_table_diagnostic can be used for sanity checks. \
            The function pandapower.control.create_shunt_characteristic_object can be used to create \
            SplineCharacteristic objects in the net.shunt_characteristic_spline table and add the additional column \
            "id_characteristic_spline" to set up the reference to the spline characteristics.

        **id_characteristic_table** (list of ints, None) - references the index of the characteristic from the lookup \
                                                          table net.shunt_characteristic_table

        **in_service** (list of booleans, True) - True for in_service or False for out of service

        **index** (list of ints, None) - force a specified ID if it is available. If None, the \
                                         index one higher than the highest already existing index is selected.

    OUTPUT:
        **index** (list of ints) - the list of IDs of the created shunts

    EXAMPLE:
        create_shunts(net, [0, 2], [20, 30])
    """
    _check_multiple_elements(net, buses)

    index = _get_multiple_index_with_check(net, "shunt", index, len(buses))

    if vn_kv is None:
        vn_kv = net.bus.vn_kv.loc[buses]

    entries = {"bus": buses, "name": name, "p_mw": p_mw, "q_mvar": q_mvar, "vn_kv": vn_kv, "step": step,
               "max_step": max_step, "in_service": in_service, "step_dependency_table": step_dependency_table,
               "id_characteristic_table": id_characteristic_table, **kwargs}
    _set_multiple_entries(net, "shunt", index, entries=entries)

    return index


def create_shunt_as_capacitor(
    net: pandapowerNet,
    bus: Int,
    q_mvar: float,
    loss_factor: float,
    **kwargs
) -> Int:
    """
    Creates a shunt element representing a capacitor bank.

    INPUT:

        **net** (pandapowerNet) - The pandapower network in which the element is created

        **bus** (int) - index of the bus the shunt is connected to

        **q_mvar** (float) - reactive power of the capacitor bank at rated voltage

        **loss_factor** (float) - loss factor tan(delta) of the capacitor bank

    OPTIONAL:
        same as in create_shunt, keyword arguments are passed to the create_shunt function

    OUTPUT:
        **index** (int) - the unique ID of the created shunt
    """
    q_mvar = -abs(q_mvar)  # q is always negative for capacitor
    p_mw = abs(q_mvar * loss_factor)  # p is always positive for active power losses
    return create_shunt(net, bus, q_mvar=q_mvar, p_mw=p_mw, **kwargs)


def create_source_dc(
        net: pandapowerNet,
        bus_dc: Int,
        vm_pu: float = 1.0,
        index: Optional[Int] = None,
        name: str | None = None,
        in_service: bool = True,
        type: str | None = None,
        **kwargs):
    """
    Creates a dc voltage source in a dc grid with an adjustable set point
    INPUT:

        **net** (pandapowerNet) - The pandapower network in which the element is created

        **bus** (int) - index of the bus the shunt is connected to

        **vm_pu** (float) - set-point for the bus voltage magnitude at the connection bus

    OPTIONAL:
        **name** (str, None) - element name

        **index** (int, None) - Force a specified ID if it is available. If None, the index one \
            higher than the highest already existing index is selected.

        **in_service** (bool, True) - True for in_service or False for out of service

        **type** (str) - A string describing the type.

    OUTPUT:
        **index** (int) - The unique ID of the created svc

    """
    _check_element(net, bus_dc, element='bus_dc')

    index = _get_index_with_check(net, "source_dc", index)

    entries = {"name": name, "bus_dc": bus_dc, "vm_pu": vm_pu, "in_service": in_service, "type": type, **kwargs}
    _set_entries(net, "source_dc", index, True, entries=entries)

    return index


def create_load_dc(
        net: pandapowerNet,
        bus_dc: Int,
        p_dc_mw: float,
        scaling: float = 1.0,
        type: Optional[str] = None,
        index: Optional[Int] = None,
        name: Optional[str] = None,
        in_service: bool = True,
        controllable: bool = False,
        **kwargs
    ):
    """
    Creates a dc voltage source in a dc grid with an adjustable set point
    INPUT:

        **net** (pandapowerNet) - The pandapower network in which the element is created

        **bus_dc** (int) - index of the dc bus the dc load is connected to

        **p_dc_mw** (float) - The power of the load

    OPTIONAL:
        **name** (str, None) - element name

        **index** (int, None) - Force a specified ID if it is available. If None, the index one \
            higher than the highest already existing index is selected.

        **in_service** (bool, True) - True for in service or False for out of service.

        **scaling** (float, default 1.) - An OPTIONAL scaling factor, is multiplied with p_dc_mw.

        **type** (str) - A string describing the type.

        **controllable** (boolean, default NaN) - States, whether a load is controllable or not. \
            Only respected for OPF; defaults to False if "controllable" column exists in DataFrame

    OUTPUT:
        **index** (int) - The unique ID of the created svc

    """
    _check_element(net, bus_dc, element='bus_dc')

    index = _get_index_with_check(net, "source_dc", index=index)

    entries = {"name": name, "bus_dc": bus_dc, "p_dc_mw": p_dc_mw, "in_service": in_service, "scaling": scaling,
               "type": type, "controllable": controllable, **kwargs}
    _set_entries(net, "load_dc", index, True, entries=entries)

    return index


def create_svc(
    net: pandapowerNet,
    bus: Int,
    x_l_ohm: float,
    x_cvar_ohm: float,
    set_vm_pu: float,
    thyristor_firing_angle_degree: float,
    name: Optional[str] = None,
    controllable: bool = True,
    in_service: bool = True,
    index: Optional[Int] = None,
    min_angle_degree: float = 90,
    max_angle_degree: float = 180,
    **kwargs
) -> Int:
    """
    Creates an SVC element - a shunt element with adjustable impedance used to control the voltage \
        at the connected bus

    Does not work if connected to "PV" bus (gen bus, ext_grid bus)

    min_angle_degree, max_angle_degree are placeholders (ignored in the Newton-Raphson power \
        flow at the moment).

    INPUT:
        **net** (pandapowerNet) - The pandapower network in which the element is created

        **bus** (int) - connection bus of the svc

        **x_l_ohm** (float) - inductive reactance of the reactor component of svc

        **x_cvar_ohm** (float) - capacitive reactance of the fixed capacitor component of svc

        **set_vm_pu** (float) - set-point for the bus voltage magnitude at the connection bus

        **thyristor_firing_angle_degree** (float) - the value of thyristor firing angle of svc (is used directly if
            controllable==False, otherwise is the starting point in the Newton-Raphson calculation)

    OPTIONAL:
        **name** (list of strs, None) - element name

        **controllable** (bool, True) - whether the element is considered as actively controlling or
            as a fixed shunt impedance

        **in_service** (bool, True) - True for in_service or False for out of service

        **index** (int, None) - Force a specified ID if it is available. If None, the
            index one higher than the highest already existing index is selected.

        **min_angle_degree** (float, 90) - minimum value of the thyristor_firing_angle_degree

        **max_angle_degree** (float, 180) - maximum value of the thyristor_firing_angle_degree

    OUTPUT:
        **index** (int) - The unique ID of the created svc

    """

    _check_element(net, bus)

    index = _get_index_with_check(net, "svc", index)

    entries = {"name": name, "bus": bus, "x_l_ohm": x_l_ohm, "x_cvar_ohm": x_cvar_ohm, "set_vm_pu": set_vm_pu,
               "thyristor_firing_angle_degree": thyristor_firing_angle_degree, "controllable": controllable,
               "in_service": in_service, "min_angle_degree": min_angle_degree, "max_angle_degree": max_angle_degree,
               **kwargs}
    _set_entries(net, "svc", index, entries=entries)

    return index


def create_ssc(
    net: pandapowerNet,
    bus: Int,
    r_ohm: float,
    x_ohm: float,
    set_vm_pu: float = 1.,
    vm_internal_pu: float = 1.,
    va_internal_degree: float = 0.,
    name: Optional[str] = None,
    controllable: bool = True,
    in_service: bool = True,
    index: Optional[Int] = None,
    **kwargs
) -> Int:
    """
    Creates an SSC element (STATCOM)- a shunt element with adjustable VSC internal voltage used to control the voltage \
        at the connected bus

    Does not work if connected to "PV" bus (gen bus, ext_grid bus)


    INPUT:
        **net** (pandapowerNet) - The pandapower network in which the element is created

        **bus** (int) - connection bus of the ssc

        **r_ohm** (float) - resistance of the coupling transformer component of ssc

        **x_ohm** (float) - reactance of the coupling transformer component of ssc

        **set_vm_pu** (float) - set-point for the bus voltage magnitude at the connection bus

        **vm_internal_pu** (float) -  The voltage magnitude of the voltage source converter VSC at the ssc component.
                                    if the amplitude of the VSC output voltage is increased above that of the ac system
                                    voltage, the VSC behaves as a capacitor and reactive power is supplied to the ac
                                    system, decreasing the output voltage below that of the ac system leads to the VSC
                                    consuming reactive power acting as reactor.(source PhD Panosyan)


        **va_internal_degree** (float) - The voltage angle of the voltage source converter VSC at the ssc component.

    OPTIONAL:
        **name** (list of strs, None) - element name

        **controllable** (bool, True) - whether the element is considered as actively controlling or
            as a fixed shunt impedance

        **in_service** (bool, True) - True for in_service or False for out of service

        **index** (int, None) - Force a specified ID if it is available. If None, the
            index one higher than the highest already existing index is selected.

    OUTPUT:
        **index** (int) - The unique ID of the created ssc

    """

    _check_element(net, bus)

    index = _get_index_with_check(net, "ssc", index)

    entries = {"name": name, "bus": bus, "r_ohm": r_ohm, "x_ohm": x_ohm, "set_vm_pu": set_vm_pu,
               "vm_internal_pu": vm_internal_pu, "va_internal_degree": va_internal_degree, "controllable": controllable,
               "in_service": in_service, **kwargs}
    _set_entries(net, "ssc", index, entries=entries)

    return index


def create_b2b_vsc(
        net: pandapowerNet,
        bus: Int,
        bus_dc_plus: Int,
        bus_dc_minus: Int,
        r_ohm: float,
        x_ohm: float,
        r_dc_ohm: float,
        pl_dc_mw: float = 0.,
        control_mode_ac: str = "vm_pu",
        control_value_ac: float = 1.,
        control_mode_dc: str = "p_mw",
        control_value_dc: float = 0.,
        name: Optional[str] = None,
        controllable: bool = True,
        in_service: bool = True,
        index: Optional[Int] = None,
        **kwargs
) -> Int:
    """
    Creates an VSC converter element - a shunt element with adjustable VSC internal voltage used to connect the \
    AC grid and the DC grid. The element implements several control modes.

    Does not work if connected to "PV" bus (gen bus, ext_grid bus)

    INPUT:
        **net** (pandapowerNet) - The pandapower network in which the element is created

        **bus** (int) - AC connection of the B2B VSC

        **bus_dc_plus** (int) - connection bus of the plus side of the B2B VSC

        **bus_dc_minus** (int) - connection bus of the minus side of the B2B VSC

        **r_ohm** (float) - resistance of the coupling transformer component of B2B VSC

        **x_ohm** (float) - reactance of the coupling transformer component of B2B VSC

        **r_dc_ohm** (float) - resistance of the internal dc resistance component of B2B VSC

        **pl_dc_mw** (float) - no-load losses of the B2B VSC on the DC side for the shunt R representing the no load losses

        **control_mode_ac** (string) - the control mode of the ac side of the VSC. it could be "vm_pu", "q_mvar" or "slack"

        **control_value_ac** (float) - the value of the controlled parameter at the ac bus in "p.u." or "MVAr"

        **control_mode_dc** (string) - the control mode of the dc side of the B2B VSC. it could be "vm_pu" or "p_mw"

        **control_value_dc** (float) - the value of the controlled parameter at the dc bus in "p.u." or "MW"

    OPTIONAL:
        **name** (list of strs, None) - element name

        **controllable** (bool, True) - whether the element is considered as actively controlling or
            as a fixed voltage source connected via shunt impedance

        **in_service** (bool, True) - True for in_service or False for out of service

        **index** (int, None) - Force a specified ID if it is available. If None, the
            index one higher than the highest already existing index is selected.

    OUTPUT:
        **index** (int) - The unique ID of the created ssc

    """

    _check_element(net, bus)
    _check_element(net, bus_dc_plus, "bus_dc")
    _check_element(net, bus_dc_minus, "bus_dc")

    index = _get_index_with_check(net, "b2b_vsc", index)

    entries = {"name": name, "bus": bus, "bus_dc_plus": bus_dc_plus, "bus_dc_minus": bus_dc_minus, "r_ohm": r_ohm,
               "x_ohm": x_ohm, "r_dc_ohm": r_dc_ohm, "pl_dc_mw": pl_dc_mw, "control_mode_ac": control_mode_ac,
               "control_value_ac": control_value_ac, "control_mode_dc": control_mode_dc,
               "control_value_dc": control_value_dc, "controllable": controllable, "in_service": in_service, **kwargs}
    _set_entries(net, "b2b_vsc", index, entries=entries)

    return index


def create_bi_vsc(
        net: pandapowerNet,
        bus: Int,
        bus_dc_plus: Int,
        bus_dc_minus: Int,
        r_ohm: float,
        x_ohm: float,
        r_dc_ohm: float,
        pl_dc_mw: float = 0.,
        control_mode_ac: str = "vm_pu",
        control_value_ac: float = 1.,
        control_mode_dc: str = "p_mw",
        control_value_dc: float = 0.,
        name: Optional[str] = None,
        controllable: bool = True,
        in_service: bool = True,
        index: Optional[Int] = None,
        **kwargs
) -> Int:
    """
    Creates an VSC converter element - a shunt element with adjustable VSC internal voltage used to connect the \
    AC grid and the DC grid. The element implements several control modes.

    Does not work if connected to "PV" bus (gen bus, ext_grid bus)

    INPUT:
        **net** (pandapowerNet) - The pandapower network in which the element is created

        **bus** (int) - connection bus of the VSC

        **bus_dc** (int) - connection bus of the VSC

        **r_ohm** (float) - resistance of the coupling transformer component of VSC

        **x_ohm** (float) - reactance of the coupling transformer component of VSC

        **r_dc_ohm** (float) - resistance of the internal dc resistance component of VSC

        **pl_dc_mw** (float) - no-load losses of the VSC on the DC side for the shunt R representing the no load losses

        **control_mode_ac** (string) - the control mode of the ac side of the VSC. it could be "vm_pu", "q_mvar" or "slack"

        **control_value_ac** (float) - the value of the controlled parameter at the ac bus in "p.u." or "MVAr"

        **control_mode_dc** (string) - the control mode of the dc side of the VSC. it could be "vm_pu" or "p_mw"

        **control_value_dc** (float) - the value of the controlled parameter at the dc bus in "p.u." or "MW"

    OPTIONAL:
        **name** (list of strs, None) - element name

        **controllable** (bool, True) - whether the element is considered as actively controlling or
            as a fixed voltage source connected via shunt impedance

        **in_service** (bool, True) - True for in_service or False for out of service

        **index** (int, None) - Force a specified ID if it is available. If None, the
            index one higher than the highest already existing index is selected.

    OUTPUT:
        **index** (int) - The unique ID of the created ssc

    """

    _check_element(net, bus)
    _check_element(net, bus_dc_plus, "bus_dc")
    _check_element(net, bus_dc_minus, "bus_dc")

    index = _get_index_with_check(net, "bi_vsc", index)

    entries = {"name": name, "bus": bus, "bus_dc_plus": bus_dc_plus, "bus_dc_minus": bus_dc_minus, "r_ohm": r_ohm,
               "x_ohm": x_ohm, "r_dc_ohm": r_dc_ohm, "pl_dc_mw": pl_dc_mw, "control_mode_ac": control_mode_ac,
               "control_value_ac": control_value_ac, "control_mode_dc": control_mode_dc,
               "control_value_dc": control_value_dc, "controllable": controllable, "in_service": in_service, **kwargs}
    _set_entries(net, "bi_vsc", index, entries=entries)

    return index


def create_vsc(
    net: pandapowerNet,
    bus: Int,
    bus_dc: Int,
    r_ohm: float,
    x_ohm: float,
    r_dc_ohm: float,
    pl_dc_mw: float = 0.,
    control_mode_ac: Literal["vm_pu", "q_mvar"] = "vm_pu",
    control_value_ac: float = 1.,
    control_mode_dc: Literal["vm_pu", "p_mw"] = "p_mw",
    control_value_dc: float = 0.,
    name: Optional[str] = None,
    controllable: bool = True,
    in_service: bool = True,
    index: Optional[Int] = None,
    ref_bus = None,
    **kwargs
) -> Int:
    """
    Creates an VSC converter element - a shunt element with adjustable VSC internal voltage used to connect the \
    AC grid and the DC grid. The element implements several control modes.

    Does not work if connected to "PV" bus (gen bus, ext_grid bus)

    INPUT:
        **net** (pandapowerNet) - The pandapower network in which the element is created

        **bus** (int) - connection bus of the VSC

        **bus_dc** (int) - connection bus of the VSC

        **r_ohm** (float) - resistance of the coupling transformer component of VSC

        **x_ohm** (float) - reactance of the coupling transformer component of VSC

        **r_dc_ohm** (float) - resistance of the internal dc resistance component of VSC

        **pl_dc_mw** (float) - no-load losses of the VSC on the DC side for the shunt R representing the no load losses

        **control_mode_ac** (string) - the control mode of the ac side of the VSC. it could be "vm_pu", "q_mvar" or "slack"

        **control_value_ac** (float) - the value of the controlled parameter at the ac bus in "p.u." or "MVAr"

        **control_mode_dc** (string) - the control mode of the dc side of the VSC. it could be "vm_pu" or "p_mw"

        **control_value_dc** (float) - the value of the controlled parameter at the dc bus in "p.u." or "MW"

    OPTIONAL:
        **name** (list of strs, None) - element name

        **controllable** (bool, True) - whether the element is considered as actively controlling or
            as a fixed voltage source connected via shunt impedance

        **in_service** (bool, True) - True for in_service or False for out of service

        **index** (int, None) - Force a specified ID if it is available. If None, the
            index one higher than the highest already existing index is selected.

    OUTPUT:
        **index** (int) - The unique ID of the created ssc

    """

    _check_element(net, bus)
    _check_element(net, bus_dc, "bus_dc")

    index = _get_index_with_check(net, "vsc", index)

    entries = {"name": name, "bus": bus, "bus_dc": bus_dc, "r_ohm": r_ohm, "x_ohm": x_ohm, "r_dc_ohm": r_dc_ohm,
               "pl_dc_mw": pl_dc_mw, "control_mode_ac": control_mode_ac, "control_value_ac": control_value_ac,
               "control_mode_dc": control_mode_dc, "control_value_dc": control_value_dc, "controllable": controllable,
               "in_service": in_service, "ref_bus": ref_bus, **kwargs}
    _set_entries(net, "vsc", index, entries=entries)

    return index


def create_impedance(
    net: pandapowerNet,
    from_bus: Int,
    to_bus: Int,
    rft_pu: float,
    xft_pu: float,
    sn_mva: float,
    rtf_pu: Optional[float] = None,
    xtf_pu: Optional[float] = None,
    name: Optional[str] = None,
    in_service: bool = True,
    index: Optional[Int] = None,
    rft0_pu: Optional[float] = None,
    xft0_pu: Optional[float] = None,
    rtf0_pu: Optional[float] = None,
    xtf0_pu: Optional[float] = None,
    gf_pu: Optional[float] = 0,
    bf_pu: Optional[float] = 0,
    gt_pu: Optional[float] = None,
    bt_pu: Optional[float] = None,
    gf0_pu: Optional[float] = None,
    bf0_pu: Optional[float] = None,
    gt0_pu: Optional[float] = None,
    bt0_pu: Optional[float] = None,
    **kwargs
) -> Int:
    """
    Creates an impedance element in per unit (pu).

    Parameters
    ----------
    net : pandapowerNet
        The pandapower grid model in which the element is created.

    from_bus : int
        The starting bus of the impedance element.

    to_bus : int
        The ending bus of the impedance element.

    rft_pu : float
        The real part of the impedance from 'from_bus' to 'to_bus' in per unit.

    xft_pu : float
        The imaginary part of the impedance from 'from_bus' to 'to_bus' in per unit.

    sn_mva : float
        The rated power of the impedance element in MVA.

    rtf_pu : float, optional
        The real part of the impedance from 'to_bus' to 'from_bus' in per unit. Defaults to `rft_pu`.

    xtf_pu : float, optional
        The imaginary part of the impedance from 'to_bus' to 'from_bus' in per unit. Defaults to `xft_pu`.

    name : str, optional
        The name of the impedance element. Default is None.

    in_service : bool, optional
        The service status of the impedance element. Default is True.

    index : int, optional
        The index of the impedance element. Default is None.

    rft0_pu : float, optional
        The zero-sequence real part of the impedance from 'from_bus' to 'to_bus' in per unit. Default is None.

    xft0_pu : float, optional
        The zero-sequence imaginary part of the impedance from 'from_bus' to 'to_bus' in per unit. Default is None.

    rtf0_pu : float, optional
        The zero-sequence real part of the impedance from 'to_bus' to 'from_bus' in per unit. Default is `rft0_pu`.

    xtf0_pu : float, optional
        The zero-sequence imaginary part of the impedance from 'to_bus' to 'from_bus' in per unit. Default is `xft0_pu`.

    gf_pu : float, optional
        Conductance at the 'from_bus' in per unit. Default is 0.

    bf_pu : float, optional
        Susceptance at the 'from_bus' in per unit. Default is 0.

    gt_pu : float, optional
        Conductance at the 'to_bus' in per unit. Defaults to `gf_pu`.

    bt_pu : float, optional
        Susceptance at the 'to_bus' in per unit. Defaults to `bf_pu`.

    gf0_pu : float, optional
        The zero-sequence conductance at the 'from_bus' in per unit. Default is None.

    bf0_pu : float, optional
        The zero-sequence susceptance at the 'from_bus' in per unit. Default is None.

    gt0_pu : float, optional
        The zero-sequence conductance at the 'to_bus' in per unit. Defaults to `gf0_pu`.

    bt0_pu : float, optional
        The zero-sequence susceptance at the 'to_bus' in per unit. Defaults to `bf0_pu`.

    kwargs : dict, optional
        Additional arguments (for additional columns in net.impedance table).

    Returns
    -------
    int
        The index of the created impedance element.

    Raises
    ------
    UserWarning
        If required impedance parameters are missing.
    """

    index = _get_index_with_check(net, "impedance", index)

    _check_branch_element(net, "Impedance", index, from_bus, to_bus)

    if rft_pu is None or xft_pu is None or (rft0_pu is None and rtf0_pu is not None) or \
            (xft0_pu is None and xtf0_pu is not None):
        raise UserWarning("*ft_pu parameters are missing for impedance element")

    if rtf_pu is None:
        rtf_pu = rft_pu
    if xtf_pu is None:
        xtf_pu = xft_pu
    if rft0_pu is not None and rtf0_pu is None:
        rtf0_pu = rft0_pu
    if xft0_pu is not None and xtf0_pu is None:
        xtf0_pu = xft0_pu

    if gt_pu is None:
        gt_pu = gf_pu
    if bt_pu is None:
        bt_pu = bf_pu
    if gf0_pu is not None and gt0_pu is None:
        gt0_pu = gf0_pu
    if bf0_pu is not None and bt0_pu is None:
        bt0_pu = bf0_pu

    entries = {"from_bus": from_bus, "to_bus": to_bus, "rft_pu": rft_pu, "xft_pu": xft_pu, "rtf_pu": rtf_pu,
               "xtf_pu": xtf_pu, "gf_pu": gf_pu, "bf_pu": bf_pu, "gt_pu": gt_pu, "bt_pu": bt_pu, "name": name,
               "sn_mva": sn_mva, "in_service": in_service, **kwargs}
    _set_entries(net, "impedance", index, entries=entries)

    if rft0_pu is not None:
        _set_value_if_not_nan(net, index, rft0_pu, "rft0_pu", "impedance")
        _set_value_if_not_nan(net, index, xft0_pu, "xft0_pu", "impedance")
        _set_value_if_not_nan(net, index, rtf0_pu, "rtf0_pu", "impedance")
        _set_value_if_not_nan(net, index, xtf0_pu, "xtf0_pu", "impedance")

    if gf0_pu is not None:
        _set_value_if_not_nan(net, index, gf0_pu, "gf0_pu", "impedance")
        _set_value_if_not_nan(net, index, bf0_pu, "bf0_pu", "impedance")
        _set_value_if_not_nan(net, index, gt0_pu, "gt0_pu", "impedance")
        _set_value_if_not_nan(net, index, bt0_pu, "bt0_pu", "impedance")

    return index


def create_impedances(
    net: pandapowerNet,
    from_buses: Sequence,
    to_buses: Sequence,
    rft_pu: float | Iterable[float],
    xft_pu: float | Iterable[float],
    sn_mva: float | Iterable[float],
    rtf_pu: Optional[float | Iterable[float]] = None,
    xtf_pu: Optional[float | Iterable[float]] = None,
    name: Optional[Iterable[str]] = None,
    in_service: bool | Iterable[str] = True,
    index: Optional[Int] | Iterable[Int] = None,
    rft0_pu: Optional[float | Iterable[float]] = None,
    xft0_pu: Optional[float | Iterable[float]] = None,
    rtf0_pu: Optional[float | Iterable[float]] = None,
    xtf0_pu: Optional[float | Iterable[float]] = None,
    gf_pu: Optional[float | Iterable[float]] = 0,
    bf_pu: Optional[float | Iterable[float]] = 0,
    gt_pu: Optional[float | Iterable[float]] = None,
    bt_pu: Optional[float | Iterable[float]] = None,
    gf0_pu: Optional[float | Iterable[float]] = None,
    bf0_pu: Optional[float | Iterable[float]] = None,
    gt0_pu: Optional[float | Iterable[float]] = None,
    bt0_pu: Optional[float | Iterable[float]] =None,
    **kwargs
) -> npt.NDArray[np.array]:
    """
    Creates an impedance element in per unit (pu).

    Parameters
    ----------
    net : pandapowerNet
        The pandapower grid model in which the element is created.

    from_buses : int
        The starting buses of the impedance element.

    to_buses : int
        The ending buses of the impedance element.

    rft_pu : float
        The real part of the impedance from 'from_bus' to 'to_bus' in per unit.

    xft_pu : float
        The imaginary part of the impedance from 'from_bus' to 'to_bus' in per unit.

    sn_mva : float
        The rated power of the impedance element in MVA.

    rtf_pu : float, optional
        The real part of the impedance from 'to_bus' to 'from_bus' in per unit. Defaults to `rft_pu`.

    xtf_pu : float, optional
        The imaginary part of the impedance from 'to_bus' to 'from_bus' in per unit. Defaults to `xft_pu`.

    name : str, optional
        The name of the impedance element. Default is None.

    in_service : bool, optional
        The service status of the impedance element. Default is True.

    index : int, optional
        The index of the impedance element. Default is None.

    rft0_pu : float, optional
        The zero-sequence real part of the impedance from 'from_bus' to 'to_bus' in per unit. Default is None.

    xft0_pu : float, optional
        The zero-sequence imaginary part of the impedance from 'from_bus' to 'to_bus' in per unit. Default is None.

    rtf0_pu : float, optional
        The zero-sequence real part of the impedance from 'to_bus' to 'from_bus' in per unit. Default is `rft0_pu`.

    xtf0_pu : float, optional
        The zero-sequence imaginary part of the impedance from 'to_bus' to 'from_bus' in per unit. Default is `xft0_pu`.

    gf_pu : float, optional
        Conductance at the 'from_bus' in per unit. Default is 0.

    bf_pu : float, optional
        Susceptance at the 'from_bus' in per unit. Default is 0.

    gt_pu : float, optional
        Conductance at the 'to_bus' in per unit. Defaults to `gf_pu`.

    bt_pu : float, optional
        Susceptance at the 'to_bus' in per unit. Defaults to `bf_pu`.

    gf0_pu : float, optional
        The zero-sequence conductance at the 'from_bus' in per unit. Default is None.

    bf0_pu : float, optional
        The zero-sequence susceptance at the 'from_bus' in per unit. Default is None.

    gt0_pu : float, optional
        The zero-sequence conductance at the 'to_bus' in per unit. Defaults to `gf0_pu`.

    bt0_pu : float, optional
        The zero-sequence susceptance at the 'to_bus' in per unit. Defaults to `bf0_pu`.

    kwargs : dict, optional
        Additional arguments (for additional columns in net.impedance table).

    Returns
    -------
    int
        The index of the created impedance element.

    Raises
    ------
    UserWarning
        If required impedance parameters are missing.
    """
    _check_multiple_branch_elements(net, from_buses, to_buses, "Impedances")

    index = _get_multiple_index_with_check(net, "impedance", index, len(from_buses))

    if rft_pu is None or xft_pu is None or (rft0_pu is None and rtf0_pu is not None) or \
            (xft0_pu is None and xtf0_pu is not None):
        raise UserWarning("*ft_pu parameters are missing for impedance element")

    if rtf_pu is None:
        rtf_pu = rft_pu
    if xtf_pu is None:
        xtf_pu = xft_pu
    if rft0_pu is not None and rtf0_pu is None:
        rtf0_pu = rft0_pu
    if xft0_pu is not None and xtf0_pu is None:
        xtf0_pu = xft0_pu

    if gt_pu is None:
        gt_pu = gf_pu
    if bt_pu is None:
        bt_pu = bf_pu
    if gf0_pu is not None and gt0_pu is None:
        gt0_pu = gf0_pu
    if bf0_pu is not None and bt0_pu is None:
        bt0_pu = bf0_pu

    entries = {"from_bus": from_buses, "to_bus": to_buses, "rft_pu": rft_pu, "xft_pu": xft_pu, "rtf_pu": rtf_pu,
               "xtf_pu": xtf_pu, "gf_pu": gf_pu, "bf_pu": bf_pu, "gt_pu": gt_pu, "bt_pu": bt_pu, "name": name,
               "sn_mva": sn_mva, "in_service": in_service, **kwargs}
    _set_multiple_entries(net, "impedance", index, entries=entries)

    if rft0_pu is not None:
        _set_value_if_not_nan(net, index, rft0_pu, "rft0_pu", "impedance")
        _set_value_if_not_nan(net, index, xft0_pu, "xft0_pu", "impedance")
        _set_value_if_not_nan(net, index, rtf0_pu, "rtf0_pu", "impedance")
        _set_value_if_not_nan(net, index, xtf0_pu, "xtf0_pu", "impedance")

    if gf0_pu is not None:
        _set_value_if_not_nan(net, index, gf0_pu, "gf0_pu", "impedance")
        _set_value_if_not_nan(net, index, bf0_pu, "bf0_pu", "impedance")
        _set_value_if_not_nan(net, index, gt0_pu, "gt0_pu", "impedance")
        _set_value_if_not_nan(net, index, bt0_pu, "bt0_pu", "impedance")

    return index


def create_tcsc(
    net: pandapowerNet,
    from_bus: Int,
    to_bus: Int,
    x_l_ohm: float,
    x_cvar_ohm: float,
    set_p_to_mw: float,
    thyristor_firing_angle_degree: float,
    name: Optional[str] = None,
    controllable: bool = True,
    in_service: bool = True,
    index: Optional[Int] = None,
    min_angle_degree: float = 90,
    max_angle_degree: float = 180,
    **kwargs
) -> Int:
    """
    Creates a TCSC element - series impedance compensator to control series reactance.
    The TCSC device allows controlling the active power flow through the path it is connected in.

    Multiple TCSC elements in net are possible.
    Unfortunately, TCSC is not implemented for the case when multiple TCSC elements
    have the same from_bus or the same to_bus.

    Note: in the Newton-Raphson power flow calculation, the initial voltage vector is adjusted slightly
    if the initial voltage at the from_bus is the same as at the to_bus to avoid
    some terms in J (for TCSC) becoming zero.

    min_angle_degree, max_angle_degree are placeholders (ignored in the Newton-Raphson power flow at the moment).

    INPUT:
        **net** (pandapowerNet) - The pandapower network in which the element is created

        **from_bus** (int) - starting bus of the tcsc

        **to_bus** (int) - ending bus of the tcsc

        **x_l_ohm** (float) - impedance of the reactor component of tcsc

        **x_cvar_ohm** (float) - impedance of the fixed capacitor component of tcsc

        **set_p_to_mw** (float) - set-point for the branch active power at the to_bus

        **thyristor_firing_angle_degree** (float) - the value of thyristor firing angle of tcsc (is used directly if
            controllable==False, otherwise is the starting point in the Newton-Raphson calculation)

    OPTIONAL:
        **name** (list of strs, None) - element name

        **controllable** (bool, True) - whether the element is considered as actively controlling
            or as a fixed series impedance

        **in_service** (bool, True) - True for in_service or False for out of service

        **index** (int, None) - Force a specified ID if it is available. If None, the
            index one higher than the highest already existing index is selected.

        **min_angle_degree** (float, 90) - minimum value of the thyristor_firing_angle_degree

        **max_angle_degree** (float, 180) - maximum value of the thyristor_firing_angle_degree

    OUTPUT:
        **index** (int) - The unique ID of the created tcsc

    """
    index = _get_index_with_check(net, "tcsc", index)

    _check_branch_element(net, "TCSC", index, from_bus, to_bus)

    entries = {"name": name, "from_bus": from_bus, "to_bus": to_bus, "x_l_ohm": x_l_ohm, "x_cvar_ohm": x_cvar_ohm,
               "set_p_to_mw": set_p_to_mw, "thyristor_firing_angle_degree": thyristor_firing_angle_degree,
               "controllable": controllable, "in_service": in_service, "min_angle_degree": min_angle_degree,
               "max_angle_degree": max_angle_degree, **kwargs}
    _set_entries(net, "tcsc", index, entries=entries)

    return index


def create_series_reactor_as_impedance(
    net: pandapowerNet,
    from_bus: Int,
    to_bus: Int,
    r_ohm: float,
    x_ohm: float,
    sn_mva: float,
    name: Optional[str] = None,
    in_service: bool = True,
    index: Optional[int] = None,
    r0_ohm: Optional[float] = None,
    x0_ohm: Optional[float] = None,
    **kwargs
) -> Int:
    """
    Creates a series reactor as per-unit impedance
    :param net: (pandapowerNet) - The pandapower network in which the element is created
    :param from_bus: (int) - starting bus of the series reactor
    :param to_bus: (int) - ending bus of the series reactor
    :param r_ohm: (float) - real part of the impedance in Ohm
    :param x_ohm: (float) - imaginary part of the impedance in Ohm
    :param sn_mva: (float) - rated power of the series reactor in MVA
    :param name:
    :type name:
    :param in_service:
    :type in_service:
    :param index:
    :type index:
    :return: index of the created element
    """
    if net.bus.at[from_bus, 'vn_kv'] == net.bus.at[to_bus, 'vn_kv']:
        vn_kv = net.bus.at[from_bus, 'vn_kv']
    else:
        raise UserWarning('Unable to infer rated voltage vn_kv for series reactor %s due to '
                          'different rated voltages of from_bus %d (%.3f p.u.) and '
                          'to_bus %d (%.3f p.u.)' % (name, from_bus, net.bus.at[from_bus, 'vn_kv'],
                                                     to_bus, net.bus.at[to_bus, 'vn_kv']))

    base_z_ohm = vn_kv ** 2 / sn_mva
    rft_pu = r_ohm / base_z_ohm
    xft_pu = x_ohm / base_z_ohm
    rft0_pu = r0_ohm / base_z_ohm if r0_ohm is not None else None
    xft0_pu = x0_ohm / base_z_ohm if x0_ohm is not None else None

    index = create_impedance(net, from_bus=from_bus, to_bus=to_bus, rft_pu=rft_pu, xft_pu=xft_pu,
                             sn_mva=sn_mva, name=name, in_service=in_service, index=index,
                             rft0_pu=rft0_pu, xft0_pu=xft0_pu, **kwargs)
    return index


def create_ward(
    net: pandapowerNet,
    bus: Int,
    ps_mw: float,
    qs_mvar: float,
    pz_mw: float,
    qz_mvar: float,
    name: Optional[str] = None,
    in_service: bool = True,
    index: Optional[Int] = None,
    **kwargs
) -> Int:
    """
    Creates a ward equivalent.

    A ward equivalent is a combination of an impedance load and a PQ load.

    INPUT:
        **net** (pandapowernet) - The pandapower net within the element should be created

        **bus** (int) -  bus of the ward equivalent

        **ps_mw** (float) - active power of the PQ load

        **qs_mvar** (float) - reactive power of the PQ load

        **pz_mw** (float) - active power of the impedance load in MW at 1.pu voltage

        **qz_mvar** (float) - reactive power of the impedance load in MVar at 1.pu voltage

    OUTPUT:
        ward id
    """
    _check_element(net, bus)

    index = _get_index_with_check(net, "ward", index, "ward equivalent")

    entries = {"bus": bus, "ps_mw": ps_mw, "qs_mvar": qs_mvar, "pz_mw": pz_mw, "qz_mvar": qz_mvar, "name": name,
               "in_service": in_service, **kwargs}
    _set_entries(net, "ward", index, entries=entries)

    return index


def create_wards(
    net: pandapowerNet,
    buses: Sequence,
    ps_mw: float | Iterable[float],
    qs_mvar: float | Iterable[float],
    pz_mw: float | Iterable[float],
    qz_mvar: float | Iterable[float],
    name: Optional[Iterable[str]] = None,
    in_service: bool | Iterable[bool] = True,
    index: Optional[int] = None,
    **kwargs
) -> npt.NDArray[np.array]:
    """
    Creates ward equivalents.

    A ward equivalent is a combination of an impedance load and a PQ load.

    INPUT:
        **net** (pandapowernet) - The pandapower net within the element should be created

        **buses** (list of int) -  bus of the ward equivalent

        **ps_mw** (list of float) - active power of the PQ load

        **qs_mvar** (list of float) - reactive power of the PQ load

        **pz_mw** (list of float) - active power of the impedance load in MW at 1.pu voltage

        **qz_mvar** (list of float) - reactive power of the impedance load in MVar at 1.pu voltage

    OUTPUT:
        ward id
    """
    _check_multiple_elements(net, buses)

    index = _get_multiple_index_with_check(net, "storage", index, len(buses))

    entries = {"name": name, "bus": buses, "ps_mw": ps_mw, "qs_mvar": qs_mvar, "pz_mw": pz_mw,
               "qz_mvar": qz_mvar, "in_service": in_service, **kwargs}

    _set_multiple_entries(net, "ward", index, entries=entries)

    return index


def create_xward(
    net: pandapowerNet,
    bus: Int,
    ps_mw: float,
    qs_mvar: float,
    pz_mw: float,
    qz_mvar: float,
    r_ohm: float,
    x_ohm: float,
    vm_pu: float,
    in_service: bool = True,
    name: Optional[str] = None,
    index: Optional[Int] = None,
    slack_weight: float = 0.0,
    **kwargs
):
    """
    Creates an extended ward equivalent.

    A ward equivalent is a combination of an impedance load, a PQ load and as voltage source with
    an internal impedance.

    INPUT:
        **net** - The pandapower net within the impedance should be created

        **bus** (int) -  bus of the ward equivalent

        **ps_mw** (float) - active power of the PQ load

        **qs_mvar** (float) - reactive power of the PQ load

        **pz_mw** (float) - active power of the impedance load in MW at 1.pu voltage

        **qz_mvar** (float) - reactive power of the impedance load in MVar at 1.pu voltage

        **r_ohm** (float) - internal resistance of the voltage source

        **x_ohm** (float) - internal reactance of the voltage source

        **vm_pu** (float) - voltage magnitude at the additional PV-node

        **slack_weight** (float, default 0.0) - Contribution factor for distributed slack power
            flow calculation (active power balancing)

    OUTPUT:
        xward id
    """
    _check_element(net, bus)

    index = _get_index_with_check(net, "xward", index, "extended ward equivalent")

    entries = {"bus": bus, "ps_mw": ps_mw, "qs_mvar": qs_mvar, "pz_mw": pz_mw, "qz_mvar": qz_mvar, "r_ohm": r_ohm,
               "x_ohm": x_ohm, "vm_pu": vm_pu, "name": name, "slack_weight": slack_weight, "in_service": in_service,
               **kwargs}
    _set_entries(net, "xward", index, entries=entries)

    return index


def create_dcline(
    net: pandapowerNet,
    from_bus: Int,
    to_bus: Int,
    p_mw: float,
    loss_percent: float,
    loss_mw: float,
    vm_from_pu: float,
    vm_to_pu: float,
    index: Optional[Int] = None,
    name: Optional[str] = None,
    max_p_mw: float = nan,
    min_q_from_mvar: float = nan,
    min_q_to_mvar: float = nan,
    max_q_from_mvar: float = nan,
    max_q_to_mvar: float = nan,
    in_service: bool = True,
    **kwargs
) -> Int:
    """
    Creates a dc line.

    INPUT:
        **from_bus** (int) - ID of the bus on one side which the line will be connected with

        **to_bus** (int) - ID of the bus on the other side which the line will be connected with

        **p_mw** - (float) Active power transmitted from 'from_bus' to 'to_bus'

        **loss_percent** - (float) Relative transmission loss in percent of active power
            transmission

        **loss_mw** - (float) Total transmission loss in MW

        **vm_from_pu** - (float) Voltage set point at from bus

        **vm_to_pu** - (float) Voltage set point at to bus

    OPTIONAL:
        **index** (int, None) - Force a specified ID if it is available. If None, the index one \
            higher than the highest already existing index is selected.

        **name** (str, None) - A custom name for this dc line

        **in_service** (boolean) - True for in_service or False for out of service

        **max_p_mw** - Maximum active power flow. Only respected for OPF

        **min_q_from_mvar** - Minimum reactive power at from bus. Necessary for OPF

        **min_q_to_mvar** - Minimum reactive power at to bus. Necessary for OPF

        **max_q_from_mvar** - Maximum reactive power at from bus. Necessary for OPF

        **max_q_to_mvar** - Maximum reactive power at to bus. Necessary for OPF

    OUTPUT:
        **index** (int) - The unique ID of the created element

    EXAMPLE:
        create_dcline(net, from_bus=0, to_bus=1, p_mw=1e4, loss_percent=1.2, loss_mw=25, \
            vm_from_pu=1.01, vm_to_pu=1.02)
    """
    index = _get_index_with_check(net, "dcline", index)

    _check_branch_element(net, "DCLine", index, from_bus, to_bus)

    entries = {"name": name, "from_bus": from_bus, "to_bus": to_bus, "p_mw": p_mw, "loss_percent": loss_percent,
               "loss_mw": loss_mw, "vm_from_pu": vm_from_pu, "vm_to_pu": vm_to_pu, "max_p_mw": max_p_mw,
               "min_q_from_mvar": min_q_from_mvar, "max_q_from_mvar": max_q_from_mvar, "max_q_to_mvar": max_q_to_mvar,
                "min_q_to_mvar": min_q_to_mvar, "in_service": in_service, **kwargs}
    _set_entries(net, "dcline", index, entries=entries)

    return index


def create_measurement(
    net: pandapowerNet,
    meas_type: MeasurementType,
    element_type: MeasurementElementType,
    value: Literal["MW", "MVAr", "p.u.", "kA"],
    std_dev: float,
    element: int,
    side: Optional[int | str] = None,
    check_existing: bool = False,
    index: Optional[Int] = None,
    name: Optional[str] = None,
    **kwargs
) -> Int:
    """
    Creates a measurement, which is used by the estimation module. Possible types of measurements \
    are: v, p, q, i, va, ia

    INPUT:
        **meas_type** (str) - Type of measurement. "v", "p", "q", "i", "va" and "ia" are possible

        **element_type** (str) - Clarifies which element is measured. "bus", "line", "trafo", "trafo3w", "load", \
                                 "gen", "sgen", "shunt", "ward", "xward" and "ext_grid" are possible

        **value** (float) - Measurement value. Units are "MW" for P, "MVAr" for Q, "p.u." for V, \
                            "kA" for I. Bus power measurement is in load reference system, which is consistent to \
                            the rest of pandapower.

        **std_dev** (float) - Standard deviation in the same unit as the measurement

        **element** (int) - Index of the measured element

        **side** (int or str, default: None) - Only used for measured lines or transformers. Side defines at which \
                                               end of the branch the measurement is gathered. For lines this may be \
                                               "from", "to" to denote the side with the from_bus or to_bus. It can \
                                               also be the index of the from_bus or to_bus. For transformers, it can \
                                               be "hv", "mv" or "lv" or the corresponding bus index, respectively.

    OPTIONAL:
        **check_existing** (bool, default: False) - Check for and replace existing measurements for this bus, type and \
                                                    element_type. Set it to False for performance improvements which \
                                                    can cause unsafe behavior.

        **index** (int, default: None) - Index of the measurement in the measurement table. Should \
                                         not exist already.

        **name** (str, default: None) - Name of measurement

    OUTPUT:
        **index** (int) - Index of the created measurement

    EXAMPLES:
        2 MW load measurement with 0.05 MW standard deviation on bus 0:
        create_measurement(net, "p", "bus", 0, 2., 0.05.)

        4.5 MVar line measurement with 0.1 MVAr standard deviation on the "to_bus" side of line 2:
        create_measurement(net, "q", "line", 2, 4.5, 0.1, "to")
    """
    if meas_type not in ("v", "p", "q", "i", "va", "ia"):
        raise UserWarning("Invalid measurement type ({})".format(meas_type))

    if side is None and element_type in ("line", "trafo", "trafo3w"):
        raise UserWarning("The element type '{element_type}' requires a value in 'side'")

    if meas_type in ("v", "va"):
        element_type = "bus"

    if element_type not in ("bus", "line", "trafo", "trafo3w", "load", "gen", "sgen", "shunt", "ward", "xward",
                            "ext_grid"):
        raise UserWarning("Invalid element type ({})".format(element_type))

    if element is not None and element not in net[element_type].index.values:
        raise UserWarning("{} with index={} does not exist".format(element_type.capitalize(),
                                                                   element))

    index = _get_index_with_check(net, "measurement", index)

    if meas_type in ("i", "ia") and element_type == "bus":
        raise UserWarning("Line current measurements cannot be placed at buses")

    if meas_type in ("v", "va") and element_type in ("line", "trafo", "trafo3w", "load", "gen", "sgen", "shunt",
                                                     "ward", "xward", "ext_grid"):
        raise UserWarning("Voltage measurements can only be placed at buses, not at {}".format(element_type))

    if check_existing:
        if side is None:
            existing = net.measurement[(net.measurement.measurement_type == meas_type) &
                                       (net.measurement.element_type == element_type) &
                                       (net.measurement.element == element) &
                                       (pd.isnull(net.measurement.side))].index
        else:
            existing = net.measurement[(net.measurement.measurement_type == meas_type) &
                                       (net.measurement.element_type == element_type) &
                                       (net.measurement.element == element) &
                                       (net.measurement.side == side)].index
        if len(existing) == 1:
            index = existing[0]
        elif len(existing) > 1:
            raise UserWarning("More than one measurement of this type exists")

    entries = {"name": name, "measurement_type": meas_type.lower(), "element_type": element_type, "element": element,
               "value": value, "std_dev": std_dev, "side": side, **kwargs}
    _set_entries(net, "measurement", index, entries=entries)
    return index


def create_pwl_cost(
    net: pandapowerNet,
    element: Int | Iterable[Int],
    et: CostElementType,
    points: list[list[float]],
    power_type: PWLPowerType = "p",
    index: Optional[int] = None,
    check: bool = True,
    **kwargs
) -> Int:
    """
    Creates an entry for piecewise linear costs for an element. The currently supported elements are
     - Generator
     - External Grid
     - Static Generator
     - Load
     - Dcline
     - Storage

    INPUT:
        **element** (int) - ID of the element in the respective element table

        **et** (string) - element type, one of "gen", "sgen", "ext_grid", "load",
                                "dcline", "storage"

        **points** - (list) list of lists with [[p1, p2, c1], [p2, p3, c2], ...] where c(n) \
                            defines the costs between p(n) and p(n+1)

    OPTIONAL:
        **power_type** - (string) - Type of cost ["p", "q"] are allowed for active or reactive power

        **index** (int, index) - Force a specified ID if it is available. If None, the index one \
            higher than the highest already existing index is selected.

        **check** (bool, True) - raises UserWarning if costs already exist to this element.

    OUTPUT:
        **index** (int) - The unique ID of created cost entry

    EXAMPLE:
        The cost function is given by the x-values p1 and p2 with the slope m between those points.\
        The constant part b of a linear function y = m*x + b can be neglected for OPF purposes. \
        The intervals have to be continuous (the starting point of an interval has to be equal to \
        the end point of the previous interval).

        To create a gen with costs of 1€/MW between 0 and 20 MW and 2€/MW between 20 and 30:

        create_pwl_cost(net, 0, "gen", [[0, 20, 1], [20, 30, 2]])
    """
    if isinstance(element, (list, tuple)):
        element = element[0]
    if check and _cost_existance_check(net, element, et, power_type=power_type):
        raise UserWarning(f"There already exist costs for {et} {element}")

    index = _get_index_with_check(net, "pwl_cost", index, "piecewise_linear_cost")

    entries = {"power_type": power_type, "element": element, "et": et, "points": points, **kwargs}
    _set_entries(net, "pwl_cost", index, entries=entries)
    return index


def create_pwl_costs(
    net: pandapowerNet,
    elements: Sequence,
    et: CostElementType | Iterable[str],
    points: list[list[list[float]]],
    power_type: PWLPowerType | Iterable[str] = "p",
    index: Optional[int] = None,
    check: bool = True,
    **kwargs
) -> npt.NDArray[np.integer]:
    """
    Creates entries for piecewise linear costs for multiple elements. The currently supported elements are
     - Generator
     - External Grid
     - Static Generator
     - Load
     - Dcline
     - Storage

    INPUT:
        **elements** (iterable of integers) - IDs of the elements in the respective element table

        **et** (string or iterable) - element type, one of "gen", "sgen", "ext_grid", "load",
                                "dcline", "storage"

        **points** - (list of lists of lists) with [[p1, p2, c1], [p2, p3, c2], ...] for each element
        where c(n) defines the costs between p(n) and p(n+1)

    OPTIONAL:
        **power_type** - (string or iterable) - Type of cost ["p", "q"] are allowed for active or
        reactive power

        **index** (int, index) - Force a specified ID if it is available. If None, the index one \
            higher than the highest already existing index is selected.

        **check** (bool, True) - raises UserWarning if costs already exist to this element.

    OUTPUT:
        **index** (int) - The unique ID of created cost entry

    EXAMPLE:
        The cost function is given by the x-values p1 and p2 with the slope m between those points.\
        The constant part b of a linear function y = m*x + b can be neglected for OPF purposes. \
        The intervals have to be continuous (the starting point of an interval has to be equal to \
        the end point of the previous interval).

        To create a gen with costs of 1€/MW between 0 and 20 MW and 2€/MW between 20 and 30:

        create_pwl_costs(net, [0, 1], ["gen", "sgen"], [[[0, 20, 1], [20, 30, 2]], \
            [[0, 20, 1], [20, 30, 2]]])
    """
    if not hasattr(elements, "__iter__") and not isinstance(elements, str):
        raise ValueError(f"An iterable is expected for elements, not {elements}.")
    if not hasattr(points, "__iter__"):
        if len(points) != len(elements):
            raise ValueError(f"It should be the same, but len(elements) is {len(elements)} "
                             f"whereas len(points) is{len(points)}.")
        if not hasattr(points[0], "__iter__") or len(points[0]) == 0 or not hasattr(
                points[0][0], "__iter__"):
            raise ValueError("A list of lists of lists is expected for points.")
    if check:
        bool_ = _costs_existance_check(net, elements, et, power_type=power_type)
        if np.sum(bool_) >= 1:
            raise UserWarning("There already exist costs for {np.sum(bool_)} elements.")

    index = _get_multiple_index_with_check(net, "pwl_cost", index, len(elements),
                                           "piecewise_linear_cost")
    entries = {"power_type": power_type, "element": elements, "et": et, "points": points, **kwargs}
    _set_multiple_entries(net, "pwl_cost", index, entries=entries)
    return index


def create_poly_cost(
    net: pandapowerNet,
    element: Int | Iterable[Int],
    et: CostElementType,
    cp1_eur_per_mw: float,
    cp0_eur: float = 0,
    cq1_eur_per_mvar: float = 0,
    cq0_eur: float = 0,
    cp2_eur_per_mw2: float = 0,
    cq2_eur_per_mvar2: float = 0,
    index: Optional[int] = None,
    check: bool = True,
    **kwargs
) -> Int:
    """
    Creates an entry for polynomial costs for an element. The currently supported elements are:
     - Generator ("gen")
     - External Grid ("ext_grid")
     - Static Generator ("sgen")
     - Load ("load")
     - Dcline ("dcline")
     - Storage ("storage")

    INPUT:
        **element** (int) - ID of the element in the respective element table

        **et** (string) - Type of element ["gen", "sgen", "ext_grid", "load", "dcline", "storage"]
        are possible

        **cp1_eur_per_mw** (float) - Linear costs per MW

        **cp0_eur=0** (float) - Offset active power costs in euro

        **cq1_eur_per_mvar=0** (float) - Linear costs per Mvar

        **cq0_eur=0** (float) - Offset reactive power costs in euro

        **cp2_eur_per_mw2=0** (float) - Quadratic costs per MW

        **cq2_eur_per_mvar2=0** (float) - Quadratic costs per Mvar

    OPTIONAL:

        **index** (int, index) - Force a specified ID if it is available. If None, the index one
        higher than the highest already existing index is selected.

        **check** (bool, True) - raises UserWarning if costs already exist to this element.

    OUTPUT:
        **index** (int) - The unique ID of created cost entry

    EXAMPLE:
        The polynomial cost function is given by the linear and quadratic cost coefficients.

        create_poly_cost(net, 0, "load", cp1_eur_per_mw=0.1)
    """
    if isinstance(element, (list, tuple)):
        element = element[0]
    if check and _cost_existance_check(net, element, et):
        raise UserWarning(f"There already exist costs for {et} {element}")

    index = _get_index_with_check(net, "poly_cost", index)

    entries = {"element": element, "et": et, "cp0_eur": cp0_eur, "cp1_eur_per_mw": cp1_eur_per_mw, "cq0_eur": cq0_eur,
               "cq1_eur_per_mvar": cq1_eur_per_mvar, "cp2_eur_per_mw2": cp2_eur_per_mw2,
               "cq2_eur_per_mvar2": cq2_eur_per_mvar2, **kwargs}
    _set_entries(net, "poly_cost", index, entries=entries)
    return index


def create_poly_costs(
    net: pandapowerNet,
    elements: Sequence,
    et: CostElementType | Iterable[str],
    cp1_eur_per_mw: float | Iterable[float],
    cp0_eur: float | Iterable[float]= 0,
    cq1_eur_per_mvar: float | Iterable[float] = 0,
    cq0_eur: float | Iterable[float] = 0,
    cp2_eur_per_mw2: float | Iterable[float]= 0,
    cq2_eur_per_mvar2: float | Iterable[float] = 0,
    index: Optional[int] = None,
    check: bool = True,
    **kwargs
) -> npt.NDArray[np.array]:
    """
    Creates entries for polynomial costs for multiple elements. The currently supported elements are:
     - Generator ("gen")
     - External Grid ("ext_grid")
     - Static Generator ("sgen")
     - Load ("load")
     - Dcline ("dcline")
     - Storage ("storage")

    INPUT:
        **elements** (iterable of integers) - IDs of the elements in the respective element table

        **et** (string or iterable) - Type of element ["gen", "sgen", "ext_grid", "load", "dcline",
            "storage"] are possible

        **cp1_eur_per_mw** (float or iterable) - Linear costs per MW

        **cp0_eur=0** (float or iterable) - Offset active power costs in euro

        **cq1_eur_per_mvar=0** (float or iterable) - Linear costs per Mvar

        **cq0_eur=0** (float or iterable) - Offset reactive power costs in euro

        **cp2_eur_per_mw2=0** (float or iterable) - Quadratic costs per MW

        **cq2_eur_per_mvar2=0** (float or iterable) - Quadratic costs per Mvar

    OPTIONAL:

        **index** (int, index) - Force a specified ID if it is available. If None, the index one \
            higher than the highest already existing index is selected.

        **check** (bool, True) - raises UserWarning if costs already exist to this element.

    OUTPUT:
        **index** (int) - The unique ID of created cost entry

    EXAMPLE:
        The polynomial cost function is given by the linear and quadratic cost coefficients.
        If the first two loads have active power cost functions of the kind
        c(p) = 0.5 + 1 * p + 0.1 * p^2, the costs are created as follows:

        create_poly_costs(net, [0, 1], "load", cp0_eur=0.5, cp1_eur_per_mw=1, cp2_eur_per_mw2=0.1)
    """
    if not hasattr(elements, "__iter__") and not isinstance(elements, str):
        raise ValueError(f"An iterable is expected for elements, not {elements}.")
    if check:
        bool_ = _costs_existance_check(net, elements, et)
        if np.sum(bool_) >= 1:
            raise UserWarning(f"There already exist costs for {np.sum(bool_)} elements.")

    index = _get_multiple_index_with_check(net, "poly_cost", index, len(elements), "poly_cost")

    entries = {"element": elements, "et": et, "cp0_eur": cp0_eur, "cp1_eur_per_mw": cp1_eur_per_mw, "cq0_eur": cq0_eur,
               "cq1_eur_per_mvar": cq1_eur_per_mvar, "cp2_eur_per_mw2": cp2_eur_per_mw2,
               "cq2_eur_per_mvar2": cq2_eur_per_mvar2, **kwargs}
    _set_multiple_entries(net, "poly_cost", index, entries=entries)
    return index


def _group_parameter_list(element_types, elements, reference_columns):
    """
    Ensures that element_types, elements and reference_columns are iterables with same lengths.
    """
    if isinstance(elements, str) or not hasattr(elements, "__iter__"):
        raise ValueError("'elements' should be a list of list of indices.")
    if any(isinstance(el, str) or not hasattr(el, "__iter__") for el in elements):
        raise ValueError("In 'elements' each item should be a list of element indices.")
    element_types = ensure_iterability(element_types, len_=len(elements))
    reference_columns = ensure_iterability(reference_columns, len_=len(elements))
    return element_types, elements, reference_columns


def _check_elements_existence(net, element_types, elements, reference_columns):
    """
    Raises UserWarnings if elements does not exist in net.
    """
    for et, elm, rc in zip(element_types, elements, reference_columns):
        if et not in net:
            raise UserWarning(f"Cannot create a group with elements of type '{et}', because "
                              f"net[{et}] does not exist.")
        if rc is None or pd.isnull(rc):
            diff = pd.Index(elm).difference(net[et].index)
        else:
            if rc not in net[et].columns:
                raise UserWarning(f"Cannot create a group with reference column '{rc}' for elements"
                                  f" of type '{et}', because net[{et}][{rc}] does not exist.")
            diff = pd.Index(elm).difference(pd.Index(net[et][rc]))
        if len(diff):
            raise UserWarning(f"Cannot create group with {et} members {diff}.")


def create_group(
    net: pandapowerNet,
    element_types,
    element_indices,
    name: str = "",
    reference_columns=None,
    index: Optional[int] = None,
    **kwargs
):
    """Add a new group to net['group'] dataframe.

    Attention
    ::

        If you declare a group but forget to declare all connected elements although
        you wants to (e.g. declaring lines but forgetting to mention the connected switches),
        you may get problems after using drop_elements_and_group() or other functions.
        There are different pandapower toolbox functions which may help you to define
        'elements_dict', such as get_connecting_branches(),
        get_inner_branches(), get_connecting_elements_dict().

    Parameters
    ----------
    net : pandapowerNet
        pandapower net
    element_types : str or list of strings
        defines, together with 'elements', which net elements belong to the group
    element_indices : list of list of indices
        defines, together with 'element_types', which net elements belong to the group
    name : str, optional
        name of the group, by default ""
    reference_columns : string or list of strings, optional
        If given, the elements_dict should
        not refer to DataFrames index but to another column. It is highly relevant that the
        reference_column exists in all DataFrames of the grouped elements and have the same dtype,
        by default None
    index : int, optional
        index for the dataframe net.group, by default None

    EXAMPLES:
        >>> create_group(net, ["bus", "gen"], [[10, 12], [1, 2]])
        >>> create_group(net, ["bus", "gen"], [["Berlin", "Paris"], ["Wind_1", "Nuclear1"]], reference_columns="name")
    """
    element_types, element_indices, reference_columns = _group_parameter_list(
        element_types, element_indices, reference_columns)

    _check_elements_existence(net, element_types, element_indices, reference_columns)

    index = np.array([_get_index_with_check(net, "group", index)] * len(element_types), dtype=np.int64)

    entries = {"name": name, "element_type": element_types, "element_index": element_indices,
               "reference_column": reference_columns, **kwargs}
    _set_multiple_entries(net, "group", index, entries=entries)
    net.group.loc[net.group.reference_column == "", "reference_column"] = None  # overwrite

    return index[0]


def create_group_from_dict(
    net,
    elements_dict,
    name: str = "",
    reference_column=None,
    index: Optional[int] = None,
    **kwargs
):
    """ Wrapper function of create_group(). """
    return create_group(net, elements_dict.keys(), elements_dict.values(),
                        name=name, reference_columns=reference_column, index=index, **kwargs)


def _get_index_with_check(
    net: pandapowerNet,
    table: str,
    index: Optional[Int],
    name: Optional[str] = None
) -> Int:
    if name is None:
        name = table
    if index is None:
        index = get_free_id(net[table])
    if index in net[table].index:
        raise UserWarning(f"A {name} with the id {index} already exists")
    return index


def _cost_existance_check(net, element, et, power_type=None):
    if power_type is None:
        return (bool(net.poly_cost.shape[0]) and
                np_any((net.poly_cost.element == element).values &
                       (net.poly_cost.et == et).values)) \
            or (bool(net.pwl_cost.shape[0]) and
                np_any((net.pwl_cost.element == element).values &
                       (net.pwl_cost.et == et).values))
    else:
        return (bool(net.poly_cost.shape[0]) and
                np_any((net.poly_cost.element == element).values &
                       (net.poly_cost.et == et).values)) \
            or (bool(net.pwl_cost.shape[0]) and
                np_any((net.pwl_cost.element == element).values &
                       (net.pwl_cost.et == et).values &
                       (net.pwl_cost.power_type == power_type).values))


def _costs_existance_check(net, elements, et, power_type=None):
    if isinstance(et, str) and (power_type is None or isinstance(power_type, str)):
        poly_exist = (net.poly_cost.element.isin(elements)).values & \
                     (net.poly_cost.et == et).values
        pwl_exist = (net.pwl_cost.element.isin(elements)).values & \
                    (net.pwl_cost.et == et).values
        if isinstance(power_type, str):
            pwl_exist &= (net.pwl_cost.power_type == power_type).values
        return sum(poly_exist) & sum(pwl_exist)

    else:
        cols = ["element", "et"]
        poly_df = pd.concat([net.poly_cost[cols], pd.DataFrame(np.c_[elements, et], columns=cols)])
        if power_type is None:
            pwl_df = pd.concat([net.pwl_cost[cols], pd.DataFrame(np.c_[elements, et], columns=cols)])
        else:
            cols.append("power_type")
            pwl_df = pd.concat([net.pwl_cost[cols], pd.DataFrame(np.c_[
                                                                     elements, et, [power_type] * len(elements)],
                                                                 columns=cols)])
        return poly_df.duplicated().sum() + pwl_df.duplicated().sum()


def _get_multiple_index_with_check(net, table, index, number, name=None):
    if index is None:
        bid = get_free_id(net[table])
        return arange(bid, bid + number, 1)
    u, c = uni(index, return_counts=True)
    if np.any(c > 1):
        raise UserWarning("Passed indexes %s exist multiple times" % (u[c > 1]))
    intersect = intersect1d(index, net[table].index.values)
    if len(intersect) > 0:
        if name is None:
            name = table.capitalize() + "s"
        raise UserWarning("%s with indexes %s already exist."
                          % (name, intersect))
    return index


def _check_element(net, element_index, element="bus"):
    if element not in net:
        raise UserWarning(f"Node table {element} does not exist")
    if element_index not in net[element].index.values:
        raise UserWarning("Cannot attach to %s %s, %s does not exist"
                          % (element, element_index, element_index))


def _check_multiple_elements(net, element_indices, element="bus", name="buses"):
    if element not in net:
        raise UserWarning(f"Node table {element} does not exist")
    if np_any(~isin(element_indices, net[element].index.values)):
        node_not_exist = set(element_indices) - set(net[element].index.values)
        raise UserWarning(f"Cannot attach to {name} {node_not_exist}, they do not exist")


def _check_branch_element(net, element_name, index, from_node, to_node, node_name="bus",
                          plural="es"):
    if node_name not in net:
        raise UserWarning(f"Node table {node_name} does not exist")
    missing_nodes = {from_node, to_node} - set(net[node_name].index.values)
    if len(missing_nodes) > 0:
        raise UserWarning("%s %d tries to attach to non-existing %s(%s) %s"
                          % (element_name.capitalize(), index, node_name, plural, missing_nodes))


def _check_multiple_branch_elements(net, from_nodes, to_nodes, element_name, node_name="bus",
                                    plural="es"):
    if node_name not in net:
        raise UserWarning(f"Node table {node_name} does not exist")
    all_nodes = set(from_nodes) | set(to_nodes)
    node_not_exist = all_nodes - set(net[node_name].index)
    if len(node_not_exist) > 0:
        raise UserWarning("%s trying to attach to non existing %s%s %s"
                          % (element_name, node_name, plural, node_not_exist))


def _not_nan(value, all_=True):
    if isinstance(value, str):
        return True
    elif hasattr(value, "__iter__"):
        if all_:
            if is_object_dtype(value):
                return not all(isnull(value))
            return not all(isnan(value))
        else:
            if is_object_dtype(value):
                return not any(isnull(value))
            return not any(isnan(value))
    else:
        try:
            return not (value is None or isnan(value))
        except TypeError:
            return True


def try_astype(df, column, dtyp):
    try:
        df[column] = df[column].astype(dtyp)
    except TypeError:
        pass


def _set_value_if_not_nan(net, index, value, column, element_type, dtype=float64, default_val=nan):
    """Sets the given value to the dataframe net[element_type]. If the value is nan, default_val
    is assumed if this is not nan.
    If the value is not nan and the column does not exist already, the column is created and filled
    by default_val.

    Parameters
    ----------
    net : pp.pandapowerNet
        pp net
    index : int
        index of the element to get a value
    value : Any
        value to be set
    column : str
        name of column
    element_type : str
        element_type type, e.g. "gen"
    dtype : Any, optional
        e.g. float64, "Int64", bool_, ..., by default float64
    default_val : Any, optional
        default value to be set if the column exists and value is nan and if the column does not
        exist and the value is not nan, by default nan

    See Also
    --------
    _add_to_entries_if_not_nan
    """
    column_exists = column in net[element_type].columns
    if _not_nan(value):
        if not column_exists:
            net[element_type].loc[:, column] = pd.Series(
                data=default_val, index=net[element_type].index)
        try_astype(net[element_type], column, dtype)
        net[element_type].at[index, column] = value
    elif column_exists:
        if _not_nan(default_val):
            net[element_type].at[index, column] = default_val
        try_astype(net[element_type], column, dtype)


def _add_to_entries_if_not_nan(net, element_type, entries, index, column, values, dtype=float64,
                               default_val=nan):
    """

    See Also
    --------
    _set_value_if_not_nan
    """
    column_exists = column in net[element_type].columns
    if _not_nan(values):
        entries[column] = pd.Series(values, index=index)
        if _not_nan(default_val):
            entries[column] = entries[column].fillna(default_val)
        try_astype(entries, column, dtype)
    elif column_exists:
        entries[column] = pd.Series(data=default_val, index=index)
        try_astype(entries, column, dtype)

def _branch_geodata(geodata: Iterable[list[float]|tuple[float]]) -> list[list[float]]:
    geo: list[list[float]] = []
    for x, y in geodata:
        if (not _is_valid_number(x)) | (not _is_valid_number(y)):
            raise ValueError("geodata contains invalid values")
        geo.append([x, y])
    return geo

def _add_branch_geodata(net: pandapowerNet, geodata, index, table="line"):
    if geodata is not None:
        if not isinstance(geodata, (list, tuple)):
            raise ValueError("geodata needs to be list or tuple")
        geodata = _branch_geodata(geodata)
        geodata = f'{{"coordinates": {geodata}, "type": "LineString"}}'
    else:
        geodata = None
    net[table].loc[index, "geo"] = geodata

def _add_multiple_branch_geodata(net, geodata, index, table="line"):
    dtypes = net[table].dtypes
<<<<<<< HEAD

    if geodata is not None:
        if not isinstance(geodata, (list, tuple)):
            raise ValueError("geodata needs to be list or tuple")
        elif all([isinstance(g, tuple) and len(g) == 2 for g in geodata]):
            geodata = _branch_geodata(geodata)
            geodata = [f'{{"coordinates": {geodata}, "type": "LineString"}}']
            series = geodata * len(index)
        elif all([isinstance(g, Iterable) for g in geodata]):
            series = []
            for g in geodata:
                geo = _branch_geodata(g)
                series += [f'{{"coordinates": {geo}, "type": "LineString"}}']
        else:
            raise ValueError(
                "geodata must be an Iterable of Iterable of coordinate tuples or an Iterable of coordinate tuples")
=======
    if hasattr(geodata, '__iter__') and all(isinstance(g, tuple) and len(g) == 2 for g in geodata):
        # geodata is a single Iterable of coordinate tuples
        geo = [[x, y] for x, y in geodata]
        series = [f'{{"coordinates": {geo}, "type": "LineString"}}'] * len(index)
    elif hasattr(geodata, '__iter__') and all(isinstance(g, Iterable) for g in geodata):
        # geodata is Iterable of coordinate tuples
        geo = [[[x, y] for x, y in g] for g in geodata]
        series = pd.Series([f'{{"coordinates": {g}, "type": "LineString"}}' for g in geo], index=index)
>>>>>>> 54e433d4
    else:
        series = None

    net[table].loc[index, "geo"] = series

    _preserve_dtypes(net[table], dtypes)

<<<<<<< HEAD
def _set_entries(net, table, index, preserve_dtypes=True, **entries):
=======
def _set_entries(net, table, index, preserve_dtypes=True, entries: Optional[dict] = None):
    if entries is None:
        return

>>>>>>> 54e433d4
    dtypes = None
    if preserve_dtypes:
        # only get dtypes of columns that are set and that are already present in the table
        dtypes = net[table][intersect1d(net[table].columns, list(entries))].dtypes

    for col, val in entries.items():
        net[table].at[index, col] = val

    # and preserve dtypes
    if preserve_dtypes:
        _preserve_dtypes(net[table], dtypes)


def _set_multiple_entries(net: pandapowerNet, table: str, index: np.typing.NDArray[Int] | list[Int] | pd.Index,
                          preserve_dtypes: Optional[bool] = True, defaults_to_fill: Optional[list[tuple]] = None,
                          entries: Optional[dict] = None):
    if entries is None:
        return

    dtypes = None
    if preserve_dtypes:
        # store dtypes
        dtypes = net[table].dtypes

    def check_entry(val):
        if isinstance(val, pd.Series) and not np_all(isin(val.index, index)):
            return val.values
        elif isinstance(val, set) and len(val) == len(index):
            return list(val)
        return val

    entries = {k: check_entry(v) for k, v in entries.items()}

    dd = pd.DataFrame(index=index, columns=net[table].columns)
    dd = dd.assign(**entries)

    # defaults_to_fill needed due to pandas bug https://github.com/pandas-dev/pandas/issues/46662:
    # concat adds new bool columns as object dtype -> fix it by setting default value to net[table]
    if defaults_to_fill is not None:
        for col, val in defaults_to_fill:
            if col in dd.columns and col not in net[table].columns:
                net[table][col] = val

    # extend the table by the frame we just created
    if len(net[table]):
        net[table] = pd.concat([net[table], dd[dd.columns[~dd.isnull().all()]]], sort=False)
    else:
        dd_columns = dd.columns[~dd.isnull().all()]
        complete_columns = list(net[table].columns) + list(dd_columns.difference(net[table].columns))
        empty_dict = {key: empty_defaults_per_dtype(dtype) for key, dtype in net[table][net[
            table].columns.difference(dd_columns)].dtypes.to_dict().items()}
        net[table] = dd[dd_columns].assign(**empty_dict)[complete_columns]

    # and preserve dtypes
    if preserve_dtypes:
        _preserve_dtypes(net[table], dtypes)


def _set_const_percent_values(const_percent_values_list, kwargs_input):
<<<<<<< HEAD
    const_percent_values_default_initials = all(value==0 for value in const_percent_values_list)
    if ('const_z_percent' in kwargs_input and 'const_i_percent' in kwargs_input) and \
        const_percent_values_default_initials:
            const_z_p_percent = kwargs_input['const_z_percent']
            const_z_q_percent = kwargs_input['const_z_percent']
            const_i_p_percent = kwargs_input['const_i_percent']
            const_i_q_percent = kwargs_input['const_i_percent']
            del kwargs_input['const_z_percent']
            del kwargs_input['const_i_percent']
            msg = ("Parameters const_z_percent and const_i_percent will be deprecated in further " 
                "pandapower version. For now the values were transfered in " 
                "const_z_p_percent and const_i_p_percent for you.")
            warnings.warn(msg, DeprecationWarning)
            return const_z_p_percent, const_i_p_percent, const_z_q_percent, const_i_q_percent, kwargs_input
    elif ('const_z_percent' in kwargs_input or 'const_i_percent' in kwargs_input) and \
        const_percent_values_default_initials==False:
            raise UserWarning('Definition of voltage dependecies is faulty, please check the parameters again.')
    elif (('const_z_percent' in kwargs_input or 'const_i_percent' not in kwargs_input) or \
          ('const_z_percent' not in kwargs_input or 'const_i_percent' in kwargs_input)):
            raise UserWarning('Definition of voltage dependecies is faulty, please check the parameters again.')


if __name__ == "__main__":
    net = create_empty_network()
    create_buses(net, 2, 10)
    create_gens(net, [0, 1], p_mw=7)
    create_pwl_cost(net, 0, "gen", [[0, 20, 1], [20, 30, 2]])
    create_group(net, ["bus", "gen"], [[0], [0]])
=======
    const_percent_values_default_initials = all(value == 0 for value in const_percent_values_list)
    if (('const_z_percent' in kwargs_input and 'const_i_percent' in kwargs_input) and
            const_percent_values_default_initials):
        const_z_p_percent = kwargs_input['const_z_percent']
        const_z_q_percent = kwargs_input['const_z_percent']
        const_i_p_percent = kwargs_input['const_i_percent']
        const_i_q_percent = kwargs_input['const_i_percent']
        del kwargs_input['const_z_percent']
        del kwargs_input['const_i_percent']
        msg = ("Parameters const_z_percent and const_i_percent will be deprecated in further "
               "pandapower version. For now the values were transfered in "
               "const_z_p_percent and const_i_p_percent for you.")
        warnings.warn(msg, DeprecationWarning)
        return const_z_p_percent, const_i_p_percent, const_z_q_percent, const_i_q_percent, kwargs_input
    elif (('const_z_percent' in kwargs_input or 'const_i_percent' in kwargs_input) and
          (const_percent_values_default_initials == False)):
        raise UserWarning('Definition of voltage dependecies is faulty, please check the parameters again.')
    elif (('const_z_percent' in kwargs_input or 'const_i_percent' not in kwargs_input) or
          ('const_z_percent' not in kwargs_input or 'const_i_percent' in kwargs_input)):
        raise UserWarning('Definition of voltage dependecies is faulty, please check the parameters again.')
>>>>>>> 54e433d4
<|MERGE_RESOLUTION|>--- conflicted
+++ resolved
@@ -332,13 +332,8 @@
     entries = {"vn_kv": vn_kv, "type": type, "zone": zone, "in_service": in_service, "name": name, "geo": geo, **kwargs}
     _add_to_entries_if_not_nan(net, "bus", entries, index, "min_vm_pu", min_vm_pu)
     _add_to_entries_if_not_nan(net, "bus", entries, index, "max_vm_pu", max_vm_pu)
-<<<<<<< HEAD
-    _set_multiple_entries(net, "bus", index, **entries, **kwargs)
-    # empty_defaults_per_dtype() applied in _set_multiple_entries()
-=======
     _set_multiple_entries(net, "bus", index, entries=entries)
     net.bus.loc[net.bus.geo == "", "geo"] = None  # overwrite
->>>>>>> 54e433d4
 
     return index
 
@@ -411,18 +406,12 @@
             assert hasattr(geodata, "__iter__"), "geodata must be an iterable"
             geo = _geodata_to_geo_series(geodata, nr_buses_dc)
     else:
-<<<<<<< HEAD
-        geo = [None] * nr_buses_dc
-
-    entries = {"vn_kv": vn_kv, "type": type, "zone": zone, "in_service": in_service, "name": name, "geo": geo}
-=======
         geo = [None] * nr_buses_dc  # type: ignore[list-item,assignment]
 
     if coords:
         raise UserWarning("busbar plotting is not implemented fully and will likely be removed in the future")
 
     entries = {"vn_kv": vn_kv, "type": type, "zone": zone, "in_service": in_service, "name": name, "geo": geo, **kwargs}
->>>>>>> 54e433d4
     _add_to_entries_if_not_nan(net, "bus_dc", entries, index, "min_vm_pu", min_vm_pu)
     _add_to_entries_if_not_nan(net, "bus_dc", entries, index, "max_vm_pu", max_vm_pu)
     _set_multiple_entries(net, "bus_dc", index, entries=entries)
@@ -551,16 +540,6 @@
         const_percent_values_list = [const_z_p_percent, const_i_p_percent, const_z_q_percent, const_i_q_percent]
         const_z_p_percent, const_i_p_percent, const_z_q_percent, const_i_q_percent, kwargs = (
             _set_const_percent_values(const_percent_values_list, kwargs_input=kwargs))
-<<<<<<< HEAD
-
-    entries = dict(zip(["name", "bus", "p_mw", "const_z_p_percent", "const_i_p_percent",
-                        "const_z_q_percent", "const_i_q_percent", "scaling",
-                        "q_mvar", "sn_mva", "in_service", "type"],
-                       [name, bus, p_mw, const_z_p_percent, const_i_p_percent,
-                        const_z_q_percent, const_i_q_percent, scaling,
-                        q_mvar, sn_mva, bool(in_service), type]))
-=======
->>>>>>> 54e433d4
 
     entries = {"name": name, "bus": bus, "p_mw": p_mw, "const_z_p_percent": const_z_p_percent,
                "const_i_p_percent": const_i_p_percent, "const_z_q_percent": const_z_q_percent,
@@ -2342,14 +2321,11 @@
     _set_entries(net, "line_dc", index, entries=entries)
 
 
-<<<<<<< HEAD
-=======
     if geodata and hasattr(geodata, '__iter__'):
         geo = [[x, y] for x, y in geodata]
         net.line_dc.at[index, "geo"] = f'{{"coordinates": {geo}, "type": "LineString"}}'
 
 
->>>>>>> 54e433d4
     _set_value_if_not_nan(net, index, max_loading_percent, "max_loading_percent", "line_dc")
     _set_value_if_not_nan(net, index, alpha, "alpha", "line_dc")
     _set_value_if_not_nan(net, index, temperature_degree_celsius,
@@ -2498,13 +2474,8 @@
     for column, value in tdpf_parameters.items():
         _add_to_entries_if_not_nan(net, "line", entries, index, column, value, float64)
 
-<<<<<<< HEAD
-    _set_multiple_entries(net, "line", index, **entries, **kwargs)
-    # empty_defaults_per_dtype() applied in _set_multiple_entries()
-=======
     _set_multiple_entries(net, "line", index, entries=entries)
     net.line.loc[net.line.geo == "", "geo"] = None  # overwrite
->>>>>>> 54e433d4
 
     _add_multiple_branch_geodata(net, geodata, index)
 
@@ -2936,10 +2907,7 @@
         geo = [[x, y] for x, y in geodata]
         net.line_dc.at[index, "geo"] = f'{{"coordinates": {geo}, "type": "LineString"}}'
 
-<<<<<<< HEAD
-=======
-
->>>>>>> 54e433d4
+
     _set_value_if_not_nan(net, index, max_loading_percent, "max_loading_percent", "line_dc")
     _set_value_if_not_nan(net, index, alpha, "alpha", "line_dc")
     _set_value_if_not_nan(net, index, temperature_degree_celsius,
@@ -6678,24 +6646,6 @@
 
 def _add_multiple_branch_geodata(net, geodata, index, table="line"):
     dtypes = net[table].dtypes
-<<<<<<< HEAD
-
-    if geodata is not None:
-        if not isinstance(geodata, (list, tuple)):
-            raise ValueError("geodata needs to be list or tuple")
-        elif all([isinstance(g, tuple) and len(g) == 2 for g in geodata]):
-            geodata = _branch_geodata(geodata)
-            geodata = [f'{{"coordinates": {geodata}, "type": "LineString"}}']
-            series = geodata * len(index)
-        elif all([isinstance(g, Iterable) for g in geodata]):
-            series = []
-            for g in geodata:
-                geo = _branch_geodata(g)
-                series += [f'{{"coordinates": {geo}, "type": "LineString"}}']
-        else:
-            raise ValueError(
-                "geodata must be an Iterable of Iterable of coordinate tuples or an Iterable of coordinate tuples")
-=======
     if hasattr(geodata, '__iter__') and all(isinstance(g, tuple) and len(g) == 2 for g in geodata):
         # geodata is a single Iterable of coordinate tuples
         geo = [[x, y] for x, y in geodata]
@@ -6704,22 +6654,18 @@
         # geodata is Iterable of coordinate tuples
         geo = [[[x, y] for x, y in g] for g in geodata]
         series = pd.Series([f'{{"coordinates": {g}, "type": "LineString"}}' for g in geo], index=index)
->>>>>>> 54e433d4
     else:
-        series = None
+        raise ValueError(
+            "geodata must be an Iterable of Iterable of coordinate tuples or an Iterable of coordinate tuples")
 
     net[table].loc[index, "geo"] = series
 
     _preserve_dtypes(net[table], dtypes)
 
-<<<<<<< HEAD
-def _set_entries(net, table, index, preserve_dtypes=True, **entries):
-=======
 def _set_entries(net, table, index, preserve_dtypes=True, entries: Optional[dict] = None):
     if entries is None:
         return
 
->>>>>>> 54e433d4
     dtypes = None
     if preserve_dtypes:
         # only get dtypes of columns that are set and that are already present in the table
@@ -6779,36 +6725,6 @@
 
 
 def _set_const_percent_values(const_percent_values_list, kwargs_input):
-<<<<<<< HEAD
-    const_percent_values_default_initials = all(value==0 for value in const_percent_values_list)
-    if ('const_z_percent' in kwargs_input and 'const_i_percent' in kwargs_input) and \
-        const_percent_values_default_initials:
-            const_z_p_percent = kwargs_input['const_z_percent']
-            const_z_q_percent = kwargs_input['const_z_percent']
-            const_i_p_percent = kwargs_input['const_i_percent']
-            const_i_q_percent = kwargs_input['const_i_percent']
-            del kwargs_input['const_z_percent']
-            del kwargs_input['const_i_percent']
-            msg = ("Parameters const_z_percent and const_i_percent will be deprecated in further " 
-                "pandapower version. For now the values were transfered in " 
-                "const_z_p_percent and const_i_p_percent for you.")
-            warnings.warn(msg, DeprecationWarning)
-            return const_z_p_percent, const_i_p_percent, const_z_q_percent, const_i_q_percent, kwargs_input
-    elif ('const_z_percent' in kwargs_input or 'const_i_percent' in kwargs_input) and \
-        const_percent_values_default_initials==False:
-            raise UserWarning('Definition of voltage dependecies is faulty, please check the parameters again.')
-    elif (('const_z_percent' in kwargs_input or 'const_i_percent' not in kwargs_input) or \
-          ('const_z_percent' not in kwargs_input or 'const_i_percent' in kwargs_input)):
-            raise UserWarning('Definition of voltage dependecies is faulty, please check the parameters again.')
-
-
-if __name__ == "__main__":
-    net = create_empty_network()
-    create_buses(net, 2, 10)
-    create_gens(net, [0, 1], p_mw=7)
-    create_pwl_cost(net, 0, "gen", [[0, 20, 1], [20, 30, 2]])
-    create_group(net, ["bus", "gen"], [[0], [0]])
-=======
     const_percent_values_default_initials = all(value == 0 for value in const_percent_values_list)
     if (('const_z_percent' in kwargs_input and 'const_i_percent' in kwargs_input) and
             const_percent_values_default_initials):
@@ -6828,5 +6744,4 @@
         raise UserWarning('Definition of voltage dependecies is faulty, please check the parameters again.')
     elif (('const_z_percent' in kwargs_input or 'const_i_percent' not in kwargs_input) or
           ('const_z_percent' not in kwargs_input or 'const_i_percent' in kwargs_input)):
-        raise UserWarning('Definition of voltage dependecies is faulty, please check the parameters again.')
->>>>>>> 54e433d4
+        raise UserWarning('Definition of voltage dependecies is faulty, please check the parameters again.')