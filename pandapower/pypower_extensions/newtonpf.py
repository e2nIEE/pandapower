# Copyright (c) 2016-2017 by University of Kassel and Fraunhofer Institute for Wind Energy and
# Energy System Technology (IWES), Kassel. All rights reserved. Use of this source code is governed
# by a BSD-style license that can be found in the LICENSE file.

"""Solves the power flow using a full Newton's method.
"""

from numpy import array, angle, exp, linalg, conj, r_, Inf, arange, zeros, float64, empty, int32
from pypower.dSbus_dV import dSbus_dV
from scipy.sparse import hstack, vstack, csr_matrix as sparse
from scipy.sparse.linalg import spsolve

try:
    from pandapower.pypower_extensions.create_J import create_J, create_J2
    from pandapower.pypower_extensions.dSbus_dV import dSbus_dV_calc, dSbus_dV
except:
    pass

<<<<<<< HEAD
def newtonpf(Ybus, Sbus, V0, pv, pq, options):
=======
def newtonpf(Ybus, Sbus, V0, pv, pq, options, numba, Ibus=None):
>>>>>>> b51947ed
    """Solves the power flow using a full Newton's method.

    Solves for bus voltages given the full system admittance matrix (for
    all buses), the complex bus power injection vector (for all buses),
    the initial vector of complex bus voltages, and column vectors with
    the lists of bus indices for the swing bus, PV buses, and PQ buses,
    respectively. The bus voltage vector contains the set point for
    generator (including ref bus) buses, and the reference angle of the
    swing bus, as well as an initial guess for remaining magnitudes and
    angles.

    @see: L{runpf}

    @author: Ray Zimmerman (PSERC Cornell)
    @author: Richard Lincoln

    Modified by University of Kassel (Florian Schaefer) to use numba
    """

    ## options
    tol = options['tolerance_kva'] * 1e-3
    max_it = options["max_iteration"]
    numba = options["numba"]

    ## initialize
    i = 0
    V = V0
    Va = angle(V)
    Vm = abs(V)

    Ibus = zeros(len(V)) if Ibus is None else Ibus

    ## set up indexing for updating V
    pvpq = r_[pv, pq]
    # generate lookup pvpq -> index pvpq (used in createJ)
    pvpq_lookup = zeros(pvpq[-1] + 1, dtype=int)
    pvpq_lookup[pvpq] = arange(len(pvpq))

    # import "numba enhanced" functions
    if numba:
        # check if pvpq is the same as pq. In this case a faster version of create_J can be used
        if len(pvpq) == len(pq):
            createJ = create_J2
        else:
            createJ = create_J

    npv = len(pv)
    npq = len(pq)
    j1 = 0
    j2 = npv  ## j1:j2 - V angle of pv buses
    j3 = j2
    j4 = j2 + npq  ## j3:j4 - V angle of pq buses
    j5 = j4
    j6 = j4 + npq  ## j5:j6 - V mag of pq buses

    ## evaluate F(x0)
    F = _evaluate_Fx(Ybus, V, Sbus, pv, pq, Ibus=Ibus)
    converged = _check_for_convergence(F, tol)

    Ybus = Ybus.tocsr()
    ## do Newton iterations
    while (not converged and i < max_it):
        ## update iteration counter
        i = i + 1

        # use numba if activated
        if numba:
            J = _create_J_with_numba(Ybus, V, pvpq, pq, createJ, pvpq_lookup, npv, npq, Ibus=Ibus)
        else:
            J = _create_J_without_numba(Ybus, V, pvpq, pq, Ibus=Ibus)

        dx = -1 * spsolve(J, F)
        ## update voltage
        if npv:
            Va[pv] = Va[pv] + dx[j1:j2]
        if npq:
            Va[pq] = Va[pq] + dx[j3:j4]
            Vm[pq] = Vm[pq] + dx[j5:j6]
        V = Vm * exp(1j * Va)
        Vm = abs(V)  ## update Vm and Va again in case
        Va = angle(V)  ## we wrapped around with a negative Vm

        F = _evaluate_Fx(Ybus, V, Sbus, pv, pq, Ibus=Ibus)
        converged = _check_for_convergence(F, tol)

    return V, converged, i


def _evaluate_Fx(Ybus, V, Sbus, pv, pq, Ibus=None):
    Ibus = zeros(len(V)) if Ibus is None else Ibus
    ## evalute F(x)
    mis = V * conj(Ybus * V - Ibus) - Sbus
    F = r_[mis[pv].real,
           mis[pq].real,
           mis[pq].imag]
    return F


def _create_J_with_numba(Ybus, V, pvpq, pq, createJ, pvpq_lookup, npv, npq, Ibus=None):

    Ibus = zeros(len(V)) if Ibus is None else Ibus
    # create Jacobian from fast calc of dS_dV
    dVm_x, dVa_x = dSbus_dV_calc(Ybus.data, Ybus.indptr, Ybus.indices, V, V / abs(V), I=Ibus)

    # data in J, space preallocated is bigger than acutal Jx -> will be reduced later on
    Jx = empty(len(dVm_x) * 4, dtype=float64)
    # row pointer, dimension = pvpq.shape[0] + pq.shape[0] + 1
    Jp = zeros(pvpq.shape[0] + pq.shape[0] + 1, dtype=int32)
    # indices, same with the preallocated space (see Jx)
    Jj = empty(len(dVm_x) * 4, dtype=int32)

    # fill Jx, Jj and Jp
    createJ(dVm_x, dVa_x, Ybus.indptr, Ybus.indices, pvpq_lookup, pvpq, pq, Jx, Jj, Jp)

    # resize before generating the scipy sparse matrix
    Jx.resize(Jp[-1], refcheck=False)
    Jj.resize(Jp[-1], refcheck=False)

    # generate scipy sparse matrix
    dimJ = npv + npq + npq
    J = sparse((Jx, Jj, Jp), shape=(dimJ, dimJ))

    return J


def _create_J_without_numba(Ybus, V, pvpq, pq, Ibus=None):
    Ibus = zeros(len(V)) if Ibus is None else Ibus
    # create Jacobian with standard pypower implementation.
    dS_dVm, dS_dVa = dSbus_dV(Ybus, V, I=Ibus)

    ## evaluate Jacobian
    J11 = dS_dVa[array([pvpq]).T, pvpq].real
    J12 = dS_dVm[array([pvpq]).T, pq].real
    J21 = dS_dVa[array([pq]).T, pvpq].imag
    J22 = dS_dVm[array([pq]).T, pq].imag

    J = vstack([
        hstack([J11, J12]),
        hstack([J21, J22])
    ], format="csr")

    return J


def _check_for_convergence(F, tol):
    # calc infinity norm
    normF = linalg.norm(F, Inf)

    if normF < tol:
        return True
    else:
        return False<|MERGE_RESOLUTION|>--- conflicted
+++ resolved
@@ -16,11 +16,8 @@
 except:
     pass
 
-<<<<<<< HEAD
-def newtonpf(Ybus, Sbus, V0, pv, pq, options):
-=======
-def newtonpf(Ybus, Sbus, V0, pv, pq, options, numba, Ibus=None):
->>>>>>> b51947ed
+
+def newtonpf(Ybus, Sbus, V0, pv, pq, options, Ibus=None):
     """Solves the power flow using a full Newton's method.
 
     Solves for bus voltages given the full system admittance matrix (for
