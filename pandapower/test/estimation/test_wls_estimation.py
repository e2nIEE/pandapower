--- conflicted
+++ resolved
@@ -1,969 +1,950 @@
-# -*- coding: utf-8 -*-
-
-# Copyright (c) 2016-2024 by University of Kassel and Fraunhofer Institute for Energy Economics
-# and Energy System Technology (IEE), Kassel. All rights reserved.
-
-
-import os
-from copy import deepcopy
-
-import numpy as np
-import pytest
-
-from pandapower import pp_dir
-from pandapower.create import create_empty_network, create_bus, create_ext_grid, create_line_from_parameters, \
-    create_measurement, create_load, create_transformer, create_line, create_sgen, create_transformer3w, create_switch
-from pandapower.estimation import chi2_analysis, remove_bad_data, estimate
-from pandapower.file_io import from_json
-from pandapower.networks.cigre_networks import create_cigre_network_mv
-from pandapower.networks.power_system_test_cases import case9
-from pandapower.run import runpp
-from pandapower.std_types import create_std_type
-
-
-def test_2bus():
-    # 1. Create network
-    net = create_empty_network()
-    create_bus(net, name="bus1", vn_kv=1.)
-    create_bus(net, name="bus2", vn_kv=1.)
-    create_ext_grid(net, 0)
-    create_line_from_parameters(net, 0, 1, 1, r_ohm_per_km=1, x_ohm_per_km=0.5,
-                                c_nf_per_km=0, max_i_ka=1)
-
-    create_measurement(net, "p", "line", 0.0111, 0.05, 0, 0)  # p12
-    create_measurement(net, "q", "line", 0.06, 0.05, 0, 0)  # q12
-
-    create_measurement(net, "v", "bus", 1.019, 0.01, 0)  # u1
-    create_measurement(net, "v", "bus", 1.04, 0.01, 1)  # u2
-
-    # 2. Do state estimation
-    if not estimate(net, init='flat'):
-        raise AssertionError("Estimation failed!")
-
-    v_result = net.res_bus_est.vm_pu.values
-    delta_result = net.res_bus_est.va_degree.values
-
-    target_v = np.array([[1.02083378, 1.03812899]])
-    diff_v = target_v - v_result
-    target_delta = np.array([[0.0, 3.11356604]])
-    diff_delta = target_delta - delta_result
-
-    if not (np.nanmax(abs(diff_v)) < 1e-6) or not (np.nanmax(abs(diff_delta)) < 1e-6):
-        raise AssertionError("Estimation failed!")
-
-
-def test_3bus():
-    # 1. Create network
-    net = create_empty_network()
-    create_bus(net, name="bus1", vn_kv=1.)
-    create_bus(net, name="bus2", vn_kv=1.)
-    create_bus(net, name="bus3", vn_kv=1.)
-    create_ext_grid(net, 0)
-    create_line_from_parameters(net, 0, 1, 1, r_ohm_per_km=0.7, x_ohm_per_km=0.2, c_nf_per_km=0,
-                                max_i_ka=1)
-    create_line_from_parameters(net, 0, 2, 1, r_ohm_per_km=0.8, x_ohm_per_km=0.8, c_nf_per_km=0,
-                                max_i_ka=1)
-    create_line_from_parameters(net, 1, 2, 1, r_ohm_per_km=1, x_ohm_per_km=0.6, c_nf_per_km=0,
-                                max_i_ka=1)
-
-    create_measurement(net, "p", "line", -0.0011, 0.01, 0, 0)  # p12
-    create_measurement(net, "q", "line", 0.024, 0.01, 0, 0)  # q12
-
-    create_measurement(net, "p", "bus", -0.018, 0.01, 2)  # p3
-    create_measurement(net, "q", "bus", 0.1, 0.01, 2)  # q3
-
-    create_measurement(net, "v", "bus", 1.08, 0.05, 0)  # u1
-    create_measurement(net, "v", "bus", 1.015, 0.05, 2)  # u3
-
-    # 2. Do state estimation
-    if not estimate(net, init='flat'):
-        raise AssertionError("Estimation failed!")
-    v_result = net.res_bus_est.vm_pu.values
-    delta_result = net.res_bus_est.va_degree.values
-
-    target_v = np.array([1.0627, 1.0589, 1.0317])
-    diff_v = target_v - v_result
-    target_delta = np.array([0., 0.8677, 3.1381])
-    diff_delta = target_delta - delta_result
-
-    if not (np.nanmax(abs(diff_v)) < 1e-4) or \
-            not (np.nanmax(abs(diff_delta)) < 1e-4):
-        raise AssertionError("Estimation failed!")
-
-    # Backwards check. Use state estimation results for power flow and check for equality
-    net.ext_grid.vm_pu = net.res_bus_est.vm_pu.iloc[0]
-    create_load(net, 0, net.res_bus_est.p_mw.iloc[0], net.res_bus_est.q_mvar.iloc[0])
-    create_load(net, 1, net.res_bus_est.p_mw.iloc[1], net.res_bus_est.q_mvar.iloc[1])
-    create_load(net, 2, net.res_bus_est.p_mw.iloc[2], net.res_bus_est.q_mvar.iloc[2])
-    _compare_pf_and_se_results(net)
-
-
-def test_3bus_with_bad_data():
-    net = create_empty_network()
-    create_bus(net, name="bus1", vn_kv=1.)
-    create_bus(net, name="bus2", vn_kv=1.)
-    create_bus(net, name="bus3", vn_kv=1.)
-    create_ext_grid(net, 0)
-    create_line_from_parameters(net, 0, 1, 1, r_ohm_per_km=0.7, x_ohm_per_km=0.2, c_nf_per_km=0,
-                                max_i_ka=1)
-    create_line_from_parameters(net, 0, 2, 1, r_ohm_per_km=0.8, x_ohm_per_km=0.8, c_nf_per_km=0,
-                                max_i_ka=1)
-    create_line_from_parameters(net, 1, 2, 1, r_ohm_per_km=1, x_ohm_per_km=0.6, c_nf_per_km=0,
-                                max_i_ka=1)
-
-    create_measurement(net, "p", "line", -0.0011, 0.01, 0, 0)  # p12
-    create_measurement(net, "q", "line", 0.024, 0.01, 0, 0)  # q12
-
-    create_measurement(net, "p", "bus", -0.018, 0.01, 2)  # p3
-    create_measurement(net, "q", "bus", 0.1, 0.01, 2)  # q3
-
-    create_measurement(net, "v", "bus", 1.08, 0.05, 0)  # u1
-    create_measurement(net, "v", "bus", 1.015, 0.05, 2)  # u3
-
-    # 0. Do chi2-test for corret data
-    assert not chi2_analysis(net, init='flat')
-
-    # 1. Create false voltage measurement for testing bad data detection (-> should be removed)
-    create_measurement(net, "v", "bus", 1.3, 0.01, 1)  # V at bus 2
-
-    # 2. Do chi2-test
-    bad_data_detected = chi2_analysis(net, init='flat')
-
-    # 3. Perform rn_max_test
-    success_rn_max = remove_bad_data(net, init='flat')
-    v_est_rn_max = net.res_bus_est.vm_pu.values
-    delta_est_rn_max = net.res_bus_est.va_degree.values
-
-    target_v = np.array([1.0627, 1.0589, 1.0317])
-    diff_v = target_v - v_est_rn_max
-    target_delta = np.array([0., 0.8677, 3.1381])
-    diff_delta = target_delta - delta_est_rn_max
-
-    assert bad_data_detected
-    assert success_rn_max
-    if not (np.nanmax(abs(diff_v)) < 1e-4) or \
-            not (np.nanmax(abs(diff_delta)) < 1e-4):
-        raise AssertionError("Estimation failed!")
-
-
-def test_3bus_with_out_of_service_bus():
-    # Test case from book "Power System State Estimation", A. Abur, A. G. Exposito, p. 20ff.
-    # S_ref = 1 MVA (PP standard)
-    # V_ref = 1 kV
-    # Z_ref = 1 Ohm
-
-    # The example only had per unit values, but pandapower expects kV, MVA, kW, kVar
-    # Measurements should be in kW/kVar/A - Voltage in p.u.
-
-    # 1. Create network
-    net = create_empty_network()
-    create_bus(net, name="bus1", vn_kv=1.)
-    create_bus(net, name="bus2", vn_kv=1.)
-    create_bus(net, name="bus3", vn_kv=1.)
-    create_bus(net, name="bus4", vn_kv=1., in_service=0)  # out-of-service bus test
-    create_ext_grid(net, 0)
-    create_line_from_parameters(net, 0, 1, 1, r_ohm_per_km=.01, x_ohm_per_km=.03, c_nf_per_km=0.,
-                                max_i_ka=1)
-    create_line_from_parameters(net, 0, 2, 1, r_ohm_per_km=.02, x_ohm_per_km=.05, c_nf_per_km=0.,
-                                max_i_ka=1)
-    create_line_from_parameters(net, 1, 2, 1, r_ohm_per_km=.03, x_ohm_per_km=.08, c_nf_per_km=0.,
-                                max_i_ka=1)
-
-    create_measurement(net, "v", "bus", 1.006, .004, 0)  # V at bus 1
-    create_measurement(net, "v", "bus", .968, .004, 1)  # V at bus 2
-
-    create_measurement(net, "p", "bus", .501, .010, 1)  # P at bus 2
-    create_measurement(net, "q", "bus", .286, .010, 1)  # Q at bus 2
-
-    create_measurement(net, "p", "line", .888, .008, 0, 0)  # Pline (bus 1 -> bus 2) at bus 1
-    create_measurement(net, "p", "line", 1.173, .008, 1, 0)  # Pline (bus 1 -> bus 3) at bus 1
-    create_measurement(net, "q", "line", .568, .008, 0, 0)  # Qline (bus 1 -> bus 2) at bus 1
-    create_measurement(net, "q", "line", .663, .008, 1, 0)  # Qline (bus 1 -> bus 3) at bus 1
-
-    # 2. Do state estimation
-    if not estimate(net, init='flat'):
-        raise AssertionError("Estimation failed!")
-
-    v_result = net.res_bus_est.vm_pu.values
-    delta_result = net.res_bus_est.va_degree.values
-
-    target_v = np.array([[0.9996, 0.9741, 0.9438, np.nan]])
-    diff_v = target_v - v_result
-    target_delta = np.array([[0., -1.2475, -2.7457, np.nan]])
-    diff_delta = target_delta - delta_result
-
-    if not (np.nanmax(abs(diff_v)) < 1e-4) or \
-            not (np.nanmax(abs(diff_delta)) < 1e-4):
-        raise AssertionError("Estimation failed!")
-
-
-def test_3bus_with_transformer():
-    np.random.seed(12)
-
-    # 1. Create network
-    net = create_empty_network()
-    create_bus(net, name="bus1", vn_kv=10.)
-    create_bus(net, name="bus2", vn_kv=10.)
-    create_bus(net, name="bus3", vn_kv=10.)
-    create_bus(net, name="bus4", vn_kv=110.)
-    create_ext_grid(net, bus=3, vm_pu=1.01)
-    create_line_from_parameters(net, 0, 1, 1, r_ohm_per_km=.01, x_ohm_per_km=.03, c_nf_per_km=0.,
-                                max_i_ka=1)
-    create_line_from_parameters(net, 0, 2, 1, r_ohm_per_km=.02, x_ohm_per_km=.05, c_nf_per_km=0.,
-                                max_i_ka=1)
-    create_line_from_parameters(net, 1, 2, 1, r_ohm_per_km=.03, x_ohm_per_km=.08, c_nf_per_km=0.,
-                                max_i_ka=1)
-
-    create_std_type(net, {"sn_mva": 25, "vn_hv_kv": 110, "vn_lv_kv": 10, "vk_percent": 10.04,
-                          "vkr_percent": 0.276, "pfe_kw": 28.51, "i0_percent": 0.073, "shift_degree": 150,
-                          "tap_side": "hv", "tap_neutral": 0, "tap_min": -9, "tap_max": 9, "tap_step_degree": 0,
-                          "tap_step_percent": 1.5, "tap_phase_shifter": False},
-                    "25 MVA 110/10 kV v1.4.3 and older", element="trafo")
-    create_transformer(net, 3, 0, std_type="25 MVA 110/10 kV v1.4.3 and older")
-
-    create_load(net, bus=1, p_mw=0.45, q_mvar=0.3)
-    create_load(net, bus=2, p_mw=0.35, q_mvar=0.2)
-
-    runpp(net, calculate_voltage_angles=True)
-
-    create_measurement(net, "v", "bus", r2(net.res_bus.vm_pu.iloc[0], .004), .004, element=0)
-    create_measurement(net, "v", "bus", r2(net.res_bus.vm_pu.iloc[1], .004), .004, element=1)
-    create_measurement(net, "v", "bus", r2(net.res_bus.vm_pu.iloc[3], .004), .004, element=3)
-
-    create_measurement(net, "p", "bus", r2(net.res_bus.p_mw.iloc[1], .01), .01, element=1)
-    create_measurement(net, "q", "bus", r2(net.res_bus.q_mvar.iloc[1], .01), .01, element=1)
-
-    create_measurement(net, "p", "bus", r2(net.res_bus.p_mw.iloc[2], .01), .010, element=2)
-    create_measurement(net, "q", "bus", r2(net.res_bus.q_mvar.iloc[2], .01), .01, element=2)
-
-    create_measurement(net, "p", "bus", 0., 0.001, element=0)
-    create_measurement(net, "q", "bus", 0., 0.001, element=0)
-
-    create_measurement(net, "p", "line", r2(net.res_line.p_from_mw.iloc[0], .008), .008, 0, 0)
-    create_measurement(net, "p", "line", r2(net.res_line.p_from_mw.iloc[1], .008), .008, 1, 0)
-
-    create_measurement(net, "p", "trafo", r2(net.res_trafo.p_hv_mw.iloc[0], .01), .01,
-                       side="hv", element=0)  # transformer meas.
-    create_measurement(net, "q", "trafo", r2(net.res_trafo.q_hv_mvar.iloc[0], .01), .01,
-                       side=3, element=0)  # at hv side
-
-    # 2. Do state estimation
-    if not estimate(net, init='slack', tolerance=1e-6,
-                    maximum_iterations=10, calculate_voltage_angles=True):
-        raise AssertionError("Estimation failed!")
-    v_result = net.res_bus_est.vm_pu.values
-    delta_result = net.res_bus_est.va_degree.values
-
-    diff_v = net.res_bus.vm_pu.values - v_result
-    diff_delta = net.res_bus.va_degree.values - delta_result
-
-    if not (np.nanmax(abs(diff_v)) < 6e-4) or \
-            not (np.nanmax(abs(diff_delta)) < 8e-4):
-        raise AssertionError("Estimation failed!")
-
-    # Backwards check. Use state estimation results for power flow and check for equality
-    net.load = net.load.drop(net.load.index)
-    net.ext_grid.vm_pu = net.res_bus_est.vm_pu.iloc[net.ext_grid.bus.iloc[0]]
-    create_load(net, 0, net.res_bus_est.p_mw.iloc[0], net.res_bus_est.q_mvar.iloc[0])
-    create_load(net, 1, net.res_bus_est.p_mw.iloc[1], net.res_bus_est.q_mvar.iloc[1])
-    create_load(net, 2, net.res_bus_est.p_mw.iloc[2], net.res_bus_est.q_mvar.iloc[2])
-
-    _compare_pf_and_se_results(net)
-
-
-def test_3bus_with_2_slacks():
-    # load the net which already contains 3 buses
-    net = load_3bus_network()
-    # add the same net with different slack (no galvanic connection)
-    # skip bus index 4 as further stability test
-    create_bus(net, name="bus5", vn_kv=1., index=5)
-    create_bus(net, name="bus6", vn_kv=1., index=6)
-    create_bus(net, name="bus7", vn_kv=1., index=7)
-    create_ext_grid(net, 5)
-    create_line_from_parameters(net, 5, 6, 1, r_ohm_per_km=.01, x_ohm_per_km=.03, c_nf_per_km=0.,
-                                max_i_ka=1)
-    create_line_from_parameters(net, 5, 7, 1, r_ohm_per_km=.02, x_ohm_per_km=.05, c_nf_per_km=0.,
-                                max_i_ka=1)
-    create_line_from_parameters(net, 6, 7, 1, r_ohm_per_km=.03, x_ohm_per_km=.08, c_nf_per_km=0.,
-                                max_i_ka=1)
-
-    create_measurement(net, "v", "bus", 1.006, .004, element=5)  # V at bus 5
-    create_measurement(net, "v", "bus", .968, .004, element=6)  # V at bus 6
-
-    create_measurement(net, "p", "bus", .501, .010, element=6)  # P at bus 6
-    create_measurement(net, "q", "bus", .286, .010, element=6)  # Q at bus 6
-
-    create_measurement(net, "p", "line", .888, .008, 3, 5)  # Pline (bus 5 -> bus 6) at bus 5
-    create_measurement(net, "p", "line", 1.173, .008, 4, 5)  # Pline (bus 5 -> bus 7) at bus 5
-    create_measurement(net, "q", "line", .568, .008, 3, 5)  # Qline (bus 5 -> bus 6) at bus 5
-    create_measurement(net, "q", "line", .663, .008, 4, 5)  # Qline (bus 5 -> bus 7) at bus 5
-
-    # 2. Do state estimation
-    if not estimate(net, init='flat', maximum_iterations=10):
-        raise AssertionError("Estimation failed!")
-    v_result = net.res_bus_est.vm_pu.values
-    delta_result = net.res_bus_est.va_degree.values
-
-    target_v = np.array([0.9996, 0.9741, 0.9438, np.nan, 0.9996, 0.9741, 0.9438])
-    target_delta = np.array([0.0, -1.2475469989322963, -2.7457167371166862, np.nan, 0.0,
-                             -1.2475469989322963, -2.7457167371166862])
-
-    if not np.allclose(v_result, target_v, atol=1e-4, equal_nan=True) or \
-            not np.allclose(delta_result, target_delta, atol=1e-4, equal_nan=True):
-        raise AssertionError("Estimation failed!")
-
-
-def test_3bus_with_i_line_measurements():
-    np.random.seed(1)
-    net = load_3bus_network()
-    net.measurement = net.measurement.drop(net.measurement.index)
-    create_load(net, 1, p_mw=0.495974966, q_mvar=0.297749528)
-    create_load(net, 2, p_mw=1.514220983, q_mvar=0.787528929)
-    runpp(net)
-    create_measurement(net, "v", "bus", net.res_bus.vm_pu[0] * r(0.01), 0.01, 0)
-    create_measurement(net, "v", "bus", net.res_bus.vm_pu[2] * r(0.01), 0.01, 1)
-    create_measurement(net, "p", "bus", net.res_bus.p_mw[0] * r(),
-                       max(1.0e-3, abs(0.03 * net.res_bus.p_mw[0])), 0)
-    create_measurement(net, "q", "bus", net.res_bus.q_mvar[0] * r(),
-                       max(1.0e-3, abs(0.03 * net.res_bus.q_mvar[0])), 0)
-    create_measurement(net, "p", "bus", net.res_bus.p_mw[2] * r(),
-                       max(1.0e-3, abs(0.03 * net.res_bus.p_mw[2])), 2)
-    create_measurement(net, "q", "bus", net.res_bus.q_mvar[2] * r(),
-                       max(1.0e-3, abs(0.03 * net.res_bus.q_mvar[2])), 2)
-    create_measurement(net, "p", "line", net.res_line.p_from_mw[0] * r(),
-                       max(1.0e-3, abs(0.03 * net.res_line.p_from_mw[0])), element=0, side=0)
-    create_measurement(net, "q", "line", net.res_line.q_from_mvar[0] * r(),
-                       max(1.0e-3, abs(0.03 * net.res_line.q_from_mvar[0])), element=0, side=0)
-    create_measurement(net, "i", "line", net.res_line.i_from_ka[0] * 1e3 * r(),
-                       max(1.0, abs(30 * net.res_line.i_from_ka[0])), element=0, side=0)
-    create_measurement(net, "i", "line", net.res_line.i_from_ka[1] * 1e3 * r(),
-                       max(1.0, abs(30 * net.res_line.i_from_ka[1])), element=1, side=0)
-
-    if not estimate(net, init='flat'):
-        raise AssertionError("Estimation failed!")
-
-    assert (np.nanmax(abs(net.res_bus_est.vm_pu.values - net.res_bus.vm_pu.values)) < 0.045)
-    assert (np.nanmax(abs(net.res_bus_est.va_degree.values - net.res_bus.va_degree.values)) < 0.9)
-
-
-def test_3bus_with_pq_line_from_to_measurements():
-    np.random.seed(2017)
-    net = load_3bus_network()
-    net.measurement = net.measurement.drop(net.measurement.index)
-    create_load(net, 1, p_mw=0.495974966, q_mvar=0.297749528)
-    create_load(net, 2, p_mw=1.514220983, q_mvar=0.787528929)
-    runpp(net)
-    create_measurement(net, "v", "bus", net.res_bus.vm_pu[0] * r(0.01), 0.01, 0)
-    create_measurement(net, "v", "bus", net.res_bus.vm_pu[2] * r(0.01), 0.01, 1)
-    create_measurement(net, "p", "bus", net.res_bus.p_mw[0] * r(),
-                       max(1.0e-3, abs(0.03 * net.res_bus.p_mw[0])), 0)
-    create_measurement(net, "q", "bus", net.res_bus.q_mvar[0] * r(),
-                       max(1.0e-3, abs(0.03 * net.res_bus.q_mvar[0])), 0)
-    create_measurement(net, "p", "bus", net.res_bus.p_mw[2] * r(),
-                       max(1.0e-3, abs(0.03 * net.res_bus.p_mw[2])), 2)
-    create_measurement(net, "q", "bus", net.res_bus.q_mvar[2] * r(),
-                       max(1.0e-3, abs(0.03 * net.res_bus.q_mvar[2])), 2)
-    create_measurement(net, "p", "line", net.res_line.p_from_mw[0] * r(),
-                       max(1.0e-3, abs(0.03 * net.res_line.p_from_mw[0])), element=0, side=0)
-    create_measurement(net, "q", "line", net.res_line.q_from_mvar[0] * r(),
-                       max(1.0e-3, abs(0.03 * net.res_line.q_from_mvar[0])), element=0, side=0)
-    create_measurement(net, "p", "line", net.res_line.p_to_mw[0] * r(),
-                       max(1.0e-3, abs(0.03 * net.res_line.p_to_mw[0])), element=0, side=1)
-    create_measurement(net, "q", "line", net.res_line.q_to_mvar[0] * r(),
-                       max(1.0e-3, abs(0.03 * net.res_line.q_to_mvar[0])), element=0, side=1)
-
-    if not estimate(net, init='flat'):
-        raise AssertionError("Estimation failed!")
-
-    assert (np.nanmax(abs(net.res_bus_est.vm_pu.values - net.res_bus.vm_pu.values)) < 0.023)
-    assert (np.nanmax(abs(net.res_bus_est.va_degree.values - net.res_bus.va_degree.values)) < 0.12)
-
-
-def test_3bus_with_side_names():
-    np.random.seed(2017)
-    net = load_3bus_network()
-    net.measurement = net.measurement.drop(net.measurement.index)
-    create_load(net, 1, p_mw=0.495974966, q_mvar=0.297749528)
-    create_load(net, 2, p_mw=1.514220983, q_mvar=0.787528929)
-    runpp(net)
-    create_measurement(net, "v", "bus", net.res_bus.vm_pu[0] * r(0.01), 0.01, 0)
-    create_measurement(net, "v", "bus", net.res_bus.vm_pu[2] * r(0.01), 0.01, 1)
-    create_measurement(net, "p", "bus", net.res_bus.p_mw[0] * r(),
-                       max(1.0e-3, abs(0.03 * net.res_bus.p_mw[0])), 0)
-    create_measurement(net, "q", "bus", net.res_bus.q_mvar[0] * r(),
-                       max(1.0e-3, abs(0.03 * net.res_bus.q_mvar[0])), 0)
-    create_measurement(net, "p", "bus", net.res_bus.p_mw[2] * r(),
-                       max(1.0e-3, abs(0.03 * net.res_bus.p_mw[2])), 2)
-    create_measurement(net, "q", "bus", net.res_bus.q_mvar[2] * r(),
-                       max(1.0e-3, abs(0.03 * net.res_bus.q_mvar[2])), 2)
-    create_measurement(net, "p", "line", net.res_line.p_from_mw[0] * r(),
-                       max(1.0e-3, abs(0.03 * net.res_line.p_from_mw[0])), element=0, side="from")
-    create_measurement(net, "q", "line", net.res_line.q_from_mvar[0] * r(),
-                       max(1.0e-3, abs(0.03 * net.res_line.q_from_mvar[0])), element=0, side="from")
-    create_measurement(net, "p", "line", net.res_line.p_to_mw[0] * r(),
-                       max(1.0e-3, abs(0.03 * net.res_line.p_to_mw[0])), element=0, side="to")
-    create_measurement(net, "q", "line", net.res_line.q_to_mvar[0] * r(),
-                       max(1.0e-3, abs(0.03 * net.res_line.q_to_mvar[0])), element=0, side="to")
-
-    if not estimate(net, init='flat'):
-        raise AssertionError("Estimation failed!")
-
-    assert (np.nanmax(abs(net.res_bus_est.vm_pu.values - net.res_bus.vm_pu.values)) < 0.023)
-    assert (np.nanmax(abs(net.res_bus_est.va_degree.values - net.res_bus.va_degree.values)) < 0.12)
-
-
-def test_cigre_network(init='flat'):
-    # 1. create network
-    # test the mv ring network with all available voltage measurements and bus powers
-    # test if switches and transformer will work correctly with the state estimation
-    np.random.seed(123456)
-    net = create_cigre_network_mv(with_der=False)
-    runpp(net)
-
-    for bus, row in net.res_bus.iterrows():
-        create_measurement(net, "v", "bus", row.vm_pu * r(0.01), 0.01, bus)
-        # if np.random.randint(0, 4) == 0:
-        #    continue
-        create_measurement(net, "p", "bus", row.p_mw * r(), max(0.001, abs(0.03 * row.p_mw)),
-                           bus)
-        create_measurement(net, "q", "bus", row.q_mvar * r(), max(0.001, abs(0.03 * row.q_mvar)),
-                           bus)
-
-    # 2. Do state estimation
-    if not estimate(net, init="flat", calculate_voltage_angles=True):
-        raise AssertionError("Estimation failed!")
-
-    v_result = net.res_bus_est.vm_pu.values
-    delta_result = net.res_bus_est.va_degree.values
-
-    target_v = net.res_bus.vm_pu.values
-    diff_v = target_v - v_result
-    target_delta = net.res_bus.va_degree.values
-    diff_delta = target_delta - delta_result
-
-    assert (np.nanmax(abs(diff_v)) < 0.0043)
-    assert (np.nanmax(abs(diff_delta)) < 0.2)
-
-
-def test_cigre_network_with_slack_init():
-    test_cigre_network(init='slack')
-
-
-def test_cigre_with_bad_data():
-    np.random.seed(123456)
-    net = create_cigre_network_mv(with_der=False)
-    net.load.q_mvar = net.load["p_mw"].apply(lambda p: p * np.tan(np.arccos(np.random.choice([0.95, 0.9, 0.97]))))
-    runpp(net)
-
-    for bus, row in net.res_bus.iterrows():
-        if bus == 2:
-            continue
-        if bus != 6:
-            create_measurement(net, "v", "bus", row.vm_pu * r(0.01), 0.01, bus)  # skip our bad data measurement
-        create_measurement(net, "p", "bus", row.p_mw * r(), max(0.001, abs(0.03 * row.p_mw)), bus)
-        create_measurement(net, "q", "bus", row.q_mvar * r(), max(0.001, abs(0.03 * row.q_mvar)), bus)
-
-    # 2. Do state estimation
-    success_SE = estimate(net, init='slack')
-    v_est_SE = net.res_bus_est.vm_pu.values
-    delta_SE = net.res_bus_est.va_degree.values
-
-    # 3. Create false measurement (very close to useful values)
-    create_measurement(net, "v", "bus", 0.85, 0.01, element=6)
-
-    # 4. Do chi2-test
-    bad_data_detected = chi2_analysis(net, init='slack')
-
-    # 5. Perform rn_max_test
-    success_rn_max = remove_bad_data(net, init='slack')
-    v_est_rn_max = net.res_bus_est.vm_pu.values
-    delta_est_rn_max = net.res_bus_est.va_degree.values
-
-    diff_v = v_est_SE - v_est_rn_max
-    diff_delta = delta_SE - delta_est_rn_max
-
-    assert success_SE
-    assert bad_data_detected
-    assert success_rn_max
-    assert (np.nanmax(abs(diff_v)) < 1e-8)
-    assert (np.nanmax(abs(diff_delta)) < 1e-8)
-
-
-def test_init_slack_with_multiple_transformers(angles=True):
-    np.random.seed(123)
-    net = create_empty_network()
-    create_bus(net, 220, index=0)
-    create_bus(net, 110, index=1)
-    create_bus(net, 110, index=2)
-    create_bus(net, 110, index=3)
-    create_bus(net, 10, index=4)
-    create_bus(net, 10, index=5)
-    create_bus(net, 10, index=6)
-    create_bus(net, 10, index=7, in_service=False)
-    create_std_type(net, {"sn_mva": 63, "vn_hv_kv": 110, "vn_lv_kv": 10, "vk_percent": 10.04,
-                          "vkr_percent": 0.31, "pfe_kw": 31.51, "i0_percent": 0.078, "shift_degree": 150,
-                          "tap_side": "hv", "tap_neutral": 0, "tap_min": -9, "tap_max": 9, "tap_step_degree": 0,
-                          "tap_step_percent": 1.5, "tap_phase_shifter": False},
-                    "63 MVA 110/10 kV v1.4.3 and older", element="trafo")
-
-    create_transformer(net, 3, 7, std_type="63 MVA 110/10 kV v1.4.3 and older", in_service=False)
-    create_transformer(net, 3, 4, std_type="63 MVA 110/10 kV v1.4.3 and older")
-    create_transformer(net, 0, 1, std_type="100 MVA 220/110 kV")
-    create_line(net, 1, 2, 2.0, std_type="N2XS(FL)2Y 1x120 RM/35 64/110 kV")
-    create_line(net, 1, 3, 2.0, std_type="N2XS(FL)2Y 1x120 RM/35 64/110 kV")
-    create_line(net, 4, 5, 2.0, std_type="NA2XS2Y 1x95 RM/25 12/20 kV")
-    create_line(net, 5, 6, 2.0, std_type="NA2XS2Y 1x95 RM/25 12/20 kV")
-    create_load(net, 2, p_mw=5, q_mvar=3.3)
-    create_load(net, 5, p_mw=0.9, q_mvar=0.5)
-    create_load(net, bus=6, p_mw=0.7, q_mvar=0.3)
-    create_ext_grid(net, bus=0, vm_pu=1.04, va_degree=10., name="Slack 220 kV")
-    runpp(net, calculate_voltage_angles=angles)
-    for bus, row in net.res_bus[net.bus.in_service].iterrows():
-        create_measurement(net, "v", "bus", row.vm_pu * r(0.01), 0.01, bus)
-        if row.p_mw != 0.:
-            continue
-        create_measurement(net, "p", "bus", row.p_mw * r(), max(0.001, abs(0.03 * row.p_mw)),
-                           bus)
-        create_measurement(net, "q", "bus", row.q_mvar * r(), max(.0001, abs(0.03 * row.q_mvar)),
-                           bus)
-    create_measurement(net, "p", "line", net.res_line.p_from_mw[0], .01, side=1, element=0)
-    create_measurement(net, "q", "line", net.res_line.q_from_mvar[0], 0.01, side=1, element=0)
-    create_measurement(net, "p", "line", net.res_line.p_from_mw[2], .01, side=4, element=2)
-    create_measurement(net, "q", "line", net.res_line.q_from_mvar[2], .01, side=4, element=2)
-    create_measurement(net, "p", "line", net.res_line.p_from_mw[3], .01, side=5, element=3)
-    create_measurement(net, "q", "line", net.res_line.q_from_mvar[3], 0.01, side=5, element=3)
-    success = estimate(net, init='slack', calculate_voltage_angles=angles, tolerance=1e-9)
-
-    # pretty high error for vm_pu (half percent!)
-    assert success
-    assert (np.nanmax(np.abs(net.res_bus.vm_pu.values - net.res_bus_est.vm_pu.values)) < 0.006)
-    assert (np.nanmax(np.abs(net.res_bus.va_degree.values - net.res_bus_est.va_degree.values)) < 0.006)
-
-
-def test_init_slack_with_multiple_transformers_angles_off():
-    test_init_slack_with_multiple_transformers(False)
-
-
-def test_check_existing_measurements():
-    np.random.seed(2017)
-    net = create_empty_network()
-    create_bus(net, 10.)
-    create_bus(net, 10.)
-    create_line(net, 0, 1, 0.5, std_type="149-AL1/24-ST1A 10.0")
-    m1 = create_measurement(net, "v", "bus", 1.006, .004, 0)
-    m2 = create_measurement(net, "v", "bus", 1.006, .004, 0)
-
-<<<<<<< HEAD
-    assert m1 == m2
-    assert len(net.measurement) == 1
-    m3 = create_measurement(net, "v", "bus", 1.006, .004, 0, check_existing=False)
-    assert m3 != m2
-=======
-    # assert m1 == m2
->>>>>>> 8009cb53
-    assert len(net.measurement) == 2
-    m3 = pp.create_measurement(net, "v", "bus", 1.006, .004, 0, check_existing=False)
-    # assert m3 != m2
-    assert len(net.measurement) == 3
-
-<<<<<<< HEAD
-    m4 = create_measurement(net, "p", "line", -0.0011, 0.01, side=0, element=0,
-                            check_existing=True)
-    m5 = create_measurement(net, "p", "line", -0.0011, 0.01, side=0, element=0,
-                            check_existing=True)
-    assert m4 == m5
-
-    m6 = create_measurement(net, "p", "line", -0.0011, 0.01, side=0, element=0,
-                            check_existing=False)
-    assert m5 != m6
-=======
-    m4 = pp.create_measurement(net, "p", "line", -0.0011, 0.01, side=0, element=0,
-                               check_existing=True)
-    m5 = pp.create_measurement(net, "p", "line", -0.0011, 0.01, side=0, element=0,
-                               check_existing=True)
-    # assert m4 == m5
-
-    m6 = pp.create_measurement(net, "p", "line", -0.0011, 0.01, side=0, element=0,
-                               check_existing=False)
-    # assert m5 != m6
-    assert len(net.measurement) == 5
->>>>>>> 8009cb53
-
-
-def load_3bus_network():
-    return from_json(os.path.join(pp_dir, "test", "estimation", "3bus_wls.json"))
-
-
-def test_network_with_trafo3w_pq():
-    net = create_empty_network()
-
-    bus_slack = create_bus(net, vn_kv=110)
-    create_ext_grid(net, bus=bus_slack)
-
-    bus_20_1 = create_bus(net, vn_kv=20, name="b")
-    create_sgen(net, bus=bus_20_1, p_mw=0.03, q_mvar=0.02)
-
-    bus_10_1 = create_bus(net, vn_kv=10)
-    create_sgen(net, bus=bus_10_1, p_mw=0.02, q_mvar=0.02)
-
-    bus_10_2 = create_bus(net, vn_kv=10)
-    create_load(net, bus=bus_10_2, p_mw=0.06, q_mvar=0.01)
-    create_line(net, from_bus=bus_10_1, to_bus=bus_10_2, std_type="149-AL1/24-ST1A 10.0", length_km=2)
-
-    create_transformer3w(net, bus_slack, bus_20_1, bus_10_1, std_type="63/25/38 MVA 110/20/10 kV")
-
-    runpp(net)
-
-    create_measurement(net, "p", "line", net.res_line.p_from_mw[0], 0.001, 0, 'from')
-    create_measurement(net, "q", "line", net.res_line.q_from_mvar[0], 0.001, 0, 'from')
-    create_measurement(net, "p", "line", net.res_line.p_to_mw[0], 0.001, 0, 'to')
-    create_measurement(net, "q", "line", net.res_line.q_to_mvar[0], 0.001, 0, 'to')
-
-    create_measurement(net, "p", "trafo3w", net.res_trafo3w.p_hv_mw[0], 0.001, 0, 'hv')
-    create_measurement(net, "q", "trafo3w", net.res_trafo3w.q_hv_mvar[0], 0.001, 0, 'hv')
-    create_measurement(net, "p", "trafo3w", net.res_trafo3w.p_mv_mw[0], 0.002, 0, 'mv')
-    create_measurement(net, "q", "trafo3w", net.res_trafo3w.q_mv_mvar[0], 0.002, 0, 'mv')
-    create_measurement(net, "p", "trafo3w", net.res_trafo3w.p_lv_mw[0], 0.001, 0, 'lv')
-    create_measurement(net, "q", "trafo3w", net.res_trafo3w.q_lv_mvar[0], 0.001, 0, 'lv')
-
-    create_measurement(net, "v", "bus", net.res_bus.vm_pu[0], 0.01, 0)
-    create_measurement(net, "v", "bus", net.res_bus.vm_pu[1], 0.01, 1)
-
-    if not estimate(net):
-        raise AssertionError("Estimation failed!")
-
-    if not (np.nanmax(np.abs(net.res_bus.vm_pu.values - net.res_bus_est.vm_pu.values)) < 0.006) or \
-            not (np.nanmax(np.abs(net.res_bus.va_degree.values - net.res_bus_est.va_degree.values)) < 0.006):
-        raise AssertionError("Estimation failed")
-
-    # Try estimate with results initialization
-    if not estimate(net, init="results"):
-        raise AssertionError("Estimation failed!")
-
-
-def test_network_with_trafo3w_with_disabled_branch():
-    net = create_empty_network()
-
-    bus_slack = create_bus(net, vn_kv=110)
-    create_ext_grid(net, bus=bus_slack)
-
-    bus_20_1 = create_bus(net, vn_kv=20, name="b")
-    create_sgen(net, bus=bus_20_1, p_mw=0.03, q_mvar=0.02)
-
-    bus_10_1 = create_bus(net, vn_kv=10)
-    create_sgen(net, bus=bus_10_1, p_mw=0.02, q_mvar=0.02)
-
-    bus_10_2 = create_bus(net, vn_kv=10)
-    create_load(net, bus=bus_10_2, p_mw=0.06, q_mvar=0.01)
-    create_line(net, from_bus=bus_10_1, to_bus=bus_10_2, std_type="149-AL1/24-ST1A 10.0", length_km=2)
-    disabled_line = create_line(net, from_bus=bus_10_1, to_bus=bus_10_2, std_type="149-AL1/24-ST1A 10.0", length_km=2)
-    net.line.at[disabled_line, 'in_service'] = False
-
-    create_transformer3w(net, bus_slack, bus_20_1, bus_10_1, std_type="63/25/38 MVA 110/20/10 kV")
-
-    runpp(net)
-
-    create_measurement(net, "p", "line", net.res_line.p_from_mw[0], 0.001, 0, 'from')
-    create_measurement(net, "q", "line", net.res_line.q_from_mvar[0], 0.001, 0, 'from')
-    create_measurement(net, "p", "line", net.res_line.p_to_mw[0], 0.001, 0, 'to')
-    create_measurement(net, "q", "line", net.res_line.q_to_mvar[0], 0.001, 0, 'to')
-    create_measurement(net, "p", "line", net.res_line.p_to_mw[1], 0.001, 1, 'to')
-    create_measurement(net, "q", "line", net.res_line.q_to_mvar[1], 0.001, 1, 'to')
-
-    create_measurement(net, "p", "trafo3w", net.res_trafo3w.p_hv_mw[0], 0.001, 0, 'hv')
-    create_measurement(net, "q", "trafo3w", net.res_trafo3w.q_hv_mvar[0], 0.001, 0, 'hv')
-    create_measurement(net, "p", "trafo3w", net.res_trafo3w.p_mv_mw[0], 0.002, 0, 'mv')
-    create_measurement(net, "q", "trafo3w", net.res_trafo3w.q_mv_mvar[0], 0.002, 0, 'mv')
-    create_measurement(net, "p", "trafo3w", net.res_trafo3w.p_lv_mw[0], 0.001, 0, 'lv')
-    create_measurement(net, "q", "trafo3w", net.res_trafo3w.q_lv_mvar[0], 0.001, 0, 'lv')
-
-    create_measurement(net, "v", "bus", net.res_bus.vm_pu[0], 0.01, 0)
-    create_measurement(net, "v", "bus", net.res_bus.vm_pu[1], 0.01, 1)
-
-    success = estimate(net)
-    assert success
-    assert (np.nanmax(np.abs(net.res_bus.vm_pu.values - net.res_bus_est.vm_pu.values)) < 0.006)
-    assert (np.nanmax(np.abs(net.res_bus.va_degree.values - net.res_bus_est.va_degree.values)) < 0.006)
-
-
-def create_net_with_bb_switch():
-    net = create_empty_network()
-    bus1 = create_bus(net, name="bus1", vn_kv=10.)
-    bus2 = create_bus(net, name="bus2", vn_kv=10.)
-    bus3 = create_bus(net, name="bus3", vn_kv=10.)
-    bus4 = create_bus(net, name="bus4", vn_kv=10.)
-    bus5 = create_bus(net, name="bus5", vn_kv=110.)
-
-    create_line_from_parameters(net, bus1, bus2, 10, r_ohm_per_km=.59, x_ohm_per_km=.35, c_nf_per_km=10.1,
-                                max_i_ka=1)
-    create_transformer(net, bus5, bus1, std_type="40 MVA 110/10 kV")
-    create_ext_grid(net, bus=bus5, vm_pu=1.0)
-    create_load(net, bus1, p_mw=.350, q_mvar=.100)
-    create_load(net, bus2, p_mw=.450, q_mvar=.100)
-    create_load(net, bus3, p_mw=.250, q_mvar=.100)
-    create_load(net, bus4, p_mw=.150, q_mvar=.100)
-
-    # Created bb switch
-    create_switch(net, bus2, element=bus3, et='b')
-    create_switch(net, bus1, element=bus4, et='b')
-    runpp(net, calculate_voltage_angles=True)
-
-    create_measurement(net, "v", "bus", r2(net.res_bus.vm_pu.iloc[bus1], .002), .002, element=bus1)
-    create_measurement(net, "v", "bus", r2(net.res_bus.vm_pu.iloc[bus3], .002), .002, element=bus3)
-    create_measurement(net, "v", "bus", r2(net.res_bus.vm_pu.iloc[bus5], .002), .002, element=bus5)
-
-    create_measurement(net, "p", "bus", r2(net.res_bus.p_mw.iloc[bus5], .002), .002, element=bus5)
-    create_measurement(net, "q", "bus", r2(net.res_bus.q_mvar.iloc[bus5], .002), .002, element=bus5)
-
-    # If measurement on the bus with bb-switch activated, it will incluence the results of the merged bus
-    create_measurement(net, "p", "bus", r2(net.res_bus.p_mw.iloc[bus4], .002), .002, element=bus4)
-    create_measurement(net, "q", "bus", r2(net.res_bus.q_mvar.iloc[bus4], .002), .002, element=bus4)
-    create_measurement(net, "p", "bus", r2(net.res_bus.p_mw.iloc[bus3], .001), .001, element=bus3)
-    create_measurement(net, "q", "bus", r2(net.res_bus.q_mvar.iloc[bus3], .001), .001, element=bus3)
-    create_measurement(net, "p", "bus", r2(net.res_bus.p_mw.iloc[bus2], .001), .001, element=bus2)
-    create_measurement(net, "q", "bus", r2(net.res_bus.q_mvar.iloc[bus2], .001), .001, element=bus2)
-    create_measurement(net, "p", "bus", r2(net.res_bus.p_mw.iloc[bus1], .001), .001, element=bus1)
-    create_measurement(net, "q", "bus", r2(net.res_bus.q_mvar.iloc[bus1], .001), .001, element=bus1)
-
-    create_measurement(net, "p", "line", r2(net.res_line.p_from_mw.iloc[0], .002), .002, 0, side='from')
-    create_measurement(net, "q", "line", r2(net.res_line.q_from_mvar.iloc[0], .002), .002, 0, side='from')
-
-    create_measurement(net, "p", "trafo", r2(net.res_trafo.p_hv_mw.iloc[0], .001), .01,
-                       side="hv", element=0)
-    create_measurement(net, "q", "trafo", r2(net.res_trafo.q_hv_mvar.iloc[0], .001), .01,
-                       side="hv", element=0)
-    return net
-
-
-def test_net_with_bb_switch_no_fusing():
-    net = create_net_with_bb_switch()
-    success_none = estimate(net, tolerance=1e-5, fuse_buses_with_bb_switch=None)
-    runpp(net, calculate_voltage_angles=True)
-    assert success_none
-    assert np.allclose(net.res_bus.va_degree.values, net.res_bus_est.va_degree.values, 1e-2)
-    assert np.allclose(net.res_bus.vm_pu.values, net.res_bus_est.vm_pu.values, 1e-2)
-    # asserting with more tolerance since the added impedance will cause some inaccuracy
-    assert np.allclose(net.res_bus.p_mw.values, net.res_bus_est.p_mw.values, 1e-1)
-    assert np.allclose(net.res_bus.q_mvar.values, net.res_bus_est.q_mvar.values, 1e-1)
-
-
-def test_net_with_bb_switch_fuse_one():
-    net = create_net_with_bb_switch()
-    success = estimate(net, tolerance=1e-5, fuse_buses_with_bb_switch=[1])
-    runpp(net, calculate_voltage_angles=True)
-    assert success
-    assert np.allclose(net.res_bus.va_degree.values, net.res_bus_est.va_degree.values, 1e-2)
-    assert np.allclose(net.res_bus.vm_pu.values, net.res_bus_est.vm_pu.values, 1e-2)
-    # asserting with more tolerance since the added impedance will cause some inaccuracy
-    assert np.allclose(net.res_bus.p_mw.values[[0, 3, 4]], net.res_bus_est.p_mw.values[[0, 3, 4]], 1e-1)
-    assert np.allclose(net.res_bus.q_mvar.values[[0, 3, 4]], net.res_bus_est.q_mvar.values[[0, 3, 4]], 1e-1)
-
-
-@pytest.mark.xfail
-def test_net_with_bb_switch_fuse_one_identify_pq():
-    net = create_net_with_bb_switch()
-    estimate(net, tolerance=1e-5, fuse_buses_with_bb_switch=[1])
-    # asserting with more tolerance since the added impedance will cause some inaccuracy
-    assert np.allclose(net.res_bus.p_mw.values, net.res_bus_est.p_mw.values, 1e-1)
-    assert np.allclose(net.res_bus.q_mvar.values, net.res_bus_est.q_mvar.values, 1e-1)
-
-
-def test_net_with_bb_switch_fusing():
-    net = create_net_with_bb_switch()
-    estimate(net, tolerance=1e-5, fuse_buses_with_bb_switch='all')
-
-    assert np.allclose(net.res_bus.va_degree.values, net.res_bus_est.va_degree.values, 5e-2)
-    assert np.allclose(net.res_bus.vm_pu.values, net.res_bus_est.vm_pu.values, 5e-2)
-
-
-def test_net_with_zero_injection():
-    # @author: AndersLi
-    net = create_empty_network()
-    b1 = create_bus(net, name="Bus 1", vn_kv=220, index=1)
-    b2 = create_bus(net, name="Bus 2", vn_kv=220, index=2)
-    b3 = create_bus(net, name="Bus 3", vn_kv=220, index=3)
-    b4 = create_bus(net, name="Bus 4", vn_kv=220, index=4)
-
-    create_ext_grid(net, b1)  # set the slack bus to bus 1
-    factor = 48.4 * 2 * np.pi * 50 * 1e-9  # capacity factor
-
-    create_line_from_parameters(net, 1, 2, 1, r_ohm_per_km=.0221 * 48.4,
-                                x_ohm_per_km=.1603 * 48.4, c_nf_per_km=0.00274 / factor, max_i_ka=1)
-    create_line_from_parameters(net, 2, 3, 1, r_ohm_per_km=.0428 * 48.4,
-                                x_ohm_per_km=.242 * 48.4, c_nf_per_km=0.00384 / factor, max_i_ka=1)
-    l3 = create_line_from_parameters(net, 2, 4, 1, r_ohm_per_km=.002 * 48.4,
-                                     x_ohm_per_km=.0111 * 48.4, c_nf_per_km=0.00018 / factor, max_i_ka=1)
-
-    create_measurement(net, "v", "bus", 1.063548, .001, b1)  # V at bus 1
-    create_measurement(net, "v", "bus", 1.068342, .001, b3)  # V at bus 3
-    create_measurement(net, "v", "bus", 1.069861, .001, b4)  # V at bus 4
-    create_measurement(net, "p", "bus", 40.0, 1, b1)  # P at bus 1
-    create_measurement(net, "q", "bus", 9.2, 1, b1)  # Q at bus 1
-    # create_measurement(net, "p", "bus", 0, 0.01, b2)              # P at bus 2 - not required anymore
-    # create_measurement(net, "q", "bus", 0, 0.01, b2)              # Q at bus 2 - not required anymore
-    create_measurement(net, "p", "bus", -10.0, 1, b3)  # P at bus 3
-    create_measurement(net, "q", "bus", -1.0, 1, b3)  # Q at bus 3
-    create_measurement(net, "p", "bus", -30.0, 1, b4)  # P at bus 4
-    create_measurement(net, "q", "bus", 0.100, 1, b4)  # Q at bus 4
-    create_measurement(net, "p", "line", 30.100, 1, l3, side="to")  # Pline (bus 2 -> bus 4) at bus 4
-    create_measurement(net, "q", "line", -0.099, 1, l3, side="to")  # Qline (bus 2 -> bus 4) at bus 4
-
-    estimate(net, tolerance=1e-10, zero_injection='auto', algorithm='wls_with_zero_constraint')
-    assert np.abs(net.res_bus_est.at[b2, 'p_mw']) < 1e-8
-    assert np.abs(net.res_bus_est.at[b2, 'q_mvar']) < 1e-8
-
-    net_given_bus = deepcopy(net)
-    success = estimate(net, tolerance=1e-6, zero_injection="auto")
-    success_given_bus = estimate(net, tolerance=1e-6, zero_injection=[b2])
-    assert success and success_given_bus
-    assert np.allclose(net.res_bus_est.va_degree.values, net_given_bus.res_bus_est.va_degree.values, 1e-3)
-    assert np.allclose(net.res_bus_est.vm_pu.values, net_given_bus.res_bus_est.vm_pu.values, 1e-3)
-
-
-def test_zero_injection_aux_bus():
-    net = create_empty_network()
-    bus1 = create_bus(net, name="bus1", vn_kv=10.)
-    bus2 = create_bus(net, name="bus2", vn_kv=10.)
-    bus3 = create_bus(net, name="bus3", vn_kv=10.)
-    bus4 = create_bus(net, name="bus4", vn_kv=110.)
-
-    create_line_from_parameters(net, bus1, bus2, 10, r_ohm_per_km=.59, x_ohm_per_km=.35, c_nf_per_km=10.1,
-                                max_i_ka=1)
-    create_line_from_parameters(net, bus2, bus3, 10, r_ohm_per_km=.59, x_ohm_per_km=.35, c_nf_per_km=10.1,
-                                max_i_ka=1)
-    create_transformer(net, bus4, bus1, std_type="40 MVA 110/10 kV")
-    create_ext_grid(net, bus=bus4, vm_pu=1.0)
-    create_load(net, bus1, p_mw=.350, q_mvar=.100)
-    create_load(net, bus2, p_mw=.450, q_mvar=.100)
-    create_load(net, bus3, p_mw=.250, q_mvar=.100)
-
-    net.bus.at[bus3, 'in_service'] = False
-
-    # Created bb switch
-    runpp(net, calculate_voltage_angles=True)
-
-    create_measurement(net, "v", "bus", r2(net.res_bus.vm_pu.iloc[bus1], .002), .002, element=bus1)
-    create_measurement(net, "v", "bus", r2(net.res_bus.vm_pu.iloc[bus4], .002), .002, element=bus4)
-
-    create_measurement(net, "p", "bus", r2(net.res_bus.p_mw.iloc[bus4], .002), .002, element=bus4)
-    create_measurement(net, "q", "bus", r2(net.res_bus.q_mvar.iloc[bus4], .002), .002, element=bus4)
-
-    # If measurement on the bus with bb-switch activated, it will incluence the results of the merged bus
-    create_measurement(net, "p", "bus", r2(net.res_bus.p_mw.iloc[bus2], .001), .001, element=bus2)
-    create_measurement(net, "q", "bus", r2(net.res_bus.q_mvar.iloc[bus2], .001), .001, element=bus2)
-    create_measurement(net, "p", "bus", r2(net.res_bus.p_mw.iloc[bus1], .001), .001, element=bus1)
-    create_measurement(net, "q", "bus", r2(net.res_bus.q_mvar.iloc[bus1], .001), .001, element=bus1)
-
-    create_measurement(net, "p", "line", r2(net.res_line.p_from_mw.iloc[0], .002), .002, 0, side='from')
-    create_measurement(net, "q", "line", r2(net.res_line.q_from_mvar.iloc[0], .002), .002, 0, side='from')
-
-    create_measurement(net, "p", "trafo", r2(net.res_trafo.p_hv_mw.iloc[0], .001), .01,
-                       side="hv", element=0)
-    create_measurement(net, "q", "trafo", r2(net.res_trafo.q_hv_mvar.iloc[0], .001), .01,
-                       side="hv", element=0)
-
-    net_auto = deepcopy(net)
-    net_aux = deepcopy(net)
-
-    success_none = estimate(net, tolerance=1e-5, zero_injection=None)
-
-    # In this case zero_injection in mode "aux_bus" and "auto" should be exact the same
-    success_aux = estimate(net_aux, tolerance=1e-5, zero_injection='aux_bus')
-    success_auto = estimate(net_auto, tolerance=1e-5, zero_injection='auto')
-    assert success_none and success_aux and success_auto
-    assert np.allclose(net_auto.res_bus_est.va_degree.values, net_aux.res_bus_est.va_degree.values, 1e-4,
-                       equal_nan=True)
-    assert np.allclose(net_auto.res_bus_est.vm_pu.values, net_aux.res_bus_est.vm_pu.values, 1e-4, equal_nan=True)
-
-    # in case zero injection was set to none, the results should be different
-    assert ~np.allclose(net.res_bus_est.vm_pu.values, net_aux.res_bus_est.vm_pu.values, 1e-2, equal_nan=True)
-
-
-@pytest.mark.xfail
-def test_net_unobserved_island():
-    net = create_empty_network()
-    bus1 = create_bus(net, name="bus1", vn_kv=10.)
-    bus2 = create_bus(net, name="bus2", vn_kv=10.)
-    bus3 = create_bus(net, name="bus3", vn_kv=10.)
-    bus4 = create_bus(net, name="bus4", vn_kv=110.)
-
-    create_line_from_parameters(net, bus1, bus2, 10, r_ohm_per_km=.59, x_ohm_per_km=.35, c_nf_per_km=10.1,
-                                max_i_ka=1)
-    create_line_from_parameters(net, bus2, bus3, 10, r_ohm_per_km=.59, x_ohm_per_km=.35, c_nf_per_km=10.1,
-                                max_i_ka=1)
-    create_transformer(net, bus4, bus1, std_type="40 MVA 110/10 kV")
-    create_ext_grid(net, bus=bus4, vm_pu=1.0)
-    create_load(net, bus1, p_mw=.350, q_mvar=.100)
-    create_load(net, bus2, p_mw=.450, q_mvar=.100)
-    create_load(net, bus3, p_mw=.250, q_mvar=.100)
-
-    # Created bb switch
-    runpp(net, calculate_voltage_angles=True)
-
-    create_measurement(net, "v", "bus", r2(net.res_bus.vm_pu.iloc[bus1], .002), .002, element=bus1)
-    create_measurement(net, "v", "bus", r2(net.res_bus.vm_pu.iloc[bus4], .002), .002, element=bus4)
-
-    create_measurement(net, "p", "bus", r2(net.res_bus.p_mw.iloc[bus4], .002), .002, element=bus4)
-    create_measurement(net, "q", "bus", r2(net.res_bus.q_mvar.iloc[bus4], .002), .002, element=bus4)
-
-    # IF pq of bus2 is not available makes bus3 an unobserved island
-    #    create_measurement(net, "p", "bus", -r2(net.res_bus.p_mw.iloc[bus2], .001), .001, element=bus2)
-    #    create_measurement(net, "q", "bus", -r2(net.res_bus.q_mvar.iloc[bus2], .001), .001, element=bus2)
-    create_measurement(net, "p", "bus", r2(net.res_bus.p_mw.iloc[bus1], .001), .001, element=bus1)
-    create_measurement(net, "q", "bus", r2(net.res_bus.q_mvar.iloc[bus1], .001), .001, element=bus1)
-
-    create_measurement(net, "p", "line", r2(net.res_line.p_from_mw.iloc[0], .002), .002, 0, side='from')
-    create_measurement(net, "q", "line", r2(net.res_line.q_from_mvar.iloc[0], .002), .002, 0, side='from')
-
-    create_measurement(net, "p", "trafo", r2(net.res_trafo.p_hv_mw.iloc[0], .001), .01,
-                       side="hv", element=0)
-    create_measurement(net, "q", "trafo", r2(net.res_trafo.q_hv_mvar.iloc[0], .001), .01,
-                       side="hv", element=0)
-
-    if not estimate(net, tolerance=1e-6, zero_injection=None):
-        raise AssertionError("Estimation failed!")
-
-
-def test_net_oos_line():
-    net = case9()
-    net.line.in_service.iat[4] = False
-    runpp(net)
-
-    for line_ix in net.line.index:
-        create_measurement(net, "p", "line", net.res_line.at[line_ix, "p_from_mw"],
-                           0.01, element=line_ix, side="from")
-        create_measurement(net, "q", "line", net.res_line.at[line_ix, "q_from_mvar"],
-                           0.01, element=line_ix, side="from")
-
-    for bus_ix in net.bus.index:
-        create_measurement(net, "v", "bus", net.res_bus.at[bus_ix, "vm_pu"],
-                           0.01, element=bus_ix)
-
-    if not estimate(net, tolerance=1e-6, zero_injection=None):
-        raise AssertionError("Estimation failed!")
-
-
-def r(v=0.03):
-    return np.random.normal(1.0, v)
-
-
-def r2(base, v):
-    return np.random.normal(base, v)
-
-
-def _compare_pf_and_se_results(net):
-    runpp(net, calculate_voltage_angles=True, trafo_model="t")
-    assert (np.allclose(net.res_bus_est.p_mw.values, net.res_bus.p_mw.values, 1e-6))
-    assert (np.allclose(net.res_bus_est.q_mvar.values, net.res_bus.q_mvar.values, 1e-6))
-    assert (np.allclose(net.res_line_est.p_from_mw.values, net.res_line.p_from_mw.values, 1e-6))
-    assert (np.allclose(net.res_line_est.q_from_mvar.values, net.res_line.q_from_mvar.values, 1e-6))
-    assert (np.allclose(net.res_line_est.p_to_mw.values, net.res_line.p_to_mw.values, 1e-6))
-    assert (np.allclose(net.res_line_est.q_to_mvar.values, net.res_line.q_to_mvar.values, 1e-6))
-    assert (np.allclose(net.res_trafo_est.p_lv_mw.values, net.res_trafo.p_lv_mw.values, 1e-6))
-    assert (np.allclose(net.res_trafo_est.q_lv_mvar.values, net.res_trafo.q_lv_mvar.values, 1e-6))
-    assert (np.allclose(net.res_trafo_est.p_hv_mw.values, net.res_trafo.p_hv_mw.values, 1e-6))
-    assert (np.allclose(net.res_trafo_est.q_hv_mvar.values, net.res_trafo.q_hv_mvar.values, 1e-6))
-
-
-if __name__ == '__main__':
-    pytest.main([__file__, "-xs"])
+# -*- coding: utf-8 -*-
+
+# Copyright (c) 2016-2024 by University of Kassel and Fraunhofer Institute for Energy Economics
+# and Energy System Technology (IEE), Kassel. All rights reserved.
+
+
+import os
+from copy import deepcopy
+
+import numpy as np
+import pytest
+
+from pandapower import pp_dir
+from pandapower.create import create_empty_network, create_bus, create_ext_grid, create_line_from_parameters, \
+    create_measurement, create_load, create_transformer, create_line, create_sgen, create_transformer3w, create_switch
+from pandapower.estimation import chi2_analysis, remove_bad_data, estimate
+from pandapower.file_io import from_json
+from pandapower.networks.cigre_networks import create_cigre_network_mv
+from pandapower.networks.power_system_test_cases import case9
+from pandapower.run import runpp
+from pandapower.std_types import create_std_type
+
+
+def test_2bus():
+    # 1. Create network
+    net = create_empty_network()
+    create_bus(net, name="bus1", vn_kv=1.)
+    create_bus(net, name="bus2", vn_kv=1.)
+    create_ext_grid(net, 0)
+    create_line_from_parameters(net, 0, 1, 1, r_ohm_per_km=1, x_ohm_per_km=0.5,
+                                c_nf_per_km=0, max_i_ka=1)
+
+    create_measurement(net, "p", "line", 0.0111, 0.05, 0, 0)  # p12
+    create_measurement(net, "q", "line", 0.06, 0.05, 0, 0)  # q12
+
+    create_measurement(net, "v", "bus", 1.019, 0.01, 0)  # u1
+    create_measurement(net, "v", "bus", 1.04, 0.01, 1)  # u2
+
+    # 2. Do state estimation
+    if not estimate(net, init='flat'):
+        raise AssertionError("Estimation failed!")
+
+    v_result = net.res_bus_est.vm_pu.values
+    delta_result = net.res_bus_est.va_degree.values
+
+    target_v = np.array([[1.02083378, 1.03812899]])
+    diff_v = target_v - v_result
+    target_delta = np.array([[0.0, 3.11356604]])
+    diff_delta = target_delta - delta_result
+
+    if not (np.nanmax(abs(diff_v)) < 1e-6) or not (np.nanmax(abs(diff_delta)) < 1e-6):
+        raise AssertionError("Estimation failed!")
+
+
+def test_3bus():
+    # 1. Create network
+    net = create_empty_network()
+    create_bus(net, name="bus1", vn_kv=1.)
+    create_bus(net, name="bus2", vn_kv=1.)
+    create_bus(net, name="bus3", vn_kv=1.)
+    create_ext_grid(net, 0)
+    create_line_from_parameters(net, 0, 1, 1, r_ohm_per_km=0.7, x_ohm_per_km=0.2, c_nf_per_km=0,
+                                max_i_ka=1)
+    create_line_from_parameters(net, 0, 2, 1, r_ohm_per_km=0.8, x_ohm_per_km=0.8, c_nf_per_km=0,
+                                max_i_ka=1)
+    create_line_from_parameters(net, 1, 2, 1, r_ohm_per_km=1, x_ohm_per_km=0.6, c_nf_per_km=0,
+                                max_i_ka=1)
+
+    create_measurement(net, "p", "line", -0.0011, 0.01, 0, 0)  # p12
+    create_measurement(net, "q", "line", 0.024, 0.01, 0, 0)  # q12
+
+    create_measurement(net, "p", "bus", -0.018, 0.01, 2)  # p3
+    create_measurement(net, "q", "bus", 0.1, 0.01, 2)  # q3
+
+    create_measurement(net, "v", "bus", 1.08, 0.05, 0)  # u1
+    create_measurement(net, "v", "bus", 1.015, 0.05, 2)  # u3
+
+    # 2. Do state estimation
+    if not estimate(net, init='flat'):
+        raise AssertionError("Estimation failed!")
+    v_result = net.res_bus_est.vm_pu.values
+    delta_result = net.res_bus_est.va_degree.values
+
+    target_v = np.array([1.0627, 1.0589, 1.0317])
+    diff_v = target_v - v_result
+    target_delta = np.array([0., 0.8677, 3.1381])
+    diff_delta = target_delta - delta_result
+
+    if not (np.nanmax(abs(diff_v)) < 1e-4) or \
+            not (np.nanmax(abs(diff_delta)) < 1e-4):
+        raise AssertionError("Estimation failed!")
+
+    # Backwards check. Use state estimation results for power flow and check for equality
+    net.ext_grid.vm_pu = net.res_bus_est.vm_pu.iloc[0]
+    create_load(net, 0, net.res_bus_est.p_mw.iloc[0], net.res_bus_est.q_mvar.iloc[0])
+    create_load(net, 1, net.res_bus_est.p_mw.iloc[1], net.res_bus_est.q_mvar.iloc[1])
+    create_load(net, 2, net.res_bus_est.p_mw.iloc[2], net.res_bus_est.q_mvar.iloc[2])
+    _compare_pf_and_se_results(net)
+
+
+def test_3bus_with_bad_data():
+    net = create_empty_network()
+    create_bus(net, name="bus1", vn_kv=1.)
+    create_bus(net, name="bus2", vn_kv=1.)
+    create_bus(net, name="bus3", vn_kv=1.)
+    create_ext_grid(net, 0)
+    create_line_from_parameters(net, 0, 1, 1, r_ohm_per_km=0.7, x_ohm_per_km=0.2, c_nf_per_km=0,
+                                max_i_ka=1)
+    create_line_from_parameters(net, 0, 2, 1, r_ohm_per_km=0.8, x_ohm_per_km=0.8, c_nf_per_km=0,
+                                max_i_ka=1)
+    create_line_from_parameters(net, 1, 2, 1, r_ohm_per_km=1, x_ohm_per_km=0.6, c_nf_per_km=0,
+                                max_i_ka=1)
+
+    create_measurement(net, "p", "line", -0.0011, 0.01, 0, 0)  # p12
+    create_measurement(net, "q", "line", 0.024, 0.01, 0, 0)  # q12
+
+    create_measurement(net, "p", "bus", -0.018, 0.01, 2)  # p3
+    create_measurement(net, "q", "bus", 0.1, 0.01, 2)  # q3
+
+    create_measurement(net, "v", "bus", 1.08, 0.05, 0)  # u1
+    create_measurement(net, "v", "bus", 1.015, 0.05, 2)  # u3
+
+    # 0. Do chi2-test for corret data
+    assert not chi2_analysis(net, init='flat')
+
+    # 1. Create false voltage measurement for testing bad data detection (-> should be removed)
+    create_measurement(net, "v", "bus", 1.3, 0.01, 1)  # V at bus 2
+
+    # 2. Do chi2-test
+    bad_data_detected = chi2_analysis(net, init='flat')
+
+    # 3. Perform rn_max_test
+    success_rn_max = remove_bad_data(net, init='flat')
+    v_est_rn_max = net.res_bus_est.vm_pu.values
+    delta_est_rn_max = net.res_bus_est.va_degree.values
+
+    target_v = np.array([1.0627, 1.0589, 1.0317])
+    diff_v = target_v - v_est_rn_max
+    target_delta = np.array([0., 0.8677, 3.1381])
+    diff_delta = target_delta - delta_est_rn_max
+
+    assert bad_data_detected
+    assert success_rn_max
+    if not (np.nanmax(abs(diff_v)) < 1e-4) or \
+            not (np.nanmax(abs(diff_delta)) < 1e-4):
+        raise AssertionError("Estimation failed!")
+
+
+def test_3bus_with_out_of_service_bus():
+    # Test case from book "Power System State Estimation", A. Abur, A. G. Exposito, p. 20ff.
+    # S_ref = 1 MVA (PP standard)
+    # V_ref = 1 kV
+    # Z_ref = 1 Ohm
+
+    # The example only had per unit values, but pandapower expects kV, MVA, kW, kVar
+    # Measurements should be in kW/kVar/A - Voltage in p.u.
+
+    # 1. Create network
+    net = create_empty_network()
+    create_bus(net, name="bus1", vn_kv=1.)
+    create_bus(net, name="bus2", vn_kv=1.)
+    create_bus(net, name="bus3", vn_kv=1.)
+    create_bus(net, name="bus4", vn_kv=1., in_service=0)  # out-of-service bus test
+    create_ext_grid(net, 0)
+    create_line_from_parameters(net, 0, 1, 1, r_ohm_per_km=.01, x_ohm_per_km=.03, c_nf_per_km=0.,
+                                max_i_ka=1)
+    create_line_from_parameters(net, 0, 2, 1, r_ohm_per_km=.02, x_ohm_per_km=.05, c_nf_per_km=0.,
+                                max_i_ka=1)
+    create_line_from_parameters(net, 1, 2, 1, r_ohm_per_km=.03, x_ohm_per_km=.08, c_nf_per_km=0.,
+                                max_i_ka=1)
+
+    create_measurement(net, "v", "bus", 1.006, .004, 0)  # V at bus 1
+    create_measurement(net, "v", "bus", .968, .004, 1)  # V at bus 2
+
+    create_measurement(net, "p", "bus", .501, .010, 1)  # P at bus 2
+    create_measurement(net, "q", "bus", .286, .010, 1)  # Q at bus 2
+
+    create_measurement(net, "p", "line", .888, .008, 0, 0)  # Pline (bus 1 -> bus 2) at bus 1
+    create_measurement(net, "p", "line", 1.173, .008, 1, 0)  # Pline (bus 1 -> bus 3) at bus 1
+    create_measurement(net, "q", "line", .568, .008, 0, 0)  # Qline (bus 1 -> bus 2) at bus 1
+    create_measurement(net, "q", "line", .663, .008, 1, 0)  # Qline (bus 1 -> bus 3) at bus 1
+
+    # 2. Do state estimation
+    if not estimate(net, init='flat'):
+        raise AssertionError("Estimation failed!")
+
+    v_result = net.res_bus_est.vm_pu.values
+    delta_result = net.res_bus_est.va_degree.values
+
+    target_v = np.array([[0.9996, 0.9741, 0.9438, np.nan]])
+    diff_v = target_v - v_result
+    target_delta = np.array([[0., -1.2475, -2.7457, np.nan]])
+    diff_delta = target_delta - delta_result
+
+    if not (np.nanmax(abs(diff_v)) < 1e-4) or \
+            not (np.nanmax(abs(diff_delta)) < 1e-4):
+        raise AssertionError("Estimation failed!")
+
+
+def test_3bus_with_transformer():
+    np.random.seed(12)
+
+    # 1. Create network
+    net = create_empty_network()
+    create_bus(net, name="bus1", vn_kv=10.)
+    create_bus(net, name="bus2", vn_kv=10.)
+    create_bus(net, name="bus3", vn_kv=10.)
+    create_bus(net, name="bus4", vn_kv=110.)
+    create_ext_grid(net, bus=3, vm_pu=1.01)
+    create_line_from_parameters(net, 0, 1, 1, r_ohm_per_km=.01, x_ohm_per_km=.03, c_nf_per_km=0.,
+                                max_i_ka=1)
+    create_line_from_parameters(net, 0, 2, 1, r_ohm_per_km=.02, x_ohm_per_km=.05, c_nf_per_km=0.,
+                                max_i_ka=1)
+    create_line_from_parameters(net, 1, 2, 1, r_ohm_per_km=.03, x_ohm_per_km=.08, c_nf_per_km=0.,
+                                max_i_ka=1)
+
+    create_std_type(net, {"sn_mva": 25, "vn_hv_kv": 110, "vn_lv_kv": 10, "vk_percent": 10.04,
+                          "vkr_percent": 0.276, "pfe_kw": 28.51, "i0_percent": 0.073, "shift_degree": 150,
+                          "tap_side": "hv", "tap_neutral": 0, "tap_min": -9, "tap_max": 9, "tap_step_degree": 0,
+                          "tap_step_percent": 1.5, "tap_phase_shifter": False},
+                    "25 MVA 110/10 kV v1.4.3 and older", element="trafo")
+    create_transformer(net, 3, 0, std_type="25 MVA 110/10 kV v1.4.3 and older")
+
+    create_load(net, bus=1, p_mw=0.45, q_mvar=0.3)
+    create_load(net, bus=2, p_mw=0.35, q_mvar=0.2)
+
+    runpp(net, calculate_voltage_angles=True)
+
+    create_measurement(net, "v", "bus", r2(net.res_bus.vm_pu.iloc[0], .004), .004, element=0)
+    create_measurement(net, "v", "bus", r2(net.res_bus.vm_pu.iloc[1], .004), .004, element=1)
+    create_measurement(net, "v", "bus", r2(net.res_bus.vm_pu.iloc[3], .004), .004, element=3)
+
+    create_measurement(net, "p", "bus", r2(net.res_bus.p_mw.iloc[1], .01), .01, element=1)
+    create_measurement(net, "q", "bus", r2(net.res_bus.q_mvar.iloc[1], .01), .01, element=1)
+
+    create_measurement(net, "p", "bus", r2(net.res_bus.p_mw.iloc[2], .01), .010, element=2)
+    create_measurement(net, "q", "bus", r2(net.res_bus.q_mvar.iloc[2], .01), .01, element=2)
+
+    create_measurement(net, "p", "bus", 0., 0.001, element=0)
+    create_measurement(net, "q", "bus", 0., 0.001, element=0)
+
+    create_measurement(net, "p", "line", r2(net.res_line.p_from_mw.iloc[0], .008), .008, 0, 0)
+    create_measurement(net, "p", "line", r2(net.res_line.p_from_mw.iloc[1], .008), .008, 1, 0)
+
+    create_measurement(net, "p", "trafo", r2(net.res_trafo.p_hv_mw.iloc[0], .01), .01,
+                       side="hv", element=0)  # transformer meas.
+    create_measurement(net, "q", "trafo", r2(net.res_trafo.q_hv_mvar.iloc[0], .01), .01,
+                       side=3, element=0)  # at hv side
+
+    # 2. Do state estimation
+    if not estimate(net, init='slack', tolerance=1e-6,
+                    maximum_iterations=10, calculate_voltage_angles=True):
+        raise AssertionError("Estimation failed!")
+    v_result = net.res_bus_est.vm_pu.values
+    delta_result = net.res_bus_est.va_degree.values
+
+    diff_v = net.res_bus.vm_pu.values - v_result
+    diff_delta = net.res_bus.va_degree.values - delta_result
+
+    if not (np.nanmax(abs(diff_v)) < 6e-4) or \
+            not (np.nanmax(abs(diff_delta)) < 8e-4):
+        raise AssertionError("Estimation failed!")
+
+    # Backwards check. Use state estimation results for power flow and check for equality
+    net.load = net.load.drop(net.load.index)
+    net.ext_grid.vm_pu = net.res_bus_est.vm_pu.iloc[net.ext_grid.bus.iloc[0]]
+    create_load(net, 0, net.res_bus_est.p_mw.iloc[0], net.res_bus_est.q_mvar.iloc[0])
+    create_load(net, 1, net.res_bus_est.p_mw.iloc[1], net.res_bus_est.q_mvar.iloc[1])
+    create_load(net, 2, net.res_bus_est.p_mw.iloc[2], net.res_bus_est.q_mvar.iloc[2])
+
+    _compare_pf_and_se_results(net)
+
+
+def test_3bus_with_2_slacks():
+    # load the net which already contains 3 buses
+    net = load_3bus_network()
+    # add the same net with different slack (no galvanic connection)
+    # skip bus index 4 as further stability test
+    create_bus(net, name="bus5", vn_kv=1., index=5)
+    create_bus(net, name="bus6", vn_kv=1., index=6)
+    create_bus(net, name="bus7", vn_kv=1., index=7)
+    create_ext_grid(net, 5)
+    create_line_from_parameters(net, 5, 6, 1, r_ohm_per_km=.01, x_ohm_per_km=.03, c_nf_per_km=0.,
+                                max_i_ka=1)
+    create_line_from_parameters(net, 5, 7, 1, r_ohm_per_km=.02, x_ohm_per_km=.05, c_nf_per_km=0.,
+                                max_i_ka=1)
+    create_line_from_parameters(net, 6, 7, 1, r_ohm_per_km=.03, x_ohm_per_km=.08, c_nf_per_km=0.,
+                                max_i_ka=1)
+
+    create_measurement(net, "v", "bus", 1.006, .004, element=5)  # V at bus 5
+    create_measurement(net, "v", "bus", .968, .004, element=6)  # V at bus 6
+
+    create_measurement(net, "p", "bus", .501, .010, element=6)  # P at bus 6
+    create_measurement(net, "q", "bus", .286, .010, element=6)  # Q at bus 6
+
+    create_measurement(net, "p", "line", .888, .008, 3, 5)  # Pline (bus 5 -> bus 6) at bus 5
+    create_measurement(net, "p", "line", 1.173, .008, 4, 5)  # Pline (bus 5 -> bus 7) at bus 5
+    create_measurement(net, "q", "line", .568, .008, 3, 5)  # Qline (bus 5 -> bus 6) at bus 5
+    create_measurement(net, "q", "line", .663, .008, 4, 5)  # Qline (bus 5 -> bus 7) at bus 5
+
+    # 2. Do state estimation
+    if not estimate(net, init='flat', maximum_iterations=10):
+        raise AssertionError("Estimation failed!")
+    v_result = net.res_bus_est.vm_pu.values
+    delta_result = net.res_bus_est.va_degree.values
+
+    target_v = np.array([0.9996, 0.9741, 0.9438, np.nan, 0.9996, 0.9741, 0.9438])
+    target_delta = np.array([0.0, -1.2475469989322963, -2.7457167371166862, np.nan, 0.0,
+                             -1.2475469989322963, -2.7457167371166862])
+
+    if not np.allclose(v_result, target_v, atol=1e-4, equal_nan=True) or \
+            not np.allclose(delta_result, target_delta, atol=1e-4, equal_nan=True):
+        raise AssertionError("Estimation failed!")
+
+
+def test_3bus_with_i_line_measurements():
+    np.random.seed(1)
+    net = load_3bus_network()
+    net.measurement = net.measurement.drop(net.measurement.index)
+    create_load(net, 1, p_mw=0.495974966, q_mvar=0.297749528)
+    create_load(net, 2, p_mw=1.514220983, q_mvar=0.787528929)
+    runpp(net)
+    create_measurement(net, "v", "bus", net.res_bus.vm_pu[0] * r(0.01), 0.01, 0)
+    create_measurement(net, "v", "bus", net.res_bus.vm_pu[2] * r(0.01), 0.01, 1)
+    create_measurement(net, "p", "bus", net.res_bus.p_mw[0] * r(),
+                       max(1.0e-3, abs(0.03 * net.res_bus.p_mw[0])), 0)
+    create_measurement(net, "q", "bus", net.res_bus.q_mvar[0] * r(),
+                       max(1.0e-3, abs(0.03 * net.res_bus.q_mvar[0])), 0)
+    create_measurement(net, "p", "bus", net.res_bus.p_mw[2] * r(),
+                       max(1.0e-3, abs(0.03 * net.res_bus.p_mw[2])), 2)
+    create_measurement(net, "q", "bus", net.res_bus.q_mvar[2] * r(),
+                       max(1.0e-3, abs(0.03 * net.res_bus.q_mvar[2])), 2)
+    create_measurement(net, "p", "line", net.res_line.p_from_mw[0] * r(),
+                       max(1.0e-3, abs(0.03 * net.res_line.p_from_mw[0])), element=0, side=0)
+    create_measurement(net, "q", "line", net.res_line.q_from_mvar[0] * r(),
+                       max(1.0e-3, abs(0.03 * net.res_line.q_from_mvar[0])), element=0, side=0)
+    create_measurement(net, "i", "line", net.res_line.i_from_ka[0] * 1e3 * r(),
+                       max(1.0, abs(30 * net.res_line.i_from_ka[0])), element=0, side=0)
+    create_measurement(net, "i", "line", net.res_line.i_from_ka[1] * 1e3 * r(),
+                       max(1.0, abs(30 * net.res_line.i_from_ka[1])), element=1, side=0)
+
+    if not estimate(net, init='flat'):
+        raise AssertionError("Estimation failed!")
+
+    assert (np.nanmax(abs(net.res_bus_est.vm_pu.values - net.res_bus.vm_pu.values)) < 0.045)
+    assert (np.nanmax(abs(net.res_bus_est.va_degree.values - net.res_bus.va_degree.values)) < 0.9)
+
+
+def test_3bus_with_pq_line_from_to_measurements():
+    np.random.seed(2017)
+    net = load_3bus_network()
+    net.measurement = net.measurement.drop(net.measurement.index)
+    create_load(net, 1, p_mw=0.495974966, q_mvar=0.297749528)
+    create_load(net, 2, p_mw=1.514220983, q_mvar=0.787528929)
+    runpp(net)
+    create_measurement(net, "v", "bus", net.res_bus.vm_pu[0] * r(0.01), 0.01, 0)
+    create_measurement(net, "v", "bus", net.res_bus.vm_pu[2] * r(0.01), 0.01, 1)
+    create_measurement(net, "p", "bus", net.res_bus.p_mw[0] * r(),
+                       max(1.0e-3, abs(0.03 * net.res_bus.p_mw[0])), 0)
+    create_measurement(net, "q", "bus", net.res_bus.q_mvar[0] * r(),
+                       max(1.0e-3, abs(0.03 * net.res_bus.q_mvar[0])), 0)
+    create_measurement(net, "p", "bus", net.res_bus.p_mw[2] * r(),
+                       max(1.0e-3, abs(0.03 * net.res_bus.p_mw[2])), 2)
+    create_measurement(net, "q", "bus", net.res_bus.q_mvar[2] * r(),
+                       max(1.0e-3, abs(0.03 * net.res_bus.q_mvar[2])), 2)
+    create_measurement(net, "p", "line", net.res_line.p_from_mw[0] * r(),
+                       max(1.0e-3, abs(0.03 * net.res_line.p_from_mw[0])), element=0, side=0)
+    create_measurement(net, "q", "line", net.res_line.q_from_mvar[0] * r(),
+                       max(1.0e-3, abs(0.03 * net.res_line.q_from_mvar[0])), element=0, side=0)
+    create_measurement(net, "p", "line", net.res_line.p_to_mw[0] * r(),
+                       max(1.0e-3, abs(0.03 * net.res_line.p_to_mw[0])), element=0, side=1)
+    create_measurement(net, "q", "line", net.res_line.q_to_mvar[0] * r(),
+                       max(1.0e-3, abs(0.03 * net.res_line.q_to_mvar[0])), element=0, side=1)
+
+    if not estimate(net, init='flat'):
+        raise AssertionError("Estimation failed!")
+
+    assert (np.nanmax(abs(net.res_bus_est.vm_pu.values - net.res_bus.vm_pu.values)) < 0.023)
+    assert (np.nanmax(abs(net.res_bus_est.va_degree.values - net.res_bus.va_degree.values)) < 0.12)
+
+
+def test_3bus_with_side_names():
+    np.random.seed(2017)
+    net = load_3bus_network()
+    net.measurement = net.measurement.drop(net.measurement.index)
+    create_load(net, 1, p_mw=0.495974966, q_mvar=0.297749528)
+    create_load(net, 2, p_mw=1.514220983, q_mvar=0.787528929)
+    runpp(net)
+    create_measurement(net, "v", "bus", net.res_bus.vm_pu[0] * r(0.01), 0.01, 0)
+    create_measurement(net, "v", "bus", net.res_bus.vm_pu[2] * r(0.01), 0.01, 1)
+    create_measurement(net, "p", "bus", net.res_bus.p_mw[0] * r(),
+                       max(1.0e-3, abs(0.03 * net.res_bus.p_mw[0])), 0)
+    create_measurement(net, "q", "bus", net.res_bus.q_mvar[0] * r(),
+                       max(1.0e-3, abs(0.03 * net.res_bus.q_mvar[0])), 0)
+    create_measurement(net, "p", "bus", net.res_bus.p_mw[2] * r(),
+                       max(1.0e-3, abs(0.03 * net.res_bus.p_mw[2])), 2)
+    create_measurement(net, "q", "bus", net.res_bus.q_mvar[2] * r(),
+                       max(1.0e-3, abs(0.03 * net.res_bus.q_mvar[2])), 2)
+    create_measurement(net, "p", "line", net.res_line.p_from_mw[0] * r(),
+                       max(1.0e-3, abs(0.03 * net.res_line.p_from_mw[0])), element=0, side="from")
+    create_measurement(net, "q", "line", net.res_line.q_from_mvar[0] * r(),
+                       max(1.0e-3, abs(0.03 * net.res_line.q_from_mvar[0])), element=0, side="from")
+    create_measurement(net, "p", "line", net.res_line.p_to_mw[0] * r(),
+                       max(1.0e-3, abs(0.03 * net.res_line.p_to_mw[0])), element=0, side="to")
+    create_measurement(net, "q", "line", net.res_line.q_to_mvar[0] * r(),
+                       max(1.0e-3, abs(0.03 * net.res_line.q_to_mvar[0])), element=0, side="to")
+
+    if not estimate(net, init='flat'):
+        raise AssertionError("Estimation failed!")
+
+    assert (np.nanmax(abs(net.res_bus_est.vm_pu.values - net.res_bus.vm_pu.values)) < 0.023)
+    assert (np.nanmax(abs(net.res_bus_est.va_degree.values - net.res_bus.va_degree.values)) < 0.12)
+
+
+def test_cigre_network(init='flat'):
+    # 1. create network
+    # test the mv ring network with all available voltage measurements and bus powers
+    # test if switches and transformer will work correctly with the state estimation
+    np.random.seed(123456)
+    net = create_cigre_network_mv(with_der=False)
+    runpp(net)
+
+    for bus, row in net.res_bus.iterrows():
+        create_measurement(net, "v", "bus", row.vm_pu * r(0.01), 0.01, bus)
+        # if np.random.randint(0, 4) == 0:
+        #    continue
+        create_measurement(net, "p", "bus", row.p_mw * r(), max(0.001, abs(0.03 * row.p_mw)),
+                           bus)
+        create_measurement(net, "q", "bus", row.q_mvar * r(), max(0.001, abs(0.03 * row.q_mvar)),
+                           bus)
+
+    # 2. Do state estimation
+    if not estimate(net, init="flat", calculate_voltage_angles=True):
+        raise AssertionError("Estimation failed!")
+
+    v_result = net.res_bus_est.vm_pu.values
+    delta_result = net.res_bus_est.va_degree.values
+
+    target_v = net.res_bus.vm_pu.values
+    diff_v = target_v - v_result
+    target_delta = net.res_bus.va_degree.values
+    diff_delta = target_delta - delta_result
+
+    assert (np.nanmax(abs(diff_v)) < 0.0043)
+    assert (np.nanmax(abs(diff_delta)) < 0.2)
+
+
+def test_cigre_network_with_slack_init():
+    test_cigre_network(init='slack')
+
+
+def test_cigre_with_bad_data():
+    np.random.seed(123456)
+    net = create_cigre_network_mv(with_der=False)
+    net.load.q_mvar = net.load["p_mw"].apply(lambda p: p * np.tan(np.arccos(np.random.choice([0.95, 0.9, 0.97]))))
+    runpp(net)
+
+    for bus, row in net.res_bus.iterrows():
+        if bus == 2:
+            continue
+        if bus != 6:
+            create_measurement(net, "v", "bus", row.vm_pu * r(0.01), 0.01, bus)  # skip our bad data measurement
+        create_measurement(net, "p", "bus", row.p_mw * r(), max(0.001, abs(0.03 * row.p_mw)), bus)
+        create_measurement(net, "q", "bus", row.q_mvar * r(), max(0.001, abs(0.03 * row.q_mvar)), bus)
+
+    # 2. Do state estimation
+    success_SE = estimate(net, init='slack')
+    v_est_SE = net.res_bus_est.vm_pu.values
+    delta_SE = net.res_bus_est.va_degree.values
+
+    # 3. Create false measurement (very close to useful values)
+    create_measurement(net, "v", "bus", 0.85, 0.01, element=6)
+
+    # 4. Do chi2-test
+    bad_data_detected = chi2_analysis(net, init='slack')
+
+    # 5. Perform rn_max_test
+    success_rn_max = remove_bad_data(net, init='slack')
+    v_est_rn_max = net.res_bus_est.vm_pu.values
+    delta_est_rn_max = net.res_bus_est.va_degree.values
+
+    diff_v = v_est_SE - v_est_rn_max
+    diff_delta = delta_SE - delta_est_rn_max
+
+    assert success_SE
+    assert bad_data_detected
+    assert success_rn_max
+    assert (np.nanmax(abs(diff_v)) < 1e-8)
+    assert (np.nanmax(abs(diff_delta)) < 1e-8)
+
+
+def test_init_slack_with_multiple_transformers(angles=True):
+    np.random.seed(123)
+    net = create_empty_network()
+    create_bus(net, 220, index=0)
+    create_bus(net, 110, index=1)
+    create_bus(net, 110, index=2)
+    create_bus(net, 110, index=3)
+    create_bus(net, 10, index=4)
+    create_bus(net, 10, index=5)
+    create_bus(net, 10, index=6)
+    create_bus(net, 10, index=7, in_service=False)
+    create_std_type(net, {"sn_mva": 63, "vn_hv_kv": 110, "vn_lv_kv": 10, "vk_percent": 10.04,
+                          "vkr_percent": 0.31, "pfe_kw": 31.51, "i0_percent": 0.078, "shift_degree": 150,
+                          "tap_side": "hv", "tap_neutral": 0, "tap_min": -9, "tap_max": 9, "tap_step_degree": 0,
+                          "tap_step_percent": 1.5, "tap_phase_shifter": False},
+                    "63 MVA 110/10 kV v1.4.3 and older", element="trafo")
+
+    create_transformer(net, 3, 7, std_type="63 MVA 110/10 kV v1.4.3 and older", in_service=False)
+    create_transformer(net, 3, 4, std_type="63 MVA 110/10 kV v1.4.3 and older")
+    create_transformer(net, 0, 1, std_type="100 MVA 220/110 kV")
+    create_line(net, 1, 2, 2.0, std_type="N2XS(FL)2Y 1x120 RM/35 64/110 kV")
+    create_line(net, 1, 3, 2.0, std_type="N2XS(FL)2Y 1x120 RM/35 64/110 kV")
+    create_line(net, 4, 5, 2.0, std_type="NA2XS2Y 1x95 RM/25 12/20 kV")
+    create_line(net, 5, 6, 2.0, std_type="NA2XS2Y 1x95 RM/25 12/20 kV")
+    create_load(net, 2, p_mw=5, q_mvar=3.3)
+    create_load(net, 5, p_mw=0.9, q_mvar=0.5)
+    create_load(net, bus=6, p_mw=0.7, q_mvar=0.3)
+    create_ext_grid(net, bus=0, vm_pu=1.04, va_degree=10., name="Slack 220 kV")
+    runpp(net, calculate_voltage_angles=angles)
+    for bus, row in net.res_bus[net.bus.in_service].iterrows():
+        create_measurement(net, "v", "bus", row.vm_pu * r(0.01), 0.01, bus)
+        if row.p_mw != 0.:
+            continue
+        create_measurement(net, "p", "bus", row.p_mw * r(), max(0.001, abs(0.03 * row.p_mw)),
+                           bus)
+        create_measurement(net, "q", "bus", row.q_mvar * r(), max(.0001, abs(0.03 * row.q_mvar)),
+                           bus)
+    create_measurement(net, "p", "line", net.res_line.p_from_mw[0], .01, side=1, element=0)
+    create_measurement(net, "q", "line", net.res_line.q_from_mvar[0], 0.01, side=1, element=0)
+    create_measurement(net, "p", "line", net.res_line.p_from_mw[2], .01, side=4, element=2)
+    create_measurement(net, "q", "line", net.res_line.q_from_mvar[2], .01, side=4, element=2)
+    create_measurement(net, "p", "line", net.res_line.p_from_mw[3], .01, side=5, element=3)
+    create_measurement(net, "q", "line", net.res_line.q_from_mvar[3], 0.01, side=5, element=3)
+    success = estimate(net, init='slack', calculate_voltage_angles=angles, tolerance=1e-9)
+
+    # pretty high error for vm_pu (half percent!)
+    assert success
+    assert (np.nanmax(np.abs(net.res_bus.vm_pu.values - net.res_bus_est.vm_pu.values)) < 0.006)
+    assert (np.nanmax(np.abs(net.res_bus.va_degree.values - net.res_bus_est.va_degree.values)) < 0.006)
+
+
+def test_init_slack_with_multiple_transformers_angles_off():
+    test_init_slack_with_multiple_transformers(False)
+
+
+def test_check_existing_measurements():
+    np.random.seed(2017)
+    net = create_empty_network()
+    create_bus(net, 10.)
+    create_bus(net, 10.)
+    create_line(net, 0, 1, 0.5, std_type="149-AL1/24-ST1A 10.0")
+    m1 = create_measurement(net, "v", "bus", 1.006, .004, 0)
+    m2 = create_measurement(net, "v", "bus", 1.006, .004, 0)
+
+    assert m1 == m2
+    assert len(net.measurement) == 2
+    m3 = create_measurement(net, "v", "bus", 1.006, .004, 0, check_existing=False)
+    assert m3 != m2
+    assert len(net.measurement) == 3
+
+    m4 = create_measurement(net, "p", "line", -0.0011, 0.01, side=0, element=0,
+                            check_existing=True)
+    m5 = create_measurement(net, "p", "line", -0.0011, 0.01, side=0, element=0,
+                            check_existing=True)
+    assert m4 == m5
+
+    m6 = create_measurement(net, "p", "line", -0.0011, 0.01, side=0, element=0,
+                            check_existing=False)
+    assert m5 != m6
+    assert len(net.measurement) == 5
+
+
+def load_3bus_network():
+    return from_json(os.path.join(pp_dir, "test", "estimation", "3bus_wls.json"))
+
+
+def test_network_with_trafo3w_pq():
+    net = create_empty_network()
+
+    bus_slack = create_bus(net, vn_kv=110)
+    create_ext_grid(net, bus=bus_slack)
+
+    bus_20_1 = create_bus(net, vn_kv=20, name="b")
+    create_sgen(net, bus=bus_20_1, p_mw=0.03, q_mvar=0.02)
+
+    bus_10_1 = create_bus(net, vn_kv=10)
+    create_sgen(net, bus=bus_10_1, p_mw=0.02, q_mvar=0.02)
+
+    bus_10_2 = create_bus(net, vn_kv=10)
+    create_load(net, bus=bus_10_2, p_mw=0.06, q_mvar=0.01)
+    create_line(net, from_bus=bus_10_1, to_bus=bus_10_2, std_type="149-AL1/24-ST1A 10.0", length_km=2)
+
+    create_transformer3w(net, bus_slack, bus_20_1, bus_10_1, std_type="63/25/38 MVA 110/20/10 kV")
+
+    runpp(net)
+
+    create_measurement(net, "p", "line", net.res_line.p_from_mw[0], 0.001, 0, 'from')
+    create_measurement(net, "q", "line", net.res_line.q_from_mvar[0], 0.001, 0, 'from')
+    create_measurement(net, "p", "line", net.res_line.p_to_mw[0], 0.001, 0, 'to')
+    create_measurement(net, "q", "line", net.res_line.q_to_mvar[0], 0.001, 0, 'to')
+
+    create_measurement(net, "p", "trafo3w", net.res_trafo3w.p_hv_mw[0], 0.001, 0, 'hv')
+    create_measurement(net, "q", "trafo3w", net.res_trafo3w.q_hv_mvar[0], 0.001, 0, 'hv')
+    create_measurement(net, "p", "trafo3w", net.res_trafo3w.p_mv_mw[0], 0.002, 0, 'mv')
+    create_measurement(net, "q", "trafo3w", net.res_trafo3w.q_mv_mvar[0], 0.002, 0, 'mv')
+    create_measurement(net, "p", "trafo3w", net.res_trafo3w.p_lv_mw[0], 0.001, 0, 'lv')
+    create_measurement(net, "q", "trafo3w", net.res_trafo3w.q_lv_mvar[0], 0.001, 0, 'lv')
+
+    create_measurement(net, "v", "bus", net.res_bus.vm_pu[0], 0.01, 0)
+    create_measurement(net, "v", "bus", net.res_bus.vm_pu[1], 0.01, 1)
+
+    if not estimate(net):
+        raise AssertionError("Estimation failed!")
+
+    if not (np.nanmax(np.abs(net.res_bus.vm_pu.values - net.res_bus_est.vm_pu.values)) < 0.006) or \
+            not (np.nanmax(np.abs(net.res_bus.va_degree.values - net.res_bus_est.va_degree.values)) < 0.006):
+        raise AssertionError("Estimation failed")
+
+    # Try estimate with results initialization
+    if not estimate(net, init="results"):
+        raise AssertionError("Estimation failed!")
+
+
+def test_network_with_trafo3w_with_disabled_branch():
+    net = create_empty_network()
+
+    bus_slack = create_bus(net, vn_kv=110)
+    create_ext_grid(net, bus=bus_slack)
+
+    bus_20_1 = create_bus(net, vn_kv=20, name="b")
+    create_sgen(net, bus=bus_20_1, p_mw=0.03, q_mvar=0.02)
+
+    bus_10_1 = create_bus(net, vn_kv=10)
+    create_sgen(net, bus=bus_10_1, p_mw=0.02, q_mvar=0.02)
+
+    bus_10_2 = create_bus(net, vn_kv=10)
+    create_load(net, bus=bus_10_2, p_mw=0.06, q_mvar=0.01)
+    create_line(net, from_bus=bus_10_1, to_bus=bus_10_2, std_type="149-AL1/24-ST1A 10.0", length_km=2)
+    disabled_line = create_line(net, from_bus=bus_10_1, to_bus=bus_10_2, std_type="149-AL1/24-ST1A 10.0", length_km=2)
+    net.line.at[disabled_line, 'in_service'] = False
+
+    create_transformer3w(net, bus_slack, bus_20_1, bus_10_1, std_type="63/25/38 MVA 110/20/10 kV")
+
+    runpp(net)
+
+    create_measurement(net, "p", "line", net.res_line.p_from_mw[0], 0.001, 0, 'from')
+    create_measurement(net, "q", "line", net.res_line.q_from_mvar[0], 0.001, 0, 'from')
+    create_measurement(net, "p", "line", net.res_line.p_to_mw[0], 0.001, 0, 'to')
+    create_measurement(net, "q", "line", net.res_line.q_to_mvar[0], 0.001, 0, 'to')
+    create_measurement(net, "p", "line", net.res_line.p_to_mw[1], 0.001, 1, 'to')
+    create_measurement(net, "q", "line", net.res_line.q_to_mvar[1], 0.001, 1, 'to')
+
+    create_measurement(net, "p", "trafo3w", net.res_trafo3w.p_hv_mw[0], 0.001, 0, 'hv')
+    create_measurement(net, "q", "trafo3w", net.res_trafo3w.q_hv_mvar[0], 0.001, 0, 'hv')
+    create_measurement(net, "p", "trafo3w", net.res_trafo3w.p_mv_mw[0], 0.002, 0, 'mv')
+    create_measurement(net, "q", "trafo3w", net.res_trafo3w.q_mv_mvar[0], 0.002, 0, 'mv')
+    create_measurement(net, "p", "trafo3w", net.res_trafo3w.p_lv_mw[0], 0.001, 0, 'lv')
+    create_measurement(net, "q", "trafo3w", net.res_trafo3w.q_lv_mvar[0], 0.001, 0, 'lv')
+
+    create_measurement(net, "v", "bus", net.res_bus.vm_pu[0], 0.01, 0)
+    create_measurement(net, "v", "bus", net.res_bus.vm_pu[1], 0.01, 1)
+
+    success = estimate(net)
+    assert success
+    assert (np.nanmax(np.abs(net.res_bus.vm_pu.values - net.res_bus_est.vm_pu.values)) < 0.006)
+    assert (np.nanmax(np.abs(net.res_bus.va_degree.values - net.res_bus_est.va_degree.values)) < 0.006)
+
+
+def create_net_with_bb_switch():
+    net = create_empty_network()
+    bus1 = create_bus(net, name="bus1", vn_kv=10.)
+    bus2 = create_bus(net, name="bus2", vn_kv=10.)
+    bus3 = create_bus(net, name="bus3", vn_kv=10.)
+    bus4 = create_bus(net, name="bus4", vn_kv=10.)
+    bus5 = create_bus(net, name="bus5", vn_kv=110.)
+
+    create_line_from_parameters(net, bus1, bus2, 10, r_ohm_per_km=.59, x_ohm_per_km=.35, c_nf_per_km=10.1,
+                                max_i_ka=1)
+    create_transformer(net, bus5, bus1, std_type="40 MVA 110/10 kV")
+    create_ext_grid(net, bus=bus5, vm_pu=1.0)
+    create_load(net, bus1, p_mw=.350, q_mvar=.100)
+    create_load(net, bus2, p_mw=.450, q_mvar=.100)
+    create_load(net, bus3, p_mw=.250, q_mvar=.100)
+    create_load(net, bus4, p_mw=.150, q_mvar=.100)
+
+    # Created bb switch
+    create_switch(net, bus2, element=bus3, et='b')
+    create_switch(net, bus1, element=bus4, et='b')
+    runpp(net, calculate_voltage_angles=True)
+
+    create_measurement(net, "v", "bus", r2(net.res_bus.vm_pu.iloc[bus1], .002), .002, element=bus1)
+    create_measurement(net, "v", "bus", r2(net.res_bus.vm_pu.iloc[bus3], .002), .002, element=bus3)
+    create_measurement(net, "v", "bus", r2(net.res_bus.vm_pu.iloc[bus5], .002), .002, element=bus5)
+
+    create_measurement(net, "p", "bus", r2(net.res_bus.p_mw.iloc[bus5], .002), .002, element=bus5)
+    create_measurement(net, "q", "bus", r2(net.res_bus.q_mvar.iloc[bus5], .002), .002, element=bus5)
+
+    # If measurement on the bus with bb-switch activated, it will incluence the results of the merged bus
+    create_measurement(net, "p", "bus", r2(net.res_bus.p_mw.iloc[bus4], .002), .002, element=bus4)
+    create_measurement(net, "q", "bus", r2(net.res_bus.q_mvar.iloc[bus4], .002), .002, element=bus4)
+    create_measurement(net, "p", "bus", r2(net.res_bus.p_mw.iloc[bus3], .001), .001, element=bus3)
+    create_measurement(net, "q", "bus", r2(net.res_bus.q_mvar.iloc[bus3], .001), .001, element=bus3)
+    create_measurement(net, "p", "bus", r2(net.res_bus.p_mw.iloc[bus2], .001), .001, element=bus2)
+    create_measurement(net, "q", "bus", r2(net.res_bus.q_mvar.iloc[bus2], .001), .001, element=bus2)
+    create_measurement(net, "p", "bus", r2(net.res_bus.p_mw.iloc[bus1], .001), .001, element=bus1)
+    create_measurement(net, "q", "bus", r2(net.res_bus.q_mvar.iloc[bus1], .001), .001, element=bus1)
+
+    create_measurement(net, "p", "line", r2(net.res_line.p_from_mw.iloc[0], .002), .002, 0, side='from')
+    create_measurement(net, "q", "line", r2(net.res_line.q_from_mvar.iloc[0], .002), .002, 0, side='from')
+
+    create_measurement(net, "p", "trafo", r2(net.res_trafo.p_hv_mw.iloc[0], .001), .01,
+                       side="hv", element=0)
+    create_measurement(net, "q", "trafo", r2(net.res_trafo.q_hv_mvar.iloc[0], .001), .01,
+                       side="hv", element=0)
+    return net
+
+
+def test_net_with_bb_switch_no_fusing():
+    net = create_net_with_bb_switch()
+    success_none = estimate(net, tolerance=1e-5, fuse_buses_with_bb_switch=None)
+    runpp(net, calculate_voltage_angles=True)
+    assert success_none
+    assert np.allclose(net.res_bus.va_degree.values, net.res_bus_est.va_degree.values, 1e-2)
+    assert np.allclose(net.res_bus.vm_pu.values, net.res_bus_est.vm_pu.values, 1e-2)
+    # asserting with more tolerance since the added impedance will cause some inaccuracy
+    assert np.allclose(net.res_bus.p_mw.values, net.res_bus_est.p_mw.values, 1e-1)
+    assert np.allclose(net.res_bus.q_mvar.values, net.res_bus_est.q_mvar.values, 1e-1)
+
+
+def test_net_with_bb_switch_fuse_one():
+    net = create_net_with_bb_switch()
+    success = estimate(net, tolerance=1e-5, fuse_buses_with_bb_switch=[1])
+    runpp(net, calculate_voltage_angles=True)
+    assert success
+    assert np.allclose(net.res_bus.va_degree.values, net.res_bus_est.va_degree.values, 1e-2)
+    assert np.allclose(net.res_bus.vm_pu.values, net.res_bus_est.vm_pu.values, 1e-2)
+    # asserting with more tolerance since the added impedance will cause some inaccuracy
+    assert np.allclose(net.res_bus.p_mw.values[[0, 3, 4]], net.res_bus_est.p_mw.values[[0, 3, 4]], 1e-1)
+    assert np.allclose(net.res_bus.q_mvar.values[[0, 3, 4]], net.res_bus_est.q_mvar.values[[0, 3, 4]], 1e-1)
+
+
+@pytest.mark.xfail
+def test_net_with_bb_switch_fuse_one_identify_pq():
+    net = create_net_with_bb_switch()
+    estimate(net, tolerance=1e-5, fuse_buses_with_bb_switch=[1])
+    # asserting with more tolerance since the added impedance will cause some inaccuracy
+    assert np.allclose(net.res_bus.p_mw.values, net.res_bus_est.p_mw.values, 1e-1)
+    assert np.allclose(net.res_bus.q_mvar.values, net.res_bus_est.q_mvar.values, 1e-1)
+
+
+def test_net_with_bb_switch_fusing():
+    net = create_net_with_bb_switch()
+    estimate(net, tolerance=1e-5, fuse_buses_with_bb_switch='all')
+
+    assert np.allclose(net.res_bus.va_degree.values, net.res_bus_est.va_degree.values, 5e-2)
+    assert np.allclose(net.res_bus.vm_pu.values, net.res_bus_est.vm_pu.values, 5e-2)
+
+
+def test_net_with_zero_injection():
+    # @author: AndersLi
+    net = create_empty_network()
+    b1 = create_bus(net, name="Bus 1", vn_kv=220, index=1)
+    b2 = create_bus(net, name="Bus 2", vn_kv=220, index=2)
+    b3 = create_bus(net, name="Bus 3", vn_kv=220, index=3)
+    b4 = create_bus(net, name="Bus 4", vn_kv=220, index=4)
+
+    create_ext_grid(net, b1)  # set the slack bus to bus 1
+    factor = 48.4 * 2 * np.pi * 50 * 1e-9  # capacity factor
+
+    create_line_from_parameters(net, 1, 2, 1, r_ohm_per_km=.0221 * 48.4,
+                                x_ohm_per_km=.1603 * 48.4, c_nf_per_km=0.00274 / factor, max_i_ka=1)
+    create_line_from_parameters(net, 2, 3, 1, r_ohm_per_km=.0428 * 48.4,
+                                x_ohm_per_km=.242 * 48.4, c_nf_per_km=0.00384 / factor, max_i_ka=1)
+    l3 = create_line_from_parameters(net, 2, 4, 1, r_ohm_per_km=.002 * 48.4,
+                                     x_ohm_per_km=.0111 * 48.4, c_nf_per_km=0.00018 / factor, max_i_ka=1)
+
+    create_measurement(net, "v", "bus", 1.063548, .001, b1)  # V at bus 1
+    create_measurement(net, "v", "bus", 1.068342, .001, b3)  # V at bus 3
+    create_measurement(net, "v", "bus", 1.069861, .001, b4)  # V at bus 4
+    create_measurement(net, "p", "bus", 40.0, 1, b1)  # P at bus 1
+    create_measurement(net, "q", "bus", 9.2, 1, b1)  # Q at bus 1
+    # create_measurement(net, "p", "bus", 0, 0.01, b2)              # P at bus 2 - not required anymore
+    # create_measurement(net, "q", "bus", 0, 0.01, b2)              # Q at bus 2 - not required anymore
+    create_measurement(net, "p", "bus", -10.0, 1, b3)  # P at bus 3
+    create_measurement(net, "q", "bus", -1.0, 1, b3)  # Q at bus 3
+    create_measurement(net, "p", "bus", -30.0, 1, b4)  # P at bus 4
+    create_measurement(net, "q", "bus", 0.100, 1, b4)  # Q at bus 4
+    create_measurement(net, "p", "line", 30.100, 1, l3, side="to")  # Pline (bus 2 -> bus 4) at bus 4
+    create_measurement(net, "q", "line", -0.099, 1, l3, side="to")  # Qline (bus 2 -> bus 4) at bus 4
+
+    estimate(net, tolerance=1e-10, zero_injection='auto', algorithm='wls_with_zero_constraint')
+    assert np.abs(net.res_bus_est.at[b2, 'p_mw']) < 1e-8
+    assert np.abs(net.res_bus_est.at[b2, 'q_mvar']) < 1e-8
+
+    net_given_bus = deepcopy(net)
+    success = estimate(net, tolerance=1e-6, zero_injection="auto")
+    success_given_bus = estimate(net, tolerance=1e-6, zero_injection=[b2])
+    assert success and success_given_bus
+    assert np.allclose(net.res_bus_est.va_degree.values, net_given_bus.res_bus_est.va_degree.values, 1e-3)
+    assert np.allclose(net.res_bus_est.vm_pu.values, net_given_bus.res_bus_est.vm_pu.values, 1e-3)
+
+
+def test_zero_injection_aux_bus():
+    net = create_empty_network()
+    bus1 = create_bus(net, name="bus1", vn_kv=10.)
+    bus2 = create_bus(net, name="bus2", vn_kv=10.)
+    bus3 = create_bus(net, name="bus3", vn_kv=10.)
+    bus4 = create_bus(net, name="bus4", vn_kv=110.)
+
+    create_line_from_parameters(net, bus1, bus2, 10, r_ohm_per_km=.59, x_ohm_per_km=.35, c_nf_per_km=10.1,
+                                max_i_ka=1)
+    create_line_from_parameters(net, bus2, bus3, 10, r_ohm_per_km=.59, x_ohm_per_km=.35, c_nf_per_km=10.1,
+                                max_i_ka=1)
+    create_transformer(net, bus4, bus1, std_type="40 MVA 110/10 kV")
+    create_ext_grid(net, bus=bus4, vm_pu=1.0)
+    create_load(net, bus1, p_mw=.350, q_mvar=.100)
+    create_load(net, bus2, p_mw=.450, q_mvar=.100)
+    create_load(net, bus3, p_mw=.250, q_mvar=.100)
+
+    net.bus.at[bus3, 'in_service'] = False
+
+    # Created bb switch
+    runpp(net, calculate_voltage_angles=True)
+
+    create_measurement(net, "v", "bus", r2(net.res_bus.vm_pu.iloc[bus1], .002), .002, element=bus1)
+    create_measurement(net, "v", "bus", r2(net.res_bus.vm_pu.iloc[bus4], .002), .002, element=bus4)
+
+    create_measurement(net, "p", "bus", r2(net.res_bus.p_mw.iloc[bus4], .002), .002, element=bus4)
+    create_measurement(net, "q", "bus", r2(net.res_bus.q_mvar.iloc[bus4], .002), .002, element=bus4)
+
+    # If measurement on the bus with bb-switch activated, it will incluence the results of the merged bus
+    create_measurement(net, "p", "bus", r2(net.res_bus.p_mw.iloc[bus2], .001), .001, element=bus2)
+    create_measurement(net, "q", "bus", r2(net.res_bus.q_mvar.iloc[bus2], .001), .001, element=bus2)
+    create_measurement(net, "p", "bus", r2(net.res_bus.p_mw.iloc[bus1], .001), .001, element=bus1)
+    create_measurement(net, "q", "bus", r2(net.res_bus.q_mvar.iloc[bus1], .001), .001, element=bus1)
+
+    create_measurement(net, "p", "line", r2(net.res_line.p_from_mw.iloc[0], .002), .002, 0, side='from')
+    create_measurement(net, "q", "line", r2(net.res_line.q_from_mvar.iloc[0], .002), .002, 0, side='from')
+
+    create_measurement(net, "p", "trafo", r2(net.res_trafo.p_hv_mw.iloc[0], .001), .01,
+                       side="hv", element=0)
+    create_measurement(net, "q", "trafo", r2(net.res_trafo.q_hv_mvar.iloc[0], .001), .01,
+                       side="hv", element=0)
+
+    net_auto = deepcopy(net)
+    net_aux = deepcopy(net)
+
+    success_none = estimate(net, tolerance=1e-5, zero_injection=None)
+
+    # In this case zero_injection in mode "aux_bus" and "auto" should be exact the same
+    success_aux = estimate(net_aux, tolerance=1e-5, zero_injection='aux_bus')
+    success_auto = estimate(net_auto, tolerance=1e-5, zero_injection='auto')
+    assert success_none and success_aux and success_auto
+    assert np.allclose(net_auto.res_bus_est.va_degree.values, net_aux.res_bus_est.va_degree.values, 1e-4,
+                       equal_nan=True)
+    assert np.allclose(net_auto.res_bus_est.vm_pu.values, net_aux.res_bus_est.vm_pu.values, 1e-4, equal_nan=True)
+
+    # in case zero injection was set to none, the results should be different
+    assert ~np.allclose(net.res_bus_est.vm_pu.values, net_aux.res_bus_est.vm_pu.values, 1e-2, equal_nan=True)
+
+
+@pytest.mark.xfail
+def test_net_unobserved_island():
+    net = create_empty_network()
+    bus1 = create_bus(net, name="bus1", vn_kv=10.)
+    bus2 = create_bus(net, name="bus2", vn_kv=10.)
+    bus3 = create_bus(net, name="bus3", vn_kv=10.)
+    bus4 = create_bus(net, name="bus4", vn_kv=110.)
+
+    create_line_from_parameters(net, bus1, bus2, 10, r_ohm_per_km=.59, x_ohm_per_km=.35, c_nf_per_km=10.1,
+                                max_i_ka=1)
+    create_line_from_parameters(net, bus2, bus3, 10, r_ohm_per_km=.59, x_ohm_per_km=.35, c_nf_per_km=10.1,
+                                max_i_ka=1)
+    create_transformer(net, bus4, bus1, std_type="40 MVA 110/10 kV")
+    create_ext_grid(net, bus=bus4, vm_pu=1.0)
+    create_load(net, bus1, p_mw=.350, q_mvar=.100)
+    create_load(net, bus2, p_mw=.450, q_mvar=.100)
+    create_load(net, bus3, p_mw=.250, q_mvar=.100)
+
+    # Created bb switch
+    runpp(net, calculate_voltage_angles=True)
+
+    create_measurement(net, "v", "bus", r2(net.res_bus.vm_pu.iloc[bus1], .002), .002, element=bus1)
+    create_measurement(net, "v", "bus", r2(net.res_bus.vm_pu.iloc[bus4], .002), .002, element=bus4)
+
+    create_measurement(net, "p", "bus", r2(net.res_bus.p_mw.iloc[bus4], .002), .002, element=bus4)
+    create_measurement(net, "q", "bus", r2(net.res_bus.q_mvar.iloc[bus4], .002), .002, element=bus4)
+
+    # IF pq of bus2 is not available makes bus3 an unobserved island
+    #    create_measurement(net, "p", "bus", -r2(net.res_bus.p_mw.iloc[bus2], .001), .001, element=bus2)
+    #    create_measurement(net, "q", "bus", -r2(net.res_bus.q_mvar.iloc[bus2], .001), .001, element=bus2)
+    create_measurement(net, "p", "bus", r2(net.res_bus.p_mw.iloc[bus1], .001), .001, element=bus1)
+    create_measurement(net, "q", "bus", r2(net.res_bus.q_mvar.iloc[bus1], .001), .001, element=bus1)
+
+    create_measurement(net, "p", "line", r2(net.res_line.p_from_mw.iloc[0], .002), .002, 0, side='from')
+    create_measurement(net, "q", "line", r2(net.res_line.q_from_mvar.iloc[0], .002), .002, 0, side='from')
+
+    create_measurement(net, "p", "trafo", r2(net.res_trafo.p_hv_mw.iloc[0], .001), .01,
+                       side="hv", element=0)
+    create_measurement(net, "q", "trafo", r2(net.res_trafo.q_hv_mvar.iloc[0], .001), .01,
+                       side="hv", element=0)
+
+    if not estimate(net, tolerance=1e-6, zero_injection=None):
+        raise AssertionError("Estimation failed!")
+
+
+def test_net_oos_line():
+    net = case9()
+    net.line.in_service.iat[4] = False
+    runpp(net)
+
+    for line_ix in net.line.index:
+        create_measurement(net, "p", "line", net.res_line.at[line_ix, "p_from_mw"],
+                           0.01, element=line_ix, side="from")
+        create_measurement(net, "q", "line", net.res_line.at[line_ix, "q_from_mvar"],
+                           0.01, element=line_ix, side="from")
+
+    for bus_ix in net.bus.index:
+        create_measurement(net, "v", "bus", net.res_bus.at[bus_ix, "vm_pu"],
+                           0.01, element=bus_ix)
+
+    if not estimate(net, tolerance=1e-6, zero_injection=None):
+        raise AssertionError("Estimation failed!")
+
+
+def r(v=0.03):
+    return np.random.normal(1.0, v)
+
+
+def r2(base, v):
+    return np.random.normal(base, v)
+
+
+def _compare_pf_and_se_results(net):
+    runpp(net, calculate_voltage_angles=True, trafo_model="t")
+    assert (np.allclose(net.res_bus_est.p_mw.values, net.res_bus.p_mw.values, 1e-6))
+    assert (np.allclose(net.res_bus_est.q_mvar.values, net.res_bus.q_mvar.values, 1e-6))
+    assert (np.allclose(net.res_line_est.p_from_mw.values, net.res_line.p_from_mw.values, 1e-6))
+    assert (np.allclose(net.res_line_est.q_from_mvar.values, net.res_line.q_from_mvar.values, 1e-6))
+    assert (np.allclose(net.res_line_est.p_to_mw.values, net.res_line.p_to_mw.values, 1e-6))
+    assert (np.allclose(net.res_line_est.q_to_mvar.values, net.res_line.q_to_mvar.values, 1e-6))
+    assert (np.allclose(net.res_trafo_est.p_lv_mw.values, net.res_trafo.p_lv_mw.values, 1e-6))
+    assert (np.allclose(net.res_trafo_est.q_lv_mvar.values, net.res_trafo.q_lv_mvar.values, 1e-6))
+    assert (np.allclose(net.res_trafo_est.p_hv_mw.values, net.res_trafo.p_hv_mw.values, 1e-6))
+    assert (np.allclose(net.res_trafo_est.q_hv_mvar.values, net.res_trafo.q_hv_mvar.values, 1e-6))
+
+
+if __name__ == '__main__':
+    pytest.main([__file__, "-xs"])