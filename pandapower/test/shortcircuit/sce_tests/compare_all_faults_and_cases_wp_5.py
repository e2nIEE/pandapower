# -*- coding: utf-8 -*-

import os
from tqdm import tqdm
import pandas as pd
import numpy as np
from pandapower.shortcircuit.calc_sc import calc_sc
from pandapower import pp_dir
from pandapower.test.shortcircuit.sce_tests.functions_tests import (
    load_test_case,
    check_pattern,
    modify_impedance_values_with_fault_value,
    load_pf_results
)

def compare_sc_results(net, excel_file, branch=False, fault_location=None, gen_active=False):
    pf_dataframes = load_pf_results(excel_file)

    # Toleranzen für relevante Größen
    tolerances = {"ikss_ka": 1e-4, "skss_mw": 1e-4, "rk_ohm": 1e-5, "xk_ohm": 1e-5, "3xI0": 1e-4,
                  "vm_pu": 1e-4, "va_degree": 1e-2, "p_mw": 1e-4, "q_mvar": 1e-4, "ikss_degree": 1e-3}

    faults = ["LG", "LLG"]
    faults = ["LG"]
    cases = ["min", "max"]
    cases = ["max"]
    fault_ohm_values = [(0.0, 0.0), (5.0, 5.0)]
    fault_ohm_values = [(0.0, 0.0)]

    all_differences = []

    for r_fault_ohm, x_fault_ohm in fault_ohm_values:
        for fault in faults:
            for case in cases:
                selected_sheet = f"{fault}_{case}_10"
                if r_fault_ohm != 0.0 and x_fault_ohm != 0.0:
                    selected_sheet = f"{fault}_{case}_fault_10"

                selected_pf_results = pf_dataframes[selected_sheet]
                modified_pf_results = modify_impedance_values_with_fault_value(selected_pf_results, r_fault_ohm,
                                                                               x_fault_ohm)

                try:
                    calc_sc(net, fault=fault, case=case, branch_results=branch, ip=False,
                            r_fault_ohm=r_fault_ohm, x_fault_ohm=x_fault_ohm, bus=fault_location, return_all_currents=False)
                except KeyError as e:
                    print(f"KeyError for fault={fault}, case={case}: {e}")
                    continue
                except UnboundLocalError as e:
                    print(f"UnboundLocalError for fault={fault}, case={case}: {e}")
                    continue

                if branch:
                    net.res_line_sc["name"] = net.line.name
                    net.res_line_sc.sort_values(by="name", inplace=True)
                    result_df = net.res_line_sc
                    compare_ids = net.line.name
                    element_id_column = "name"
                    element_type = "line"
                else:
                    net.res_bus_sc["name"] = net.bus.name
                    net.res_bus_sc.sort_values(by="name", inplace=True)
                    result_df = net.res_bus_sc
                    compare_ids = net.bus.name
                    element_id_column = "name"
                    element_type = "bus"

                for element in compare_ids:
                    for column in result_df.columns:
                        if column == element_id_column:
                            continue
                        column_key = check_pattern(column)
                        if column_key not in tolerances:
                            continue
                        if branch and column_key == "ikss_ka" and column == "ikss_ka":
                            continue
                        try:
                            pp_val = result_df.loc[result_df[element_id_column] == element, column].values[0]
                            pf_val = \
                            modified_pf_results.loc[modified_pf_results[element_id_column] == element, column].values[0]

                            if column_key.endswith("degree"):
                                diff = (pp_val - pf_val + 180) % 360 - 180
                            else:
                                diff = pp_val - pf_val

                            # diff = pp_val - pf_val
                            diff_perc = 1 - pp_val / pf_val if pf_val != 0 else np.nan
                            diff_perc = diff_perc * 100
                            tol = tolerances[column_key]
                            status = "OK" if abs(diff) <= tol else "Exceeds tolerance"

                            all_differences.append({
                                "Element": element,
                                "Fault Type": fault,
                                "Case": case,
                                "r_fault_ohm": r_fault_ohm,
                                "x_fault_ohm": x_fault_ohm,
                                "Quantity": column,
                                "Pandapower Result": pp_val,
                                "PowerFactory Result": pf_val,
                                "Difference": np.round(diff, 5),
                                "Difference_perc": np.round(diff_perc, 5),
                                "Status": status
                            })
                        except Exception as e:
                            continue
                            #print(f"Error at {element_type} {element}, column {column}: {e}")

    return pd.DataFrame(all_differences)


def get_result_dfs(net_name, fault_location, grounding_type, gen_active=False):

    if 'twenty_bus' in net_name and fault_location not in [0, 8, 18]:
        print(f"For {net_name} only fault locations 0, 8, 18 are supported. Skipping fault location {fault_location}.")
        return None, None
    elif 'twenty_bus' not in net_name and fault_location not in [0, 1, 2, 3]:
        print(f"For {net_name} only fault locations 0, 1, 2, 3 are supported. Skipping fault location {fault_location}.")
        return None, None

    result_files_path = os.path.join('sc_result_comparison')
    result_files_path = os.path.join(pp_dir, 'test', 'shortcircuit', 'sce_tests', 'sc_result_comparison')
    net = load_test_case(net_name)
    net.name = net_name
    net.load.in_service = False
    net.sgen.in_service = False
    net.gen.in_service = False
<<<<<<< HEAD
    gen_loc = ""

    if gen_active:
        net.sgen['k'] = 1.2
        net.gen['active_current'] = False
        net.gen['current_source'] = False
        elm_name = '_all'
        if net_name.startswith('2_') or net_name.startswith('3_'):
            gen_loc = f'{elm_name}34'
            net.sgen.loc[net.sgen.bus == 3, 'in_service'] = True
            net.sgen.loc[net.sgen.bus == 4, 'in_service'] = True
            net.gen.loc[net.gen.bus == 3, 'in_service'] = True
            net.gen.loc[net.gen.bus == 4, 'in_service'] = True
        else:
            if '_dyn_' in net_name:
                gen_loc = f'{elm_name}4'
                net.sgen.loc[net.sgen.bus == 4, 'in_service'] = True
                net.gen.loc[net.gen.bus == 4, 'in_service'] = True
            elif '_yyn_' in net_name:
                gen_loc = f'{elm_name}4714'
                net.sgen.loc[net.sgen.bus == 4, 'in_service'] = True
                net.sgen.loc[net.sgen.bus == 7, 'in_service'] = True
                net.sgen.loc[net.sgen.bus == 14, 'in_service'] = True
                net.gen.loc[net.gen.bus == 4, 'in_service'] = True
                net.gen.loc[net.gen.bus == 7, 'in_service'] = True
                net.gen.loc[net.gen.bus == 14, 'in_service'] = True
            elif '_ynyn_' in net_name:
                gen_loc = f'{elm_name}471419'
                net.sgen.loc[net.sgen.bus == 4, 'in_service'] = True
                net.sgen.loc[net.sgen.bus == 7, 'in_service'] = True
                net.sgen.loc[net.sgen.bus == 14, 'in_service'] = True
                net.sgen.loc[net.sgen.bus == 19, 'in_service'] = True
                net.gen.loc[net.gen.bus == 4, 'in_service'] = True
                net.gen.loc[net.gen.bus == 7, 'in_service'] = True
                net.gen.loc[net.gen.bus == 14, 'in_service'] = True
                net.gen.loc[net.gen.bus == 19, 'in_service'] = True
=======
    net.trafo['grounding_type'] = grounding_type
>>>>>>> 03425136

    if grounding_type == "solid":
        net.trafo['xn_ohm'] = 0
        net.trafo['rn_ohm'] = 0
    elif grounding_type == "resistance":
        net.trafo['xn_ohm'] = 0
        net.trafo['rn_ohm'] = 5
    elif grounding_type == "inductance":
        net.trafo['xn_ohm'] = 5
        net.trafo['rn_ohm'] = 0
    elif grounding_type == "impedance":
        net.trafo['xn_ohm'] = 5
        net.trafo['rn_ohm'] = 5
    elif grounding_type == "isolated":
        net.trafo['xn_ohm'] = 1e20
        net.trafo['rn_ohm'] = 1e20
    elif grounding_type == "resonant":
        net.trafo['xn_ohm'] = 777
        net.trafo['rn_ohm'] = 0

    # bus
<<<<<<< HEAD
    excel_file = f"wp_2.5/{net_name}_pf_sc_results_{fault_location}_bus{gen_loc}_{grounding_type}.xlsx"
    diff_df = compare_sc_results(net, os.path.join(result_files_path, excel_file), fault_location=fault_location)

    # branch
    excel_file = f"wp_2.5/{net_name}_pf_sc_results_{fault_location}_branch{gen_loc}_{grounding_type}.xlsx"
=======
    excel_file = f"wp_2.5/{net_name}_pf_sc_results_{fault_location}_bus_{grounding_type}.xlsx"
    diff_df = compare_sc_results(net, os.path.join(result_files_path, excel_file), fault_location=fault_location)

    # branch
    excel_file = f"wp_2.5/{net_name}_pf_sc_results_{fault_location}_branch_{grounding_type}.xlsx"
>>>>>>> 03425136
    diff_df_branch = compare_sc_results(net, os.path.join(result_files_path, excel_file), branch=True, fault_location=fault_location)

    return diff_df, diff_df_branch


def generate_summary_tables(net_names, fault_locations, grounding_types, detailed=False, gen_active=False):
    bus_summary = []
    branch_summary = []

    current_keys = ["ikss_ka", "ikss_degree", "ikss_a_ka", "ikss_b_ka", "ikss_c_ka",
                    "ikss_a_degree", "ikss_b_degree", "ikss_c_degree",
                    "ikss_a_from_ka", "ikss_b_from_ka", "ikss_c_from_ka",
                    "ikss_a_to_ka", "ikss_b_to_ka", "ikss_c_to_ka"]

    impedance_keys = ["rk_ohm", "xk_ohm", "rk0_ohm", "rk1_ohm", "rk2_ohm",
                      "xk0_ohm", "xk1_ohm", "xk2_ohm"]

    voltage_keys = ["vm_pu", "va_degree", "vm_a_from_pu", "vm_b_from_pu", "vm_c_from_pu",
                    "vm_a_to_pu", "vm_b_to_pu", "vm_c_to_pu",
                    "va_a_from_degree", "va_b_from_degree", "va_c_from_degree",
                    "va_a_to_degree", "va_b_to_degree", "va_c_to_degree"]

    combinations = [(net, loc, grounding) for net in net_names for loc in fault_locations for grounding in grounding_types]

    for net_name, fault_location, grounding_type in tqdm(combinations, desc="generate_summary", unit="grid"):
        try:
            diff_df, diff_df_branch = get_result_dfs(net_name, fault_location, grounding_type, gen_active=gen_active)
            if diff_df is None and diff_df_branch is None:
                continue

            # bus
            if not diff_df.empty:
                if detailed:
                    grouped_bus = diff_df.groupby(["Fault Type", "Case", "r_fault_ohm", "x_fault_ohm"])
                    for group_keys, group_df in grouped_bus:
                        current_ok = all(group_df[group_df["Quantity"].isin(current_keys)]["Status"] == "OK")
                        impedance_ok = all(group_df[group_df["Quantity"].isin(impedance_keys)]["Status"] == "OK")
                        overall_ok = all([current_ok, impedance_ok])
                        bus_summary.append({
                            "name": net_name,
                            "location": fault_location,
                            "grounding_type": grounding_type,
                            "fault_type": group_keys[0],
                            "case": group_keys[1],
                            "rx_fault_ohm": str(group_keys[2]),
                            "current ok": True if current_ok else False,
                            "impedance ok": True if impedance_ok else False,
                            "total ok": True if overall_ok else False
                        })
                else:
                    for fault_type, group_df in diff_df.groupby("Fault Type"):
                        current_ok = all(group_df[group_df["Quantity"].isin(current_keys)]["Status"] == "OK")
                        impedance_ok = all(group_df[group_df["Quantity"].isin(impedance_keys)]["Status"] == "OK")
                        overall_ok = all([current_ok, impedance_ok])
                        bus_summary.append({
                            "name": net_name,
                            "grounding_type": grounding_type,
                            "location": fault_location,
                            "fault_type": fault_type,
                            "current ok": True if current_ok else False,
                            "impedance ok": True if impedance_ok else False,
                            "total ok": True if overall_ok else False
                        })

            # branch
            if not diff_df_branch.empty:
                if detailed:
                    grouped_branch = diff_df_branch.groupby(["Fault Type", "Case", "r_fault_ohm", "x_fault_ohm"])
                    for group_keys, group_df in grouped_branch:
                        current_ok = all(group_df[group_df["Quantity"].isin(current_keys)]["Status"] == "OK")
                        voltage_ok = all(group_df[group_df["Quantity"].isin(voltage_keys)]["Status"] == "OK")
                        overall_ok = all([current_ok, voltage_ok])
                        branch_summary.append({
                            "name": net_name,
                            "grounding_type": grounding_type,
                            "location": fault_location,
                            "fault_type": group_keys[0],
                            "case": group_keys[1],
                            "rx_fault_ohm": str(group_keys[2]),
                            "current ok": True if current_ok else False,
                            "voltage ok": True if voltage_ok else False,
                            "total ok": True if overall_ok else False
                        })
                else:
                    for fault_type, group_df in diff_df_branch.groupby("Fault Type"):
                        current_ok = all(group_df[group_df["Quantity"].isin(current_keys)]["Status"] == "OK")
                        voltage_ok = all(group_df[group_df["Quantity"].isin(voltage_keys)]["Status"] == "OK")
                        overall_ok = all([current_ok, voltage_ok])
                        branch_summary.append({
                            "name": net_name,
                            "grounding_type": grounding_type,
                            "location": fault_location,
                            "fault_type": fault_type,
                            "current ok": True if current_ok else False,
                            "voltage ok": True if voltage_ok else False,
                            "total ok": True if overall_ok else False
                        })

        except Exception as e:
            print(f"error for {net_name}, {fault_location}: {e}")
            continue

    return pd.DataFrame(bus_summary), pd.DataFrame(branch_summary)


##
if __name__ == "__main__":
    ## all net names
    testfiles_gen_path = os.path.join('test_grids', 'wp_2.2_2.4')
    testfiles_gen_path = os.path.join(pp_dir, 'test', 'shortcircuit', 'sce_tests', 'test_grids', 'wp_2.2_2.4')
    names = [f[:-5] for f in os.listdir(testfiles_gen_path)
        if f.endswith(".json") and f[:-5].endswith("_gen") and '1_four_bus_radial_grid' not in f[:-5]]

    ## show panadpower and powerfactory results for specified grid and location
<<<<<<< HEAD
    net_name = '2_five_bus_radial_grid_yyn_gen'   # possible net_name in net_names and net_names_gen
    fault_location = 1  # 0, 1, 2, 3 for four- and five-bus grids; 0, 8, 18 for twenty-bus grid
    grounding_type = "inductance"
    grounding_types = ["solid", "resistance", "inductance", "impedance", "isolated", "resonant"]
    gen_active = True
=======
    net_name = '2_five_bus_radial_grid_dyn_gen'   # possible net_name in net_names and net_names_gen
    # net_name = '4_twenty_bus_radial_grid_yyn_gen'   # possible net_name in net_names and net_names_gen

    fault_location = 1  # 0, 1, 2, 3 for four- and five-bus grids; 0, 8, 18 for twenty-bus grid
    grounding_type = "resonant"
    grounding_types = ["solid", "resistance", "inductance", "impedance", "isolated", "resonant"]
>>>>>>> 03425136

    diff_df, diff_df_branch = get_result_dfs(net_name, fault_location, grounding_type, gen_active=gen_active)

    fault_location = [fault_location]
    ## detailed overview for all grids
    df_bus, df_branch = generate_summary_tables(names, fault_location, grounding_types, detailed=True,
                                                gen_active=gen_active)

    ## simple overview for all grids
<<<<<<< HEAD
    df_bus_simple, df_branch_simple = generate_summary_tables(names, fault_location, grounding_types, detailed=False,
                                                              gen_active=gen_active)


##
=======
    df_bus_simple, df_branch_simple = generate_summary_tables(names, fault_location, grounding_types, detailed=False)
>>>>>>> 03425136
<|MERGE_RESOLUTION|>--- conflicted
+++ resolved
@@ -126,7 +126,7 @@
     net.load.in_service = False
     net.sgen.in_service = False
     net.gen.in_service = False
-<<<<<<< HEAD
+    net.trafo['grounding_type'] = grounding_type
     gen_loc = ""
 
     if gen_active:
@@ -163,9 +163,6 @@
                 net.gen.loc[net.gen.bus == 7, 'in_service'] = True
                 net.gen.loc[net.gen.bus == 14, 'in_service'] = True
                 net.gen.loc[net.gen.bus == 19, 'in_service'] = True
-=======
-    net.trafo['grounding_type'] = grounding_type
->>>>>>> 03425136
 
     if grounding_type == "solid":
         net.trafo['xn_ohm'] = 0
@@ -187,19 +184,11 @@
         net.trafo['rn_ohm'] = 0
 
     # bus
-<<<<<<< HEAD
     excel_file = f"wp_2.5/{net_name}_pf_sc_results_{fault_location}_bus{gen_loc}_{grounding_type}.xlsx"
     diff_df = compare_sc_results(net, os.path.join(result_files_path, excel_file), fault_location=fault_location)
 
     # branch
     excel_file = f"wp_2.5/{net_name}_pf_sc_results_{fault_location}_branch{gen_loc}_{grounding_type}.xlsx"
-=======
-    excel_file = f"wp_2.5/{net_name}_pf_sc_results_{fault_location}_bus_{grounding_type}.xlsx"
-    diff_df = compare_sc_results(net, os.path.join(result_files_path, excel_file), fault_location=fault_location)
-
-    # branch
-    excel_file = f"wp_2.5/{net_name}_pf_sc_results_{fault_location}_branch_{grounding_type}.xlsx"
->>>>>>> 03425136
     diff_df_branch = compare_sc_results(net, os.path.join(result_files_path, excel_file), branch=True, fault_location=fault_location)
 
     return diff_df, diff_df_branch
@@ -314,20 +303,11 @@
         if f.endswith(".json") and f[:-5].endswith("_gen") and '1_four_bus_radial_grid' not in f[:-5]]
 
     ## show panadpower and powerfactory results for specified grid and location
-<<<<<<< HEAD
     net_name = '2_five_bus_radial_grid_yyn_gen'   # possible net_name in net_names and net_names_gen
     fault_location = 1  # 0, 1, 2, 3 for four- and five-bus grids; 0, 8, 18 for twenty-bus grid
     grounding_type = "inductance"
     grounding_types = ["solid", "resistance", "inductance", "impedance", "isolated", "resonant"]
     gen_active = True
-=======
-    net_name = '2_five_bus_radial_grid_dyn_gen'   # possible net_name in net_names and net_names_gen
-    # net_name = '4_twenty_bus_radial_grid_yyn_gen'   # possible net_name in net_names and net_names_gen
-
-    fault_location = 1  # 0, 1, 2, 3 for four- and five-bus grids; 0, 8, 18 for twenty-bus grid
-    grounding_type = "resonant"
-    grounding_types = ["solid", "resistance", "inductance", "impedance", "isolated", "resonant"]
->>>>>>> 03425136
 
     diff_df, diff_df_branch = get_result_dfs(net_name, fault_location, grounding_type, gen_active=gen_active)
 
@@ -337,12 +317,8 @@
                                                 gen_active=gen_active)
 
     ## simple overview for all grids
-<<<<<<< HEAD
     df_bus_simple, df_branch_simple = generate_summary_tables(names, fault_location, grounding_types, detailed=False,
                                                               gen_active=gen_active)
 
 
 ##
-=======
-    df_bus_simple, df_branch_simple = generate_summary_tables(names, fault_location, grounding_types, detailed=False)
->>>>>>> 03425136
