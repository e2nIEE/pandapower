--- conflicted
+++ resolved
@@ -107,15 +107,8 @@
     "is_active_current",
     parametrize_values_vector)
 def test_grids_with_trafo(net_name, fault, case, fault_values, lv_tol_percent, vector_group, fault_location_bus,
-<<<<<<< HEAD
-                          is_branch_test, sgen_idx):
-    if sgen_idx is None:
-        return
-    net, dataframes = load_test_case_data(net_name, fault_location_bus, vector_group, sgen_idx=sgen_idx)
-=======
                           is_branch_test, sgen_idx, is_active_current):
     net, dataframes = load_test_case_data(net_name, fault_location_bus, vector_group, sgen_idx=sgen_idx, is_active_current=is_active_current)
->>>>>>> 8e947a13
     results = run_test_cases(
         net,
         dataframes["branch" if is_branch_test else "bus"],
