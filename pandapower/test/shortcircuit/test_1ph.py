# -*- coding: utf-8 -*-

# Copyright (c) 2016-2025 by University of Kassel and Fraunhofer Institute for Energy Economics
# and Energy System Technology (IEE), Kassel. All rights reserved.

import os

import numpy as np
import pytest

from pandapower import pp_dir
from pandapower.auxiliary import get_free_id
from pandapower.create import create_bus, create_ext_grid, create_line, create_transformer, create_empty_network, \
    create_switch, create_transformer3w_from_parameters, create_line_from_parameters, create_gen, \
    create_transformer_from_parameters, create_buses, create_impedance
from pandapower.file_io import from_json
from pandapower.shortcircuit.calc_sc import calc_sc
from pandapower.std_types import create_std_type, add_zero_impedance_parameters


def check_results(net, vc, result):
    res_ika = net.res_bus_sc[(net.bus.zone == vc) & net.bus.in_service].ikss_ka.values
    if not np.allclose(result, res_ika, rtol=0, atol=1e-6):
        raise ValueError("Incorrect results for vector group %s" % vc, res_ika, result)


def add_network(net, vector_group):
    b1 = create_bus(net, 110, zone=vector_group, index=get_free_id(net.bus))
    b2 = create_bus(net, 20, zone=vector_group)
    create_bus(net, 20, in_service=False)
    b3 = create_bus(net, 20, zone=vector_group)
    b4 = create_bus(net, 20, zone=vector_group)
    create_bus(net, 20)

    create_ext_grid(net, b1, s_sc_max_mva=100, s_sc_min_mva=100, rx_min=0.35, rx_max=0.35)
    net.ext_grid["r0x0_max"] = 0.4
    net.ext_grid["x0x_max"] = 1.0

    net.ext_grid["r0x0_min"] = 0.4
    net.ext_grid["x0x_min"] = 1.0

<<<<<<< HEAD
    create_std_type(net, {"r_ohm_per_km": 0.122, "x_ohm_per_km": 0.112, "c_nf_per_km": 304, "max_i_ka": 0.421,
                          "endtemp_degree": 70.0, "r0_ohm_per_km": 0.244, "x0_ohm_per_km": 0.336, "c0_nf_per_km": 2000,
                          "g0_us_per_km": 0}, "unsymmetric_line_type")
    l1 = create_line(net, b2, b3, length_km=10, std_type="unsymmetric_line_type", index=get_free_id(net.line) + 1)
    l2 = create_line(net, b3, b4, length_km=15, std_type="unsymmetric_line_type")
    create_line(net, b3, b4, length_km=15, std_type="unsymmetric_line_type", in_service=False)

    transformer_type = {"i0_percent": 0.071, "pfe_kw": 29, "vkr_percent": 0.282, "sn_mva": 25, "vn_lv_kv": 20.0,
                        "vn_hv_kv": 110.0, "vk_percent": 11.2, "shift_degree": 150, "vector_group": vector_group,
                        "tap_side": "hv", "tap_neutral": 0, "tap_min": -9, "tap_max": 9, "tap_step_degree": 0,
                        "tap_step_percent": 1.5, "tap_phase_shifter": False, "vk0_percent": 5, "vkr0_percent": 0.4,
                        "mag0_percent": 10, "mag0_rx": 0.4, "si0_hv_partial": 0.9}
    create_std_type(net, transformer_type, vector_group, "trafo")
    t1 = create_transformer(net, b1, b2, std_type=vector_group, parallel=2, index=get_free_id(net.trafo) + 1)
    create_transformer(net, b1, b2, std_type=vector_group, in_service=False)
    add_zero_impedance_parameters(net)
=======
    pp.create_std_type(net, {"r_ohm_per_km": 0.122, "x_ohm_per_km": 0.112, "c_nf_per_km": 304,
                         "max_i_ka": 0.421, "endtemp_degree": 70.0, "r0_ohm_per_km": 0.244,
                         "x0_ohm_per_km": 0.336, "c0_nf_per_km": 2000,  "g0_us_per_km": 0}, "unsymmetric_line_type")
    l1 = pp.create_line(net, b2, b3, length_km=10, std_type="unsymmetric_line_type",
                   index=pp.get_free_id(net.line)+1)
    l2 = pp.create_line(net, b3, b4, length_km=15, std_type="unsymmetric_line_type")
    pp.create_line(net, b3, b4, length_km=15, std_type="unsymmetric_line_type", in_service=False)

    transformer_type = {"i0_percent": 0.071, "pfe_kw": 29, "vkr_percent": 0.282,
            "sn_mva": 25, "vn_lv_kv": 20.0, "vn_hv_kv": 110.0, "vk_percent": 11.2,
            "shift_degree": 150, "vector_group": vector_group, "tap_side": "hv",
            "tap_neutral": 0, "tap_min": -9, "tap_max": 9, "tap_step_degree": 0,
            "tap_step_percent": 1.5, "tap_changer_type": "Ratio", "vk0_percent": 5,
            "vkr0_percent": 0.4, "mag0_percent": 10, "mag0_rx": 0.4,
            "si0_hv_partial": 0.9}
    pp.create_std_type(net, transformer_type, vector_group, "trafo")
    t1 = pp.create_transformer(net, b1, b2, std_type=vector_group, parallel=2,
                          index=pp.get_free_id(net.trafo)+1)
    pp.create_transformer(net, b1, b2, std_type=vector_group, in_service=False)
    pp.add_zero_impedance_parameters(net)
>>>>>>> 2fb0b8e8
    return l1, l2, t1


def test_1ph_shortcircuit():
    # vector groups without "N" have no impact on the 1ph
    results = {
        "Yy": [0.52209347337, 0.74400073149, 0.74563682772, 0.81607276962],
        "Yyn": [0.52209347337, 2.5145986133, 1.6737892808, 1.1117955913],
        "Yd": [0.52209347337, 0.74400073149, 0.74563682772, 0.81607276962],
        "YNy": [0.6291931171, 0.74400073149, 0.74563682772, 0.81607276962],
        "YNyn": [0.62623661918, 2.9829679356, 1.8895041867, 1.2075537026],
        "YNd": [0.75701600162, 0.74400073149, 0.74563682772, 0.81607276962],
        "Dy": [0.52209347337, 0.74400073149, 0.74563682772, 0.81607276962],
        "Dyn": [0.52209347337, 3.5054043285, 2.1086590382, 1.2980120038],
        "Dd": [0.52209347337, 0.74400073149, 0.74563682772, 0.81607276962]
    }

    for vc, result in results.items():
        net = create_empty_network(sn_mva=17)
        add_network(net, vc)
        try:
            calc_sc(net, fault="1ph", case="max")
        except Exception as e:
            raise UserWarning(f"{str(e)}: Did not converge after adding transformer with vector group {vc}")
        check_results(net, vc, result)


def test_1ph_shortcircuit_3w():
    # vector groups without "N" have no impact on the 1ph
    # here we check both functions, with Y inversion and with LU factorization for individual buses
    # The currents are taken from the calculation with commercial software for reference
    results = {
        "ddd": [1.5193429, 0, 0],
        "ddy": [1.5193429, 0, 0],
        "dyd": [1.5193429, 0, 0],
        "dyy": [1.5193429, 0, 0],
        "ydd": [1.5193429, 0, 0],
        "ydy": [1.5193429, 0, 0],
        "yyd": [1.5193429, 0, 0],
        "yyy": [1.5193429, 0, 0],
        "ynyd": [1.783257, 0, 0],
        "yndy": [1.79376470, 0, 0],  # ok
        "yynd": [1.5193429, 3.339398, 0],
        "ydyn": [1.5193429, 0, 8.836452],  # ok
        "ynynd": [1.783257, 3.499335, 0],
        "yndyn": [1.79376470, 0, 9.04238714],  # ok
        "yndd": [1.843545, 0, 0],
        "ynyy": [1.5193429, 0, 0]  # ok but why?
    }

    for vg, result in results.items():
        net = single_3w_trafo_grid(vg)
        calc_sc(net, fault="1ph", case="max")
        assert np.allclose(net.res_bus_sc.ikss_ka.values, result, rtol=0, atol=1e-6)

        net2 = single_3w_trafo_grid(vg)
        for bus in net2.bus.index.values:
            calc_sc(net2, fault="1ph", case="max", inverse_y=False, bus=bus)
            assert np.allclose(net.res_bus_sc.ikss_ka.at[bus], net2.res_bus_sc.ikss_ka.at[bus], rtol=0, atol=1e-9)


def test_1ph_shortcircuit_min():
    results = {
        "Yy": [0.52209346201, 0.66632662571, 0.66756160176, 0.72517293174],
        "Yyn": [0.52209346201, 2.4135757259, 1.545054139, 0.99373917957],
        "Yd": [0.52209346201, 0.66632662571, 0.66756160176, 0.72517293174],
        "YNy": [0.62316686505, 0.66632662571, 0.66756160176, 0.72517293174],
        "YNyn": [0.620287259, 2.9155736491, 1.7561556936, 1.0807305212],
        "YNd": [0.75434229157, 0.66632662571, 0.66756160176, 0.72517293174],
        "Dy": [0.52209346201, 0.66632662571, 0.66756160176, 0.72517293174],
        "Dyn": [0.52209346201, 3.4393798093, 1.9535982949, 1.1558364456],
        "Dd": [0.52209346201, 0.66632662571, 0.66756160176, 0.72517293174]
    }

    for inv_y in (False, True):
        for vc, result in results.items():
            net = create_empty_network(sn_mva=16)
            add_network(net, vc)
            try:
                calc_sc(net, fault="1ph", case="min", inverse_y=inv_y)
            except Exception as e:
                raise UserWarning(f"{str(e)}: Did not converge after adding transformer with vector group {vc}")
            check_results(net, vc, result)


def test_iec60909_example_4():
    file = os.path.join(pp_dir, "test", "test_files", "IEC60909-4_example.json")
    net = from_json(file)
    for inv_y in (False, True):
        calc_sc(net, fault="1ph", inverse_y=inv_y)
        assert np.isclose(net.res_bus_sc[net.bus.name == "Q"].ikss_ka.values[0], 10.05957231)
        assert np.isclose(net.res_bus_sc[net.bus.name == "T2LV"].ikss_ka.values[0], 34.467353142)
        assert np.isclose(net.res_bus_sc[net.bus.name == "F1"].ikss_ka.values[0], 35.53066312)
        assert np.isclose(net.res_bus_sc[net.bus.name == "F2"].ikss_ka.values[0], 34.89135137)
        assert np.isclose(net.res_bus_sc[net.bus.name == "F3"].ikss_ka.values[0], 5.0321033105)
        assert np.isclose(net.res_bus_sc[net.bus.name == "Cable/Line IC"].ikss_ka.values[0], 16.362586813)


def test_iec60909_example_4_bus_selection():
    file = os.path.join(pp_dir, "test", "test_files", "IEC60909-4_example.json")
    net = from_json(file)
    for inv_y in (False, True):
        calc_sc(net, fault="1ph", inverse_y=inv_y, bus=net.bus[net.bus.name.isin(("F1", "F2"))].index)
        assert np.isclose(net.res_bus_sc.at[net.bus[net.bus.name == "F1"].index[0], "ikss_ka"], 35.53066312)
        assert np.isclose(net.res_bus_sc.at[net.bus[net.bus.name == "F2"].index[0], "ikss_ka"], 34.89135137)


@pytest.mark.parametrize("inverse_y", (True, False), ids=("Inverse Y", "LU factorization"))
def test_iec60909_example_4_bus_selection_br_res(inverse_y):
    file = os.path.join(pp_dir, "test", "test_files", "IEC60909-4_example.json")
    net = from_json(file)
    calc_sc(net, fault="1ph", inverse_y=inverse_y, bus=net.bus[net.bus.name.isin(("F1", "F2"))].index,
            branch_results=True)
    calc_sc(net, fault="1ph", inverse_y=inverse_y, bus=net.bus[net.bus.name.isin(("F1", "F2"))].index,
            branch_results=True, return_all_currents=True)
    assert np.isclose(net.res_bus_sc.at[net.bus[net.bus.name == "F1"].index[0], "ikss_ka"], 35.53066312)
    assert np.isclose(net.res_bus_sc.at[net.bus[net.bus.name == "F2"].index[0], "ikss_ka"], 34.89135137)


@pytest.mark.parametrize("inverse_y", (True, False), ids=("Inverse Y", "LU factorization"))
def test_1ph_with_switches(inverse_y):
    net = create_empty_network(sn_mva=67)
    vc = "Yy"
    l1, l2, _ = add_network(net, vc)
    calc_sc(net, fault="1ph", case="max", inverse_y=inverse_y)
    create_line(net, net.line.to_bus.at[l2], net.line.from_bus.at[l1], length_km=15, std_type="unsymmetric_line_type",
                parallel=2.)
    add_zero_impedance_parameters(net)
    create_switch(net, bus=net.line.to_bus.at[l2], element=l2, et="l", closed=False)
    calc_sc(net, fault="1ph", case="max")
    check_results(net, vc, [0.52209347338, 2.0620266652, 2.3255761263, 2.3066467489])


def single_3w_trafo_grid(vector_group, sn_mva=123):
    net = create_empty_network(sn_mva=sn_mva)
    b1 = create_bus(net, vn_kv=380., geodata=(1, 1))
    b2 = create_bus(net, vn_kv=110., geodata=(0, 1))
    b3 = create_bus(net, vn_kv=30., geodata=(1, 0))
    create_ext_grid(net, b1, s_sc_max_mva=1000, s_sc_min_mva=800, rx_max=0.1, x0x_max=1, r0x0_max=0.1, rx_min=0.1,
                    x0x_min=1, r0x0_min=0.1)

    create_transformer3w_from_parameters(net, hv_bus=b1, mv_bus=b2, lv_bus=b3, vn_hv_kv=400, vn_mv_kv=120, vn_lv_kv=30,
                                         sn_hv_mva=350, sn_mv_mva=350, sn_lv_mva=50, pfe_kw=0, i0_percent=0,
                                         vk_hv_percent=21, vkr_hv_percent=.26, vk_mv_percent=7, vkr_mv_percent=.16,
                                         vk_lv_percent=10., vkr_lv_percent=.16, vk0_hv_percent=44.1,
                                         vkr0_hv_percent=0.26, vk0_mv_percent=6.2996, vkr0_mv_percent=0.03714,
                                         vk0_lv_percent=6.2996, vkr0_lv_percent=0.03714, vector_group=vector_group)
    return net


def iec_60909_4_small(n_t3=1, num_earth=1, with_gen=False):
    net = create_empty_network(sn_mva=3)

    b1 = create_bus(net, vn_kv=380.)
    b2 = create_bus(net, vn_kv=110.)
    b3 = create_bus(net, vn_kv=110.)
    b5 = create_bus(net, vn_kv=110.)
    b8 = create_bus(net, vn_kv=30.)
    hg2 = create_bus(net, vn_kv=10)

    create_ext_grid(net, b1, s_sc_max_mva=38 * 380 * np.sqrt(3), rx_max=0.1, x0x_max=3, r0x0_max=0.15,
                    s_sc_min_mva=38 * 380 * np.sqrt(3) / 10, rx_min=0.1, x0x_min=3, r0x0_min=0.15, )
    create_ext_grid(net, b5, s_sc_max_mva=16 * 110 * np.sqrt(3), rx_max=0.1, x0x_max=3.3, r0x0_max=0.2,
                    s_sc_min_mva=16 * 110 * np.sqrt(3) / 10, rx_min=0.1, x0x_min=3.3, r0x0_min=0.2)

    if num_earth == 1:
        vector_group = ("YYNd", "YNYd")
    else:
        vector_group = ("YNYNd", "YNYNd")

    if n_t3 == 2:
        create_transformer3w_from_parameters(net, hv_bus=b1, mv_bus=b2, lv_bus=b8, vn_hv_kv=400, vn_mv_kv=120,
                                             vn_lv_kv=30, sn_hv_mva=350, sn_mv_mva=350, sn_lv_mva=50, pfe_kw=0,
                                             i0_percent=0, vk_hv_percent=21, vkr_hv_percent=.26, vk_mv_percent=7,
                                             vkr_mv_percent=.16, vk_lv_percent=10., vkr_lv_percent=.16,
                                             vk0_hv_percent=44.1, vkr0_hv_percent=0.26, vk0_mv_percent=6.2996,
                                             vkr0_mv_percent=0.03714, vk0_lv_percent=6.2996, vkr0_lv_percent=0.03714,
                                             vector_group=vector_group[0])
    create_transformer3w_from_parameters(net, hv_bus=b1, mv_bus=b2, lv_bus=b8, vn_hv_kv=400, vn_mv_kv=120, vn_lv_kv=30,
                                         sn_hv_mva=350, sn_mv_mva=350, sn_lv_mva=50, pfe_kw=0, i0_percent=0,
                                         vk_hv_percent=21, vkr_hv_percent=.26, vk_mv_percent=7, vkr_mv_percent=.16,
                                         vk_lv_percent=10., vkr_lv_percent=.16, vk0_hv_percent=44.1,
                                         vkr0_hv_percent=0.26, vk0_mv_percent=6.2996, vkr0_mv_percent=0.03714,
                                         vk0_lv_percent=6.2996, vkr0_lv_percent=0.03714, vector_group=vector_group[1])

    create_line_from_parameters(net, b2, b3, name="L1", c_nf_per_km=0, max_i_ka=0,  # FIXME: Optional for SC
                                length_km=20, r_ohm_per_km=0.12, x_ohm_per_km=0.39, r0_ohm_per_km=0.32,
                                x0_ohm_per_km=1.26, c0_nf_per_km=0, g0_us_per_km=0, endtemp_degree=80)
    create_line_from_parameters(net, b2, b5, name="L3a", c_nf_per_km=0, max_i_ka=0, length_km=5, r_ohm_per_km=0.12,
                                x_ohm_per_km=0.39, r0_ohm_per_km=0.52, x0_ohm_per_km=1.86, c0_nf_per_km=0,
                                g0_us_per_km=0, endtemp_degree=80)
    create_line_from_parameters(net, b2, b5, name="L3b", c_nf_per_km=0, max_i_ka=0, length_km=5, r_ohm_per_km=0.12,
                                x_ohm_per_km=0.39, r0_ohm_per_km=0.52, x0_ohm_per_km=1.86, c0_nf_per_km=0,
                                g0_us_per_km=0, endtemp_degree=80)
    create_line_from_parameters(net, b5, b3, name="L4", c_nf_per_km=0, max_i_ka=0, length_km=10, r_ohm_per_km=0.096,
                                x_ohm_per_km=0.388, r0_ohm_per_km=0.22, x0_ohm_per_km=1.1, c0_nf_per_km=0,
                                g0_us_per_km=0, endtemp_degree=80)

    if with_gen:
        t1 = create_transformer_from_parameters(net, b3, hg2, sn_mva=100, pfe_kw=0, i0_percent=0, vn_hv_kv=120.,
                                                vn_lv_kv=10.5, vk_percent=12, vkr_percent=0.5, vk0_percent=12,
                                                vkr0_percent=0.5, mag0_percent=100, mag0_rx=0, si0_hv_partial=0.5,
                                                shift_degree=5, vector_group="Yd", power_station_unit=True)
        create_gen(net, hg2, p_mw=0.9 * 100, vn_kv=10.5, xdss_pu=0.16, rdss_ohm=0.005, cos_phi=0.9, sn_mva=100,
                   pg_percent=7.5, slack=True, power_station_trafo=t1)

    return net


def iec_60909_4_t1():
    net = create_empty_network(sn_mva=26)
    create_bus(net, vn_kv=110.)
    create_bus(net, vn_kv=20.)

    t1 = create_transformer_from_parameters(net, 0, 1, sn_mva=150, pfe_kw=0, i0_percent=0, vn_hv_kv=115., vn_lv_kv=21,
                                            vk_percent=16, vkr_percent=0.5, pt_percent=12, oltc=True, vk0_percent=15.2,
                                            vkr0_percent=0.5, xn_ohm=22, vector_group="YNd", mag0_percent=100,
                                            mag0_rx=0, si0_hv_partial=0.5, power_station_unit=True)
    create_gen(net, 1, p_mw=0.85 * 150, vn_kv=21, xdss_pu=0.14, rdss_ohm=0.002, cos_phi=0.85, sn_mva=150, pg_percent=0,
               power_station_trafo=t1)
    return net


def vde_232():
    net = create_empty_network(sn_mva=12)
    # hv buses
<<<<<<< HEAD
    create_bus(net, 110, geodata=(0, 0))
    create_bus(net, 21, geodata=(1, 0))

    create_ext_grid(net, 0, s_sc_max_mva=13.61213 * 110 * np.sqrt(3), rx_max=0.20328, x0x_max=3.47927,
                    r0x0_max=3.03361 * 0.20328 / 3.47927)
    create_transformer_from_parameters(net, 0, 1, 150, 115, 21, 0.5, 16, pfe_kw=0, i0_percent=0, tap_step_percent=1,
                                       tap_max=12, tap_min=-12, tap_neutral=0, tap_side='hv', vector_group="YNd",
                                       vk0_percent=np.sqrt(np.square(0.95 * 15.99219) + np.square(0.5)),
                                       vkr0_percent=0.5, mag0_percent=100, mag0_rx=0, si0_hv_partial=0.9, pt_percent=12,
                                       oltc=True, power_station_unit=True, xn_ohm=22)

    create_gen(net, 1, 150, 1, 150, vn_kv=21, xdss_pu=0.14, rdss_ohm=0.002, cos_phi=0.85, power_station_trafo=0,
               pg_percent=5)
=======
    pp.create_bus(net, 110, geodata=(0,0))
    pp.create_bus(net, 21, geodata=(1,0))

    pp.create_ext_grid(net, 0, s_sc_max_mva=13.61213 * 110 * np.sqrt(3), rx_max=0.20328,
                       x0x_max=3.47927, r0x0_max=3.03361*0.20328/3.47927)
    pp.create_transformer_from_parameters(net, 0, 1, 150, 115, 21, 0.5, 16,
                                          pfe_kw=0, i0_percent=0, tap_step_percent=1,
                                          tap_max=12, tap_min=-12, tap_neutral=0, tap_side='hv',
                                          vector_group="YNd",
                                          vk0_percent=np.sqrt(np.square(0.95*15.99219) + np.square(0.5)),
                                          vkr0_percent=0.5,
                                          mag0_percent=100, mag0_rx=0,
                                          si0_hv_partial=0.9,
                                          pt_percent=12, oltc=True,
                                          power_station_unit=True,
                                          xn_ohm=22, tap_changer_type="Ratio")

    pp.create_gen(net, 1, 150, 1, 150, vn_kv=21, xdss_pu=0.14, rdss_ohm=0.002, cos_phi=0.85, power_station_trafo=0, pg_percent=5)
>>>>>>> 2fb0b8e8

    # z_q
    u_nq = 110
    i_kqss = 13.61213
    z_q = 1.1 * u_nq / (np.sqrt(3) * i_kqss)
    rx_max = 0.20328
    x_q = z_q / np.sqrt(1 + rx_max ** 2)
    x_0q = x_q * 3.47927
    r_0q = x_0q * 3.03361 * 0.20328 / 3.47927
    z_0q = r_0q + 1j * x_0q
    return net


def test_iec60909_example_4_one_trafo3w():
    net = iec_60909_4_small(n_t3=1)

    # r0 = 2.378330877
    # x0 = 17.335578502
    # r = 0.59621204768
    # x = 6.0598429694
    ikss_pf = [24.4009, 8.2481, 6.1728, 10.1851]

    calc_sc(net, fault="1ph")
    assert np.allclose(net.res_bus_sc.ikss_ka.values[:4], np.array(ikss_pf), atol=1e-4)


def test_iec60909_example_4_two_trafo3w():
    net = iec_60909_4_small(n_t3=2)

    ikss_pf_2t3 = [24.5772, 14.7247, 8.1060, 15.2749]

    calc_sc(net, fault="1ph")
    assert np.allclose(net.res_bus_sc.ikss_ka.values[:4], np.array(ikss_pf_2t3), atol=1e-4)


def test_iec60909_example_4_two_trafo3w_two_earth():
    net = iec_60909_4_small(n_t3=2, num_earth=2)

    # r0 = 2.378330877
    # x0 = 17.335578502
    # r = 0.59621204768
    # x = 6.0598429694
    ikss_pf_max = [26.0499, 20.9472, 9.1722, 18.7457]
    ikss_pf_min = [3.9622, 8.3914, 5.0248, 6.9413]

    calc_sc(net, fault="1ph", case="max")
    assert np.allclose(net.res_bus_sc.ikss_ka.values[:4], np.array(ikss_pf_max), atol=1e-4)

    calc_sc(net, fault="1ph", case="min")
    assert np.allclose(net.res_bus_sc.ikss_ka.values[:4], np.array(ikss_pf_min), atol=1e-4)


@pytest.mark.skip("1ph gen-close sc calculation still under develop")
def test_iec_60909_4_small_with_t2_1ph():
    net = iec_60909_4_small(n_t3=2, num_earth=1, with_gen=True)
    net.gen = net.gen.iloc[0:0, :]
    calc_sc(net, fault="1ph", case="max", ip=True, tk_s=0.1, kappa_method="C")

    ikss_max = [24.57717, 16.96235, 11.6109, 18.07836]
    # ikss_min = [3.5001, 8.4362, 7.4743, 7.7707]
    assert np.allclose(net.res_bus_ikss_ka.values[:4], np.array(ikss_max), atol=1e-4)


@pytest.mark.skip("1ph gen-close sc calculation still under develop")
def test_iec_60909_4_small_with_gen_1ph_no_ps_detection():
    net = iec_60909_4_small(n_t3=2, num_earth=1, with_gen=True)
    net.gen.power_station_trafo = np.nan
    net.trafo.power_station_unit = np.nan
    calc_sc(net, fault="1ph", case="max", ip=True, tk_s=0.1, kappa_method="C")

    ikss_max = [24.60896, 17.2703, 12.3771, 18.4723]
    # ikss_min = [3.5001, 8.4362, 7.4743, 7.7707]
    # ip_min = [8.6843, 21.6173, 18.0242, 19.4261]
    assert np.allclose(net.res_bus_ikss_ka.values[:4], np.array(ikss_max), atol=1e-4)


def test_iec_60909_4_small_with_gen_ps_unit_1ph():
    net = iec_60909_4_small(n_t3=2, num_earth=1, with_gen=True)

    calc_sc(net, fault="1ph", case="max", ip=True, tk_s=0.1, kappa_method="C")

    ikss_max = [24.6109, 17.4363, 12.7497, 18.6883]
    # ikss_min = [3.5001, 8.4362, 7.4743, 7.7707]
    # ip_min = [8.6843, 21.6173, 18.0242, 19.4261]

    # TODO: This needs to be fixed!!
    #  assert np.allclose(net.res_bus_sc.ikss_ka.values[:4], np.array(ikss_max), atol=1e-4)


def test_vde_232_with_gen_ps_unit_1ph():
    # IEC 60909-4:2021, example from section 4.4.2
    # from pandapower.test.shortcircuit.test_1ph import *
    # from pandapower.pypower.idx_bus import *
    net = vde_232()

    calc_sc(net, fault="1ph", case="max", ip=True, tk_s=0.1, kappa_method="C")
    assert np.isclose(net.res_bus_sc.at[0, 'ikss_ka'], 9.04979, rtol=0, atol=1e-4)
    assert np.isclose(net.res_bus_sc.at[0, 'rk0_ohm'], 2.09392, rtol=0, atol=1e-4)
    assert np.isclose(net.res_bus_sc.at[0, 'xk0_ohm'], 14.3989, rtol=0, atol=1e-4)


def test_t1_iec60909_4():
    net = iec_60909_4_t1()
    calc_sc(net, fault="1ph", case="max", ip=True, tk_s=0.1, kappa_method="C")
    assert np.isclose(net.res_bus_sc.at[0, 'ikss_ka'], 1.587457, rtol=0, atol=1e-4)
    assert np.isclose(net.res_bus_sc.at[0, 'rk0_ohm'], 0.439059, rtol=0, atol=1e-4)
    assert np.isclose(net.res_bus_sc.at[0, 'xk0_ohm'], 79.340169, rtol=0, atol=1e-4)
    assert np.isclose(net.res_bus_sc.at[0, 'rk_ohm'], 0.498795, rtol=0, atol=1e-4)
    assert np.isclose(net.res_bus_sc.at[0, 'xk_ohm'], 26.336676, rtol=0, atol=1e-4)


def test_1ph_sn_mva_ext_grid():
    net1 = create_empty_network(sn_mva=1)
    b1 = create_bus(net1, 110)
    create_ext_grid(net1, b1, s_sc_max_mva=1000, s_sc_min_mva=800, rx_max=0.1, x0x_max=1, r0x0_max=0.1, rx_min=0.1,
                    x0x_min=1, r0x0_min=0.1)

    net2 = create_empty_network(sn_mva=17)
    b1 = create_bus(net2, 110)
    create_ext_grid(net2, b1, s_sc_max_mva=1000, s_sc_min_mva=800, rx_max=0.1, x0x_max=1, r0x0_max=0.1, rx_min=0.1,
                    x0x_min=1, r0x0_min=0.1)

    calc_sc(net1, fault="1ph", case="max")
    calc_sc(net2, fault="1ph", case="max")

    res = {'ikss_ka': 5.2486388108147795, 'rk0_ohm': 1.3243945001694957, 'xk0_ohm': 13.243945001694957,
           'rk_ohm': 1.3243945001694957, 'xk_ohm': 13.243945001694957}

    for var in res.keys():
        assert np.allclose(net1.res_bus_sc[var], net2.res_bus_sc[var], atol=1e-6, rtol=0)
        assert np.allclose(net1.res_bus_sc[var], res[var], atol=1e-6, rtol=0)


def test_line():
    net = create_empty_network(sn_mva=17)
    b1 = create_bus(net, 110)
    create_ext_grid(net, b1, s_sc_max_mva=1000, s_sc_min_mva=800, rx_max=0.1, x0x_max=1, r0x0_max=0.1, rx_min=0.1,
                    x0x_min=1, r0x0_min=0.1)

    b2 = create_bus(net, 110)

    create_line_from_parameters(net, b1, b2, 1, 1, 0.5, 0., 10, r0_ohm_per_km=4, x0_ohm_per_km=0.25, c0_nf_per_km=0.)
    calc_sc(net, fault="1ph", case="max")

    assert np.allclose(net.res_bus_sc.ikss_ka, [5.248639, 4.968909], rtol=0, atol=1e-6)

    res = net.res_bus_sc.copy()
    calc_sc(net, fault="1ph", case="max")
    assert np.allclose(net.res_bus_sc, res, rtol=0, atol=1e-6)


def test_trafo():
    results = {"Yy": [5.248639, 0], "Yyn": [5.248639, 0.812581], "Yd": [5.248639, 0], "Dy": [5.248639, 0],
               "Dd": [5.248639, 0], "Dyn": [5.248639, 17.245191], "YNd": [6.324033, 0], "YNy": [5.265657, 0],
               "YNyn": [5.265737, 14.413729]}

    for vc in results.keys():
        net = create_empty_network(sn_mva=1)
        create_bus(net, vn_kv=110.)
        create_bus(net, vn_kv=20.)

        create_ext_grid(net, 0, s_sc_max_mva=1000, s_sc_min_mva=800, rx_max=0.1, x0x_max=1, r0x0_max=0.1, rx_min=0.1,
                        x0x_min=1, r0x0_min=0.1)

        t1 = create_transformer_from_parameters(net, 0, 1, sn_mva=150, pfe_kw=10, i0_percent=0.1, vn_hv_kv=115.,
                                                vn_lv_kv=21, vk_percent=16, vkr_percent=0.5, pt_percent=12,
                                                vk0_percent=15.2, vkr0_percent=0.5, vector_group=vc, mag0_percent=100,
                                                mag0_rx=0, si0_hv_partial=0.5)
        calc_sc(net, fault="1ph", case="max")
        res = net.res_bus_sc.copy()

        net.sn_mva = 123
        calc_sc(net, fault="1ph", case="max")
        assert np.allclose(net.res_bus_sc, res, rtol=0, atol=1e-6), f"failed for vector group {vc}"
        assert np.allclose(net.res_bus_sc.ikss_ka, results[vc], rtol=0, atol=1e-6), f"{vc}: inconsistent results"


def test_sc_1ph_impedance():
    net = create_empty_network()
    create_buses(net, 2, 110)
    create_ext_grid(net, 0, s_sc_max_mva=1000, s_sc_min_mva=800, rx_max=0.1, x0x_max=1, r0x0_max=0.1, rx_min=0.1,
                    x0x_min=1, r0x0_min=0.1)
    create_impedance(net, 0, 1, rft_pu=0.2, xft_pu=0.4, sn_mva=50, rtf_pu=0.25, xtf_pu=0.5, rft0_pu=0.1, xft0_pu=0.2,
                     rtf0_pu=0.05, xtf0_pu=0.1, gf0_pu=0, bf0_pu=0)

    calc_sc(net, fault="1ph")

    assert np.allclose(net.res_bus_sc.ikss_ka, [5.248639, 0.625166], rtol=0, atol=1e-6)
    assert np.allclose(net.res_bus_sc.rk0_ohm, [1.324394, 12.762198], rtol=0, atol=1e-6)
    assert np.allclose(net.res_bus_sc.xk0_ohm, [13.243945, 30.821973], rtol=0, atol=1e-6)
    assert np.allclose(net.res_bus_sc.rk_ohm, [1.3243945, 62.1554916], rtol=0, atol=1e-5)
    assert np.allclose(net.res_bus_sc.xk_ohm, [13.2439445, 137.5549268], rtol=0, atol=1e-5)


if __name__ == "__main__":
    pytest.main([__file__])
<|MERGE_RESOLUTION|>--- conflicted
+++ resolved
@@ -1,536 +1,492 @@
-# -*- coding: utf-8 -*-
-
-# Copyright (c) 2016-2025 by University of Kassel and Fraunhofer Institute for Energy Economics
-# and Energy System Technology (IEE), Kassel. All rights reserved.
-
-import os
-
-import numpy as np
-import pytest
-
-from pandapower import pp_dir
-from pandapower.auxiliary import get_free_id
-from pandapower.create import create_bus, create_ext_grid, create_line, create_transformer, create_empty_network, \
-    create_switch, create_transformer3w_from_parameters, create_line_from_parameters, create_gen, \
-    create_transformer_from_parameters, create_buses, create_impedance
-from pandapower.file_io import from_json
-from pandapower.shortcircuit.calc_sc import calc_sc
-from pandapower.std_types import create_std_type, add_zero_impedance_parameters
-
-
-def check_results(net, vc, result):
-    res_ika = net.res_bus_sc[(net.bus.zone == vc) & net.bus.in_service].ikss_ka.values
-    if not np.allclose(result, res_ika, rtol=0, atol=1e-6):
-        raise ValueError("Incorrect results for vector group %s" % vc, res_ika, result)
-
-
-def add_network(net, vector_group):
-    b1 = create_bus(net, 110, zone=vector_group, index=get_free_id(net.bus))
-    b2 = create_bus(net, 20, zone=vector_group)
-    create_bus(net, 20, in_service=False)
-    b3 = create_bus(net, 20, zone=vector_group)
-    b4 = create_bus(net, 20, zone=vector_group)
-    create_bus(net, 20)
-
-    create_ext_grid(net, b1, s_sc_max_mva=100, s_sc_min_mva=100, rx_min=0.35, rx_max=0.35)
-    net.ext_grid["r0x0_max"] = 0.4
-    net.ext_grid["x0x_max"] = 1.0
-
-    net.ext_grid["r0x0_min"] = 0.4
-    net.ext_grid["x0x_min"] = 1.0
-
-<<<<<<< HEAD
-    create_std_type(net, {"r_ohm_per_km": 0.122, "x_ohm_per_km": 0.112, "c_nf_per_km": 304, "max_i_ka": 0.421,
-                          "endtemp_degree": 70.0, "r0_ohm_per_km": 0.244, "x0_ohm_per_km": 0.336, "c0_nf_per_km": 2000,
-                          "g0_us_per_km": 0}, "unsymmetric_line_type")
-    l1 = create_line(net, b2, b3, length_km=10, std_type="unsymmetric_line_type", index=get_free_id(net.line) + 1)
-    l2 = create_line(net, b3, b4, length_km=15, std_type="unsymmetric_line_type")
-    create_line(net, b3, b4, length_km=15, std_type="unsymmetric_line_type", in_service=False)
-
-    transformer_type = {"i0_percent": 0.071, "pfe_kw": 29, "vkr_percent": 0.282, "sn_mva": 25, "vn_lv_kv": 20.0,
-                        "vn_hv_kv": 110.0, "vk_percent": 11.2, "shift_degree": 150, "vector_group": vector_group,
-                        "tap_side": "hv", "tap_neutral": 0, "tap_min": -9, "tap_max": 9, "tap_step_degree": 0,
-                        "tap_step_percent": 1.5, "tap_phase_shifter": False, "vk0_percent": 5, "vkr0_percent": 0.4,
-                        "mag0_percent": 10, "mag0_rx": 0.4, "si0_hv_partial": 0.9}
-    create_std_type(net, transformer_type, vector_group, "trafo")
-    t1 = create_transformer(net, b1, b2, std_type=vector_group, parallel=2, index=get_free_id(net.trafo) + 1)
-    create_transformer(net, b1, b2, std_type=vector_group, in_service=False)
-    add_zero_impedance_parameters(net)
-=======
-    pp.create_std_type(net, {"r_ohm_per_km": 0.122, "x_ohm_per_km": 0.112, "c_nf_per_km": 304,
-                         "max_i_ka": 0.421, "endtemp_degree": 70.0, "r0_ohm_per_km": 0.244,
-                         "x0_ohm_per_km": 0.336, "c0_nf_per_km": 2000,  "g0_us_per_km": 0}, "unsymmetric_line_type")
-    l1 = pp.create_line(net, b2, b3, length_km=10, std_type="unsymmetric_line_type",
-                   index=pp.get_free_id(net.line)+1)
-    l2 = pp.create_line(net, b3, b4, length_km=15, std_type="unsymmetric_line_type")
-    pp.create_line(net, b3, b4, length_km=15, std_type="unsymmetric_line_type", in_service=False)
-
-    transformer_type = {"i0_percent": 0.071, "pfe_kw": 29, "vkr_percent": 0.282,
-            "sn_mva": 25, "vn_lv_kv": 20.0, "vn_hv_kv": 110.0, "vk_percent": 11.2,
-            "shift_degree": 150, "vector_group": vector_group, "tap_side": "hv",
-            "tap_neutral": 0, "tap_min": -9, "tap_max": 9, "tap_step_degree": 0,
-            "tap_step_percent": 1.5, "tap_changer_type": "Ratio", "vk0_percent": 5,
-            "vkr0_percent": 0.4, "mag0_percent": 10, "mag0_rx": 0.4,
-            "si0_hv_partial": 0.9}
-    pp.create_std_type(net, transformer_type, vector_group, "trafo")
-    t1 = pp.create_transformer(net, b1, b2, std_type=vector_group, parallel=2,
-                          index=pp.get_free_id(net.trafo)+1)
-    pp.create_transformer(net, b1, b2, std_type=vector_group, in_service=False)
-    pp.add_zero_impedance_parameters(net)
->>>>>>> 2fb0b8e8
-    return l1, l2, t1
-
-
-def test_1ph_shortcircuit():
-    # vector groups without "N" have no impact on the 1ph
-    results = {
-        "Yy": [0.52209347337, 0.74400073149, 0.74563682772, 0.81607276962],
-        "Yyn": [0.52209347337, 2.5145986133, 1.6737892808, 1.1117955913],
-        "Yd": [0.52209347337, 0.74400073149, 0.74563682772, 0.81607276962],
-        "YNy": [0.6291931171, 0.74400073149, 0.74563682772, 0.81607276962],
-        "YNyn": [0.62623661918, 2.9829679356, 1.8895041867, 1.2075537026],
-        "YNd": [0.75701600162, 0.74400073149, 0.74563682772, 0.81607276962],
-        "Dy": [0.52209347337, 0.74400073149, 0.74563682772, 0.81607276962],
-        "Dyn": [0.52209347337, 3.5054043285, 2.1086590382, 1.2980120038],
-        "Dd": [0.52209347337, 0.74400073149, 0.74563682772, 0.81607276962]
-    }
-
-    for vc, result in results.items():
-        net = create_empty_network(sn_mva=17)
-        add_network(net, vc)
-        try:
-            calc_sc(net, fault="1ph", case="max")
-        except Exception as e:
-            raise UserWarning(f"{str(e)}: Did not converge after adding transformer with vector group {vc}")
-        check_results(net, vc, result)
-
-
-def test_1ph_shortcircuit_3w():
-    # vector groups without "N" have no impact on the 1ph
-    # here we check both functions, with Y inversion and with LU factorization for individual buses
-    # The currents are taken from the calculation with commercial software for reference
-    results = {
-        "ddd": [1.5193429, 0, 0],
-        "ddy": [1.5193429, 0, 0],
-        "dyd": [1.5193429, 0, 0],
-        "dyy": [1.5193429, 0, 0],
-        "ydd": [1.5193429, 0, 0],
-        "ydy": [1.5193429, 0, 0],
-        "yyd": [1.5193429, 0, 0],
-        "yyy": [1.5193429, 0, 0],
-        "ynyd": [1.783257, 0, 0],
-        "yndy": [1.79376470, 0, 0],  # ok
-        "yynd": [1.5193429, 3.339398, 0],
-        "ydyn": [1.5193429, 0, 8.836452],  # ok
-        "ynynd": [1.783257, 3.499335, 0],
-        "yndyn": [1.79376470, 0, 9.04238714],  # ok
-        "yndd": [1.843545, 0, 0],
-        "ynyy": [1.5193429, 0, 0]  # ok but why?
-    }
-
-    for vg, result in results.items():
-        net = single_3w_trafo_grid(vg)
-        calc_sc(net, fault="1ph", case="max")
-        assert np.allclose(net.res_bus_sc.ikss_ka.values, result, rtol=0, atol=1e-6)
-
-        net2 = single_3w_trafo_grid(vg)
-        for bus in net2.bus.index.values:
-            calc_sc(net2, fault="1ph", case="max", inverse_y=False, bus=bus)
-            assert np.allclose(net.res_bus_sc.ikss_ka.at[bus], net2.res_bus_sc.ikss_ka.at[bus], rtol=0, atol=1e-9)
-
-
-def test_1ph_shortcircuit_min():
-    results = {
-        "Yy": [0.52209346201, 0.66632662571, 0.66756160176, 0.72517293174],
-        "Yyn": [0.52209346201, 2.4135757259, 1.545054139, 0.99373917957],
-        "Yd": [0.52209346201, 0.66632662571, 0.66756160176, 0.72517293174],
-        "YNy": [0.62316686505, 0.66632662571, 0.66756160176, 0.72517293174],
-        "YNyn": [0.620287259, 2.9155736491, 1.7561556936, 1.0807305212],
-        "YNd": [0.75434229157, 0.66632662571, 0.66756160176, 0.72517293174],
-        "Dy": [0.52209346201, 0.66632662571, 0.66756160176, 0.72517293174],
-        "Dyn": [0.52209346201, 3.4393798093, 1.9535982949, 1.1558364456],
-        "Dd": [0.52209346201, 0.66632662571, 0.66756160176, 0.72517293174]
-    }
-
-    for inv_y in (False, True):
-        for vc, result in results.items():
-            net = create_empty_network(sn_mva=16)
-            add_network(net, vc)
-            try:
-                calc_sc(net, fault="1ph", case="min", inverse_y=inv_y)
-            except Exception as e:
-                raise UserWarning(f"{str(e)}: Did not converge after adding transformer with vector group {vc}")
-            check_results(net, vc, result)
-
-
-def test_iec60909_example_4():
-    file = os.path.join(pp_dir, "test", "test_files", "IEC60909-4_example.json")
-    net = from_json(file)
-    for inv_y in (False, True):
-        calc_sc(net, fault="1ph", inverse_y=inv_y)
-        assert np.isclose(net.res_bus_sc[net.bus.name == "Q"].ikss_ka.values[0], 10.05957231)
-        assert np.isclose(net.res_bus_sc[net.bus.name == "T2LV"].ikss_ka.values[0], 34.467353142)
-        assert np.isclose(net.res_bus_sc[net.bus.name == "F1"].ikss_ka.values[0], 35.53066312)
-        assert np.isclose(net.res_bus_sc[net.bus.name == "F2"].ikss_ka.values[0], 34.89135137)
-        assert np.isclose(net.res_bus_sc[net.bus.name == "F3"].ikss_ka.values[0], 5.0321033105)
-        assert np.isclose(net.res_bus_sc[net.bus.name == "Cable/Line IC"].ikss_ka.values[0], 16.362586813)
-
-
-def test_iec60909_example_4_bus_selection():
-    file = os.path.join(pp_dir, "test", "test_files", "IEC60909-4_example.json")
-    net = from_json(file)
-    for inv_y in (False, True):
-        calc_sc(net, fault="1ph", inverse_y=inv_y, bus=net.bus[net.bus.name.isin(("F1", "F2"))].index)
-        assert np.isclose(net.res_bus_sc.at[net.bus[net.bus.name == "F1"].index[0], "ikss_ka"], 35.53066312)
-        assert np.isclose(net.res_bus_sc.at[net.bus[net.bus.name == "F2"].index[0], "ikss_ka"], 34.89135137)
-
-
-@pytest.mark.parametrize("inverse_y", (True, False), ids=("Inverse Y", "LU factorization"))
-def test_iec60909_example_4_bus_selection_br_res(inverse_y):
-    file = os.path.join(pp_dir, "test", "test_files", "IEC60909-4_example.json")
-    net = from_json(file)
-    calc_sc(net, fault="1ph", inverse_y=inverse_y, bus=net.bus[net.bus.name.isin(("F1", "F2"))].index,
-            branch_results=True)
-    calc_sc(net, fault="1ph", inverse_y=inverse_y, bus=net.bus[net.bus.name.isin(("F1", "F2"))].index,
-            branch_results=True, return_all_currents=True)
-    assert np.isclose(net.res_bus_sc.at[net.bus[net.bus.name == "F1"].index[0], "ikss_ka"], 35.53066312)
-    assert np.isclose(net.res_bus_sc.at[net.bus[net.bus.name == "F2"].index[0], "ikss_ka"], 34.89135137)
-
-
-@pytest.mark.parametrize("inverse_y", (True, False), ids=("Inverse Y", "LU factorization"))
-def test_1ph_with_switches(inverse_y):
-    net = create_empty_network(sn_mva=67)
-    vc = "Yy"
-    l1, l2, _ = add_network(net, vc)
-    calc_sc(net, fault="1ph", case="max", inverse_y=inverse_y)
-    create_line(net, net.line.to_bus.at[l2], net.line.from_bus.at[l1], length_km=15, std_type="unsymmetric_line_type",
-                parallel=2.)
-    add_zero_impedance_parameters(net)
-    create_switch(net, bus=net.line.to_bus.at[l2], element=l2, et="l", closed=False)
-    calc_sc(net, fault="1ph", case="max")
-    check_results(net, vc, [0.52209347338, 2.0620266652, 2.3255761263, 2.3066467489])
-
-
-def single_3w_trafo_grid(vector_group, sn_mva=123):
-    net = create_empty_network(sn_mva=sn_mva)
-    b1 = create_bus(net, vn_kv=380., geodata=(1, 1))
-    b2 = create_bus(net, vn_kv=110., geodata=(0, 1))
-    b3 = create_bus(net, vn_kv=30., geodata=(1, 0))
-    create_ext_grid(net, b1, s_sc_max_mva=1000, s_sc_min_mva=800, rx_max=0.1, x0x_max=1, r0x0_max=0.1, rx_min=0.1,
-                    x0x_min=1, r0x0_min=0.1)
-
-    create_transformer3w_from_parameters(net, hv_bus=b1, mv_bus=b2, lv_bus=b3, vn_hv_kv=400, vn_mv_kv=120, vn_lv_kv=30,
-                                         sn_hv_mva=350, sn_mv_mva=350, sn_lv_mva=50, pfe_kw=0, i0_percent=0,
-                                         vk_hv_percent=21, vkr_hv_percent=.26, vk_mv_percent=7, vkr_mv_percent=.16,
-                                         vk_lv_percent=10., vkr_lv_percent=.16, vk0_hv_percent=44.1,
-                                         vkr0_hv_percent=0.26, vk0_mv_percent=6.2996, vkr0_mv_percent=0.03714,
-                                         vk0_lv_percent=6.2996, vkr0_lv_percent=0.03714, vector_group=vector_group)
-    return net
-
-
-def iec_60909_4_small(n_t3=1, num_earth=1, with_gen=False):
-    net = create_empty_network(sn_mva=3)
-
-    b1 = create_bus(net, vn_kv=380.)
-    b2 = create_bus(net, vn_kv=110.)
-    b3 = create_bus(net, vn_kv=110.)
-    b5 = create_bus(net, vn_kv=110.)
-    b8 = create_bus(net, vn_kv=30.)
-    hg2 = create_bus(net, vn_kv=10)
-
-    create_ext_grid(net, b1, s_sc_max_mva=38 * 380 * np.sqrt(3), rx_max=0.1, x0x_max=3, r0x0_max=0.15,
-                    s_sc_min_mva=38 * 380 * np.sqrt(3) / 10, rx_min=0.1, x0x_min=3, r0x0_min=0.15, )
-    create_ext_grid(net, b5, s_sc_max_mva=16 * 110 * np.sqrt(3), rx_max=0.1, x0x_max=3.3, r0x0_max=0.2,
-                    s_sc_min_mva=16 * 110 * np.sqrt(3) / 10, rx_min=0.1, x0x_min=3.3, r0x0_min=0.2)
-
-    if num_earth == 1:
-        vector_group = ("YYNd", "YNYd")
-    else:
-        vector_group = ("YNYNd", "YNYNd")
-
-    if n_t3 == 2:
-        create_transformer3w_from_parameters(net, hv_bus=b1, mv_bus=b2, lv_bus=b8, vn_hv_kv=400, vn_mv_kv=120,
-                                             vn_lv_kv=30, sn_hv_mva=350, sn_mv_mva=350, sn_lv_mva=50, pfe_kw=0,
-                                             i0_percent=0, vk_hv_percent=21, vkr_hv_percent=.26, vk_mv_percent=7,
-                                             vkr_mv_percent=.16, vk_lv_percent=10., vkr_lv_percent=.16,
-                                             vk0_hv_percent=44.1, vkr0_hv_percent=0.26, vk0_mv_percent=6.2996,
-                                             vkr0_mv_percent=0.03714, vk0_lv_percent=6.2996, vkr0_lv_percent=0.03714,
-                                             vector_group=vector_group[0])
-    create_transformer3w_from_parameters(net, hv_bus=b1, mv_bus=b2, lv_bus=b8, vn_hv_kv=400, vn_mv_kv=120, vn_lv_kv=30,
-                                         sn_hv_mva=350, sn_mv_mva=350, sn_lv_mva=50, pfe_kw=0, i0_percent=0,
-                                         vk_hv_percent=21, vkr_hv_percent=.26, vk_mv_percent=7, vkr_mv_percent=.16,
-                                         vk_lv_percent=10., vkr_lv_percent=.16, vk0_hv_percent=44.1,
-                                         vkr0_hv_percent=0.26, vk0_mv_percent=6.2996, vkr0_mv_percent=0.03714,
-                                         vk0_lv_percent=6.2996, vkr0_lv_percent=0.03714, vector_group=vector_group[1])
-
-    create_line_from_parameters(net, b2, b3, name="L1", c_nf_per_km=0, max_i_ka=0,  # FIXME: Optional for SC
-                                length_km=20, r_ohm_per_km=0.12, x_ohm_per_km=0.39, r0_ohm_per_km=0.32,
-                                x0_ohm_per_km=1.26, c0_nf_per_km=0, g0_us_per_km=0, endtemp_degree=80)
-    create_line_from_parameters(net, b2, b5, name="L3a", c_nf_per_km=0, max_i_ka=0, length_km=5, r_ohm_per_km=0.12,
-                                x_ohm_per_km=0.39, r0_ohm_per_km=0.52, x0_ohm_per_km=1.86, c0_nf_per_km=0,
-                                g0_us_per_km=0, endtemp_degree=80)
-    create_line_from_parameters(net, b2, b5, name="L3b", c_nf_per_km=0, max_i_ka=0, length_km=5, r_ohm_per_km=0.12,
-                                x_ohm_per_km=0.39, r0_ohm_per_km=0.52, x0_ohm_per_km=1.86, c0_nf_per_km=0,
-                                g0_us_per_km=0, endtemp_degree=80)
-    create_line_from_parameters(net, b5, b3, name="L4", c_nf_per_km=0, max_i_ka=0, length_km=10, r_ohm_per_km=0.096,
-                                x_ohm_per_km=0.388, r0_ohm_per_km=0.22, x0_ohm_per_km=1.1, c0_nf_per_km=0,
-                                g0_us_per_km=0, endtemp_degree=80)
-
-    if with_gen:
-        t1 = create_transformer_from_parameters(net, b3, hg2, sn_mva=100, pfe_kw=0, i0_percent=0, vn_hv_kv=120.,
-                                                vn_lv_kv=10.5, vk_percent=12, vkr_percent=0.5, vk0_percent=12,
-                                                vkr0_percent=0.5, mag0_percent=100, mag0_rx=0, si0_hv_partial=0.5,
-                                                shift_degree=5, vector_group="Yd", power_station_unit=True)
-        create_gen(net, hg2, p_mw=0.9 * 100, vn_kv=10.5, xdss_pu=0.16, rdss_ohm=0.005, cos_phi=0.9, sn_mva=100,
-                   pg_percent=7.5, slack=True, power_station_trafo=t1)
-
-    return net
-
-
-def iec_60909_4_t1():
-    net = create_empty_network(sn_mva=26)
-    create_bus(net, vn_kv=110.)
-    create_bus(net, vn_kv=20.)
-
-    t1 = create_transformer_from_parameters(net, 0, 1, sn_mva=150, pfe_kw=0, i0_percent=0, vn_hv_kv=115., vn_lv_kv=21,
-                                            vk_percent=16, vkr_percent=0.5, pt_percent=12, oltc=True, vk0_percent=15.2,
-                                            vkr0_percent=0.5, xn_ohm=22, vector_group="YNd", mag0_percent=100,
-                                            mag0_rx=0, si0_hv_partial=0.5, power_station_unit=True)
-    create_gen(net, 1, p_mw=0.85 * 150, vn_kv=21, xdss_pu=0.14, rdss_ohm=0.002, cos_phi=0.85, sn_mva=150, pg_percent=0,
-               power_station_trafo=t1)
-    return net
-
-
-def vde_232():
-    net = create_empty_network(sn_mva=12)
-    # hv buses
-<<<<<<< HEAD
-    create_bus(net, 110, geodata=(0, 0))
-    create_bus(net, 21, geodata=(1, 0))
-
-    create_ext_grid(net, 0, s_sc_max_mva=13.61213 * 110 * np.sqrt(3), rx_max=0.20328, x0x_max=3.47927,
-                    r0x0_max=3.03361 * 0.20328 / 3.47927)
-    create_transformer_from_parameters(net, 0, 1, 150, 115, 21, 0.5, 16, pfe_kw=0, i0_percent=0, tap_step_percent=1,
-                                       tap_max=12, tap_min=-12, tap_neutral=0, tap_side='hv', vector_group="YNd",
-                                       vk0_percent=np.sqrt(np.square(0.95 * 15.99219) + np.square(0.5)),
-                                       vkr0_percent=0.5, mag0_percent=100, mag0_rx=0, si0_hv_partial=0.9, pt_percent=12,
-                                       oltc=True, power_station_unit=True, xn_ohm=22)
-
-    create_gen(net, 1, 150, 1, 150, vn_kv=21, xdss_pu=0.14, rdss_ohm=0.002, cos_phi=0.85, power_station_trafo=0,
-               pg_percent=5)
-=======
-    pp.create_bus(net, 110, geodata=(0,0))
-    pp.create_bus(net, 21, geodata=(1,0))
-
-    pp.create_ext_grid(net, 0, s_sc_max_mva=13.61213 * 110 * np.sqrt(3), rx_max=0.20328,
-                       x0x_max=3.47927, r0x0_max=3.03361*0.20328/3.47927)
-    pp.create_transformer_from_parameters(net, 0, 1, 150, 115, 21, 0.5, 16,
-                                          pfe_kw=0, i0_percent=0, tap_step_percent=1,
-                                          tap_max=12, tap_min=-12, tap_neutral=0, tap_side='hv',
-                                          vector_group="YNd",
-                                          vk0_percent=np.sqrt(np.square(0.95*15.99219) + np.square(0.5)),
-                                          vkr0_percent=0.5,
-                                          mag0_percent=100, mag0_rx=0,
-                                          si0_hv_partial=0.9,
-                                          pt_percent=12, oltc=True,
-                                          power_station_unit=True,
-                                          xn_ohm=22, tap_changer_type="Ratio")
-
-    pp.create_gen(net, 1, 150, 1, 150, vn_kv=21, xdss_pu=0.14, rdss_ohm=0.002, cos_phi=0.85, power_station_trafo=0, pg_percent=5)
->>>>>>> 2fb0b8e8
-
-    # z_q
-    u_nq = 110
-    i_kqss = 13.61213
-    z_q = 1.1 * u_nq / (np.sqrt(3) * i_kqss)
-    rx_max = 0.20328
-    x_q = z_q / np.sqrt(1 + rx_max ** 2)
-    x_0q = x_q * 3.47927
-    r_0q = x_0q * 3.03361 * 0.20328 / 3.47927
-    z_0q = r_0q + 1j * x_0q
-    return net
-
-
-def test_iec60909_example_4_one_trafo3w():
-    net = iec_60909_4_small(n_t3=1)
-
-    # r0 = 2.378330877
-    # x0 = 17.335578502
-    # r = 0.59621204768
-    # x = 6.0598429694
-    ikss_pf = [24.4009, 8.2481, 6.1728, 10.1851]
-
-    calc_sc(net, fault="1ph")
-    assert np.allclose(net.res_bus_sc.ikss_ka.values[:4], np.array(ikss_pf), atol=1e-4)
-
-
-def test_iec60909_example_4_two_trafo3w():
-    net = iec_60909_4_small(n_t3=2)
-
-    ikss_pf_2t3 = [24.5772, 14.7247, 8.1060, 15.2749]
-
-    calc_sc(net, fault="1ph")
-    assert np.allclose(net.res_bus_sc.ikss_ka.values[:4], np.array(ikss_pf_2t3), atol=1e-4)
-
-
-def test_iec60909_example_4_two_trafo3w_two_earth():
-    net = iec_60909_4_small(n_t3=2, num_earth=2)
-
-    # r0 = 2.378330877
-    # x0 = 17.335578502
-    # r = 0.59621204768
-    # x = 6.0598429694
-    ikss_pf_max = [26.0499, 20.9472, 9.1722, 18.7457]
-    ikss_pf_min = [3.9622, 8.3914, 5.0248, 6.9413]
-
-    calc_sc(net, fault="1ph", case="max")
-    assert np.allclose(net.res_bus_sc.ikss_ka.values[:4], np.array(ikss_pf_max), atol=1e-4)
-
-    calc_sc(net, fault="1ph", case="min")
-    assert np.allclose(net.res_bus_sc.ikss_ka.values[:4], np.array(ikss_pf_min), atol=1e-4)
-
-
-@pytest.mark.skip("1ph gen-close sc calculation still under develop")
-def test_iec_60909_4_small_with_t2_1ph():
-    net = iec_60909_4_small(n_t3=2, num_earth=1, with_gen=True)
-    net.gen = net.gen.iloc[0:0, :]
-    calc_sc(net, fault="1ph", case="max", ip=True, tk_s=0.1, kappa_method="C")
-
-    ikss_max = [24.57717, 16.96235, 11.6109, 18.07836]
-    # ikss_min = [3.5001, 8.4362, 7.4743, 7.7707]
-    assert np.allclose(net.res_bus_ikss_ka.values[:4], np.array(ikss_max), atol=1e-4)
-
-
-@pytest.mark.skip("1ph gen-close sc calculation still under develop")
-def test_iec_60909_4_small_with_gen_1ph_no_ps_detection():
-    net = iec_60909_4_small(n_t3=2, num_earth=1, with_gen=True)
-    net.gen.power_station_trafo = np.nan
-    net.trafo.power_station_unit = np.nan
-    calc_sc(net, fault="1ph", case="max", ip=True, tk_s=0.1, kappa_method="C")
-
-    ikss_max = [24.60896, 17.2703, 12.3771, 18.4723]
-    # ikss_min = [3.5001, 8.4362, 7.4743, 7.7707]
-    # ip_min = [8.6843, 21.6173, 18.0242, 19.4261]
-    assert np.allclose(net.res_bus_ikss_ka.values[:4], np.array(ikss_max), atol=1e-4)
-
-
-def test_iec_60909_4_small_with_gen_ps_unit_1ph():
-    net = iec_60909_4_small(n_t3=2, num_earth=1, with_gen=True)
-
-    calc_sc(net, fault="1ph", case="max", ip=True, tk_s=0.1, kappa_method="C")
-
-    ikss_max = [24.6109, 17.4363, 12.7497, 18.6883]
-    # ikss_min = [3.5001, 8.4362, 7.4743, 7.7707]
-    # ip_min = [8.6843, 21.6173, 18.0242, 19.4261]
-
-    # TODO: This needs to be fixed!!
-    #  assert np.allclose(net.res_bus_sc.ikss_ka.values[:4], np.array(ikss_max), atol=1e-4)
-
-
-def test_vde_232_with_gen_ps_unit_1ph():
-    # IEC 60909-4:2021, example from section 4.4.2
-    # from pandapower.test.shortcircuit.test_1ph import *
-    # from pandapower.pypower.idx_bus import *
-    net = vde_232()
-
-    calc_sc(net, fault="1ph", case="max", ip=True, tk_s=0.1, kappa_method="C")
-    assert np.isclose(net.res_bus_sc.at[0, 'ikss_ka'], 9.04979, rtol=0, atol=1e-4)
-    assert np.isclose(net.res_bus_sc.at[0, 'rk0_ohm'], 2.09392, rtol=0, atol=1e-4)
-    assert np.isclose(net.res_bus_sc.at[0, 'xk0_ohm'], 14.3989, rtol=0, atol=1e-4)
-
-
-def test_t1_iec60909_4():
-    net = iec_60909_4_t1()
-    calc_sc(net, fault="1ph", case="max", ip=True, tk_s=0.1, kappa_method="C")
-    assert np.isclose(net.res_bus_sc.at[0, 'ikss_ka'], 1.587457, rtol=0, atol=1e-4)
-    assert np.isclose(net.res_bus_sc.at[0, 'rk0_ohm'], 0.439059, rtol=0, atol=1e-4)
-    assert np.isclose(net.res_bus_sc.at[0, 'xk0_ohm'], 79.340169, rtol=0, atol=1e-4)
-    assert np.isclose(net.res_bus_sc.at[0, 'rk_ohm'], 0.498795, rtol=0, atol=1e-4)
-    assert np.isclose(net.res_bus_sc.at[0, 'xk_ohm'], 26.336676, rtol=0, atol=1e-4)
-
-
-def test_1ph_sn_mva_ext_grid():
-    net1 = create_empty_network(sn_mva=1)
-    b1 = create_bus(net1, 110)
-    create_ext_grid(net1, b1, s_sc_max_mva=1000, s_sc_min_mva=800, rx_max=0.1, x0x_max=1, r0x0_max=0.1, rx_min=0.1,
-                    x0x_min=1, r0x0_min=0.1)
-
-    net2 = create_empty_network(sn_mva=17)
-    b1 = create_bus(net2, 110)
-    create_ext_grid(net2, b1, s_sc_max_mva=1000, s_sc_min_mva=800, rx_max=0.1, x0x_max=1, r0x0_max=0.1, rx_min=0.1,
-                    x0x_min=1, r0x0_min=0.1)
-
-    calc_sc(net1, fault="1ph", case="max")
-    calc_sc(net2, fault="1ph", case="max")
-
-    res = {'ikss_ka': 5.2486388108147795, 'rk0_ohm': 1.3243945001694957, 'xk0_ohm': 13.243945001694957,
-           'rk_ohm': 1.3243945001694957, 'xk_ohm': 13.243945001694957}
-
-    for var in res.keys():
-        assert np.allclose(net1.res_bus_sc[var], net2.res_bus_sc[var], atol=1e-6, rtol=0)
-        assert np.allclose(net1.res_bus_sc[var], res[var], atol=1e-6, rtol=0)
-
-
-def test_line():
-    net = create_empty_network(sn_mva=17)
-    b1 = create_bus(net, 110)
-    create_ext_grid(net, b1, s_sc_max_mva=1000, s_sc_min_mva=800, rx_max=0.1, x0x_max=1, r0x0_max=0.1, rx_min=0.1,
-                    x0x_min=1, r0x0_min=0.1)
-
-    b2 = create_bus(net, 110)
-
-    create_line_from_parameters(net, b1, b2, 1, 1, 0.5, 0., 10, r0_ohm_per_km=4, x0_ohm_per_km=0.25, c0_nf_per_km=0.)
-    calc_sc(net, fault="1ph", case="max")
-
-    assert np.allclose(net.res_bus_sc.ikss_ka, [5.248639, 4.968909], rtol=0, atol=1e-6)
-
-    res = net.res_bus_sc.copy()
-    calc_sc(net, fault="1ph", case="max")
-    assert np.allclose(net.res_bus_sc, res, rtol=0, atol=1e-6)
-
-
-def test_trafo():
-    results = {"Yy": [5.248639, 0], "Yyn": [5.248639, 0.812581], "Yd": [5.248639, 0], "Dy": [5.248639, 0],
-               "Dd": [5.248639, 0], "Dyn": [5.248639, 17.245191], "YNd": [6.324033, 0], "YNy": [5.265657, 0],
-               "YNyn": [5.265737, 14.413729]}
-
-    for vc in results.keys():
-        net = create_empty_network(sn_mva=1)
-        create_bus(net, vn_kv=110.)
-        create_bus(net, vn_kv=20.)
-
-        create_ext_grid(net, 0, s_sc_max_mva=1000, s_sc_min_mva=800, rx_max=0.1, x0x_max=1, r0x0_max=0.1, rx_min=0.1,
-                        x0x_min=1, r0x0_min=0.1)
-
-        t1 = create_transformer_from_parameters(net, 0, 1, sn_mva=150, pfe_kw=10, i0_percent=0.1, vn_hv_kv=115.,
-                                                vn_lv_kv=21, vk_percent=16, vkr_percent=0.5, pt_percent=12,
-                                                vk0_percent=15.2, vkr0_percent=0.5, vector_group=vc, mag0_percent=100,
-                                                mag0_rx=0, si0_hv_partial=0.5)
-        calc_sc(net, fault="1ph", case="max")
-        res = net.res_bus_sc.copy()
-
-        net.sn_mva = 123
-        calc_sc(net, fault="1ph", case="max")
-        assert np.allclose(net.res_bus_sc, res, rtol=0, atol=1e-6), f"failed for vector group {vc}"
-        assert np.allclose(net.res_bus_sc.ikss_ka, results[vc], rtol=0, atol=1e-6), f"{vc}: inconsistent results"
-
-
-def test_sc_1ph_impedance():
-    net = create_empty_network()
-    create_buses(net, 2, 110)
-    create_ext_grid(net, 0, s_sc_max_mva=1000, s_sc_min_mva=800, rx_max=0.1, x0x_max=1, r0x0_max=0.1, rx_min=0.1,
-                    x0x_min=1, r0x0_min=0.1)
-    create_impedance(net, 0, 1, rft_pu=0.2, xft_pu=0.4, sn_mva=50, rtf_pu=0.25, xtf_pu=0.5, rft0_pu=0.1, xft0_pu=0.2,
-                     rtf0_pu=0.05, xtf0_pu=0.1, gf0_pu=0, bf0_pu=0)
-
-    calc_sc(net, fault="1ph")
-
-    assert np.allclose(net.res_bus_sc.ikss_ka, [5.248639, 0.625166], rtol=0, atol=1e-6)
-    assert np.allclose(net.res_bus_sc.rk0_ohm, [1.324394, 12.762198], rtol=0, atol=1e-6)
-    assert np.allclose(net.res_bus_sc.xk0_ohm, [13.243945, 30.821973], rtol=0, atol=1e-6)
-    assert np.allclose(net.res_bus_sc.rk_ohm, [1.3243945, 62.1554916], rtol=0, atol=1e-5)
-    assert np.allclose(net.res_bus_sc.xk_ohm, [13.2439445, 137.5549268], rtol=0, atol=1e-5)
-
-
-if __name__ == "__main__":
-    pytest.main([__file__])
+# -*- coding: utf-8 -*-
+
+# Copyright (c) 2016-2025 by University of Kassel and Fraunhofer Institute for Energy Economics
+# and Energy System Technology (IEE), Kassel. All rights reserved.
+
+import os
+
+import numpy as np
+import pytest
+
+from pandapower import pp_dir
+from pandapower.auxiliary import get_free_id
+from pandapower.create import create_bus, create_ext_grid, create_line, create_transformer, create_empty_network, \
+    create_switch, create_transformer3w_from_parameters, create_line_from_parameters, create_gen, \
+    create_transformer_from_parameters, create_buses, create_impedance
+from pandapower.file_io import from_json
+from pandapower.shortcircuit.calc_sc import calc_sc
+from pandapower.std_types import create_std_type, add_zero_impedance_parameters
+
+
+def check_results(net, vc, result):
+    res_ika = net.res_bus_sc[(net.bus.zone == vc) & net.bus.in_service].ikss_ka.values
+    if not np.allclose(result, res_ika, rtol=0, atol=1e-6):
+        raise ValueError("Incorrect results for vector group %s" % vc, res_ika, result)
+
+
+def add_network(net, vector_group):
+    b1 = create_bus(net, 110, zone=vector_group, index=get_free_id(net.bus))
+    b2 = create_bus(net, 20, zone=vector_group)
+    create_bus(net, 20, in_service=False)
+    b3 = create_bus(net, 20, zone=vector_group)
+    b4 = create_bus(net, 20, zone=vector_group)
+    create_bus(net, 20)
+
+    create_ext_grid(net, b1, s_sc_max_mva=100, s_sc_min_mva=100, rx_min=0.35, rx_max=0.35)
+    net.ext_grid["r0x0_max"] = 0.4
+    net.ext_grid["x0x_max"] = 1.0
+
+    net.ext_grid["r0x0_min"] = 0.4
+    net.ext_grid["x0x_min"] = 1.0
+
+    create_std_type(net, {"r_ohm_per_km": 0.122, "x_ohm_per_km": 0.112, "c_nf_per_km": 304, "max_i_ka": 0.421,
+                          "endtemp_degree": 70.0, "r0_ohm_per_km": 0.244, "x0_ohm_per_km": 0.336, "c0_nf_per_km": 2000,
+                          "g0_us_per_km": 0}, "unsymmetric_line_type")
+    l1 = create_line(net, b2, b3, length_km=10, std_type="unsymmetric_line_type", index=get_free_id(net.line) + 1)
+    l2 = create_line(net, b3, b4, length_km=15, std_type="unsymmetric_line_type")
+    create_line(net, b3, b4, length_km=15, std_type="unsymmetric_line_type", in_service=False)
+
+    transformer_type = {"i0_percent": 0.071, "pfe_kw": 29, "vkr_percent": 0.282, "sn_mva": 25, "vn_lv_kv": 20.0,
+                        "vn_hv_kv": 110.0, "vk_percent": 11.2, "shift_degree": 150, "vector_group": vector_group,
+                        "tap_side": "hv", "tap_neutral": 0, "tap_min": -9, "tap_max": 9, "tap_step_degree": 0,
+                        "tap_step_percent": 1.5, "tap_phase_shifter": "Ratio", "vk0_percent": 5, "vkr0_percent": 0.4,
+                        "mag0_percent": 10, "mag0_rx": 0.4, "si0_hv_partial": 0.9}
+    create_std_type(net, transformer_type, vector_group, "trafo")
+    t1 = create_transformer(net, b1, b2, std_type=vector_group, parallel=2, index=get_free_id(net.trafo) + 1)
+    create_transformer(net, b1, b2, std_type=vector_group, in_service=False)
+    add_zero_impedance_parameters(net)
+    return l1, l2, t1
+
+
+def test_1ph_shortcircuit():
+    # vector groups without "N" have no impact on the 1ph
+    results = {
+        "Yy": [0.52209347337, 0.74400073149, 0.74563682772, 0.81607276962],
+        "Yyn": [0.52209347337, 2.5145986133, 1.6737892808, 1.1117955913],
+        "Yd": [0.52209347337, 0.74400073149, 0.74563682772, 0.81607276962],
+        "YNy": [0.6291931171, 0.74400073149, 0.74563682772, 0.81607276962],
+        "YNyn": [0.62623661918, 2.9829679356, 1.8895041867, 1.2075537026],
+        "YNd": [0.75701600162, 0.74400073149, 0.74563682772, 0.81607276962],
+        "Dy": [0.52209347337, 0.74400073149, 0.74563682772, 0.81607276962],
+        "Dyn": [0.52209347337, 3.5054043285, 2.1086590382, 1.2980120038],
+        "Dd": [0.52209347337, 0.74400073149, 0.74563682772, 0.81607276962]
+    }
+
+    for vc, result in results.items():
+        net = create_empty_network(sn_mva=17)
+        add_network(net, vc)
+        try:
+            calc_sc(net, fault="1ph", case="max")
+        except Exception as e:
+            raise UserWarning(f"{str(e)}: Did not converge after adding transformer with vector group {vc}")
+        check_results(net, vc, result)
+
+
+def test_1ph_shortcircuit_3w():
+    # vector groups without "N" have no impact on the 1ph
+    # here we check both functions, with Y inversion and with LU factorization for individual buses
+    # The currents are taken from the calculation with commercial software for reference
+    results = {
+        "ddd": [1.5193429, 0, 0],
+        "ddy": [1.5193429, 0, 0],
+        "dyd": [1.5193429, 0, 0],
+        "dyy": [1.5193429, 0, 0],
+        "ydd": [1.5193429, 0, 0],
+        "ydy": [1.5193429, 0, 0],
+        "yyd": [1.5193429, 0, 0],
+        "yyy": [1.5193429, 0, 0],
+        "ynyd": [1.783257, 0, 0],
+        "yndy": [1.79376470, 0, 0],  # ok
+        "yynd": [1.5193429, 3.339398, 0],
+        "ydyn": [1.5193429, 0, 8.836452],  # ok
+        "ynynd": [1.783257, 3.499335, 0],
+        "yndyn": [1.79376470, 0, 9.04238714],  # ok
+        "yndd": [1.843545, 0, 0],
+        "ynyy": [1.5193429, 0, 0]  # ok but why?
+    }
+
+    for vg, result in results.items():
+        net = single_3w_trafo_grid(vg)
+        calc_sc(net, fault="1ph", case="max")
+        assert np.allclose(net.res_bus_sc.ikss_ka.values, result, rtol=0, atol=1e-6)
+
+        net2 = single_3w_trafo_grid(vg)
+        for bus in net2.bus.index.values:
+            calc_sc(net2, fault="1ph", case="max", inverse_y=False, bus=bus)
+            assert np.allclose(net.res_bus_sc.ikss_ka.at[bus], net2.res_bus_sc.ikss_ka.at[bus], rtol=0, atol=1e-9)
+
+
+def test_1ph_shortcircuit_min():
+    results = {
+        "Yy": [0.52209346201, 0.66632662571, 0.66756160176, 0.72517293174],
+        "Yyn": [0.52209346201, 2.4135757259, 1.545054139, 0.99373917957],
+        "Yd": [0.52209346201, 0.66632662571, 0.66756160176, 0.72517293174],
+        "YNy": [0.62316686505, 0.66632662571, 0.66756160176, 0.72517293174],
+        "YNyn": [0.620287259, 2.9155736491, 1.7561556936, 1.0807305212],
+        "YNd": [0.75434229157, 0.66632662571, 0.66756160176, 0.72517293174],
+        "Dy": [0.52209346201, 0.66632662571, 0.66756160176, 0.72517293174],
+        "Dyn": [0.52209346201, 3.4393798093, 1.9535982949, 1.1558364456],
+        "Dd": [0.52209346201, 0.66632662571, 0.66756160176, 0.72517293174]
+    }
+
+    for inv_y in (False, True):
+        for vc, result in results.items():
+            net = create_empty_network(sn_mva=16)
+            add_network(net, vc)
+            try:
+                calc_sc(net, fault="1ph", case="min", inverse_y=inv_y)
+            except Exception as e:
+                raise UserWarning(f"{str(e)}: Did not converge after adding transformer with vector group {vc}")
+            check_results(net, vc, result)
+
+
+def test_iec60909_example_4():
+    file = os.path.join(pp_dir, "test", "test_files", "IEC60909-4_example.json")
+    net = from_json(file)
+    for inv_y in (False, True):
+        calc_sc(net, fault="1ph", inverse_y=inv_y)
+        assert np.isclose(net.res_bus_sc[net.bus.name == "Q"].ikss_ka.values[0], 10.05957231)
+        assert np.isclose(net.res_bus_sc[net.bus.name == "T2LV"].ikss_ka.values[0], 34.467353142)
+        assert np.isclose(net.res_bus_sc[net.bus.name == "F1"].ikss_ka.values[0], 35.53066312)
+        assert np.isclose(net.res_bus_sc[net.bus.name == "F2"].ikss_ka.values[0], 34.89135137)
+        assert np.isclose(net.res_bus_sc[net.bus.name == "F3"].ikss_ka.values[0], 5.0321033105)
+        assert np.isclose(net.res_bus_sc[net.bus.name == "Cable/Line IC"].ikss_ka.values[0], 16.362586813)
+
+
+def test_iec60909_example_4_bus_selection():
+    file = os.path.join(pp_dir, "test", "test_files", "IEC60909-4_example.json")
+    net = from_json(file)
+    for inv_y in (False, True):
+        calc_sc(net, fault="1ph", inverse_y=inv_y, bus=net.bus[net.bus.name.isin(("F1", "F2"))].index)
+        assert np.isclose(net.res_bus_sc.at[net.bus[net.bus.name == "F1"].index[0], "ikss_ka"], 35.53066312)
+        assert np.isclose(net.res_bus_sc.at[net.bus[net.bus.name == "F2"].index[0], "ikss_ka"], 34.89135137)
+
+
+@pytest.mark.parametrize("inverse_y", (True, False), ids=("Inverse Y", "LU factorization"))
+def test_iec60909_example_4_bus_selection_br_res(inverse_y):
+    file = os.path.join(pp_dir, "test", "test_files", "IEC60909-4_example.json")
+    net = from_json(file)
+    calc_sc(net, fault="1ph", inverse_y=inverse_y, bus=net.bus[net.bus.name.isin(("F1", "F2"))].index,
+            branch_results=True)
+    calc_sc(net, fault="1ph", inverse_y=inverse_y, bus=net.bus[net.bus.name.isin(("F1", "F2"))].index,
+            branch_results=True, return_all_currents=True)
+    assert np.isclose(net.res_bus_sc.at[net.bus[net.bus.name == "F1"].index[0], "ikss_ka"], 35.53066312)
+    assert np.isclose(net.res_bus_sc.at[net.bus[net.bus.name == "F2"].index[0], "ikss_ka"], 34.89135137)
+
+
+@pytest.mark.parametrize("inverse_y", (True, False), ids=("Inverse Y", "LU factorization"))
+def test_1ph_with_switches(inverse_y):
+    net = create_empty_network(sn_mva=67)
+    vc = "Yy"
+    l1, l2, _ = add_network(net, vc)
+    calc_sc(net, fault="1ph", case="max", inverse_y=inverse_y)
+    create_line(net, net.line.to_bus.at[l2], net.line.from_bus.at[l1], length_km=15, std_type="unsymmetric_line_type",
+                parallel=2.)
+    add_zero_impedance_parameters(net)
+    create_switch(net, bus=net.line.to_bus.at[l2], element=l2, et="l", closed=False)
+    calc_sc(net, fault="1ph", case="max")
+    check_results(net, vc, [0.52209347338, 2.0620266652, 2.3255761263, 2.3066467489])
+
+
+def single_3w_trafo_grid(vector_group, sn_mva=123):
+    net = create_empty_network(sn_mva=sn_mva)
+    b1 = create_bus(net, vn_kv=380., geodata=(1, 1))
+    b2 = create_bus(net, vn_kv=110., geodata=(0, 1))
+    b3 = create_bus(net, vn_kv=30., geodata=(1, 0))
+    create_ext_grid(net, b1, s_sc_max_mva=1000, s_sc_min_mva=800, rx_max=0.1, x0x_max=1, r0x0_max=0.1, rx_min=0.1,
+                    x0x_min=1, r0x0_min=0.1)
+
+    create_transformer3w_from_parameters(net, hv_bus=b1, mv_bus=b2, lv_bus=b3, vn_hv_kv=400, vn_mv_kv=120, vn_lv_kv=30,
+                                         sn_hv_mva=350, sn_mv_mva=350, sn_lv_mva=50, pfe_kw=0, i0_percent=0,
+                                         vk_hv_percent=21, vkr_hv_percent=.26, vk_mv_percent=7, vkr_mv_percent=.16,
+                                         vk_lv_percent=10., vkr_lv_percent=.16, vk0_hv_percent=44.1,
+                                         vkr0_hv_percent=0.26, vk0_mv_percent=6.2996, vkr0_mv_percent=0.03714,
+                                         vk0_lv_percent=6.2996, vkr0_lv_percent=0.03714, vector_group=vector_group)
+    return net
+
+
+def iec_60909_4_small(n_t3=1, num_earth=1, with_gen=False):
+    net = create_empty_network(sn_mva=3)
+
+    b1 = create_bus(net, vn_kv=380.)
+    b2 = create_bus(net, vn_kv=110.)
+    b3 = create_bus(net, vn_kv=110.)
+    b5 = create_bus(net, vn_kv=110.)
+    b8 = create_bus(net, vn_kv=30.)
+    hg2 = create_bus(net, vn_kv=10)
+
+    create_ext_grid(net, b1, s_sc_max_mva=38 * 380 * np.sqrt(3), rx_max=0.1, x0x_max=3, r0x0_max=0.15,
+                    s_sc_min_mva=38 * 380 * np.sqrt(3) / 10, rx_min=0.1, x0x_min=3, r0x0_min=0.15, )
+    create_ext_grid(net, b5, s_sc_max_mva=16 * 110 * np.sqrt(3), rx_max=0.1, x0x_max=3.3, r0x0_max=0.2,
+                    s_sc_min_mva=16 * 110 * np.sqrt(3) / 10, rx_min=0.1, x0x_min=3.3, r0x0_min=0.2)
+
+    if num_earth == 1:
+        vector_group = ("YYNd", "YNYd")
+    else:
+        vector_group = ("YNYNd", "YNYNd")
+
+    if n_t3 == 2:
+        create_transformer3w_from_parameters(net, hv_bus=b1, mv_bus=b2, lv_bus=b8, vn_hv_kv=400, vn_mv_kv=120,
+                                             vn_lv_kv=30, sn_hv_mva=350, sn_mv_mva=350, sn_lv_mva=50, pfe_kw=0,
+                                             i0_percent=0, vk_hv_percent=21, vkr_hv_percent=.26, vk_mv_percent=7,
+                                             vkr_mv_percent=.16, vk_lv_percent=10., vkr_lv_percent=.16,
+                                             vk0_hv_percent=44.1, vkr0_hv_percent=0.26, vk0_mv_percent=6.2996,
+                                             vkr0_mv_percent=0.03714, vk0_lv_percent=6.2996, vkr0_lv_percent=0.03714,
+                                             vector_group=vector_group[0])
+    create_transformer3w_from_parameters(net, hv_bus=b1, mv_bus=b2, lv_bus=b8, vn_hv_kv=400, vn_mv_kv=120, vn_lv_kv=30,
+                                         sn_hv_mva=350, sn_mv_mva=350, sn_lv_mva=50, pfe_kw=0, i0_percent=0,
+                                         vk_hv_percent=21, vkr_hv_percent=.26, vk_mv_percent=7, vkr_mv_percent=.16,
+                                         vk_lv_percent=10., vkr_lv_percent=.16, vk0_hv_percent=44.1,
+                                         vkr0_hv_percent=0.26, vk0_mv_percent=6.2996, vkr0_mv_percent=0.03714,
+                                         vk0_lv_percent=6.2996, vkr0_lv_percent=0.03714, vector_group=vector_group[1])
+
+    create_line_from_parameters(net, b2, b3, name="L1", c_nf_per_km=0, max_i_ka=0,  # FIXME: Optional for SC
+                                length_km=20, r_ohm_per_km=0.12, x_ohm_per_km=0.39, r0_ohm_per_km=0.32,
+                                x0_ohm_per_km=1.26, c0_nf_per_km=0, g0_us_per_km=0, endtemp_degree=80)
+    create_line_from_parameters(net, b2, b5, name="L3a", c_nf_per_km=0, max_i_ka=0, length_km=5, r_ohm_per_km=0.12,
+                                x_ohm_per_km=0.39, r0_ohm_per_km=0.52, x0_ohm_per_km=1.86, c0_nf_per_km=0,
+                                g0_us_per_km=0, endtemp_degree=80)
+    create_line_from_parameters(net, b2, b5, name="L3b", c_nf_per_km=0, max_i_ka=0, length_km=5, r_ohm_per_km=0.12,
+                                x_ohm_per_km=0.39, r0_ohm_per_km=0.52, x0_ohm_per_km=1.86, c0_nf_per_km=0,
+                                g0_us_per_km=0, endtemp_degree=80)
+    create_line_from_parameters(net, b5, b3, name="L4", c_nf_per_km=0, max_i_ka=0, length_km=10, r_ohm_per_km=0.096,
+                                x_ohm_per_km=0.388, r0_ohm_per_km=0.22, x0_ohm_per_km=1.1, c0_nf_per_km=0,
+                                g0_us_per_km=0, endtemp_degree=80)
+
+    if with_gen:
+        t1 = create_transformer_from_parameters(net, b3, hg2, sn_mva=100, pfe_kw=0, i0_percent=0, vn_hv_kv=120.,
+                                                vn_lv_kv=10.5, vk_percent=12, vkr_percent=0.5, vk0_percent=12,
+                                                vkr0_percent=0.5, mag0_percent=100, mag0_rx=0, si0_hv_partial=0.5,
+                                                shift_degree=5, vector_group="Yd", power_station_unit=True)
+        create_gen(net, hg2, p_mw=0.9 * 100, vn_kv=10.5, xdss_pu=0.16, rdss_ohm=0.005, cos_phi=0.9, sn_mva=100,
+                   pg_percent=7.5, slack=True, power_station_trafo=t1)
+
+    return net
+
+
+def iec_60909_4_t1():
+    net = create_empty_network(sn_mva=26)
+    create_bus(net, vn_kv=110.)
+    create_bus(net, vn_kv=20.)
+
+    t1 = create_transformer_from_parameters(net, 0, 1, sn_mva=150, pfe_kw=0, i0_percent=0, vn_hv_kv=115., vn_lv_kv=21,
+                                            vk_percent=16, vkr_percent=0.5, pt_percent=12, oltc=True, vk0_percent=15.2,
+                                            vkr0_percent=0.5, xn_ohm=22, vector_group="YNd", mag0_percent=100,
+                                            mag0_rx=0, si0_hv_partial=0.5, power_station_unit=True)
+    create_gen(net, 1, p_mw=0.85 * 150, vn_kv=21, xdss_pu=0.14, rdss_ohm=0.002, cos_phi=0.85, sn_mva=150, pg_percent=0,
+               power_station_trafo=t1)
+    return net
+
+
+def vde_232():
+    net = create_empty_network(sn_mva=12)
+    # hv buses
+    create_bus(net, 110, geodata=(0, 0))
+    create_bus(net, 21, geodata=(1, 0))
+
+    create_ext_grid(net, 0, s_sc_max_mva=13.61213 * 110 * np.sqrt(3), rx_max=0.20328, x0x_max=3.47927,
+                    r0x0_max=3.03361 * 0.20328 / 3.47927)
+    create_transformer_from_parameters(net, 0, 1, 150, 115, 21, 0.5, 16, pfe_kw=0, i0_percent=0, tap_step_percent=1,
+                                       tap_max=12, tap_min=-12, tap_neutral=0, tap_side='hv', vector_group="YNd",
+                                       vk0_percent=np.sqrt(np.square(0.95 * 15.99219) + np.square(0.5)),
+                                       vkr0_percent=0.5, mag0_percent=100, mag0_rx=0, si0_hv_partial=0.9, pt_percent=12,
+                                       oltc=True, power_station_unit=True, xn_ohm=22, tap_changer_type="Ratio")
+
+    create_gen(net, 1, 150, 1, 150, vn_kv=21, xdss_pu=0.14, rdss_ohm=0.002, cos_phi=0.85, power_station_trafo=0,
+               pg_percent=5)
+
+    # z_q
+    u_nq = 110
+    i_kqss = 13.61213
+    z_q = 1.1 * u_nq / (np.sqrt(3) * i_kqss)
+    rx_max = 0.20328
+    x_q = z_q / np.sqrt(1 + rx_max ** 2)
+    x_0q = x_q * 3.47927
+    r_0q = x_0q * 3.03361 * 0.20328 / 3.47927
+    z_0q = r_0q + 1j * x_0q
+    return net
+
+
+def test_iec60909_example_4_one_trafo3w():
+    net = iec_60909_4_small(n_t3=1)
+
+    # r0 = 2.378330877
+    # x0 = 17.335578502
+    # r = 0.59621204768
+    # x = 6.0598429694
+    ikss_pf = [24.4009, 8.2481, 6.1728, 10.1851]
+
+    calc_sc(net, fault="1ph")
+    assert np.allclose(net.res_bus_sc.ikss_ka.values[:4], np.array(ikss_pf), atol=1e-4)
+
+
+def test_iec60909_example_4_two_trafo3w():
+    net = iec_60909_4_small(n_t3=2)
+
+    ikss_pf_2t3 = [24.5772, 14.7247, 8.1060, 15.2749]
+
+    calc_sc(net, fault="1ph")
+    assert np.allclose(net.res_bus_sc.ikss_ka.values[:4], np.array(ikss_pf_2t3), atol=1e-4)
+
+
+def test_iec60909_example_4_two_trafo3w_two_earth():
+    net = iec_60909_4_small(n_t3=2, num_earth=2)
+
+    # r0 = 2.378330877
+    # x0 = 17.335578502
+    # r = 0.59621204768
+    # x = 6.0598429694
+    ikss_pf_max = [26.0499, 20.9472, 9.1722, 18.7457]
+    ikss_pf_min = [3.9622, 8.3914, 5.0248, 6.9413]
+
+    calc_sc(net, fault="1ph", case="max")
+    assert np.allclose(net.res_bus_sc.ikss_ka.values[:4], np.array(ikss_pf_max), atol=1e-4)
+
+    calc_sc(net, fault="1ph", case="min")
+    assert np.allclose(net.res_bus_sc.ikss_ka.values[:4], np.array(ikss_pf_min), atol=1e-4)
+
+
+@pytest.mark.skip("1ph gen-close sc calculation still under develop")
+def test_iec_60909_4_small_with_t2_1ph():
+    net = iec_60909_4_small(n_t3=2, num_earth=1, with_gen=True)
+    net.gen = net.gen.iloc[0:0, :]
+    calc_sc(net, fault="1ph", case="max", ip=True, tk_s=0.1, kappa_method="C")
+
+    ikss_max = [24.57717, 16.96235, 11.6109, 18.07836]
+    # ikss_min = [3.5001, 8.4362, 7.4743, 7.7707]
+    assert np.allclose(net.res_bus_ikss_ka.values[:4], np.array(ikss_max), atol=1e-4)
+
+
+@pytest.mark.skip("1ph gen-close sc calculation still under develop")
+def test_iec_60909_4_small_with_gen_1ph_no_ps_detection():
+    net = iec_60909_4_small(n_t3=2, num_earth=1, with_gen=True)
+    net.gen.power_station_trafo = np.nan
+    net.trafo.power_station_unit = np.nan
+    calc_sc(net, fault="1ph", case="max", ip=True, tk_s=0.1, kappa_method="C")
+
+    ikss_max = [24.60896, 17.2703, 12.3771, 18.4723]
+    # ikss_min = [3.5001, 8.4362, 7.4743, 7.7707]
+    # ip_min = [8.6843, 21.6173, 18.0242, 19.4261]
+    assert np.allclose(net.res_bus_ikss_ka.values[:4], np.array(ikss_max), atol=1e-4)
+
+
+def test_iec_60909_4_small_with_gen_ps_unit_1ph():
+    net = iec_60909_4_small(n_t3=2, num_earth=1, with_gen=True)
+
+    calc_sc(net, fault="1ph", case="max", ip=True, tk_s=0.1, kappa_method="C")
+
+    ikss_max = [24.6109, 17.4363, 12.7497, 18.6883]
+    # ikss_min = [3.5001, 8.4362, 7.4743, 7.7707]
+    # ip_min = [8.6843, 21.6173, 18.0242, 19.4261]
+
+    # TODO: This needs to be fixed!!
+    #  assert np.allclose(net.res_bus_sc.ikss_ka.values[:4], np.array(ikss_max), atol=1e-4)
+
+
+def test_vde_232_with_gen_ps_unit_1ph():
+    # IEC 60909-4:2021, example from section 4.4.2
+    # from pandapower.test.shortcircuit.test_1ph import *
+    # from pandapower.pypower.idx_bus import *
+    net = vde_232()
+
+    calc_sc(net, fault="1ph", case="max", ip=True, tk_s=0.1, kappa_method="C")
+    assert np.isclose(net.res_bus_sc.at[0, 'ikss_ka'], 9.04979, rtol=0, atol=1e-4)
+    assert np.isclose(net.res_bus_sc.at[0, 'rk0_ohm'], 2.09392, rtol=0, atol=1e-4)
+    assert np.isclose(net.res_bus_sc.at[0, 'xk0_ohm'], 14.3989, rtol=0, atol=1e-4)
+
+
+def test_t1_iec60909_4():
+    net = iec_60909_4_t1()
+    calc_sc(net, fault="1ph", case="max", ip=True, tk_s=0.1, kappa_method="C")
+    assert np.isclose(net.res_bus_sc.at[0, 'ikss_ka'], 1.587457, rtol=0, atol=1e-4)
+    assert np.isclose(net.res_bus_sc.at[0, 'rk0_ohm'], 0.439059, rtol=0, atol=1e-4)
+    assert np.isclose(net.res_bus_sc.at[0, 'xk0_ohm'], 79.340169, rtol=0, atol=1e-4)
+    assert np.isclose(net.res_bus_sc.at[0, 'rk_ohm'], 0.498795, rtol=0, atol=1e-4)
+    assert np.isclose(net.res_bus_sc.at[0, 'xk_ohm'], 26.336676, rtol=0, atol=1e-4)
+
+
+def test_1ph_sn_mva_ext_grid():
+    net1 = create_empty_network(sn_mva=1)
+    b1 = create_bus(net1, 110)
+    create_ext_grid(net1, b1, s_sc_max_mva=1000, s_sc_min_mva=800, rx_max=0.1, x0x_max=1, r0x0_max=0.1, rx_min=0.1,
+                    x0x_min=1, r0x0_min=0.1)
+
+    net2 = create_empty_network(sn_mva=17)
+    b1 = create_bus(net2, 110)
+    create_ext_grid(net2, b1, s_sc_max_mva=1000, s_sc_min_mva=800, rx_max=0.1, x0x_max=1, r0x0_max=0.1, rx_min=0.1,
+                    x0x_min=1, r0x0_min=0.1)
+
+    calc_sc(net1, fault="1ph", case="max")
+    calc_sc(net2, fault="1ph", case="max")
+
+    res = {'ikss_ka': 5.2486388108147795, 'rk0_ohm': 1.3243945001694957, 'xk0_ohm': 13.243945001694957,
+           'rk_ohm': 1.3243945001694957, 'xk_ohm': 13.243945001694957}
+
+    for var in res.keys():
+        assert np.allclose(net1.res_bus_sc[var], net2.res_bus_sc[var], atol=1e-6, rtol=0)
+        assert np.allclose(net1.res_bus_sc[var], res[var], atol=1e-6, rtol=0)
+
+
+def test_line():
+    net = create_empty_network(sn_mva=17)
+    b1 = create_bus(net, 110)
+    create_ext_grid(net, b1, s_sc_max_mva=1000, s_sc_min_mva=800, rx_max=0.1, x0x_max=1, r0x0_max=0.1, rx_min=0.1,
+                    x0x_min=1, r0x0_min=0.1)
+
+    b2 = create_bus(net, 110)
+
+    create_line_from_parameters(net, b1, b2, 1, 1, 0.5, 0., 10, r0_ohm_per_km=4, x0_ohm_per_km=0.25, c0_nf_per_km=0.)
+    calc_sc(net, fault="1ph", case="max")
+
+    assert np.allclose(net.res_bus_sc.ikss_ka, [5.248639, 4.968909], rtol=0, atol=1e-6)
+
+    res = net.res_bus_sc.copy()
+    calc_sc(net, fault="1ph", case="max")
+    assert np.allclose(net.res_bus_sc, res, rtol=0, atol=1e-6)
+
+
+def test_trafo():
+    results = {"Yy": [5.248639, 0], "Yyn": [5.248639, 0.812581], "Yd": [5.248639, 0], "Dy": [5.248639, 0],
+               "Dd": [5.248639, 0], "Dyn": [5.248639, 17.245191], "YNd": [6.324033, 0], "YNy": [5.265657, 0],
+               "YNyn": [5.265737, 14.413729]}
+
+    for vc in results.keys():
+        net = create_empty_network(sn_mva=1)
+        create_bus(net, vn_kv=110.)
+        create_bus(net, vn_kv=20.)
+
+        create_ext_grid(net, 0, s_sc_max_mva=1000, s_sc_min_mva=800, rx_max=0.1, x0x_max=1, r0x0_max=0.1, rx_min=0.1,
+                        x0x_min=1, r0x0_min=0.1)
+
+        t1 = create_transformer_from_parameters(net, 0, 1, sn_mva=150, pfe_kw=10, i0_percent=0.1, vn_hv_kv=115.,
+                                                vn_lv_kv=21, vk_percent=16, vkr_percent=0.5, pt_percent=12,
+                                                vk0_percent=15.2, vkr0_percent=0.5, vector_group=vc, mag0_percent=100,
+                                                mag0_rx=0, si0_hv_partial=0.5)
+        calc_sc(net, fault="1ph", case="max")
+        res = net.res_bus_sc.copy()
+
+        net.sn_mva = 123
+        calc_sc(net, fault="1ph", case="max")
+        assert np.allclose(net.res_bus_sc, res, rtol=0, atol=1e-6), f"failed for vector group {vc}"
+        assert np.allclose(net.res_bus_sc.ikss_ka, results[vc], rtol=0, atol=1e-6), f"{vc}: inconsistent results"
+
+
+def test_sc_1ph_impedance():
+    net = create_empty_network()
+    create_buses(net, 2, 110)
+    create_ext_grid(net, 0, s_sc_max_mva=1000, s_sc_min_mva=800, rx_max=0.1, x0x_max=1, r0x0_max=0.1, rx_min=0.1,
+                    x0x_min=1, r0x0_min=0.1)
+    create_impedance(net, 0, 1, rft_pu=0.2, xft_pu=0.4, sn_mva=50, rtf_pu=0.25, xtf_pu=0.5, rft0_pu=0.1, xft0_pu=0.2,
+                     rtf0_pu=0.05, xtf0_pu=0.1, gf0_pu=0, bf0_pu=0)
+
+    calc_sc(net, fault="1ph")
+
+    assert np.allclose(net.res_bus_sc.ikss_ka, [5.248639, 0.625166], rtol=0, atol=1e-6)
+    assert np.allclose(net.res_bus_sc.rk0_ohm, [1.324394, 12.762198], rtol=0, atol=1e-6)
+    assert np.allclose(net.res_bus_sc.xk0_ohm, [13.243945, 30.821973], rtol=0, atol=1e-6)
+    assert np.allclose(net.res_bus_sc.rk_ohm, [1.3243945, 62.1554916], rtol=0, atol=1e-5)
+    assert np.allclose(net.res_bus_sc.xk_ohm, [13.2439445, 137.5549268], rtol=0, atol=1e-5)
+
+
+if __name__ == "__main__":
+    pytest.main([__file__])