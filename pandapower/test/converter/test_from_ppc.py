# -*- coding: utf-8 -*-

# Copyright (c) 2016-2025 by University of Kassel and Fraunhofer Institute for Energy Economics
# and Energy System Technology (IEE), Kassel. All rights reserved.

import os
import pickle
import pytest
import numpy as np
import pandas as pd

from pandapower import pp_dir
from pandapower.file_io import from_json
from pandapower.toolbox.data_modification import reindex_buses
from pandapower.toolbox.comparison import nets_equal
from pandapower.run import set_user_pf_options, runpp, runopp
from pandapower.networks.power_system_test_cases import case9, case24_ieee_rts

from pandapower.converter import from_ppc, validate_from_ppc, to_ppc
from pandapower.converter.pypower.from_ppc import _branch_to_which, _gen_to_which
from pandapower.pypower.idx_bus import PD, VM, VA
from pandapower.pypower.idx_gen import PG, QG
from pandapower.pypower.idx_brch import PF, QF, PT, QT
try:
    import pypower.case24_ieee_rts as c24
    pypower_installed = True
except ImportError:
    pypower_installed = False

try:
    import pandaplan.core.pplog as logging
except:
    import logging

logger = logging.getLogger(__name__)
max_diff_values1 = {"bus_vm_pu": 1e-6, "bus_va_degree": 1e-5, "branch_p_mw": 1e-3,
                    "branch_q_mvar": 1e-3, "gen_p_mw": 1e-3, "gen_q_mvar": 1e-3}


def get_testgrids(foldername, filename):
    """
    This function return the ppc (or pp net) which is saved in ppc_testgrids.p to validate the
    from_ppc function via validate_from_ppc.
    """
    folder = os.path.join(pp_dir, 'test', 'converter', foldername)
    file = os.path.join(folder, filename)
    convert = "ppc" in filename
    ppcs = from_json(file, convert=convert)
    return ppcs


@pytest.mark.xfail
def test_from_ppc_simple_against_target():
    ppc = get_testgrids('ppc_testgrids', 'case2_2.json')
    net_by_ppc = from_ppc(ppc)
    net_by_code = from_json(os.path.join(pp_dir, 'test', 'converter', 'case2_2_by_code.json'))
    reindex_buses(net_by_code, dict(zip(net_by_code.bus.index, net_by_ppc.bus.index)))
    set_user_pf_options(net_by_code)  # for assertion of nets_equal
    runpp(net_by_ppc, trafo_model="pi")
    runpp(net_by_code, trafo_model="pi")

    assert type(net_by_ppc) == type(net_by_code)
    assert net_by_ppc.converged
    assert len(net_by_ppc.bus) == len(net_by_code.bus)
    assert len(net_by_ppc.impedance) == len(net_by_code.impedance) # TODO: due to changes in the models this tests fails.
    assert len(net_by_ppc.ext_grid) == len(net_by_code.ext_grid)
    assert nets_equal(net_by_ppc, net_by_code, check_only_results=True, atol=1e-9)


@pytest.mark.xfail
def test_validate_from_ppc_simple_against_target():
<<<<<<< HEAD
    ppc = get_testgrids('ppc_testgrids', 'case2_2.json')
    net = from_json(os.path.join(pp_dir, 'test', 'converter', 'case2_2_by_code.json'))
=======
    ppc = get_testgrids('ppc_testgrids', 'case2_2.json') # TODO: marked as xfail since it uses wrong paths to load references
    net = pp.from_json(os.path.join(pp.pp_dir, 'test', 'converter', 'case2_2_by_code.json'))
>>>>>>> b6658416
    assert validate_from_ppc(ppc, net, max_diff_values=max_diff_values1)


def test_ppc_testgrids():
    # check ppc_testgrids
    case_names = ['case2_1', 'case2_2', 'case2_3', 'case2_4', 'case3_1', 'case3_2', 'case6',
                  'case14', 'case57']
    for case_name in case_names:
        ppc = get_testgrids('ppc_testgrids', case_name+'.json')
        net = from_ppc(ppc, f_hz=60)
        assert validate_from_ppc(ppc, net, max_diff_values=max_diff_values1)
        logger.info(f'{case_name} has been checked successfully.')


@pytest.mark.slow
def test_pypower_cases():
    # check pypower cases
    case_names = ['case4gs', 'case6ww', 'case24_ieee_rts', 'case30', 'case39', 'case118'] # 'case300'
    for case_name in case_names:
        ppc = get_testgrids('pypower_cases', case_name+'.json')
        net = from_ppc(ppc, f_hz=60)
        assert validate_from_ppc(ppc, net, max_diff_values=max_diff_values1)
        logger.info(f'{case_name} has been checked successfully.')
    # --- Because there is a pypower power flow failure in generator results in case9 (which is not
    # in matpower) another max_diff_values must be used to receive an successful validation
    max_diff_values2 = {"bus_vm_pu": 1e-6, "bus_va_degree": 1e-5, "branch_p_mw": 1e-3,
                        "branch_q_mvar": 1e-3, "gen_p_mw": 1e3, "gen_q_mvar": 1e3}
    ppc = get_testgrids('pypower_cases', 'case9.json')
    net = from_ppc(ppc, f_hz=60)
    assert validate_from_ppc(ppc, net, max_diff_values2)


def test_to_and_from_ppc():
    net9 = case9()
    net24 = case24_ieee_rts()
    net24.trafo.tap_side.iat[1] = "hv"

    for i, net in enumerate([net24, net9]):

        # set max_loading_percent to enable line limit conversion
        net.line["max_loading_percent"] = 100
        runpp(net)
        ppc = to_ppc(net, mode="opf", take_slack_vm_limits=False)

        # correct ppc data (to_ppc() does not convert completely)
        if i == 0:
            vm_setps = pd.concat([pd.Series(net.ext_grid.vm_pu.values, index=net.ext_grid.bus),
                                  pd.Series(net.gen.vm_pu.values, index=net.gen.bus)])
            ppc["gen"][-net.sgen.shape[0]:, 5] = vm_setps.loc[net.sgen.bus].values

        net2 = from_ppc(ppc, f_hz=net.f_hz, tap_side=net.trafo.tap_side.values)
        # again add max_loading_percent to enable valid comparison
        net2.line["max_loading_percent"] = 100

        # compare loadflow results
        runpp(net)
        runpp(net2)
        assert nets_equal(net, net2, check_only_results=True, atol=1e-10)

        # compare optimal powerflow results
        if i == 1:
            runopp(net, delta=1e-16)
            runopp(net2, delta=1e-16)
            assert nets_equal(net, net2, check_only_results=True, atol=1e-10)


def test_gencost_pwl():
    case6 = get_testgrids('ppc_testgrids', 'case6.json')
    case6["gencost"] = np.array(
        [
            [1, 0, 0, 2, 1,    0,  5, 7],
            [1, 0, 0, 2, 10, -10, 15, 7],
            [1, 0, 0, 2, 1,    2,  0, 8],
        ])
    net = from_ppc(case6, f_hz=60)
    assert net.pwl_cost.shape[0] == 3
    assert isinstance(net.pwl_cost.points.at[0][0], list)
    assert np.isclose(net.pwl_cost.points.at[0][0][0], 1)
    assert np.isclose(net.pwl_cost.points.at[0][0][1], 5)
    assert np.isclose(net.pwl_cost.points.at[0][0][2], 7/(5-1))
    assert np.isclose(net.pwl_cost.points.at[1][0][0], 10)
    assert np.isclose(net.pwl_cost.points.at[1][0][1], 15)
    assert np.isclose(net.pwl_cost.points.at[1][0][2], 17/(15-10))


def test_gencost_pwl_q():
    case6 = get_testgrids('ppc_testgrids', 'case6.json')
    case6["gencost"] = np.array(
        [
            [1, 0, 0, 2, 1,    0,  5, 7],
            [1, 0, 0, 2, 10, -10, 15, 7],
            [1, 0, 0, 2, 1,    2,  0, 8],
            [1, 0, 0, 2, 1,    0,  5, 7],
            [1, 0, 0, 2, 10, -10, 15, 7],
            [1, 0, 0, 2, 1,    2,  0, 8],
        ])
    net = from_ppc(case6, f_hz=60)
    assert net.pwl_cost.shape[0] == 6
    assert list(net.pwl_cost.power_type) == ["p"]*3 + ["q"]*3
    assert isinstance(net.pwl_cost.points.at[0], list)
    assert len(net.pwl_cost.points.at[0]) == 1
    assert isinstance(net.pwl_cost.points.at[0][0], list)
    assert np.isclose(net.pwl_cost.points.at[0][0][0], 1)
    assert np.isclose(net.pwl_cost.points.at[0][0][1], 5)
    assert np.isclose(net.pwl_cost.points.at[0][0][2], 7/(5-1))
    assert np.isclose(net.pwl_cost.points.at[1][0][0], 10)
    assert np.isclose(net.pwl_cost.points.at[1][0][1], 15)
    assert np.isclose(net.pwl_cost.points.at[1][0][2], 17/(15-10))


def test_gencost_poly_part():
    case6 = get_testgrids('ppc_testgrids', 'case6.json')
    case6["gencost"] = np.array(
        [
            [2, 0, 0, 2, 14, 0],
            [2, 0, 0, 2, 15, 1],
        ])
    net = from_ppc(case6, f_hz=60)
    assert net.poly_cost.shape[0] == 2
    assert np.allclose(net.poly_cost.cp1_eur_per_mw.values, range(14, 16))
    assert np.allclose(net.poly_cost.cp0_eur.values, [0, 1])
    assert np.allclose(net.poly_cost[[
        "cp2_eur_per_mw2", "cq0_eur", "cq2_eur_per_mvar2"]].values, 0)


def test_gencost_poly_q():
    case6 = get_testgrids('ppc_testgrids', 'case6.json')
    case6["gencost"] = np.array(
        [
            [2, 0, 0, 2, 14, 0],
            [2, 0, 0, 2, 15, 1],
            [2, 0, 0, 2, 16, 0],
            [2, 0, 0, 2, 17, 0],
            [2, 0, 0, 2, 18, 0],
            [2, 0, 0, 2, 19, 0],
        ])
    net = from_ppc(case6, f_hz=60)
    assert net.poly_cost.shape[0] == 3
    assert np.allclose(net.poly_cost.cp1_eur_per_mw.values, range(14, 17))
    assert np.allclose(net.poly_cost.cp0_eur.values, [0, 1, 0])
    assert np.allclose(net.poly_cost.cq1_eur_per_mvar.values, range(17, 20))
    assert np.allclose(net.poly_cost[[
        "cp2_eur_per_mw2", "cq0_eur", "cq2_eur_per_mvar2"]].values, 0)


def test_gencost_poly_q_part():
    case6 = get_testgrids('ppc_testgrids', 'case6.json')
    case6["gencost"] = np.array(
        [
            [2, 0, 0, 2, 14, 0],
            [2, 0, 0, 2, 15, 1],
            [2, 0, 0, 2, 16, 0],
            [2, 0, 0, 2, 17, 0],
            [2, 0, 0, 2, 18, 0],
        ])
    net = from_ppc(case6, f_hz=60)
    assert net.poly_cost.shape[0] == 3
    assert np.allclose(net.poly_cost.cp1_eur_per_mw.values, range(14, 17))
    assert np.allclose(net.poly_cost.cp0_eur.values, [0, 1, 0])
    assert np.allclose(net.poly_cost.cq1_eur_per_mvar.values, [17, 18, 0])
    assert np.allclose(net.poly_cost[[
        "cp2_eur_per_mw2", "cq0_eur", "cq2_eur_per_mvar2"]].values, 0)


def test_gencost_poly_pwl():
    case6 = get_testgrids('ppc_testgrids', 'case6.json')
    case6["gencost"] = np.array(
        [
            [1, 0, 0, 3,  1,   0,  5, 7, 10, 10],
            [2, 0, 0, 3,  3,  15,  0, np.nan, np.nan, np.nan],
            [2, 0, 0, 2, 16,   2,  np.nan, np.nan, np.nan, np.nan],
        ])
    net = from_ppc(case6, f_hz=60)
    assert net.pwl_cost.shape[0] == 1
    assert isinstance(net.pwl_cost.points.at[0], list)
    assert len(net.pwl_cost.points.at[0]) == 2
    assert isinstance(net.pwl_cost.points.at[0][0], list)
    assert np.isclose(net.pwl_cost.points.at[0][0][0], 1)
    assert np.isclose(net.pwl_cost.points.at[0][0][1], 5)
    assert np.isclose(net.pwl_cost.points.at[0][0][2], 7/(5-1))
    assert np.isclose(net.pwl_cost.points.at[0][1][0], 5)
    assert np.isclose(net.pwl_cost.points.at[0][1][1], 10)
    assert np.isclose(net.pwl_cost.points.at[0][1][2], (10-7)/(10-5))
    assert net.poly_cost.shape[0] == 2
    assert np.allclose(net.poly_cost.cp1_eur_per_mw.values, [15, 16])
    assert np.allclose(net.poly_cost.cp2_eur_per_mw2.values, [3, 0])
    assert np.allclose(net.poly_cost.cp0_eur.values, [0, 2])


def test_gencost_poly_pwl_part_mix():
    case6 = get_testgrids('ppc_testgrids', 'case6.json')
    case6["gencost"] = np.array(
        [
            [1, 0, 0, 3,  1,   0,  5, 7, 10, 10],
            [2, 0, 0, 3,  3,  15,  0, np.nan, np.nan, np.nan],
            [2, 0, 0, 2, 16,   2,  np.nan, np.nan, np.nan, np.nan],
            [2, 0, 0, 2, 16,   2,  np.nan, np.nan, np.nan, np.nan],
            [1, 0, 0, 3,  1,   0,  5, 7, 10, 10],
        ])
    net = from_ppc(case6, f_hz=60, check_costs=False)
    assert net.pwl_cost.shape[0] == 2
    assert list(net.pwl_cost.power_type) == ["p", "q"]
    assert net.pwl_cost.et.tolist() == ["ext_grid", "sgen"]
    assert net.poly_cost.shape[0] == 3

    try:
        net = from_ppc(case6, f_hz=60)
        error = False
    except UserWarning:
        error = True
    assert error



@pytest.mark.skipif(not pypower_installed,
                    reason="c24 test net is taken from mandatory pypower installation")
def test_case24_from_pypower():
    net = from_ppc(c24.case24_ieee_rts())
    runopp(net)
    assert net.OPF_converged


def _bool_arr_to_positional_column_vector(arr):
    return np.arange(len(arr), dtype=np.int64)[arr].reshape((-1, 1))


def overwrite_results_data_of_ppc_pickle(file_name, grid_names):
    folder = os.path.join(pp_dir, 'test', 'converter')
    file = os.path.join(folder, file_name)
    ppcs = pickle.load(open(file, "rb"))

    for i in grid_names:
        ppc = ppcs[i]
        net = from_ppc(ppc, f_hz=60)
        runpp(net)

        # --- determine is_line - same as in from_ppc()
        is_line, to_vn_is_leq = _branch_to_which(ppc)
        line_pos = _bool_arr_to_positional_column_vector(is_line)
        tr_pos = _bool_arr_to_positional_column_vector(~is_line)
        tr_swap_pos = _bool_arr_to_positional_column_vector(~to_vn_is_leq)

        # --- determine which gen should considered as ext_grid, gen or sgen - same as in from_ppc()
        is_ext_grid, is_gen, is_sgen = _gen_to_which(ppc)
        eg_pos = _bool_arr_to_positional_column_vector(is_ext_grid)
        gen_pos = _bool_arr_to_positional_column_vector(is_gen)
        sgen_pos = _bool_arr_to_positional_column_vector(is_sgen)

        # --- overwrite res data
        ppc["bus"][:, [VM, VA]] = net.res_bus[["vm_pu", "va_degree"]].values

        ppc["gen"][eg_pos, [PG, QG]] = net.res_ext_grid[["p_mw", "q_mvar"]].values
        ppc["gen"][gen_pos, [PG, QG]] = net.res_gen[["p_mw", "q_mvar"]].values
        ppc["gen"][sgen_pos, [PG, QG]] = net.res_sgen[["p_mw", "q_mvar"]].iloc[
            sum(ppc["bus"][:, PD] < 0):].values

        cols = ["p_from_mw", "q_from_mvar", "p_to_mw", "q_to_mvar"]
        ppc["branch"][line_pos, [PF, QF, PT, QT]] = net.res_line[cols].values
        cols = pd.Series(cols).str.replace("from", "hv").str.replace("to", "lv")
        new_bra_res = net.res_trafo[cols].values
        if len(tr_swap_pos):
            new_bra_res[tr_swap_pos.flatten(), :] = np.concatenate(
                (new_bra_res[tr_swap_pos, [2, 3]], new_bra_res[tr_swap_pos, [0, 1]]), axis=1)
        ppc["branch"][tr_pos, [PF, QF, PT, QT]] = new_bra_res

    # --- overwrite pickle
    with open(file, "wb") as handle:
        # pickle.dump(ppcs, handle, protocol=pickle.HIGHEST_PROTOCOL)
        pickle.dump(ppcs, handle, protocol=4)  # as long as py3.7 is supported, 4 is the highest protocol


if __name__ == '__main__':
    pytest.main([__file__, "-xs"])<|MERGE_RESOLUTION|>--- conflicted
+++ resolved
@@ -69,13 +69,8 @@
 
 @pytest.mark.xfail
 def test_validate_from_ppc_simple_against_target():
-<<<<<<< HEAD
-    ppc = get_testgrids('ppc_testgrids', 'case2_2.json')
-    net = from_json(os.path.join(pp_dir, 'test', 'converter', 'case2_2_by_code.json'))
-=======
     ppc = get_testgrids('ppc_testgrids', 'case2_2.json') # TODO: marked as xfail since it uses wrong paths to load references
     net = pp.from_json(os.path.join(pp.pp_dir, 'test', 'converter', 'case2_2_by_code.json'))
->>>>>>> b6658416
     assert validate_from_ppc(ppc, net, max_diff_values=max_diff_values1)
 
 
