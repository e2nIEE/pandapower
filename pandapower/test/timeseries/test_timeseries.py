# -*- coding: utf-8 -*-

# Copyright (c) 2016-2025 by University of Kassel and Fraunhofer Institute for Energy Economics
# and Energy System Technology (IEE), Kassel. All rights reserved.

import logging
import tempfile

import numpy as np
import pandas as pd
import pytest

from pandapower.control import ContinuousTapControl, ConstControl
from pandapower.control.util.diagnostic import logger as diagnostic_logger
from pandapower.create import create_empty_network, create_bus, create_ext_grid, create_line, create_transformer, \
    create_load, create_loads, create_buses, create_switch, create_lines, create_transformer3w_from_parameters
from pandapower.run import set_user_pf_options, runpp
from pandapower.timeseries import DFData
from pandapower.timeseries import OutputWriter
from pandapower.timeseries.run_time_series import run_timeseries, control_diagnostic

logger = logging.getLogger(__name__)


@pytest.fixture
def simple_test_net():
    net = create_empty_network()
    set_user_pf_options(net, init='dc', calculate_voltage_angles=True)
    b0 = create_bus(net, 110)
    b1 = create_bus(net, 110)
    b2 = create_bus(net, 20)
    b3 = create_bus(net, 20)
    b4 = create_bus(net, 6)

    create_ext_grid(net, b0)
    create_line(net, b0, b1, 10, "149-AL1/24-ST1A 110.0")

    create_transformer(net, b1, b2, "25 MVA 110/20 kV", name='tr1')

<<<<<<< HEAD
    create_transformer3w_from_parameters(net, b1, b3, b4, 110, 20, 6, 1e2, 1e2, 1e1, 3, 2, 2, 1,
                                         1, 1, 100, 1, 60, 30, 'hv', tap_step_percent=1.5,
                                         tap_step_degree=0, tap_pos=0, tap_neutral=0, tap_max=10,
                                         tap_min=-10, name='tr2')
=======
    pp.create_transformer3w_from_parameters(net, b1, b3, b4, 110, 20, 6, 1e2, 1e2, 1e1, 3, 2, 2, 1,
                                            1, 1, 100, 1, 60, 30, 'hv', tap_step_percent=1.5,
                                            tap_step_degree=0, tap_pos=0, tap_neutral=0, tap_max=10,
                                            tap_min=-10, name='tr2', tap_changer_type="Ratio")
>>>>>>> 2fb0b8e8

    create_load(net, b2, 1.5e1, 1, name='trafo1')
    create_load(net, b3, 3e1, 1.5, name='trafo2_mv')
    create_load(net, b4, 2, -0.15, name='trafo2_lv')

    return net


def create_rand_data_source(net, n_timesteps=10):
    profiles = dict()
    elements = ["load", "sgen"]
    for el in elements:
        element = net[el]
        profiles[el] = pd.DataFrame()
        for idx in element.index:
            p_mw = element.loc[idx, "p_mw"]
            profiles[el][el + str(idx)] = np.random.random(n_timesteps) * p_mw

    el = "trafo3w"
    element = net[el]
    profiles[el] = pd.DataFrame()
    for idx in element.index:
        profiles[el][el + str(idx)] = np.random.randint(-3, 3, n_timesteps)

    return profiles


def create_data_source(n_timesteps=10):
    profiles = pd.DataFrame()
    profiles['load1'] = np.random.random(n_timesteps) * 2e1
    profiles['load2_mv_p'] = np.random.random(n_timesteps) * 4e1
    profiles['load2_mv_q'] = np.random.random(n_timesteps) * 1e1

    profiles['load3_hv_p'] = profiles.load2_mv_p + abs(np.random.random())
    profiles['load3_hv_q'] = profiles.load2_mv_q + abs(np.random.random())

    profiles['slack_v'] = np.clip(np.random.random(n_timesteps) + 0.5, 0.8, 1.2)
    profiles['trafo_v'] = np.clip(np.random.random(n_timesteps) + 0.5, 0.9, 1.1)

    profiles["trafo_tap"] = np.random.randint(-3, 3, n_timesteps)

    ds = DFData(profiles)

    return profiles, ds


def setup_output_writer(net, time_steps):
    ow = OutputWriter(net, time_steps, output_path=tempfile.gettempdir())
    ow.log_variable('load', 'p_mw')
    ow.log_variable('res_bus', 'vm_pu')
    ow.log_variable('res_trafo3w', 'p_hv_mw')
    ow.log_variable('res_trafo3w', 'q_hv_mvar')
    return ow


def test_const_control(simple_test_net):
    net = simple_test_net
    profiles, ds = create_data_source()
    time_steps = range(0, 10)
    ow = setup_output_writer(net, time_steps)

    ConstControl(net, 'load', 'p_mw', element_index=0, data_source=ds, profile_name='load1',
                 scale_factor=0.85)

    ConstControl(net, 'ext_grid', 'vm_pu', element_index=0, data_source=ds, profile_name='slack_v')

    run_timeseries(net, time_steps, verbose=False)

    assert np.all(profiles['load1'].values * 0.85 == ow.output['load.p_mw'][0].values)
    assert np.all(profiles['slack_v'].values == ow.output['res_bus.vm_pu'][0].values)


def test_switch_states_in_time_series():
    net = create_empty_network()
    create_buses(net, 3, 0.4)
    create_ext_grid(net, 0)
    create_loads(net, [1, 2], 0.1)
    create_lines(net, [0, 0], [1, 2], 0.1, "NAYY 4x50 SE")
    create_switch(net, 0, 0, "l")

    n_timesteps = 5
    time_steps = range(n_timesteps)
    profiles = pd.DataFrame()
    profiles['load1'] = np.linspace(0.05, 0.1, n_timesteps)
    profiles["switch_pos"] = np.random.randint(2, size=n_timesteps, dtype=bool)
    ds = DFData(profiles)

    ow = setup_output_writer(net, time_steps)
    ow.log_variable('res_line', 'pl_mw')
    ow.log_variable('res_ext_grid', 'p_mw')

    ConstControl(net, 'load', 'p_mw', element_index=0, data_source=ds, profile_name='load1')
    ConstControl(net, 'switch', 'closed', element_index=0, data_source=ds, profile_name='switch_pos')

    run_timeseries(net, time_steps, verbose=False)

    assert np.allclose(
        profiles['load1'].values * profiles["switch_pos"].values + 0.1 + \
        ow.output['res_line.pl_mw'].sum(axis=1).values,
        ow.output['res_ext_grid.p_mw'][0].values
    )


def test_const_control_write_to_object_attribute(simple_test_net):
    net = simple_test_net
    profiles, ds = create_data_source()
    time_steps = range(0, 10)
    ow = setup_output_writer(net, time_steps)

    ContinuousTapControl(net, 0, 1., tol=1e-4, level=1, check_tap_bounds=False)

    ConstControl(net, 'load', 'p_mw', element_index=0, data_source=ds, profile_name='load1',
                 scale_factor=0.85)

    ConstControl(net, 'ext_grid', 'vm_pu', element_index=0, data_source=ds, profile_name='slack_v')

    ConstControl(net, 'controller', 'object.vm_set_pu', element_index=0, data_source=ds, profile_name='trafo_v')

    run_timeseries(net, time_steps, verbose=False)

    assert np.all(profiles['load1'].values * 0.85 == ow.output['load.p_mw'][0].values)
    assert np.all(profiles['slack_v'].values == ow.output['res_bus.vm_pu'][0].values)
    assert np.allclose(profiles['trafo_v'].values, ow.output['res_bus.vm_pu'][net.trafo.at[0, 'lv_bus']].values,
                       atol=1e-3, rtol=0)


def test_false_alarm_trafos(simple_test_net):
    net = simple_test_net

    import io
    s = io.StringIO()
    h = logging.StreamHandler(stream=s)
    diagnostic_logger.addHandler(h)

    ContinuousTapControl(net, 0, 1)
    ContinuousTapControl(net, 0, 1, trafotype='3W')

    if 'convergence problems' in s.getvalue():
        raise UserWarning('Control diagnostic raises false alarm! Controllers are fine, '
                          'but warning is raised: %s' % s.getvalue())

    control_diagnostic(net)
    if 'convergence problems' in s.getvalue():
        raise UserWarning('Control diagnostic raises false alarm! Controllers are fine, '
                          'but warning is raised: %s' % s.getvalue())

    diagnostic_logger.removeHandler(h)
    del h
    del s


def test_timeseries_results(simple_test_net):
    # This test compares output writer results with input
    # test net
    net = simple_test_net
    net.user_pf_options = dict()

    n_timesteps = 5
    profiles, ds = create_data_source(n_timesteps)

    # 1load
    ConstControl(net, element='load', variable='p_mw', element_index=[0, 1, 2],
                 data_source=ds, profile_name=["load1", "load2_mv_p", "load3_hv_p"],
                 scale_factor=0.5)

    time_steps = range(0, n_timesteps)
    ow = OutputWriter(net, time_steps, output_path=tempfile.gettempdir(), output_file_type=".json")
    ow.log_variable('res_load', 'p_mw')
    ow.log_variable('res_bus', 'vm_pu')

    ow.log_variable('res_line', 'loading_percent')
    ow.log_variable('res_line', 'i_ka')
    run_timeseries(net, time_steps, verbose=False)
    assert np.allclose(ow.output['res_load.p_mw'].sum().values * 2,
                       profiles[["load1", "load2_mv_p", "load3_hv_p"]].sum().values)

    # 3load - @Rieke What is this test for compared to the first one?
    # @Flo in / out of service testen ...
    ow.log_variable('res_load', 'p_mw')
    net.controller.in_service = False  # set the first controller out of service
    ConstControl(net, 'load', 'p_mw', element_index=0, data_source=ds, profile_name='load1')

    run_timeseries(net, time_steps, verbose=False)
    assert np.allclose(ow.output['res_load.p_mw'][0].sum(), profiles["load1"].sum())


def test_timeseries_var_func(simple_test_net):
    # This test checks if the output writer works with a user defined function

    # test net
    net = simple_test_net

    n_timesteps = 5
    profiles, ds = create_data_source(n_timesteps)

    # 1load
    ConstControl(net, element='load', variable='p_mw', element_index=[0, 1, 2],
                 data_source=ds, profile_name=["load1", "load2_mv_p", "load3_hv_p"],
                 scale_factor=0.5)

    time_steps = range(0, n_timesteps)
    ow = OutputWriter(net, time_steps, output_path=tempfile.gettempdir(), output_file_type=".json")
    ow.log_variable('res_load', 'p_mw', eval_function=np.max)
    ow.log_variable('res_bus', 'vm_pu', eval_function=np.min)
    ow.log_variable('res_bus', 'q_mvar', eval_function=np.sum)

    run_timeseries(net, time_steps, verbose=False)
    # asserts if last value of output_writers output is the minimum value
    assert net["res_load"]["p_mw"].max() == ow.output["res_load.p_mw"].iloc[-1].values
    assert net["res_bus"]["vm_pu"].min() == ow.output["res_bus.vm_pu"].iloc[-1, -1]
    assert net["res_bus"]["q_mvar"].sum() == ow.output["res_bus.q_mvar"].iloc[-1].values

    # get minimum voltage of all hv busses
    mask = (net.bus.vn_kv > 70.0) & (net.bus.vn_kv < 380.0)
    hv_busses_index = net.bus.loc[mask].index
    mask = (net.bus.vn_kv > 1.0) & (net.bus.vn_kv < 70.0)
    mv_busses_index = net.bus.loc[mask].index
    ow.log_variable('res_bus', 'vm_pu', index=hv_busses_index, eval_function=np.min,
                    eval_name="hv_bus_min")
    ow.log_variable('res_bus', 'vm_pu', index=mv_busses_index, eval_function=np.min,
                    eval_name="mv_bus_min")
    run_timeseries(net, time_steps, verbose=False)
    assert net["res_bus"].loc[hv_busses_index, "vm_pu"].min() == ow.output["res_bus.vm_pu"].loc[
        time_steps[-1], "hv_bus_min"]
    assert net["res_bus"].loc[mv_busses_index, "vm_pu"].min() == ow.output["res_bus.vm_pu"].loc[
        time_steps[-1], "mv_bus_min"]


def test_time_steps(simple_test_net):
    net = simple_test_net
    n_timesteps = 11
    profiles, ds = create_data_source(n_timesteps)
    # 1load
    ConstControl(net, element='load', variable='p_mw', element_index=[0, 1, 2],
                 data_source=ds, profile_name=["load1", "load2_mv_p", "load3_hv_p"])

    # correct
    run_timeseries(net, time_steps=range(0, n_timesteps), verbose=False)
    # also correct
    run_timeseries(net, time_steps=[0, 2, 4, 8, 9], verbose=False)
    # ok. missing time_step list -> should check the datasource
    run_timeseries(net, verbose=False)
    # depricated
    run_timeseries(net, time_steps=(0, 10), verbose=False)


def test_output_dump_after_time(simple_test_net):
    net = simple_test_net

    n_timesteps = 100
    profiles, ds = create_data_source(n_timesteps)

    # 1load
    ConstControl(net, element='load', variable='p_mw', element_index=[0, 1, 2],
                 data_source=ds, profile_name=["load1", "load2_mv_p", "load3_hv_p"])

    time_steps = range(0, n_timesteps)
    # write output after 0.1 minutes to disk
    ow = OutputWriter(net, time_steps, output_path=tempfile.gettempdir(), output_file_type=".json",
                      write_time=0.05)
    ow.log_variable('res_load', 'p_mw')
    ow.log_variable('res_bus', 'vm_pu')

    ow.log_variable('res_line', 'loading_percent')
    ow.log_variable('res_line', 'i_ka')
    run_timeseries(net, time_steps, verbose=False)
    # ToDo: read partially dumped results and compare with all stored results


def test_pf_options(simple_test_net):
    net = simple_test_net
    profiles, ds = create_data_source()
    time_steps = range(0, 3)
    ow = setup_output_writer(net, time_steps)

    ConstControl(net, 'load', 'p_mw', element_index=0, data_source=ds, profile_name='load1',
                 scale_factor=0.85)

    ConstControl(net, 'ext_grid', 'vm_pu', element_index=0, data_source=ds, profile_name='slack_v')

    run_timeseries(net, time_steps, verbose=False, distributed_slack=True)
    assert net._options["distributed_slack"]


def test_user_pf_options(simple_test_net):
    net = simple_test_net
    profiles, ds = create_data_source()
    time_steps = range(0, 3)
    ow = setup_output_writer(net, time_steps)

    ConstControl(net, 'load', 'p_mw', element_index=0, data_source=ds, profile_name='load1',
                 scale_factor=0.85)

    ConstControl(net, 'ext_grid', 'vm_pu', element_index=0, data_source=ds, profile_name='slack_v')

    set_user_pf_options(net, distributed_slack=True)
    run_timeseries(net, time_steps, verbose=False)
    assert net._options["distributed_slack"]

    runpp(net, distributed_slack=False)

    run_timeseries(net, time_steps, verbose=False)
    assert net._options["distributed_slack"]


def test_user_pf_options_init_run(simple_test_net):
    net = simple_test_net
    profiles, ds = create_data_source()
    time_steps = range(0, 3)
    ow = setup_output_writer(net, time_steps)

    ConstControl(net, 'load', 'p_mw', element_index=0, data_source=ds, profile_name='load1',
                 scale_factor=0.85)

    ConstControl(net, 'ext_grid', 'vm_pu', element_index=0, data_source=ds, profile_name='slack_v')

    runpp(net)

    set_user_pf_options(net, distributed_slack=True)
    run_timeseries(net, time_steps, verbose=False)
    assert net._options["distributed_slack"]


def test_user_pf_options_recycle_manual(simple_test_net):
    net = simple_test_net
    profiles, ds = create_data_source()
    time_steps = range(0, 3)
    ow = setup_output_writer(net, time_steps)

    ConstControl(net, 'load', 'p_mw', element_index=0, data_source=ds, profile_name='load1',
                 scale_factor=0.85)

    ConstControl(net, 'ext_grid', 'vm_pu', element_index=0, data_source=ds, profile_name='slack_v')

    runpp(net)

    set_user_pf_options(net, distributed_slack=True, recycle=True)
    run_timeseries(net, time_steps, verbose=False)
    assert net._options["distributed_slack"]


if __name__ == '__main__':
    pytest.main([__file__, "-xs"])
<|MERGE_RESOLUTION|>--- conflicted
+++ resolved
@@ -1,393 +1,386 @@
-# -*- coding: utf-8 -*-
-
-# Copyright (c) 2016-2025 by University of Kassel and Fraunhofer Institute for Energy Economics
-# and Energy System Technology (IEE), Kassel. All rights reserved.
-
-import logging
-import tempfile
-
-import numpy as np
-import pandas as pd
-import pytest
-
-from pandapower.control import ContinuousTapControl, ConstControl
-from pandapower.control.util.diagnostic import logger as diagnostic_logger
-from pandapower.create import create_empty_network, create_bus, create_ext_grid, create_line, create_transformer, \
-    create_load, create_loads, create_buses, create_switch, create_lines, create_transformer3w_from_parameters
-from pandapower.run import set_user_pf_options, runpp
-from pandapower.timeseries import DFData
-from pandapower.timeseries import OutputWriter
-from pandapower.timeseries.run_time_series import run_timeseries, control_diagnostic
-
-logger = logging.getLogger(__name__)
-
-
-@pytest.fixture
-def simple_test_net():
-    net = create_empty_network()
-    set_user_pf_options(net, init='dc', calculate_voltage_angles=True)
-    b0 = create_bus(net, 110)
-    b1 = create_bus(net, 110)
-    b2 = create_bus(net, 20)
-    b3 = create_bus(net, 20)
-    b4 = create_bus(net, 6)
-
-    create_ext_grid(net, b0)
-    create_line(net, b0, b1, 10, "149-AL1/24-ST1A 110.0")
-
-    create_transformer(net, b1, b2, "25 MVA 110/20 kV", name='tr1')
-
-<<<<<<< HEAD
-    create_transformer3w_from_parameters(net, b1, b3, b4, 110, 20, 6, 1e2, 1e2, 1e1, 3, 2, 2, 1,
-                                         1, 1, 100, 1, 60, 30, 'hv', tap_step_percent=1.5,
-                                         tap_step_degree=0, tap_pos=0, tap_neutral=0, tap_max=10,
-                                         tap_min=-10, name='tr2')
-=======
-    pp.create_transformer3w_from_parameters(net, b1, b3, b4, 110, 20, 6, 1e2, 1e2, 1e1, 3, 2, 2, 1,
-                                            1, 1, 100, 1, 60, 30, 'hv', tap_step_percent=1.5,
-                                            tap_step_degree=0, tap_pos=0, tap_neutral=0, tap_max=10,
-                                            tap_min=-10, name='tr2', tap_changer_type="Ratio")
->>>>>>> 2fb0b8e8
-
-    create_load(net, b2, 1.5e1, 1, name='trafo1')
-    create_load(net, b3, 3e1, 1.5, name='trafo2_mv')
-    create_load(net, b4, 2, -0.15, name='trafo2_lv')
-
-    return net
-
-
-def create_rand_data_source(net, n_timesteps=10):
-    profiles = dict()
-    elements = ["load", "sgen"]
-    for el in elements:
-        element = net[el]
-        profiles[el] = pd.DataFrame()
-        for idx in element.index:
-            p_mw = element.loc[idx, "p_mw"]
-            profiles[el][el + str(idx)] = np.random.random(n_timesteps) * p_mw
-
-    el = "trafo3w"
-    element = net[el]
-    profiles[el] = pd.DataFrame()
-    for idx in element.index:
-        profiles[el][el + str(idx)] = np.random.randint(-3, 3, n_timesteps)
-
-    return profiles
-
-
-def create_data_source(n_timesteps=10):
-    profiles = pd.DataFrame()
-    profiles['load1'] = np.random.random(n_timesteps) * 2e1
-    profiles['load2_mv_p'] = np.random.random(n_timesteps) * 4e1
-    profiles['load2_mv_q'] = np.random.random(n_timesteps) * 1e1
-
-    profiles['load3_hv_p'] = profiles.load2_mv_p + abs(np.random.random())
-    profiles['load3_hv_q'] = profiles.load2_mv_q + abs(np.random.random())
-
-    profiles['slack_v'] = np.clip(np.random.random(n_timesteps) + 0.5, 0.8, 1.2)
-    profiles['trafo_v'] = np.clip(np.random.random(n_timesteps) + 0.5, 0.9, 1.1)
-
-    profiles["trafo_tap"] = np.random.randint(-3, 3, n_timesteps)
-
-    ds = DFData(profiles)
-
-    return profiles, ds
-
-
-def setup_output_writer(net, time_steps):
-    ow = OutputWriter(net, time_steps, output_path=tempfile.gettempdir())
-    ow.log_variable('load', 'p_mw')
-    ow.log_variable('res_bus', 'vm_pu')
-    ow.log_variable('res_trafo3w', 'p_hv_mw')
-    ow.log_variable('res_trafo3w', 'q_hv_mvar')
-    return ow
-
-
-def test_const_control(simple_test_net):
-    net = simple_test_net
-    profiles, ds = create_data_source()
-    time_steps = range(0, 10)
-    ow = setup_output_writer(net, time_steps)
-
-    ConstControl(net, 'load', 'p_mw', element_index=0, data_source=ds, profile_name='load1',
-                 scale_factor=0.85)
-
-    ConstControl(net, 'ext_grid', 'vm_pu', element_index=0, data_source=ds, profile_name='slack_v')
-
-    run_timeseries(net, time_steps, verbose=False)
-
-    assert np.all(profiles['load1'].values * 0.85 == ow.output['load.p_mw'][0].values)
-    assert np.all(profiles['slack_v'].values == ow.output['res_bus.vm_pu'][0].values)
-
-
-def test_switch_states_in_time_series():
-    net = create_empty_network()
-    create_buses(net, 3, 0.4)
-    create_ext_grid(net, 0)
-    create_loads(net, [1, 2], 0.1)
-    create_lines(net, [0, 0], [1, 2], 0.1, "NAYY 4x50 SE")
-    create_switch(net, 0, 0, "l")
-
-    n_timesteps = 5
-    time_steps = range(n_timesteps)
-    profiles = pd.DataFrame()
-    profiles['load1'] = np.linspace(0.05, 0.1, n_timesteps)
-    profiles["switch_pos"] = np.random.randint(2, size=n_timesteps, dtype=bool)
-    ds = DFData(profiles)
-
-    ow = setup_output_writer(net, time_steps)
-    ow.log_variable('res_line', 'pl_mw')
-    ow.log_variable('res_ext_grid', 'p_mw')
-
-    ConstControl(net, 'load', 'p_mw', element_index=0, data_source=ds, profile_name='load1')
-    ConstControl(net, 'switch', 'closed', element_index=0, data_source=ds, profile_name='switch_pos')
-
-    run_timeseries(net, time_steps, verbose=False)
-
-    assert np.allclose(
-        profiles['load1'].values * profiles["switch_pos"].values + 0.1 + \
-        ow.output['res_line.pl_mw'].sum(axis=1).values,
-        ow.output['res_ext_grid.p_mw'][0].values
-    )
-
-
-def test_const_control_write_to_object_attribute(simple_test_net):
-    net = simple_test_net
-    profiles, ds = create_data_source()
-    time_steps = range(0, 10)
-    ow = setup_output_writer(net, time_steps)
-
-    ContinuousTapControl(net, 0, 1., tol=1e-4, level=1, check_tap_bounds=False)
-
-    ConstControl(net, 'load', 'p_mw', element_index=0, data_source=ds, profile_name='load1',
-                 scale_factor=0.85)
-
-    ConstControl(net, 'ext_grid', 'vm_pu', element_index=0, data_source=ds, profile_name='slack_v')
-
-    ConstControl(net, 'controller', 'object.vm_set_pu', element_index=0, data_source=ds, profile_name='trafo_v')
-
-    run_timeseries(net, time_steps, verbose=False)
-
-    assert np.all(profiles['load1'].values * 0.85 == ow.output['load.p_mw'][0].values)
-    assert np.all(profiles['slack_v'].values == ow.output['res_bus.vm_pu'][0].values)
-    assert np.allclose(profiles['trafo_v'].values, ow.output['res_bus.vm_pu'][net.trafo.at[0, 'lv_bus']].values,
-                       atol=1e-3, rtol=0)
-
-
-def test_false_alarm_trafos(simple_test_net):
-    net = simple_test_net
-
-    import io
-    s = io.StringIO()
-    h = logging.StreamHandler(stream=s)
-    diagnostic_logger.addHandler(h)
-
-    ContinuousTapControl(net, 0, 1)
-    ContinuousTapControl(net, 0, 1, trafotype='3W')
-
-    if 'convergence problems' in s.getvalue():
-        raise UserWarning('Control diagnostic raises false alarm! Controllers are fine, '
-                          'but warning is raised: %s' % s.getvalue())
-
-    control_diagnostic(net)
-    if 'convergence problems' in s.getvalue():
-        raise UserWarning('Control diagnostic raises false alarm! Controllers are fine, '
-                          'but warning is raised: %s' % s.getvalue())
-
-    diagnostic_logger.removeHandler(h)
-    del h
-    del s
-
-
-def test_timeseries_results(simple_test_net):
-    # This test compares output writer results with input
-    # test net
-    net = simple_test_net
-    net.user_pf_options = dict()
-
-    n_timesteps = 5
-    profiles, ds = create_data_source(n_timesteps)
-
-    # 1load
-    ConstControl(net, element='load', variable='p_mw', element_index=[0, 1, 2],
-                 data_source=ds, profile_name=["load1", "load2_mv_p", "load3_hv_p"],
-                 scale_factor=0.5)
-
-    time_steps = range(0, n_timesteps)
-    ow = OutputWriter(net, time_steps, output_path=tempfile.gettempdir(), output_file_type=".json")
-    ow.log_variable('res_load', 'p_mw')
-    ow.log_variable('res_bus', 'vm_pu')
-
-    ow.log_variable('res_line', 'loading_percent')
-    ow.log_variable('res_line', 'i_ka')
-    run_timeseries(net, time_steps, verbose=False)
-    assert np.allclose(ow.output['res_load.p_mw'].sum().values * 2,
-                       profiles[["load1", "load2_mv_p", "load3_hv_p"]].sum().values)
-
-    # 3load - @Rieke What is this test for compared to the first one?
-    # @Flo in / out of service testen ...
-    ow.log_variable('res_load', 'p_mw')
-    net.controller.in_service = False  # set the first controller out of service
-    ConstControl(net, 'load', 'p_mw', element_index=0, data_source=ds, profile_name='load1')
-
-    run_timeseries(net, time_steps, verbose=False)
-    assert np.allclose(ow.output['res_load.p_mw'][0].sum(), profiles["load1"].sum())
-
-
-def test_timeseries_var_func(simple_test_net):
-    # This test checks if the output writer works with a user defined function
-
-    # test net
-    net = simple_test_net
-
-    n_timesteps = 5
-    profiles, ds = create_data_source(n_timesteps)
-
-    # 1load
-    ConstControl(net, element='load', variable='p_mw', element_index=[0, 1, 2],
-                 data_source=ds, profile_name=["load1", "load2_mv_p", "load3_hv_p"],
-                 scale_factor=0.5)
-
-    time_steps = range(0, n_timesteps)
-    ow = OutputWriter(net, time_steps, output_path=tempfile.gettempdir(), output_file_type=".json")
-    ow.log_variable('res_load', 'p_mw', eval_function=np.max)
-    ow.log_variable('res_bus', 'vm_pu', eval_function=np.min)
-    ow.log_variable('res_bus', 'q_mvar', eval_function=np.sum)
-
-    run_timeseries(net, time_steps, verbose=False)
-    # asserts if last value of output_writers output is the minimum value
-    assert net["res_load"]["p_mw"].max() == ow.output["res_load.p_mw"].iloc[-1].values
-    assert net["res_bus"]["vm_pu"].min() == ow.output["res_bus.vm_pu"].iloc[-1, -1]
-    assert net["res_bus"]["q_mvar"].sum() == ow.output["res_bus.q_mvar"].iloc[-1].values
-
-    # get minimum voltage of all hv busses
-    mask = (net.bus.vn_kv > 70.0) & (net.bus.vn_kv < 380.0)
-    hv_busses_index = net.bus.loc[mask].index
-    mask = (net.bus.vn_kv > 1.0) & (net.bus.vn_kv < 70.0)
-    mv_busses_index = net.bus.loc[mask].index
-    ow.log_variable('res_bus', 'vm_pu', index=hv_busses_index, eval_function=np.min,
-                    eval_name="hv_bus_min")
-    ow.log_variable('res_bus', 'vm_pu', index=mv_busses_index, eval_function=np.min,
-                    eval_name="mv_bus_min")
-    run_timeseries(net, time_steps, verbose=False)
-    assert net["res_bus"].loc[hv_busses_index, "vm_pu"].min() == ow.output["res_bus.vm_pu"].loc[
-        time_steps[-1], "hv_bus_min"]
-    assert net["res_bus"].loc[mv_busses_index, "vm_pu"].min() == ow.output["res_bus.vm_pu"].loc[
-        time_steps[-1], "mv_bus_min"]
-
-
-def test_time_steps(simple_test_net):
-    net = simple_test_net
-    n_timesteps = 11
-    profiles, ds = create_data_source(n_timesteps)
-    # 1load
-    ConstControl(net, element='load', variable='p_mw', element_index=[0, 1, 2],
-                 data_source=ds, profile_name=["load1", "load2_mv_p", "load3_hv_p"])
-
-    # correct
-    run_timeseries(net, time_steps=range(0, n_timesteps), verbose=False)
-    # also correct
-    run_timeseries(net, time_steps=[0, 2, 4, 8, 9], verbose=False)
-    # ok. missing time_step list -> should check the datasource
-    run_timeseries(net, verbose=False)
-    # depricated
-    run_timeseries(net, time_steps=(0, 10), verbose=False)
-
-
-def test_output_dump_after_time(simple_test_net):
-    net = simple_test_net
-
-    n_timesteps = 100
-    profiles, ds = create_data_source(n_timesteps)
-
-    # 1load
-    ConstControl(net, element='load', variable='p_mw', element_index=[0, 1, 2],
-                 data_source=ds, profile_name=["load1", "load2_mv_p", "load3_hv_p"])
-
-    time_steps = range(0, n_timesteps)
-    # write output after 0.1 minutes to disk
-    ow = OutputWriter(net, time_steps, output_path=tempfile.gettempdir(), output_file_type=".json",
-                      write_time=0.05)
-    ow.log_variable('res_load', 'p_mw')
-    ow.log_variable('res_bus', 'vm_pu')
-
-    ow.log_variable('res_line', 'loading_percent')
-    ow.log_variable('res_line', 'i_ka')
-    run_timeseries(net, time_steps, verbose=False)
-    # ToDo: read partially dumped results and compare with all stored results
-
-
-def test_pf_options(simple_test_net):
-    net = simple_test_net
-    profiles, ds = create_data_source()
-    time_steps = range(0, 3)
-    ow = setup_output_writer(net, time_steps)
-
-    ConstControl(net, 'load', 'p_mw', element_index=0, data_source=ds, profile_name='load1',
-                 scale_factor=0.85)
-
-    ConstControl(net, 'ext_grid', 'vm_pu', element_index=0, data_source=ds, profile_name='slack_v')
-
-    run_timeseries(net, time_steps, verbose=False, distributed_slack=True)
-    assert net._options["distributed_slack"]
-
-
-def test_user_pf_options(simple_test_net):
-    net = simple_test_net
-    profiles, ds = create_data_source()
-    time_steps = range(0, 3)
-    ow = setup_output_writer(net, time_steps)
-
-    ConstControl(net, 'load', 'p_mw', element_index=0, data_source=ds, profile_name='load1',
-                 scale_factor=0.85)
-
-    ConstControl(net, 'ext_grid', 'vm_pu', element_index=0, data_source=ds, profile_name='slack_v')
-
-    set_user_pf_options(net, distributed_slack=True)
-    run_timeseries(net, time_steps, verbose=False)
-    assert net._options["distributed_slack"]
-
-    runpp(net, distributed_slack=False)
-
-    run_timeseries(net, time_steps, verbose=False)
-    assert net._options["distributed_slack"]
-
-
-def test_user_pf_options_init_run(simple_test_net):
-    net = simple_test_net
-    profiles, ds = create_data_source()
-    time_steps = range(0, 3)
-    ow = setup_output_writer(net, time_steps)
-
-    ConstControl(net, 'load', 'p_mw', element_index=0, data_source=ds, profile_name='load1',
-                 scale_factor=0.85)
-
-    ConstControl(net, 'ext_grid', 'vm_pu', element_index=0, data_source=ds, profile_name='slack_v')
-
-    runpp(net)
-
-    set_user_pf_options(net, distributed_slack=True)
-    run_timeseries(net, time_steps, verbose=False)
-    assert net._options["distributed_slack"]
-
-
-def test_user_pf_options_recycle_manual(simple_test_net):
-    net = simple_test_net
-    profiles, ds = create_data_source()
-    time_steps = range(0, 3)
-    ow = setup_output_writer(net, time_steps)
-
-    ConstControl(net, 'load', 'p_mw', element_index=0, data_source=ds, profile_name='load1',
-                 scale_factor=0.85)
-
-    ConstControl(net, 'ext_grid', 'vm_pu', element_index=0, data_source=ds, profile_name='slack_v')
-
-    runpp(net)
-
-    set_user_pf_options(net, distributed_slack=True, recycle=True)
-    run_timeseries(net, time_steps, verbose=False)
-    assert net._options["distributed_slack"]
-
-
-if __name__ == '__main__':
-    pytest.main([__file__, "-xs"])
+# -*- coding: utf-8 -*-
+
+# Copyright (c) 2016-2025 by University of Kassel and Fraunhofer Institute for Energy Economics
+# and Energy System Technology (IEE), Kassel. All rights reserved.
+
+import logging
+import tempfile
+
+import numpy as np
+import pandas as pd
+import pytest
+
+from pandapower.control import ContinuousTapControl, ConstControl
+from pandapower.control.util.diagnostic import logger as diagnostic_logger
+from pandapower.create import create_empty_network, create_bus, create_ext_grid, create_line, create_transformer, \
+    create_load, create_loads, create_buses, create_switch, create_lines, create_transformer3w_from_parameters
+from pandapower.run import set_user_pf_options, runpp
+from pandapower.timeseries import DFData
+from pandapower.timeseries import OutputWriter
+from pandapower.timeseries.run_time_series import run_timeseries, control_diagnostic
+
+logger = logging.getLogger(__name__)
+
+
+@pytest.fixture
+def simple_test_net():
+    net = create_empty_network()
+    set_user_pf_options(net, init='dc', calculate_voltage_angles=True)
+    b0 = create_bus(net, 110)
+    b1 = create_bus(net, 110)
+    b2 = create_bus(net, 20)
+    b3 = create_bus(net, 20)
+    b4 = create_bus(net, 6)
+
+    create_ext_grid(net, b0)
+    create_line(net, b0, b1, 10, "149-AL1/24-ST1A 110.0")
+
+    create_transformer(net, b1, b2, "25 MVA 110/20 kV", name='tr1')
+
+    create_transformer3w_from_parameters(net, b1, b3, b4, 110, 20, 6, 1e2, 1e2, 1e1, 3, 2, 2, 1,
+                                         1, 1, 100, 1, 60, 30, 'hv', tap_step_percent=1.5,
+                                         tap_step_degree=0, tap_pos=0, tap_neutral=0, tap_max=10,
+                                         tap_min=-10, name='tr2', tap_changer_type="Ratio")
+
+    create_load(net, b2, 1.5e1, 1, name='trafo1')
+    create_load(net, b3, 3e1, 1.5, name='trafo2_mv')
+    create_load(net, b4, 2, -0.15, name='trafo2_lv')
+
+    return net
+
+
+def create_rand_data_source(net, n_timesteps=10):
+    profiles = dict()
+    elements = ["load", "sgen"]
+    for el in elements:
+        element = net[el]
+        profiles[el] = pd.DataFrame()
+        for idx in element.index:
+            p_mw = element.loc[idx, "p_mw"]
+            profiles[el][el + str(idx)] = np.random.random(n_timesteps) * p_mw
+
+    el = "trafo3w"
+    element = net[el]
+    profiles[el] = pd.DataFrame()
+    for idx in element.index:
+        profiles[el][el + str(idx)] = np.random.randint(-3, 3, n_timesteps)
+
+    return profiles
+
+
+def create_data_source(n_timesteps=10):
+    profiles = pd.DataFrame()
+    profiles['load1'] = np.random.random(n_timesteps) * 2e1
+    profiles['load2_mv_p'] = np.random.random(n_timesteps) * 4e1
+    profiles['load2_mv_q'] = np.random.random(n_timesteps) * 1e1
+
+    profiles['load3_hv_p'] = profiles.load2_mv_p + abs(np.random.random())
+    profiles['load3_hv_q'] = profiles.load2_mv_q + abs(np.random.random())
+
+    profiles['slack_v'] = np.clip(np.random.random(n_timesteps) + 0.5, 0.8, 1.2)
+    profiles['trafo_v'] = np.clip(np.random.random(n_timesteps) + 0.5, 0.9, 1.1)
+
+    profiles["trafo_tap"] = np.random.randint(-3, 3, n_timesteps)
+
+    ds = DFData(profiles)
+
+    return profiles, ds
+
+
+def setup_output_writer(net, time_steps):
+    ow = OutputWriter(net, time_steps, output_path=tempfile.gettempdir())
+    ow.log_variable('load', 'p_mw')
+    ow.log_variable('res_bus', 'vm_pu')
+    ow.log_variable('res_trafo3w', 'p_hv_mw')
+    ow.log_variable('res_trafo3w', 'q_hv_mvar')
+    return ow
+
+
+def test_const_control(simple_test_net):
+    net = simple_test_net
+    profiles, ds = create_data_source()
+    time_steps = range(0, 10)
+    ow = setup_output_writer(net, time_steps)
+
+    ConstControl(net, 'load', 'p_mw', element_index=0, data_source=ds, profile_name='load1',
+                 scale_factor=0.85)
+
+    ConstControl(net, 'ext_grid', 'vm_pu', element_index=0, data_source=ds, profile_name='slack_v')
+
+    run_timeseries(net, time_steps, verbose=False)
+
+    assert np.all(profiles['load1'].values * 0.85 == ow.output['load.p_mw'][0].values)
+    assert np.all(profiles['slack_v'].values == ow.output['res_bus.vm_pu'][0].values)
+
+
+def test_switch_states_in_time_series():
+    net = create_empty_network()
+    create_buses(net, 3, 0.4)
+    create_ext_grid(net, 0)
+    create_loads(net, [1, 2], 0.1)
+    create_lines(net, [0, 0], [1, 2], 0.1, "NAYY 4x50 SE")
+    create_switch(net, 0, 0, "l")
+
+    n_timesteps = 5
+    time_steps = range(n_timesteps)
+    profiles = pd.DataFrame()
+    profiles['load1'] = np.linspace(0.05, 0.1, n_timesteps)
+    profiles["switch_pos"] = np.random.randint(2, size=n_timesteps, dtype=bool)
+    ds = DFData(profiles)
+
+    ow = setup_output_writer(net, time_steps)
+    ow.log_variable('res_line', 'pl_mw')
+    ow.log_variable('res_ext_grid', 'p_mw')
+
+    ConstControl(net, 'load', 'p_mw', element_index=0, data_source=ds, profile_name='load1')
+    ConstControl(net, 'switch', 'closed', element_index=0, data_source=ds, profile_name='switch_pos')
+
+    run_timeseries(net, time_steps, verbose=False)
+
+    assert np.allclose(
+        profiles['load1'].values * profiles["switch_pos"].values + 0.1 + \
+        ow.output['res_line.pl_mw'].sum(axis=1).values,
+        ow.output['res_ext_grid.p_mw'][0].values
+    )
+
+
+def test_const_control_write_to_object_attribute(simple_test_net):
+    net = simple_test_net
+    profiles, ds = create_data_source()
+    time_steps = range(0, 10)
+    ow = setup_output_writer(net, time_steps)
+
+    ContinuousTapControl(net, 0, 1., tol=1e-4, level=1, check_tap_bounds=False)
+
+    ConstControl(net, 'load', 'p_mw', element_index=0, data_source=ds, profile_name='load1',
+                 scale_factor=0.85)
+
+    ConstControl(net, 'ext_grid', 'vm_pu', element_index=0, data_source=ds, profile_name='slack_v')
+
+    ConstControl(net, 'controller', 'object.vm_set_pu', element_index=0, data_source=ds, profile_name='trafo_v')
+
+    run_timeseries(net, time_steps, verbose=False)
+
+    assert np.all(profiles['load1'].values * 0.85 == ow.output['load.p_mw'][0].values)
+    assert np.all(profiles['slack_v'].values == ow.output['res_bus.vm_pu'][0].values)
+    assert np.allclose(profiles['trafo_v'].values, ow.output['res_bus.vm_pu'][net.trafo.at[0, 'lv_bus']].values,
+                       atol=1e-3, rtol=0)
+
+
+def test_false_alarm_trafos(simple_test_net):
+    net = simple_test_net
+
+    import io
+    s = io.StringIO()
+    h = logging.StreamHandler(stream=s)
+    diagnostic_logger.addHandler(h)
+
+    ContinuousTapControl(net, 0, 1)
+    ContinuousTapControl(net, 0, 1, trafotype='3W')
+
+    if 'convergence problems' in s.getvalue():
+        raise UserWarning('Control diagnostic raises false alarm! Controllers are fine, '
+                          'but warning is raised: %s' % s.getvalue())
+
+    control_diagnostic(net)
+    if 'convergence problems' in s.getvalue():
+        raise UserWarning('Control diagnostic raises false alarm! Controllers are fine, '
+                          'but warning is raised: %s' % s.getvalue())
+
+    diagnostic_logger.removeHandler(h)
+    del h
+    del s
+
+
+def test_timeseries_results(simple_test_net):
+    # This test compares output writer results with input
+    # test net
+    net = simple_test_net
+    net.user_pf_options = dict()
+
+    n_timesteps = 5
+    profiles, ds = create_data_source(n_timesteps)
+
+    # 1load
+    ConstControl(net, element='load', variable='p_mw', element_index=[0, 1, 2],
+                 data_source=ds, profile_name=["load1", "load2_mv_p", "load3_hv_p"],
+                 scale_factor=0.5)
+
+    time_steps = range(0, n_timesteps)
+    ow = OutputWriter(net, time_steps, output_path=tempfile.gettempdir(), output_file_type=".json")
+    ow.log_variable('res_load', 'p_mw')
+    ow.log_variable('res_bus', 'vm_pu')
+
+    ow.log_variable('res_line', 'loading_percent')
+    ow.log_variable('res_line', 'i_ka')
+    run_timeseries(net, time_steps, verbose=False)
+    assert np.allclose(ow.output['res_load.p_mw'].sum().values * 2,
+                       profiles[["load1", "load2_mv_p", "load3_hv_p"]].sum().values)
+
+    # 3load - @Rieke What is this test for compared to the first one?
+    # @Flo in / out of service testen ...
+    ow.log_variable('res_load', 'p_mw')
+    net.controller.in_service = False  # set the first controller out of service
+    ConstControl(net, 'load', 'p_mw', element_index=0, data_source=ds, profile_name='load1')
+
+    run_timeseries(net, time_steps, verbose=False)
+    assert np.allclose(ow.output['res_load.p_mw'][0].sum(), profiles["load1"].sum())
+
+
+def test_timeseries_var_func(simple_test_net):
+    # This test checks if the output writer works with a user defined function
+
+    # test net
+    net = simple_test_net
+
+    n_timesteps = 5
+    profiles, ds = create_data_source(n_timesteps)
+
+    # 1load
+    ConstControl(net, element='load', variable='p_mw', element_index=[0, 1, 2],
+                 data_source=ds, profile_name=["load1", "load2_mv_p", "load3_hv_p"],
+                 scale_factor=0.5)
+
+    time_steps = range(0, n_timesteps)
+    ow = OutputWriter(net, time_steps, output_path=tempfile.gettempdir(), output_file_type=".json")
+    ow.log_variable('res_load', 'p_mw', eval_function=np.max)
+    ow.log_variable('res_bus', 'vm_pu', eval_function=np.min)
+    ow.log_variable('res_bus', 'q_mvar', eval_function=np.sum)
+
+    run_timeseries(net, time_steps, verbose=False)
+    # asserts if last value of output_writers output is the minimum value
+    assert net["res_load"]["p_mw"].max() == ow.output["res_load.p_mw"].iloc[-1].values
+    assert net["res_bus"]["vm_pu"].min() == ow.output["res_bus.vm_pu"].iloc[-1, -1]
+    assert net["res_bus"]["q_mvar"].sum() == ow.output["res_bus.q_mvar"].iloc[-1].values
+
+    # get minimum voltage of all hv busses
+    mask = (net.bus.vn_kv > 70.0) & (net.bus.vn_kv < 380.0)
+    hv_busses_index = net.bus.loc[mask].index
+    mask = (net.bus.vn_kv > 1.0) & (net.bus.vn_kv < 70.0)
+    mv_busses_index = net.bus.loc[mask].index
+    ow.log_variable('res_bus', 'vm_pu', index=hv_busses_index, eval_function=np.min,
+                    eval_name="hv_bus_min")
+    ow.log_variable('res_bus', 'vm_pu', index=mv_busses_index, eval_function=np.min,
+                    eval_name="mv_bus_min")
+    run_timeseries(net, time_steps, verbose=False)
+    assert net["res_bus"].loc[hv_busses_index, "vm_pu"].min() == ow.output["res_bus.vm_pu"].loc[
+        time_steps[-1], "hv_bus_min"]
+    assert net["res_bus"].loc[mv_busses_index, "vm_pu"].min() == ow.output["res_bus.vm_pu"].loc[
+        time_steps[-1], "mv_bus_min"]
+
+
+def test_time_steps(simple_test_net):
+    net = simple_test_net
+    n_timesteps = 11
+    profiles, ds = create_data_source(n_timesteps)
+    # 1load
+    ConstControl(net, element='load', variable='p_mw', element_index=[0, 1, 2],
+                 data_source=ds, profile_name=["load1", "load2_mv_p", "load3_hv_p"])
+
+    # correct
+    run_timeseries(net, time_steps=range(0, n_timesteps), verbose=False)
+    # also correct
+    run_timeseries(net, time_steps=[0, 2, 4, 8, 9], verbose=False)
+    # ok. missing time_step list -> should check the datasource
+    run_timeseries(net, verbose=False)
+    # depricated
+    run_timeseries(net, time_steps=(0, 10), verbose=False)
+
+
+def test_output_dump_after_time(simple_test_net):
+    net = simple_test_net
+
+    n_timesteps = 100
+    profiles, ds = create_data_source(n_timesteps)
+
+    # 1load
+    ConstControl(net, element='load', variable='p_mw', element_index=[0, 1, 2],
+                 data_source=ds, profile_name=["load1", "load2_mv_p", "load3_hv_p"])
+
+    time_steps = range(0, n_timesteps)
+    # write output after 0.1 minutes to disk
+    ow = OutputWriter(net, time_steps, output_path=tempfile.gettempdir(), output_file_type=".json",
+                      write_time=0.05)
+    ow.log_variable('res_load', 'p_mw')
+    ow.log_variable('res_bus', 'vm_pu')
+
+    ow.log_variable('res_line', 'loading_percent')
+    ow.log_variable('res_line', 'i_ka')
+    run_timeseries(net, time_steps, verbose=False)
+    # ToDo: read partially dumped results and compare with all stored results
+
+
+def test_pf_options(simple_test_net):
+    net = simple_test_net
+    profiles, ds = create_data_source()
+    time_steps = range(0, 3)
+    ow = setup_output_writer(net, time_steps)
+
+    ConstControl(net, 'load', 'p_mw', element_index=0, data_source=ds, profile_name='load1',
+                 scale_factor=0.85)
+
+    ConstControl(net, 'ext_grid', 'vm_pu', element_index=0, data_source=ds, profile_name='slack_v')
+
+    run_timeseries(net, time_steps, verbose=False, distributed_slack=True)
+    assert net._options["distributed_slack"]
+
+
+def test_user_pf_options(simple_test_net):
+    net = simple_test_net
+    profiles, ds = create_data_source()
+    time_steps = range(0, 3)
+    ow = setup_output_writer(net, time_steps)
+
+    ConstControl(net, 'load', 'p_mw', element_index=0, data_source=ds, profile_name='load1',
+                 scale_factor=0.85)
+
+    ConstControl(net, 'ext_grid', 'vm_pu', element_index=0, data_source=ds, profile_name='slack_v')
+
+    set_user_pf_options(net, distributed_slack=True)
+    run_timeseries(net, time_steps, verbose=False)
+    assert net._options["distributed_slack"]
+
+    runpp(net, distributed_slack=False)
+
+    run_timeseries(net, time_steps, verbose=False)
+    assert net._options["distributed_slack"]
+
+
+def test_user_pf_options_init_run(simple_test_net):
+    net = simple_test_net
+    profiles, ds = create_data_source()
+    time_steps = range(0, 3)
+    ow = setup_output_writer(net, time_steps)
+
+    ConstControl(net, 'load', 'p_mw', element_index=0, data_source=ds, profile_name='load1',
+                 scale_factor=0.85)
+
+    ConstControl(net, 'ext_grid', 'vm_pu', element_index=0, data_source=ds, profile_name='slack_v')
+
+    runpp(net)
+
+    set_user_pf_options(net, distributed_slack=True)
+    run_timeseries(net, time_steps, verbose=False)
+    assert net._options["distributed_slack"]
+
+
+def test_user_pf_options_recycle_manual(simple_test_net):
+    net = simple_test_net
+    profiles, ds = create_data_source()
+    time_steps = range(0, 3)
+    ow = setup_output_writer(net, time_steps)
+
+    ConstControl(net, 'load', 'p_mw', element_index=0, data_source=ds, profile_name='load1',
+                 scale_factor=0.85)
+
+    ConstControl(net, 'ext_grid', 'vm_pu', element_index=0, data_source=ds, profile_name='slack_v')
+
+    runpp(net)
+
+    set_user_pf_options(net, distributed_slack=True, recycle=True)
+    run_timeseries(net, time_steps, verbose=False)
+    assert net._options["distributed_slack"]
+
+
+if __name__ == '__main__':
+    pytest.main([__file__, "-xs"])