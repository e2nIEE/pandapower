# -*- coding: utf-8 -*-

# Copyright (c) 2016-2024 by University of Kassel and Fraunhofer Institute for Energy Economics
# and Energy System Technology (IEE), Kassel. All rights reserved.

import copy
import numpy as np
import pandas as pd
from pandas._testing import assert_series_equal
import pytest

import pandapower as pp
import pandapower.networks as nw
import pandapower.toolbox


def test_drop_inactive_elements():
    for service in (False, True):
        net = pp.create_empty_network()
        bus_sl = pp.create_bus(net, vn_kv=.4, in_service=service)
        pp.create_ext_grid(net, bus_sl, in_service=service)
        bus0 = pp.create_bus(net, vn_kv=.4, in_service=service)
        pp.create_switch(net, bus_sl, bus0, 'b', not service)
        bus1 = pp.create_bus(net, vn_kv=.4, in_service=service)
        pp.create_transformer(net, bus0, bus1, in_service=service,
                              std_type='63 MVA 110/20 kV')
        bus2 = pp.create_bus(net, vn_kv=.4, in_service=service)
        pp.create_line(net, bus1, bus2, length_km=1, in_service=service,
                       std_type='149-AL1/24-ST1A 10.0')
        pp.create_load(net, bus2, p_mw=0., in_service=service)
        pp.create_sgen(net, bus2, p_mw=0., in_service=service)
        bus3 = pp.create_bus(net, vn_kv=.4, in_service=service)
        bus4 = pp.create_bus(net, vn_kv=.4, in_service=service)
        pp.create_transformer3w_from_parameters(net, bus2, bus3, bus4, 0.4, 0.4, 0.4, 100, 50, 50,
                                                3, 3, 3, 1, 1, 1, 5, 1)
        # drop them
        pp.drop_inactive_elements(net)

        sum_of_elements = 0
        for element, table in net.items():
            # skip this one since we expect items here
            if element.startswith("_") or not isinstance(table, pd.DataFrame):
                continue
            try:
                if service and (element == 'ext_grid' or (element == 'bus' and len(net.bus) == 1)):
                    # if service==True, the 1 ext_grid and its bus are not dropped
                    continue
                if len(table) > 0:
                    sum_of_elements += len(table)
                    # print(element)
            except TypeError:
                # _ppc is initialized with None and clashes when checking
                continue

        assert sum_of_elements == 0
        if service:
            assert len(net.ext_grid) == 1
            assert len(net.bus) == 1
            assert bus_sl in net.bus.index.values

    net = pp.create_empty_network()

    bus0 = pp.create_bus(net, vn_kv=.4, in_service=True)
    pp.create_ext_grid(net, bus0, in_service=True)
    bus1 = pp.create_bus(net, vn_kv=.4, in_service=False)
    pp.create_line(net, bus0, bus1, length_km=1, in_service=False,
                   std_type='149-AL1/24-ST1A 10.0')
    gen0 = pp.create_gen(net, bus=bus1, p_mw=0.001)

    pp.drop_inactive_elements(net)

    assert gen0 not in net.gen.index


def test_merge_indices():
    net1 = nw.create_cigre_network_mv()
    pp.create_pwl_cost(net1, 0, "load", [[0, 20, 1], [20, 30, 2]])
    pp.create_pwl_cost(net1, 2, "load", [[0, 20, 0.5], [20, 30, 2]])
    pp.reindex_buses(net1, {3: 29})
    assert 29 in net1.bus.index.values
    assert 29 in net1.load.bus.values

    net2 = nw.create_cigre_network_mv(with_der="pv_wind")
    pp.create_pwl_cost(net2, 1, "load", [[0, 20, 1], [20, 30, 2]], index=5)
    pp.create_pwl_cost(net2, 2, "sgen", [[0, 20, 0.5], [20, 30, 2]])

    net = pp.merge_nets(net1, net2, net2_reindex_log_level="debug")

    # check
    for et in pandapower.toolbox.pp_elements(cost_tables=True):
        assert net[et].shape[0] == net1[et].shape[0] + net2[et].shape[0]
    assert net.bus.index.tolist() == net1.bus.index.tolist() + [
        i+29+1 if i < 3 else i+29 if i > 3 else 3 for i in net2.bus.index]
    assert net.load.index.tolist() == list(range(net.load.shape[0]))
    assert net.load.bus.tolist() == net1.load.bus.tolist() + [
        i+29+1 if i < 3 else i+29 if i > 3 else 3 for i in net2.load.bus]
    assert net.pwl_cost.index.tolist() == [0, 1, 5, 6]
    assert net.pwl_cost.element.tolist() == [0, 2, 19, 2]
    assert net.pwl_cost.et.tolist() == ["load"]*3 + ["sgen"]


def test_merge_and_split_nets():
    net1 = nw.mv_oberrhein()
    pp.create_poly_cost(net1, 2, "sgen", 8)
    pp.create_poly_cost(net1, 0, "sgen", 9)
    n1 = len(net1.bus)
    pp.runpp(net1)
    net2 = nw.create_cigre_network_mv(with_der="pv_wind")
    pp.create_poly_cost(net2, 3, "sgen", 10)
    pp.create_poly_cost(net2, 0, "sgen", 11)
    pp.runpp(net2)

    net1_before = copy.deepcopy(net1)
    net2_before = copy.deepcopy(net2)
    _net = pp.merge_nets(net1, net2, net2_reindex_log_level="debug")
    pp.runpp(_net)

    # check that merge_nets() doesn't change inputs (but result tables)
    pp.test.assert_net_equal(net1, net1_before, check_without_results=True)
    pp.test.assert_net_equal(net2, net2_before, check_without_results=True)

    # check that results of merge_nets() fit
    assert np.allclose(_net.res_bus.vm_pu.iloc[:n1].values, net1.res_bus.vm_pu.values)
    assert np.allclose(_net.res_bus.vm_pu.iloc[n1:].values, net2.res_bus.vm_pu.values)

    # check content of merge_nets() output
    assert np.array_equal(
        pd.concat([net1.sgen.name.loc[net1.poly_cost.element],
                   net2.sgen.name.loc[net2.poly_cost.element]]).values,
        _net.sgen.name.loc[_net.poly_cost.element].values)

    # check that results stay the same after net split
    net3 = pp.select_subnet(_net, _net.bus.index[:n1], include_results=True)
    assert pandapower.toolbox.dataframes_equal(net3.res_bus[["vm_pu"]], net1.res_bus[["vm_pu"]])

    net4 = pp.select_subnet(_net, _net.bus.index[n1:], include_results=True)
    assert np.allclose(net4.res_bus.vm_pu.values, net2.res_bus.vm_pu.values)


def test_merge_asymmetric():
    """Test that merging nets properly handles bus IDs for asymmetric elements
    """
    net1 = nw.ieee_european_lv_asymmetric()
    net2 = nw.ieee_european_lv_asymmetric()
    n_load_busses = len(net1.asymmetric_load.bus.unique())
    n_sgen_busses = len(net1.asymmetric_sgen.bus.unique())

    net1_before = copy.deepcopy(net1)
    net2_before = copy.deepcopy(net2)
    net = pp.merge_nets(net1, net2, net2_reindex_log_level="debug")

    pp.test.assert_net_equal(net1, net1_before, check_without_results=True)
    pp.test.assert_net_equal(net2, net2_before, check_without_results=True)
    assert len(net.asymmetric_load.bus.unique()) == 2 * n_load_busses
    assert len(net.asymmetric_sgen.bus.unique()) == 2 * n_sgen_busses


def test_merge_with_groups():
    """Test that group data are correctly considered by merge_nets()
    """
    net1 = nw.create_cigre_network_mv()
    net2 = nw.create_cigre_network_mv()
    for elm in ["bus", "load", "line"]:
        net2[elm].name = "new " + net2[elm].name
    pp.create_group(net1, "bus", [[0, 2]], name="group of net1")
    pp.create_group(net2, ["bus", "load"], [[1], [0, 3]], name="group1 of net2")
    pp.create_group(net2, ["line"], [[1, 3]], name="group2 of net2", index=4)

    net = pp.merge_nets(net1, net2, net2_reindex_log_level="debug")

    # check that all group lines are available
    assert net.group.shape[0] == net1.group.shape[0] + net2.group.shape[0]

    # check (adapted) index
    assert set(net.group.index) == {0, 5, 4}

    # check that net2 groups link to the same elements as later in net.group (checking by element names)
    assert net2.bus.name.loc[pp.group_element_index(net2, 0, "bus")].tolist() == \
        net.bus.name.loc[pp.group_element_index(net, 5, "bus")].tolist()
    assert net2.load.name.loc[pp.group_element_index(net2, 0, "load")].tolist() == \
        net.load.name.loc[pp.group_element_index(net, 5, "load")].tolist()
    assert net2.trafo.name.loc[pp.group_element_index(net2, 4, "trafo")].tolist() == \
        net.trafo.name.loc[pp.group_element_index(net, 4, "trafo")].tolist()

    # check that net2 groups link to the same elements as later in net.group (checking by element index)
    assert list(pp.group_element_index(net, 0, "bus")) == [0, 2]
    assert list(pp.group_element_index(net, 5, "bus")) == [net1.bus.shape[0]+1]
    assert list(pp.group_element_index(net, 5, "load")) == list(np.array([0, 3], dtype=np.int64) + \
        net1.load.shape[0])
    assert list(pp.group_element_index(net, 4, "line")) == list(np.array([1, 3], dtype=np.int64) + \
        net1.line.shape[0])

def test_merge_with_characteristics():
    from pandapower.networks.simple_pandapower_test_networks import simple_four_bus_system
    from pandapower.control.util.characteristic import Characteristic

    # create two networks
    net1 = simple_four_bus_system()
    net2 = simple_four_bus_system()

    # create two characteristic
    Characteristic(net1, x_values=[0.85, 1.15], y_values=[5, 15])
    Characteristic(net2, x_values=[0.95, 1.05], y_values=[10, 20])

    # assign the characteristic ids to the trafos
    net1.trafo.loc[:, "vk_percent_characteristic"] = 0
    net2.trafo.loc[:, "vk_percent_characteristic"] = 0

    # merge networks
    merged, lookup = pp.merge_nets(net1, net2, validate=False, return_net2_reindex_lookup=True)

    # The second transformer should have the second characteristic
    assert merged.trafo.loc[1, "vk_percent_characteristic"] == 1


def test_select_subnet():
    # This network has switches of type 'l' and 't'
    net = nw.create_cigre_network_mv()

    # Do nothing
    same_net = pp.select_subnet(net, net.bus.index)
    assert pandapower.toolbox.dataframes_equal(net.bus, same_net.bus)
    assert pandapower.toolbox.dataframes_equal(net.switch, same_net.switch)
    assert pandapower.toolbox.dataframes_equal(net.trafo, same_net.trafo)
    assert pandapower.toolbox.dataframes_equal(net.line, same_net.line)
    assert pandapower.toolbox.dataframes_equal(net.load, same_net.load)
    assert pandapower.toolbox.dataframes_equal(net.ext_grid, same_net.ext_grid)
    same_net2 = pp.select_subnet(net, net.bus.index, include_results=True,
                                 keep_everything_else=True)
    assert pandapower.toolbox.nets_equal(net, same_net2)

    # Remove everything
    empty = pp.select_subnet(net, set())
    assert len(empty.bus) == 0
    assert len(empty.line) == 0
    assert len(empty.load) == 0
    assert len(empty.trafo) == 0
    assert len(empty.switch) == 0
    assert len(empty.ext_grid) == 0

    # Should keep all trafo ('t') switches when buses are included
    hv_buses = set(net.trafo.hv_bus)
    lv_buses = set(net.trafo.lv_bus)
    trafo_switch_buses = set(net.switch[net.switch.et == 't'].bus)
    subnet = pp.select_subnet(net, hv_buses | lv_buses | trafo_switch_buses)
    assert net.switch[net.switch.et == 't'].index.isin(subnet.switch.index).all()

    # Should keep all line ('l') switches when buses are included
    from_bus = set(net.line.from_bus)
    to_bus = set(net.line.to_bus)
    line_switch_buses = set(net.switch[net.switch.et == 'l'].bus)
    subnet = pp.select_subnet(net, from_bus | to_bus | line_switch_buses)
    assert net.switch[net.switch.et == 'l'].index.isin(subnet.switch.index).all()
    ls = net.switch.loc[net.switch.et == "l"]
    subnet = pp.select_subnet(net, list(ls.bus.values)[::2], include_switch_buses=True)
    assert net.switch[net.switch.et == 'l'].index.isin(subnet.switch.index).all()
    assert net.switch[net.switch.et == 'l'].bus.isin(subnet.bus.index).all()

    # This network has switches of type 'b'
    net2 = nw.create_cigre_network_lv()

    # Should keep all bus-to-bus ('b') switches when buses are included
    buses = set(net2.switch[net2.switch.et == 'b'].bus)
    elements = set(net2.switch[net2.switch.et == 'b'].element)
    subnet = pp.select_subnet(net2, buses | elements)
    assert net2.switch[net2.switch.et == 'b'].index.isin(subnet.switch.index).all()


def test_add_zones_to_elements():
    net = nw.create_cigre_network_mv()

    # add zones to lines and switchs
    pp.add_zones_to_elements(net, elements=["line", "switch"])

    # create 2 arrays which include "zone" in lines and switches
    zone_line = net["line"]["zone"].values
    zone_switch = net["switch"]["zone"].values

    assert "CIGRE_MV" in zone_line
    assert "CIGRE_MV" in zone_switch


def test_drop_inner_branches():
    def check_elm_number(net1, net2, excerpt_elms=None):
        excerpt_elms = set() if excerpt_elms is None else set(excerpt_elms)
        for elm in set(pandapower.toolbox.pp_elements()) - excerpt_elms:
            assert net1[elm].shape[0] == net2[elm].shape[0]

    net = nw.example_simple()
    new_bus = pp.create_bus(net, 10)
    pp.create_transformer3w(net, 2, 3, new_bus, "63/25/38 MVA 110/20/10 kV")

    net1 = copy.deepcopy(net)
    pp.drop_inner_branches(net1, [2, 3], branch_elements=["line"])
    check_elm_number(net1, net)
    pp.drop_inner_branches(net1, [0, 1], branch_elements=["line"])
    check_elm_number(net1, net, ["line"])
    assert all(net.line.index.difference({0}) == net1.line.index)

    net2 = copy.deepcopy(net)
    pp.drop_inner_branches(net2, [2, 3, 4, 5])
    assert all(net.line.index.difference({1}) == net2.line.index)
    assert all(net.trafo.index.difference({0}) == net2.trafo.index)
    assert all(net.switch.index.difference({1, 2, 3}) == net2.switch.index)
    check_elm_number(net2, net, ["line", "switch", "trafo"])


def test_fuse_buses():
    net = pp.create_empty_network()
    b1 = pp.create_bus(net, vn_kv=1, name="b1")
    b2 = pp.create_bus(net, vn_kv=1.5, name="b2")
    b3 = pp.create_bus(net, vn_kv=2, name="b2")

    line1 = pp.create_line(net, b2, b1, length_km=1, std_type="NAYY 4x50 SE")
    line2 = pp.create_line(net, b2, b3, length_km=1, std_type="NAYY 4x50 SE")

    sw1 = pp.create_switch(net, b2, line1, et="l")
    sw2 = pp.create_switch(net, b1, b2, et="b")

    pp.create_load(net, b1, p_mw=0.006)
    pp.create_load(net, b2, p_mw=0.005)
    pp.create_load(net, b3, p_mw=0.005)

    pp.create_measurement(net, "v", "bus", 1.2, 0.03, b2)

    # --- drop = True
    net1 = copy.deepcopy(net)
    pp.fuse_buses(net1, b1, b2, drop=True)

    # assertion: elements connected to b2 are given to b1 instead
    assert line1 not in net1.line.index
    assert line2 in net1.line.index
    assert sw1 not in net1.switch.index
    assert sw2 not in net1.switch.index
    assert list(net1["load"]["bus"].values) == [b1, b1, b3]
    assert net1["measurement"]["element"].at[0] == b1
    # assertion: b2 not in net.bus table if drop=True
    assert b2 not in net1.bus.index
    assert b3 in net1.bus.index

    # --- drop = False
    net2 = copy.deepcopy(net)
    pp.fuse_buses(net2, b1, b2, drop=False)

    # assertion: elements connected to b2 are given to b1 instead
    assert net2["line"]["from_bus"].at[0] == b1
    assert line2 in net2.line.index
    assert net2["switch"]["bus"].at[0] == b1
    assert net2["load"]["bus"].tolist() == [b1, b1, b3]
    assert net2["measurement"]["element"].at[0] == b1
    # assertion: b2 remains in net.bus table
    assert b2 in net2.bus.index
    assert b3 in net2.bus.index


def test_close_switch_at_line_with_two_open_switches():
    net = pp.create_empty_network()

    bus1 = pp.create_bus(net, vn_kv=.4)
    bus2 = pp.create_bus(net, vn_kv=.4)
    bus3 = pp.create_bus(net, vn_kv=.4)

    line1 = pp.create_line(net, bus2, bus3, length_km=1., std_type="NAYY 4x50 SE")
    line2 = pp.create_line(net, bus2, bus3, length_km=1., std_type="NAYY 4x50 SE")
    pp.create_line(net, bus2, bus3, length_km=1., std_type="NAYY 4x50 SE")  # line3

    pp.create_switch(net, bus1, bus2, et="b", closed=True)  # sw0

    pp.create_switch(net, bus2, line1, et="l", closed=False)  # sw1
    pp.create_switch(net, bus3, line1, et="l", closed=False)  # sw2

    pp.create_switch(net, bus2, line2, et="l", closed=True)  # sw3
    pp.create_switch(net, bus3, line2, et="l", closed=False)  # sw4

    pp.create_switch(net, bus3, line2, et="l", closed=True)  # sw5
    pp.create_switch(net, bus3, line2, et="l", closed=True)  # sw6

    pp.close_switch_at_line_with_two_open_switches(net)

    # assertion: sw2 closed
    assert net.switch.closed.loc[1]


def test_create_replacement_switch_for_branch():
    net = pp.create_empty_network()

    bus0 = pp.create_bus(net, vn_kv=0.4)
    bus1 = pp.create_bus(net, vn_kv=0.4)
    bus2 = pp.create_bus(net, vn_kv=0.4)
    bus3 = pp.create_bus(net, vn_kv=0.4)

    pp.create_ext_grid(net, bus0, vm_pu=0.4)

    line0 = pp.create_line(net, bus0, bus1, length_km=1, std_type="NAYY 4x50 SE")
    line1 = pp.create_line(net, bus2, bus3, length_km=1, std_type="NAYY 4x50 SE")
    impedance0 = pp.create_impedance(net, bus1, bus2, 0.01, 0.01, sn_mva=100)
    impedance1 = pp.create_impedance(net, bus1, bus2, 0.01, 0.01, sn_mva=100)

    pp.create_load(net, bus2, 0.001)

    pp.runpp(net)

    # look that the switch is created properly
    pp.create_replacement_switch_for_branch(net, 'line', line0)
    pp.create_replacement_switch_for_branch(net, 'impedance', impedance0)
    net.line.at[line0, "in_service"] = False
    net.impedance.at[impedance0, "in_service"] = False

    assert 'REPLACEMENT_line_0' in net.switch.name.values
    assert 'REPLACEMENT_impedance_0' in net.switch.name.values
    assert net.switch.closed.at[0]
    assert net.switch.closed.at[1]
    pp.runpp(net)

    # look that the switch is created with the correct closed status
    net.line.at[line1, "in_service"] = False
    net.impedance.at[impedance1, "in_service"] = False
    pp.create_replacement_switch_for_branch(net, 'line', line1)
    pp.create_replacement_switch_for_branch(net, 'impedance', impedance1)

    assert 'REPLACEMENT_line_1' in net.switch.name.values
    assert 'REPLACEMENT_impedance_1' in net.switch.name.values
    assert ~net.switch.closed.at[2]
    assert ~net.switch.closed.at[3]


@pytest.fixture
def net():
    net = pp.create_empty_network()

    bus0 = pp.create_bus(net, vn_kv=0.4)
    bus1 = pp.create_bus(net, vn_kv=0.4)
    bus2 = pp.create_bus(net, vn_kv=0.4)
    bus3 = pp.create_bus(net, vn_kv=0.4)
    bus4 = pp.create_bus(net, vn_kv=0.4)
    bus5 = pp.create_bus(net, vn_kv=0.4)
    bus6 = pp.create_bus(net, vn_kv=0.4)

    pp.create_ext_grid(net, bus0, vm_pu=0.4)

    pp.create_line(net, bus0, bus1, length_km=0, std_type="NAYY 4x50 SE")  # line0
    pp.create_line_from_parameters(net, bus2, bus3, length_km=1, r_ohm_per_km=0, x_ohm_per_km=0.1,
                                   c_nf_per_km=0, max_i_ka=1)  # line1
    pp.create_line_from_parameters(net, bus3, bus4, length_km=1, r_ohm_per_km=0, x_ohm_per_km=0,
                                   c_nf_per_km=0, max_i_ka=1)  # line2

    pp.create_impedance(net, bus1, bus2, 0.01, 0.01, sn_mva=100)  # impedance0
    pp.create_impedance(net, bus4, bus5, 0, 0, sn_mva=100)  # impedance1
    pp.create_impedance(net, bus5, bus6, 0, 0, rtf_pu=0.1, sn_mva=100)  # impedance2
    return net


def test_for_line_with_zero_length(net):
    pp.replace_zero_branches_with_switches(net, elements=('line',), zero_impedance=False)
    assert 'REPLACEMENT_line_0' in net.switch.name.values
    assert ~net.line.in_service.at[0]
    assert 'REPLACEMENT_line_2' not in net.switch.name.values


def test_drop(net):
    pp.replace_zero_branches_with_switches(net, elements=('line', 'impedance'), drop_affected=True)
    assert len(net.line) == 1
    assert len(net.impedance) == 2


def test_in_service_only(net):
    pp.replace_zero_branches_with_switches(net, elements=('line',))
    assert len(net.switch.loc[net.switch.name == 'REPLACEMENT_line_0']) == 1
    pp.replace_zero_branches_with_switches(net, elements=('line',), in_service_only=False)
    assert len(net.switch.loc[net.switch.name == 'REPLACEMENT_line_0']) == 2
    assert ~net.switch.closed.at[2]


def test_line_with_zero_impediance(net):
    # test for line with zero impedance
    pp.replace_zero_branches_with_switches(net, elements=('line',), zero_length=False)
    assert 'REPLACEMENT_line_1' not in net.switch.name.values
    assert 'REPLACEMENT_line_2' in net.switch.name.values


def test_impedance(net):
    pp.replace_zero_branches_with_switches(net, elements=('impedance',), zero_length=False,
                                           zero_impedance=True, in_service_only=True)
    assert 'REPLACEMENT_impedance_0' not in net.switch.name.values
    assert 'REPLACEMENT_impedance_1' in net.switch.name.values
    assert 'REPLACEMENT_impedance_2' not in net.switch.name.values


def test_all(net):
    pp.replace_zero_branches_with_switches(net, elements=('impedance', 'line'), zero_length=True,
                                           zero_impedance=True, in_service_only=True)
    assert 'REPLACEMENT_impedance_1' in net.switch.name.values
    assert 'REPLACEMENT_line_0' in net.switch.name.values
    assert 'REPLACEMENT_line_2' in net.switch.name.values
    assert ~net.line.in_service.at[0]
    assert net.line.in_service.at[1]
    assert ~net.line.in_service.at[2]
    assert 'REPLACEMENT_impedance_0' not in net.switch.name.values
    assert 'REPLACEMENT_impedance_2' not in net.switch.name.values
    assert 'REPLACEMENT_line_1' not in net.switch.name.values
    assert net.impedance.in_service.at[0]
    assert ~net.impedance.in_service.at[1]
    assert net.impedance.in_service.at[2]


def test_drop_elements_at_buses():
    net = pp.create_empty_network()

    bus0 = pp.create_bus(net, vn_kv=110)
    bus1 = pp.create_bus(net, vn_kv=20)
    bus2 = pp.create_bus(net, vn_kv=10)
    bus3 = pp.create_bus(net, vn_kv=0.4)
    bus4 = pp.create_bus(net, vn_kv=0.4)
    bus5 = pp.create_bus(net, vn_kv=20)

    pp.create_ext_grid(net, 0)

    trafo0 = pp.create_transformer3w(net, hv_bus=bus0, mv_bus=bus1, lv_bus=bus2, name='trafo0',
                                     std_type='63/25/38 MVA 110/20/10 kV')
    trafo1 = pp.create_transformer(net, hv_bus=bus2, lv_bus=bus3, std_type='0.4 MVA 10/0.4 kV')

    line1 = pp.create_line(net, from_bus=bus3, to_bus=bus4, length_km=20.1,
                           std_type='24-AL1/4-ST1A 0.4', name='line1')
    pp.create_sgen(net, 1, 0)

    switch0a = pp.create_switch(net, bus=bus0, element=trafo0, et='t3')
    switch0b = pp.create_switch(net, bus=bus1, element=trafo0, et='t3')
    switch0c = pp.create_switch(net, bus=bus2, element=trafo0, et='t3')
    switch1 = pp.create_switch(net, bus=bus1, element=bus5, et='b')
    switch2a = pp.create_switch(net, bus=bus2, element=trafo1, et='t')
    switch2b = pp.create_switch(net, bus=bus3, element=trafo1, et='t')
    switch3a = pp.create_switch(net, bus=bus3, element=line1, et='l')
    switch3b = pp.create_switch(net, bus=bus4, element=line1, et='l')
    # bus id needs to be entered as iterable, not done in the function

    for b in net.bus.index.values:
        net1 = net.deepcopy()
        cd = pp.get_connected_elements_dict(net1, b, connected_buses=False)
        swt3w = set(net1.switch.loc[net1.switch.element.isin(cd.get('trafo3w', [1000])) &
                                    (net1.switch.et == 't3')].index)
        swt = set(net1.switch.loc[net1.switch.element.isin(cd.get('trafo', [1000])) &
                                  (net1.switch.et == 't')].index)
        swl = set(net1.switch.loc[net1.switch.element.isin(cd.get('line', [1000])) &
                                  (net1.switch.et == 'l')].index)
        sw = swt3w | swt | swl
        pp.drop_elements_at_buses(net1, [b])
        assert b not in net1.switch.bus.values
        assert b not in net1.switch.query("et=='b'").element.values
        assert sw.isdisjoint(set(net1.switch.index))
        for elm, id in cd.items():
            assert len(net1[elm].loc[net1[elm].index.isin(id)]) == 0


def test_impedance_line_replacement():
    # create test net
    net1 = pp.create_empty_network(sn_mva=1.1)
    pp.create_buses(net1, 2, 10)
    pp.create_ext_grid(net1, 0)
    pp.create_impedance(net1, 0, 1, 0.1, 0.1, 8.7e-3)
    pp.create_load(net1, 1, 7e-3, 2e-3)

    # validate loadflow results
    pp.runpp(net1)

    net2 = copy.deepcopy(net1)
    pp.replace_impedance_by_line(net2)

    pp.runpp(net2)

    assert pandapower.toolbox.nets_equal(net1, net2, exclude_elms={"line", "impedance"})
    cols = ["p_from_mw", "q_from_mvar", "p_to_mw", "q_to_mvar", "pl_mw", "ql_mvar", "i_from_ka",
            "i_to_ka"]
    assert np.allclose(net1.res_impedance[cols].values, net2.res_line[cols].values)

    net3 = copy.deepcopy(net2)
    pp.replace_line_by_impedance(net3)

    pp.runpp(net3)

    assert pandapower.toolbox.nets_equal(net2, net3, exclude_elms={"line", "impedance"})
    assert np.allclose(net3.res_impedance[cols].values, net2.res_line[cols].values)


def test_replace_ext_grid_gen():
    for i in range(2):
        net = nw.example_simple()
        net.ext_grid["uuid"] = "test"
        pp.runpp(net, calculate_voltage_angles="auto")
        assert list(net.res_ext_grid.index.values) == [0]
        pp.create_group(net, ["line", "ext_grid"], [[0], [0]])

        # replace_ext_grid_by_gen
        if i == 0:
            pp.replace_ext_grid_by_gen(net, 0, gen_indices=[4], add_cols_to_keep=["uuid"])
        elif i == 1:
            pp.replace_ext_grid_by_gen(net, [0], gen_indices=[4], cols_to_keep=["uuid", "max_p_mw"])
        assert not net.ext_grid.shape[0]
        assert not net.res_ext_grid.shape[0]
        assert np.allclose(net.gen.vm_pu.values, [1.03, 1.02])
        assert net.res_gen.p_mw.dropna().shape[0] == 2
        assert np.allclose(net.gen.index.values, [0, 4])
        assert net.gen.loc[4, "uuid"] == "test"
        assert net.group.element_type.tolist() == ["line", "gen"]
        assert net.group.element.iat[1] == [4]

        # replace_gen_by_ext_grid
        if i == 0:
            pp.replace_gen_by_ext_grid(net)
        elif i == 1:
            pp.replace_gen_by_ext_grid(net, [0, 4], ext_grid_indices=[2, 3])
            assert np.allclose(net.ext_grid.index.values, [2, 3])
        assert not net.gen.shape[0]
        assert not net.res_gen.shape[0]
        assert net.ext_grid.va_degree.dropna().shape[0] == 2
        assert any(np.isclose(net.ext_grid.va_degree.values, 0))
        assert net.res_ext_grid.p_mw.dropna().shape[0] == 2


def test_replace_gen_sgen():
    for i in range(2):
        net = nw.case9()
        vm_set = [1.03, 1.02]
        net.gen["vm_pu"] = vm_set
        net.gen["slack_weight"] = 1
        pp.runpp(net)
        assert list(net.res_gen.index.values) == [0, 1]

        # replace_gen_by_sgen
        if i == 0:
            pp.replace_gen_by_sgen(net)
        elif i == 1:
            pp.replace_gen_by_sgen(net, [0, 1], sgen_indices=[4, 1], cols_to_keep=[
                "max_p_mw"], add_cols_to_keep=["slack_weight"])  # min_p_mw is not in cols_to_keep
            assert np.allclose(net.sgen.index.values, [4, 1])
            assert np.allclose(net.sgen.slack_weight.values, 1)
            assert "max_p_mw" in net.sgen.columns
            assert "min_p_mw" not in net.sgen.columns
        assert not net.gen.shape[0]
        assert not net.res_gen.shape[0]
        assert not np.allclose(net.sgen.q_mvar.values, 0)
        assert net.res_gen.shape[0] == 0
        pp.runpp(net)
        assert np.allclose(net.res_bus.loc[net.sgen.bus, "vm_pu"].values, vm_set)

        # replace_sgen_by_gen
        net2 = copy.deepcopy(net)
        if i == 0:
            pp.replace_sgen_by_gen(net2, [1])
        elif i == 1:
            pp.replace_sgen_by_gen(net2, 1, gen_indices=[2], add_cols_to_keep=["slack_weight"])
            assert np.allclose(net2.gen.index.values, [2])
            assert np.allclose(net2.gen.slack_weight.values, 1)
        assert net2.gen.shape[0] == 1
        assert net2.res_gen.shape[0] == 1
        assert net2.gen.shape[0] == 1
        assert net2.res_gen.shape[0] == 1

        if i == 0:
            pp.replace_sgen_by_gen(net, 1)
            assert pandapower.toolbox.nets_equal(net, net2)


def test_replace_pq_elmtype():
    def check_elm_shape(net, elm_shape: dict):
        for elm, no in elm_shape.items():
            assert net[elm].shape[0] == no

    net = pp.create_empty_network()
    pp.create_buses(net, 3, 20)
    pp.create_ext_grid(net, 0)
    for to_bus in [1, 2]:
        pp.create_line(net, 0, to_bus, 0.6, 'NA2XS2Y 1x95 RM/25 12/20 kV')
    names = ["load 1", "load 2"]
    types = ["house", "commercial"]
    pp.create_loads(net, [1, 2], 0.8, 0.1, sn_mva=1, min_p_mw=0.5, max_p_mw=1.0, controllable=True,
                    name=names, scaling=[0.8, 1], type=types)
    pp.create_poly_cost(net, 0, "load", 7)
    pp.create_poly_cost(net, 1, "load", 3)
    pp.runpp(net)
    net.load["controllable"] = net.load["controllable"].astype(bool)
    net_orig = copy.deepcopy(net)

    # --- test unset old_indices, cols_to_keep and add_cols_to_keep
    pp.replace_pq_elmtype(net, "load", "sgen", new_indices=[2, 7], cols_to_keep=["type"],
                          add_cols_to_keep=["scaling"])  # cols_to_keep is not
    # default but ["type"] -> min/max p_mw get lost
    check_elm_shape(net, {"load": 0, "sgen": 2})
    assert list(net.sgen.index) == [2, 7]
    assert list(net.sgen.type.values) == types
    assert list(net.sgen.name.values) == names
    assert net.sgen.controllable.astype(bool).all()
    assert "min_p_mw" not in net.sgen.columns
    pp.runpp(net)
    assert pandapower.toolbox.dataframes_equal(net_orig.res_bus, net.res_bus)

    # --- test set old_indices and add_cols_to_keep for different element types
    net = copy.deepcopy(net_orig)
    add_cols_to_keep = ["scaling", "type", "sn_mva"]
    pp.replace_pq_elmtype(net, "load", "sgen", old_indices=1, add_cols_to_keep=add_cols_to_keep)
    check_elm_shape(net, {"load": 1, "sgen": 1})
    pp.runpp(net)
    assert pandapower.toolbox.dataframes_equal(net_orig.res_bus, net.res_bus)
    assert net.sgen.max_p_mw.at[0] == - 0.5
    assert net.sgen.min_p_mw.at[0] == - 1.0

    pp.replace_pq_elmtype(net, "sgen", "storage", old_indices=0, add_cols_to_keep=add_cols_to_keep)
    check_elm_shape(net, {"load": 1, "storage": 1})
    pp.runpp(net)
    assert pandapower.toolbox.dataframes_equal(net_orig.res_bus, net.res_bus)

    pp.replace_pq_elmtype(net, "storage", "load", add_cols_to_keep=add_cols_to_keep)
    pp.runpp(net)
    check_elm_shape(net, {"storage": 0, "sgen": 0})
    net.poly_cost.element = net.poly_cost.element.astype(net_orig.poly_cost.dtypes["element"])
    assert pandapower.toolbox.nets_equal(net_orig, net, exclude_elms={"sgen", "storage"})


def test_get_connected_elements_dict():
    net = nw.example_simple()
    conn = pp.get_connected_elements_dict(net, [0])
    assert conn == {"line": [0], 'ext_grid': [0], 'bus': [1]}
    conn = pp.get_connected_elements_dict(net, [3, 4])
    assert conn == {'line': [1, 3], 'switch': [1, 2, 7], 'trafo': [0], 'bus': [2, 5, 6]}


def test_get_connected_elements_empty_in_service():
    # would cause an error with respect_in_service=True for the case of:
    #  - empty element tables
    #  - element tables without in_service column (e.g. measurement)
    #  - element_table was unbound for the element table measurement
    #  see #1592
    net = nw.example_simple()
    net.bus.at[6, "in_service"] = False
    conn = pp.get_connected_elements_dict(net, [0], respect_switches=False, respect_in_service=True)
    assert conn == {"line": [0], 'ext_grid': [0], 'bus': [1]}
    conn = pp.get_connected_elements_dict(net, [3, 4], respect_switches=False, respect_in_service=True)
    assert conn == {'line': [1, 3], 'switch': [1, 2, 7], 'trafo': [0], 'bus': [2, 5]}


def test_replace_ward_by_internal_elements():
    net = nw.example_simple()
    pp.create_ward(net, 1, 10, 5, -20, -10, name="ward_1")
    pp.create_ward(net, 5, 6, 8, 10, 5, name="ward_2")
    pp.create_ward(net, 6, -1, 9, 11, 6, name="ward_3", in_service=False)
    pp.create_group_from_dict(net, {"ward": [0]}, name="test group")
    pp.runpp(net)
    net_org = copy.deepcopy(net)
    pp.replace_ward_by_internal_elements(net)
    for elm in ["load", "shunt"]:
        assert net[elm].shape[0] == 4
    res_load_created, res_shunt_created = copy.deepcopy(net.res_load), copy.deepcopy(net.res_shunt)
    pp.runpp(net)
    assert np.allclose(net_org.res_ext_grid.p_mw, net.res_ext_grid.p_mw)
    assert np.allclose(net_org.res_ext_grid.q_mvar, net.res_ext_grid.q_mvar)
    assert np.allclose(res_load_created, net.res_load)
    assert np.allclose(res_shunt_created, net.res_shunt)

    new_ets = pd.Index(["load", "shunt"])
    assert pp.count_group_elements(net_org, 0).to_dict() == {"ward": 1}
    assert pp.count_group_elements(net, 0).to_dict() == {et: 1 for et in new_ets}
    elm_change = pandapower.toolbox.count_elements(net, return_empties=True) - pandapower.toolbox.count_elements(
        net_org, return_empties=True)
    assert set(elm_change.loc[new_ets]) == {3}
    assert elm_change.at["ward"] == -3
    assert set(elm_change.loc[elm_change.index.difference(new_ets).difference(pd.Index([
        "ward"]))]) == {0}

    net = nw.example_simple()
    pp.create_ward(net, 1, 10, 5, -20, -10, name="ward_1")
    pp.create_ward(net, 5, 6, 8, 10, 5, name="ward_2")
    pp.create_ward(net, 6, -1, 9, 11, 6, name="ward_3", in_service=False)
    pp.runpp(net)
    net_org = copy.deepcopy(net)
    pp.replace_ward_by_internal_elements(net, [1])
    for elm in ["load", "shunt"]:
        assert net[elm].shape[0] == 2
    res_load_created, res_shunt_created = copy.deepcopy(net.res_load), copy.deepcopy(net.res_shunt)
    pp.runpp(net)
    assert np.allclose(net_org.res_ext_grid.p_mw, net.res_ext_grid.p_mw)
    assert np.allclose(net_org.res_ext_grid.q_mvar, net.res_ext_grid.q_mvar)
    assert np.allclose(res_load_created, net.res_load)
    assert np.allclose(res_shunt_created, net.res_shunt)


def test_replace_xward_by_internal_elements():
    net = nw.example_simple()
    pp.create_xward(net, 1, 10, 5, -20, -10, 0.1, 0.55, 1.02, name="xward_1")
    pp.create_xward(net, 5, 6, 8, 10, 5, 0.009, 0.678, 1.03, name="xward_2")
    pp.create_xward(net, 6, 6, 8, 10, 5, 0.009, 0.678, 1.03, in_service=False, name="xward_3")
    pp.create_group_from_dict(net, {"xward": [0]}, name="test group")
    pp.runpp(net)
    net_org = copy.deepcopy(net)
    pp.replace_xward_by_internal_elements(net)
    pp.runpp(net)
    assert abs(max(net_org.res_ext_grid.p_mw - net.res_ext_grid.p_mw)) < 1e-10
    assert abs(max(net_org.res_ext_grid.q_mvar - net.res_ext_grid.q_mvar)) < 1e-10

    new_ets = pd.Index(["load", "shunt", "gen", "impedance", "bus"])
    assert pp.count_group_elements(net_org, 0).to_dict() == {"xward": 1}
    assert pp.count_group_elements(net, 0).to_dict() == {et: 1 for et in new_ets}
    elm_change = pandapower.toolbox.count_elements(net, return_empties=True) - pandapower.toolbox.count_elements(
        net_org, return_empties=True)
    assert set(elm_change.loc[new_ets]) == {3}
    assert elm_change.at["xward"] == -3
    assert set(elm_change.loc[elm_change.index.difference(new_ets).difference(pd.Index([
        "xward"]))]) == {0}

    net = nw.example_simple()
    pp.create_xward(net, 1, 10, 5, -20, -10, 0.1, 0.55, 1.02, name="xward_1")
    pp.create_xward(net, 5, 6, 8, 10, 5, 0.009, 0.678, 1.03, name="xward_2")
    pp.create_xward(net, 6, 6, 8, 10, 5, 0.009, 0.678, 1.03, in_service=False, name="xward_3")
    pp.runpp(net)
    net_org = copy.deepcopy(net)
    pp.replace_xward_by_internal_elements(net, [0, 1])
    pp.runpp(net)
    assert abs(max(net_org.res_ext_grid.p_mw - net.res_ext_grid.p_mw)) < 1e-10
    assert abs(max(net_org.res_ext_grid.q_mvar - net.res_ext_grid.q_mvar)) < 1e-10


def test_repl_to_line():
    net = nw.simple_four_bus_system()
    idx = 0
    std_type = "NAYY 4x150 SE"
    new_idx = pp.repl_to_line(net, idx, std_type, in_service=True)
    pp.runpp(net)

    vm1 = net.res_bus.vm_pu.values
    va1 = net.res_bus.va_degree.values

    net.line.at[new_idx, "in_service"] = False
    pp.change_std_type(net, idx, std_type)
    pp.runpp(net)

    vm0 = net.res_bus.vm_pu.values
    va0 = net.res_bus.va_degree.values

    assert np.allclose(vm1, vm0)
    assert np.allclose(va1, va0)


def test_repl_to_line_with_switch():
    """
    Same test as above, but this time in comparison to actual replacement
    """
    net = nw.example_multivoltage()
    pp.runpp(net)

    for testindex in net.line.index:
        if net.line.in_service.loc[testindex]:
            line = net.line.loc[testindex]
            fbus = line.from_bus
            tbus = line.to_bus
            len = line.length_km

            if "184-AL1/30-ST1A" in net.line.std_type.loc[testindex]:
                std = "243-AL1/39-ST1A 110.0"
            elif "NA2XS2Y" in net.line.std_type.loc[testindex]:
                std = "NA2XS2Y 1x240 RM/25 6/10 kV"
            elif "NAYY" in net.line.std_type.loc[testindex]:
                std = "NAYY 4x150 SE"
            elif " 15-AL1/3-ST1A" in net.line.std_type.loc[testindex]:
                std = "24-AL1/4-ST1A 0.4"

            # create an oos line at the same buses
            REPL = pp.create_line(net, from_bus=fbus, to_bus=tbus, length_km=len, std_type=std)

            for bus in fbus, tbus:
                if bus in net.switch[~net.switch.closed & (net.switch.element == testindex)].bus.values:
                    pp.create_switch(net, bus=bus, element=REPL, closed=False, et="l", type="LBS")

            # calculate runpp with REPL
<<<<<<< HEAD
            net.line.in_service.loc[testindex] = False
            net.line.in_service.loc[REPL] = True
=======
            net.line.loc[testindex, 'in_service'] = False
            net.line.loc[REPL, 'in_service'] = True
>>>>>>> 2698f7e5
            pp.runpp(net)

            fbus_repl = net.res_bus.loc[fbus]
            tbus_repl = net.res_bus.loc[tbus]

            ploss_repl = (net.res_line.loc[REPL].p_from_mw - net.res_line.loc[REPL].p_to_mw)
            qloss_repl = (net.res_line.loc[REPL].q_from_mvar - net.res_line.loc[REPL].q_to_mvar)

            # get ne line impedances
            new_idx = pp.repl_to_line(net, testindex, std, in_service=True)
            # activate new idx line
<<<<<<< HEAD
            net.line.in_service.loc[REPL] = False
            net.line.in_service.loc[testindex] = True
            net.line.in_service.loc[new_idx] = True
=======
            net.line.loc[REPL, 'in_service'] = False
            net.line.loc[testindex, 'in_service'] = True
            net.line.loc[new_idx, 'in_service'] = True
>>>>>>> 2698f7e5
            pp.runpp(net)
            # compare lf results
            fbus_ne = net.res_bus.loc[fbus]
            tbus_ne = net.res_bus.loc[tbus]
            ploss_ne = (net.res_line.loc[testindex].p_from_mw -
                        net.res_line.loc[testindex].p_to_mw) + \
                       (net.res_line.loc[new_idx].p_from_mw - net.res_line.loc[new_idx].p_to_mw)
            qloss_ne = (net.res_line.loc[testindex].q_from_mvar -
                        net.res_line.loc[testindex].q_to_mvar) + \
                       (net.res_line.loc[new_idx].q_from_mvar - net.res_line.loc[new_idx].q_to_mvar)

            assert_series_equal(fbus_repl, fbus_ne, atol=1e-2)
            assert_series_equal(tbus_repl, tbus_ne)
            assert np.isclose(ploss_repl, ploss_ne, atol=1e-5)
            assert np.isclose(qloss_repl, qloss_ne)

            # and reset to unreinforced state again
<<<<<<< HEAD
            net.line.in_service.loc[testindex] = True
            net.line.in_service.loc[new_idx] = False
            net.line.in_service.loc[REPL] = False
=======
            net.line.loc[testindex, 'in_service'] = True
            net.line.loc[new_idx, 'in_service'] = False
            net.line.loc[REPL, 'in_service'] = False
>>>>>>> 2698f7e5


def test_merge_parallel_line():
    net = nw.example_multivoltage()
    pp.runpp(net)
    assert net.line.parallel.at[5] == 2

    line = net.line.loc[5]
    fbus = line.from_bus
    tbus = line.to_bus

    fbus_0 = net.res_bus.loc[fbus]
    tbus_0 = net.res_bus.loc[tbus]
    ploss_0 = (net.res_line.loc[5].p_from_mw - net.res_line.loc[5].p_to_mw)
    qloss_0 = (net.res_line.loc[5].q_from_mvar - net.res_line.loc[5].q_to_mvar)

    net = pp.merge_parallel_line(net, 5)

    assert net.line.parallel.at[5] == 1
    pp.runpp(net)
    fbus_1 = net.res_bus.loc[fbus]
    tbus_1 = net.res_bus.loc[tbus]
    ploss_1 = (net.res_line.loc[5].p_from_mw - net.res_line.loc[5].p_to_mw)
    qloss_1 = (net.res_line.loc[5].q_from_mvar - net.res_line.loc[5].q_to_mvar)

    assert_series_equal(fbus_0, fbus_1)
    assert_series_equal(tbus_0, tbus_1)
    assert np.isclose(ploss_0, ploss_1, atol=1e-5)
    assert np.isclose(qloss_0, qloss_1)


def test_merge_same_bus_generation_plants():
    gen_elms = ["ext_grid", "gen", "sgen"]

    # --- test with case9
    net = nw.case9()
    buses = np.hstack([net[elm].bus.values for elm in gen_elms])
    has_dupls = len(buses) > len(set(buses))

    something_merged = pp.merge_same_bus_generation_plants(net)

    assert has_dupls == something_merged

    # --- test with case24_ieee_rts
    net = nw.case24_ieee_rts()

    # manipulate net for different functionality checks
    # 1) q_mvar should be summed which is only possible if no gen or ext_grid has the same bus
    net.gen = net.gen.drop(net.gen.index[net.gen.bus == 22])
    net.sgen["q_mvar"] = np.arange(net.sgen.shape[0])
    # 2) remove limit columns or values to check whether merge_same_bus_generation_plants() can
    # handle that
    del net.sgen["max_q_mvar"]
    net.sgen.at[1, "min_p_mw"] = np.nan

    # prepare expatation values
    dupl_buses = [0, 1, 6, 12, 14, 21, 22]
    n_plants = sum([net[elm].bus.isin(dupl_buses).sum() for elm in gen_elms])
    assert n_plants > len(dupl_buses)  # check that in net are plants with same buses
    expected_no_of_plants = sum([net[elm].shape[0] for elm in gen_elms]) - n_plants + \
                            len(dupl_buses)

    # run function
    something_merged = pp.merge_same_bus_generation_plants(net)

    # check results
    assert something_merged
    buses = np.hstack([net[elm].bus.values for elm in gen_elms])
    assert len(buses) == len(set(buses))  # no dupl buses in gen plant dfs
    n_plants = sum([net[elm].shape[0] for elm in gen_elms])
    assert n_plants == expected_no_of_plants
    assert np.isclose(net.ext_grid.p_disp_mw.at[0], 95.1 * 2)  # correct value sum (p_disp)
    assert np.isclose(net.gen.p_mw.at[0], 10 * 2 + 76 * 2)  # correct value sum (p_mw)
    assert np.isclose(net.gen.min_p_mw.at[0], 16 * 2 + 15.2)  # correct value sum (min_p_mw) (
    # 1x 15.2 has been removed above)
    assert np.isclose(net.gen.max_p_mw.at[0], 20 * 2 + 76 * 2)  # correct value sum (max_p_mw)
    assert np.isclose(net.gen.min_q_mvar.at[8], -10 - 16 * 5)  # correct value sum (min_q_mvar)
    assert np.isclose(net.gen.max_q_mvar.at[8], 16)  # correct value sum (max_q_mvar) (
    # the sgen max_q_mvar column has been removed above)
    idx_sgen22 = net.sgen.index[net.sgen.bus == 22]
    assert len(idx_sgen22) == 1
    assert np.isclose(net.sgen.q_mvar.at[idx_sgen22[0]], 20 + 21)  # correct value sum (q_mvar)


def test_set_isolated_areas_out_of_service():
    net = nw.case9()
    pp.create_switch(net, 6, 5, "l", False)
    pp.create_switch(net, 8, 7, "l", False)

    pp.toolbox.set_isolated_areas_out_of_service(net)

    isolated_buses = [7, 1]
    isolated_lines = [5, 7, 6]

    assert not np.any(net.bus.loc[isolated_buses, 'in_service'])
    assert np.all(net.bus.loc[np.setdiff1d(net.bus.index, isolated_buses), 'in_service'])

    assert not np.any(net.line.loc[isolated_lines, 'in_service'])
    assert np.all(net.line.loc[np.setdiff1d(net.line.index, isolated_lines), 'in_service'])


if __name__ == '__main__':
    pytest.main([__file__, "-xs"])<|MERGE_RESOLUTION|>--- conflicted
+++ resolved
@@ -869,13 +869,8 @@
                     pp.create_switch(net, bus=bus, element=REPL, closed=False, et="l", type="LBS")
 
             # calculate runpp with REPL
-<<<<<<< HEAD
-            net.line.in_service.loc[testindex] = False
-            net.line.in_service.loc[REPL] = True
-=======
             net.line.loc[testindex, 'in_service'] = False
             net.line.loc[REPL, 'in_service'] = True
->>>>>>> 2698f7e5
             pp.runpp(net)
 
             fbus_repl = net.res_bus.loc[fbus]
@@ -887,15 +882,9 @@
             # get ne line impedances
             new_idx = pp.repl_to_line(net, testindex, std, in_service=True)
             # activate new idx line
-<<<<<<< HEAD
-            net.line.in_service.loc[REPL] = False
-            net.line.in_service.loc[testindex] = True
-            net.line.in_service.loc[new_idx] = True
-=======
             net.line.loc[REPL, 'in_service'] = False
             net.line.loc[testindex, 'in_service'] = True
             net.line.loc[new_idx, 'in_service'] = True
->>>>>>> 2698f7e5
             pp.runpp(net)
             # compare lf results
             fbus_ne = net.res_bus.loc[fbus]
@@ -913,15 +902,9 @@
             assert np.isclose(qloss_repl, qloss_ne)
 
             # and reset to unreinforced state again
-<<<<<<< HEAD
-            net.line.in_service.loc[testindex] = True
-            net.line.in_service.loc[new_idx] = False
-            net.line.in_service.loc[REPL] = False
-=======
             net.line.loc[testindex, 'in_service'] = True
             net.line.loc[new_idx, 'in_service'] = False
             net.line.loc[REPL, 'in_service'] = False
->>>>>>> 2698f7e5
 
 
 def test_merge_parallel_line():
