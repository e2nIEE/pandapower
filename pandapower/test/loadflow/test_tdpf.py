--- conflicted
+++ resolved
@@ -53,11 +53,7 @@
 
     # Chose the load to match nominal current
     p_ac = vn_kv * max_i_ka * np.sqrt(3)  # Q=0
-<<<<<<< HEAD
-    create_load(net, b2, sn_mva=p_ac, p_mw=p_ac, name="load_b8", const_i_percent=100)
-=======
-    pp.create_load(net, b2, sn_mva=p_ac, p_mw=p_ac, name="load_b8", const_i_p_percent=100, const_i_q_percent=100)
->>>>>>> b4017966
+    create_load(net, b2, sn_mva=p_ac, p_mw=p_ac, name="load_b8", const_i_p_percent=100, const_i_q_percent=100)
 
     create_ext_grid(net, b1)
 
@@ -410,11 +406,7 @@
 
     # Chose the load to match nominal current
     p_ac = 380 * 1.024 * np.sqrt(3)
-<<<<<<< HEAD
-    create_load(net, b2, p_mw=p_ac, q_mvar=0, name="load_b8", const_i_percent=100)
-=======
-    pp.create_load(net, b2, p_mw=p_ac, q_mvar=0, name="load_b8", const_i_p_percent=100, const_i_q_percent=100)
->>>>>>> b4017966
+    create_load(net, b2, p_mw=p_ac, q_mvar=0, name="load_b8", const_i_p_percent=100, const_i_q_percent=100)
 
     create_ext_grid(net, b1, vm_pu=1, va_degree=0, s_sc_max_mva=20 * 110 * np.sqrt(3), rx_max=0.1)
 
@@ -466,11 +458,7 @@
 
     # Chose the load to match nominal current
     p_ac = 380 * 1.0 * np.sqrt(3)  # Q=0
-<<<<<<< HEAD
-    create_load(net, b2, p_mw=p_ac, q_mvar=0, name="load_b8", const_i_percent=100)
-=======
-    pp.create_load(net, b2, p_mw=p_ac, q_mvar=0, name="load_b8", const_i_p_percent=100, const_i_q_percent=100)
->>>>>>> b4017966
+    create_load(net, b2, p_mw=p_ac, q_mvar=0, name="load_b8", const_i_p_percent=100, const_i_q_percent=100)
 
     create_ext_grid(net, b1, vm_pu=1, va_degree=0, s_sc_max_mva=20 * 110 * np.sqrt(3), rx_max=0.1)
 
@@ -518,11 +506,7 @@
 
     # Chose the load to match nominal current
     p_ac = 380 * 1.003 * np.sqrt(3)  # Q=0
-<<<<<<< HEAD
-    create_load(net, b2, p_mw=p_ac, q_mvar=0, name="load_b8", const_i_percent=100)
-=======
-    pp.create_load(net, b2, p_mw=p_ac, q_mvar=0, name="load_b8", const_i_p_percent=100, const_i_q_percent=100)
->>>>>>> b4017966
+    create_load(net, b2, p_mw=p_ac, q_mvar=0, name="load_b8", const_i_p_percent=100, const_i_q_percent=100)
 
     create_ext_grid(net, b1, vm_pu=1, va_degree=0, s_sc_max_mva=20 * 110 * np.sqrt(3), rx_max=0.1)
 
