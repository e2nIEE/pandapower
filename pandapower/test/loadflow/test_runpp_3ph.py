# -*- coding: utf-8 -*-
"""
Created on Wed May  2 17:06:25 2018
Tests 3 phase power flow algorithm
@author: sghosh
"""
import pandapower as pp
import numpy as np
import pytest

import pandapower.toolbox
from pandapower.test.loadflow.PF_Results import get_PF_Results
from pandapower.test.consistency_checks import runpp_3ph_with_consistency_checks, runpp_with_consistency_checks
import os


@pytest.fixture
def net():
    v_base = 110              # 110kV Base Voltage
    k_va_base = 100         # 100 MVA
#    I_base = (kVA_base/V_base) * 1e-3           # in kA
    net = pp.create_empty_network(sn_mva=k_va_base)
    pp.create_bus(net, vn_kv=v_base, index=1)
    pp.create_bus(net, vn_kv=v_base, index=5)
    pp.create_ext_grid(net, bus=1, vm_pu=1.0, s_sc_max_mva=5000, rx_max=0.1,
                       r0x0_max=0.1, x0x_max=1.0)
    pp.create_std_type(net, {"r0_ohm_per_km": 0.0848, "x0_ohm_per_km": 0.4649556, "c0_nf_per_km":
                             230.6, "max_i_ka": 0.963, "r_ohm_per_km": 0.0212,
                             "x_ohm_per_km": 0.1162389, "c_nf_per_km":  230},
                       "example_type")
    pp.create_line(net, from_bus=1, to_bus=5, length_km=50.0, std_type="example_type")

    pp.create_asymmetric_load(net, 5, p_a_mw=50, q_a_mvar=50, p_b_mw=10, q_b_mvar=15,
                              p_c_mw=10, q_c_mvar=5)
    return net


def check_it(net):
    bus_pp = np.abs(net.res_bus_3ph[['vm_a_pu', 'vm_b_pu', 'vm_c_pu']]
                    [~np.isnan(net.res_bus_3ph.vm_a_pu)].values)
    bus_pf = np.abs(np.array([[0.96742893, 1.01302766, 1.019784],
                             [0.74957533, 1.09137945, 1.05124282]]))
    assert np.max(np.abs(bus_pp - bus_pf)) < 1.1e-6
    line_pp = np.abs(net.res_line_3ph[~np.isnan(net.res_line_3ph.i_a_from_ka)]
                     [['i_a_from_ka', 'i_a_to_ka', 'i_b_from_ka', 'i_b_to_ka',
                       'i_c_from_ka', 'i_c_to_ka',
                       'p_a_from_mw', 'p_a_to_mw', 'q_a_from_mvar', 'q_a_to_mvar',
                       'p_b_from_mw', 'p_b_to_mw', 'q_b_from_mvar', 'q_b_to_mvar',
                       'p_c_from_mw', 'p_c_to_mw', 'q_c_from_mvar', 'q_c_to_mvar',
                       'loading_a_percent', 'loading_b_percent', 'loading_c_percent',
                       'loading_percent'
                       ]].values)
    line_pf = np.abs(np.array(
                        [[1.34212045, 1.48537916, 0.13715552, 0.26009611,
                          0.22838401, 0.1674634,
                          55.70772301, (-49.999992954), 60.797262682, (-49.999959283),
                          8.7799379802, (-9.9999996625), (-0.88093549983), (-15.000000238),
                          9.3739293122, (-10.000000161), (-11.441663679), (-4.9999997418),
                          154.2452,  27.00894,  23.71589,
                          154.2452]]))
    assert np.max(np.abs(line_pp - line_pf)) < 1.1e-4


def test_2bus_network(net):
    # -o---o
    pp.add_zero_impedance_parameters(net)
    runpp_3ph_with_consistency_checks(net)
    assert net['converged']
    check_it(net)


def test_2bus_network_single_isolated_busses(net):
    # -o---o o x
    pp.create_bus(net, vn_kv=110)
    pp.create_bus(net, vn_kv=110, in_service=False)
    pp.add_zero_impedance_parameters(net)
    runpp_3ph_with_consistency_checks(net)
    assert net['converged']
    check_it(net)


def test_2bus_network_isolated_net_part(net):
    # -o---o o---o
    b1 = pp.create_bus(net, vn_kv=110)
    b2 = pp.create_bus(net, vn_kv=110)
    pp.create_line(net, from_bus=b1, to_bus=b2, length_km=50.0, std_type="example_type")
    pp.create_asymmetric_load(net, b2, p_a_mw=50, q_a_mvar=50, p_b_mw=10, q_b_mvar=15,
                              p_c_mw=10, q_c_mvar=5)
    pp.add_zero_impedance_parameters(net)
    runpp_3ph_with_consistency_checks(net)
    assert net['converged']
    check_it(net)


def test_2bus_network_singel_oos_bus(net):
    # -o---x---o
    b1 = pp.create_bus(net, vn_kv=110)
    net.bus.loc[5, "in_service"] = False
    pp.create_line(net, from_bus=5, to_bus=b1, length_km=10.0, std_type="example_type")
    pp.create_asymmetric_load(net, b1, p_a_mw=-5, q_a_mvar=5, p_b_mw=-1, q_b_mvar=1.5,
                              p_c_mw=-1, q_c_mvar=.5)
    pp.add_zero_impedance_parameters(net)
    runpp_3ph_with_consistency_checks(net)
    assert net['converged']


def test_out_serv_load(net):
    # <-x--o------o
    pp.add_zero_impedance_parameters(net)
    runpp_3ph_with_consistency_checks(net)
    assert net['converged']
    check_it(net)
    pp.create_asymmetric_load(net, 5, p_a_mw=50, q_a_mvar=100, p_b_mw=29, q_b_mvar=38,
                              p_c_mw=10, q_c_mvar=5, in_service=False)
    runpp_3ph_with_consistency_checks(net)
    assert net['converged']
    check_it(net)


@pytest.mark.parametrize("init", ["auto", "results", "flat", "dc"])
@pytest.mark.parametrize("recycle", [None, {"bus_pq": True, "Ybus": True}, {"bus_pq": True, "Ybus": False}])
def test_4bus_network(init, recycle):
    v_base = 110                     # 110kV Base Voltage
    mva_base = 100                      # 100 MVA
    net = pp.create_empty_network(sn_mva=mva_base)
    # =============================================================================
    # Main Program
    # =============================================================================
    busn = pp.create_bus(net, vn_kv=v_base, name="busn")
    busk = pp.create_bus(net, vn_kv=v_base, name="busk")
    busm = pp.create_bus(net, vn_kv=v_base, name="busm")
    busp = pp.create_bus(net, vn_kv=v_base, name="busp")
    pp.create_ext_grid(net, bus=busn, vm_pu=1.0, name="Grid Connection", s_sc_max_mva=5000,
                       rx_max=0.1, r0x0_max=0.1, x0x_max=1.0)
    pp.create_std_type(net, {"r0_ohm_per_km": .154, "x0_ohm_per_km": 0.5277876,
                             "c0_nf_per_km": 170.4, "max_i_ka": 0.741,
                             "r_ohm_per_km": .0385, "x_ohm_per_km": 0.1319469,
                             "c_nf_per_km": 170}, "example_type3")
    pp.create_line(net, from_bus=busn, to_bus=busm, length_km=1.0, std_type="example_type3")
    pp.create_line(net, from_bus=busn, to_bus=busp, length_km=1.0, std_type="example_type3")
    pp.create_line_from_parameters(net, from_bus=busn, to_bus=busk, length_km=1.0, r0_ohm_per_km=.1005,
                                   x0_ohm_per_km=0.4900884, c0_nf_per_km=200.5, max_i_ka=0.89,
                                   r_ohm_per_km=.0251, x_ohm_per_km=0.1225221, c_nf_per_km=210)
    pp.create_line_from_parameters(net, from_bus=busk, to_bus=busm, length_km=1.0,
                                   r0_ohm_per_km=0.0848, x0_ohm_per_km=0.4649556, c0_nf_per_km=230.6,
                                   max_i_ka=0.963, r_ohm_per_km=0.0212, x_ohm_per_km=0.1162389, c_nf_per_km=230)
    pp.create_line_from_parameters(net, from_bus=busk, to_bus=busp, length_km=1.0, r0_ohm_per_km=.3048,
                                   x0_ohm_per_km=0.6031856, c0_nf_per_km=140.3, max_i_ka=0.531,
                                   r_ohm_per_km=.0762, x_ohm_per_km=0.1507964, c_nf_per_km=140)
    pp.add_zero_impedance_parameters(net)

    pp.create_asymmetric_load(net, busk, p_a_mw=50, q_a_mvar=20, p_b_mw=80, q_b_mvar=60,
                              p_c_mw=20, q_c_mvar=5)
    pp.create_asymmetric_load(net, busm, p_a_mw=50, q_a_mvar=50, p_b_mw=10, q_b_mvar=15,
                              p_c_mw=10, q_c_mvar=5)
    pp.create_asymmetric_load(net, busp, p_a_mw=50, q_a_mvar=20, p_b_mw=60, q_b_mvar=20,
                              p_c_mw=10, q_c_mvar=5)
    runpp_3ph_with_consistency_checks(net, init=init, recycle=recycle)
    runpp_3ph_with_consistency_checks(net, init=init, recycle=recycle)
    assert net['converged']

    bus_pp = np.abs(net.res_bus_3ph[['vm_a_pu', 'vm_b_pu', 'vm_c_pu']]
                    [~np.isnan(net.res_bus_3ph.vm_a_pu)].values)
    bus_pf = np.abs(np.array([[0.98085729, 0.97711997, 1.04353786],
                             [0.97828577, 0.97534651, 1.04470864],
                             [0.97774307, 0.97648197, 1.04421233],
                             [0.9780892, 0.97586805, 1.04471106]]))
    assert np.max(np.abs(bus_pp - bus_pf)) < 1e-8

    line_pp = np.abs(net.res_line_3ph[
            ['i_a_from_ka',  'i_b_from_ka', 'i_c_from_ka',
             'i_a_to_ka', 'i_b_to_ka', 'i_c_to_ka',
             'p_a_from_mw', 'p_b_from_mw', 'p_c_from_mw',
             'q_a_from_mvar', 'q_b_from_mvar', 'q_c_from_mvar',
             'p_a_to_mw', 'p_b_to_mw', 'p_c_to_mw',
             'q_a_to_mvar', 'q_b_to_mvar', 'q_c_to_mvar',
             'loading_a_percent', 'loading_b_percent', 'loading_c_percent',
             'loading_percent']].values)
    line_pf = np.abs(np.array(
            [[0.98898804851	,	0.68943734	,	0.19848961	,
              0.99093993	,	0.69146384	,	0.19966503	,
              49.87434308	,	33.86579548	,	12.44659879	,
              36.16562613	,	26.14426519	,	4.25746428	,
              -49.75842138	,	-33.90236497	,	-12.45155362	,
              -36.19862688	,	-26.25675246	,	-4.50384238	,
              133.730100000000	,	93.314960000000	,	26.945350000000	,
              133.730100000000],
             [0.87075816277	,	1.03463205	,	0.19072622	,
              0.87210779	,	1.03599167	,	0.19188991	,
              49.59359423	,	58.53676842	,	11.97553941	,
              21.96967200	,	26.37559958	,	4.04458873	,
              -49.47110289	,	-58.55284705	,	-11.98669516	,
              -22.07474008	,	-26.34476811	,	-4.29078447	,
              117.693400000000	,	139.809900000000	,	25.896070000000	,
              139.809900000000],
             [0.95760407055	,	1.14786582	,	0.24829126	,
              0.95975383	,	1.15028040	,	0.24975553	,
              50.87938854	,	57.53628873	,	15.54470531	,
              31.13888557	,	41.99378843	,	5.39758513	,
              -50.76249094	,	-57.56374777	,	-15.56099267	,
              -31.28560646	,	-41.99056453	,	-5.69609575	,
              107.837500000000	,	129.245000000000	,	28.062420000000	,
              129.245000000000],
             [0.21780921494 	,	0.42795803	,	0.03706412	,
              0.22229619	,	0.42603286	,	0.03771703	,
              0.23292404	,	-23.88471674	,	-2.45255095	,
              13.53037092	,	-11.49972060	,	0.17971665	,
              -0.24157862	,	23.90236497	,	2.45155361	,
              -13.80137312	,	11.25675247	,	-0.49615762	,
              23.083720000000	,	44.440090000000	,	3.916618000000	,
              44.440090000000],
             [0.03712221482	,	0.10766244	,	0.03093505	,
              0.03446871	,	0.10500386	,	0.03179428	,
              0.52956690	,	1.44846452	,	-1.98645639	,
              -2.24476446	,	-6.50971485	,	0.51637910	,
              -0.52889712	,	-1.44715295	,	1.98669515	,
              2.07474008	,	6.34476812	,	-0.70921554	,
              6.991001000000	,	20.275410000000	,	5.987624000000	,
              20.275410000000]]))
    assert np.max(np.abs(line_pp - line_pf)) < 1e-4


def test_3ph_bus_mapping_order():
    net = pp.create_empty_network()
    b2 = pp.create_bus(net, vn_kv=0.4, index=4)
    pp.create_bus(net, vn_kv=0.4, in_service=False, index=3)
    b1 = pp.create_bus(net, vn_kv=0.4, index=7)

    pp.create_ext_grid(net, b1, vm_pu=1.0, s_sc_max_mva=10, rx_max=0.1)
    net.ext_grid["x0x_max"] = 1.
    net.ext_grid["r0x0_max"] = 0.1
    pp.create_std_type(net, {"r_ohm_per_km": 0.1013, "x_ohm_per_km": 0.06911504,
                             "c_nf_per_km": 690, "g_us_per_km": 0, "max_i_ka": 0.44,
                             "c0_nf_per_km": 312.4, "r0_ohm_per_km": 0.4053,
                             "x0_ohm_per_km": 0.2764602}, "N2XRY 3x185sm 0.6/1kV")

    pp.create_line(net, b1, b2, 1.0, std_type="N2XRY 3x185sm 0.6/1kV", index=4)
    pp.create_line(net, b1, b2, 1.0, std_type="N2XRY 3x185sm 0.6/1kV", index=3, in_service=False)
    pp.create_line(net, b1, b2, 1.0, std_type="N2XRY 3x185sm 0.6/1kV", index=7)
    pp.add_zero_impedance_parameters(net)
    pp.create_load(net, b2, p_mw=0.030, q_mvar=0.030)
    pp.runpp(net)
    runpp_3ph_with_consistency_checks(net)
    assert net['converged']

    assert np.allclose(net.res_bus_3ph.vm_a_pu.values, net.res_bus.vm_pu.values, equal_nan=True)
    assert net.res_bus_3ph.index.tolist() == net.res_bus.index.tolist()

    assert net.res_line_3ph.index.tolist() == net.res_line.index.tolist()
    assert np.allclose(net.res_line.p_from_mw, net.res_line_3ph.p_a_from_mw +
                       net.res_line_3ph.p_b_from_mw +
                       net.res_line_3ph.p_c_from_mw)
    assert np.allclose(net.res_line.loading_percent, net.res_line_3ph.loading_a_percent)


def test_3ph_two_bus_line_powerfactory():
    net = pp.create_empty_network()

    b1 = pp.create_bus(net, vn_kv=0.4)
    b2 = pp.create_bus(net, vn_kv=0.4)

    pp.create_ext_grid(net, b1, vm_pu=1.0, s_sc_max_mva=10, rx_max=0.1)
    net.ext_grid["x0x_max"] = 1.
    net.ext_grid["r0x0_max"] = 0.1
    pp.create_std_type(net, {"r_ohm_per_km": 0.1013, "x_ohm_per_km": 0.06911504,
                             "c_nf_per_km": 690, "g_us_per_km": 0, "max_i_ka": 0.44,
                             "c0_nf_per_km": 312.4, "r0_ohm_per_km": 0.4053,
                             "x0_ohm_per_km": 0.2764602}, "N2XRY 3x185sm 0.6/1kV")

    pp.create_line(net, b1, b2, 0.4, std_type="N2XRY 3x185sm 0.6/1kV")
    pp.add_zero_impedance_parameters(net)
    pp.create_load(net, b2, p_mw=0.010, q_mvar=0.010)
    pp.create_asymmetric_load(net, b2, p_a_mw=0.020, q_a_mvar=0.010, p_b_mw=0.015, q_b_mvar=0.005, p_c_mw=0.025,
                              q_c_mvar=0.010)
    runpp_3ph_with_consistency_checks(net)
    assert net['converged']

    bus_pp = np.abs(net.res_bus_3ph[['vm_a_pu', 'vm_b_pu', 'vm_c_pu']].values)
    bus_pf = np.abs(np.array([[0.99939853552, 1.0013885141, 0.99921580141],
                             [0.97401782343, 0.98945593737, 0.96329605983]]))

    assert np.max(np.abs(bus_pp-bus_pf)) < 4e-6

    line_pp = np.abs(net.res_line_3ph[
            ['i_a_from_ka', 'i_b_from_ka', 'i_c_from_ka',
             'i_a_to_ka', 'i_b_to_ka', 'i_c_to_ka',
             'p_a_from_mw', 'p_b_from_mw', 'p_c_from_mw',
             'q_a_from_mvar', 'q_b_from_mvar', 'q_c_from_mvar',
             'p_a_to_mw', 'p_b_to_mw', 'p_c_to_mw',
             'q_a_to_mvar', 'q_b_to_mvar', 'q_c_to_mvar']].values)
    line_pf = np.abs(np.array(
            [[0.11946088987	,	0.08812337783	,	0.14074226065	,
             0.1194708224	,	0.088131567331	,	0.14075063601	,
             0.023810539354	,	0.01855791658	,	0.029375192747	,
             0.013901720672	,	0.008421814704	,	0.013852398586	,
             -0.023333142958	,	-0.018333405987	,	-0.028331643666	,
             -0.013332756527	,	-0.008333413919	,	-0.013332422725	]]))
    assert np.max(np.abs(line_pp - line_pf)) < 1e-5

    line_load_pp = np.abs(net.res_line_3ph[
            ['loading_a_percent', 'loading_b_percent', 'loading_c_percent',
             'loading_percent']].values)
    line_load_pf = np.abs(np.array(
                          [[27.1525	,	20.0299	,	31.98878	,
                            31.98878]]))
    assert np.max(np.abs(line_load_pp - line_load_pf)) < 1e-2


def check_bus_voltages(net, result, trafo_vector_group):
    res_vm_pu = []
    ordered_bus_table = net.bus.sort_values(by='name').reset_index(drop=True)
    for i in range(len(ordered_bus_table)):
        index = net.bus[net.bus.name == ordered_bus_table['name'][i]].index[0]
        res_vm_pu.append(net.res_bus_3ph.vm_a_pu[index])
        res_vm_pu.append(net.res_bus_3ph.vm_b_pu[index])
        res_vm_pu.append(net.res_bus_3ph.vm_c_pu[index])

    # max_tol = 0
    # for tol in [1e-1, 1e-2, 1e-3, 1e-4, 1e-5, 1e-6, 1e-7]:
    #     if np.allclose(result, res_vm_pu, atol=tol):
    #         max_tol = tol
    # print('Voltage Magnitude for %s is within tolerance of %s' % (trafo_vector_group, max_tol))

    tolerances = {'YNyn': 1e-05,
                  'Dyn': 1e-05,
                  'Yzn': 1e-03}

    assert np.allclose(result, res_vm_pu, atol=tolerances[trafo_vector_group], rtol=0), f"Incorrect results for {trafo_vector_group}"


def check_line_currents(net, result, trafo_vector_group):
    res_line_i_ka = []
    ordered_line_table = net.line.sort_values(by='name').reset_index(drop=True)
    for i in range(len(ordered_line_table)):
        index = net.line[net.line.name == ordered_line_table['name'][i]].index[0]
        res_line_i_ka.append(net.res_line_3ph.i_a_from_ka[index])
        res_line_i_ka.append(net.res_line_3ph.i_b_from_ka[index])
        res_line_i_ka.append(net.res_line_3ph.i_c_from_ka[index])
        res_line_i_ka.append(net.res_line_3ph.i_a_to_ka[index])
        res_line_i_ka.append(net.res_line_3ph.i_b_to_ka[index])
        res_line_i_ka.append(net.res_line_3ph.i_c_to_ka[index])

    # max_tol = 0
    # for tol in [1e-1, 1e-2, 1e-3, 1e-4, 1e-5, 1e-6, 1e-7]:
    #     if np.allclose(result, res_line_i_ka, atol=tol):
    #         max_tol = tol
    # print('Line current for %s is within tolerance of %s' % (trafo_vector_group, max_tol))

    tolerances = {'YNyn': 1e-07,
                  'Dyn': 1e-07,
                  'Yzn': 1e-04}

    assert np.allclose(result, res_line_i_ka, atol=tolerances[trafo_vector_group])
    if not np.allclose(result, res_line_i_ka, atol=tolerances[trafo_vector_group]):
        raise ValueError("Incorrect results for vector group %s" % trafo_vector_group, res_line_i_ka, result)


def check_trafo_currents(net, result, trafo_vector_group):
    res_trafo_i_ka = []
    ordered_trafo_table = net.trafo.sort_values(by='name').reset_index(drop=True)
    for i in range(len(ordered_trafo_table)):
        index = net.trafo[net.trafo.name == ordered_trafo_table['name'][i]].index[0]
        res_trafo_i_ka.append(net.res_trafo_3ph.i_a_hv_ka[index])
        res_trafo_i_ka.append(net.res_trafo_3ph.i_b_hv_ka[index])
        res_trafo_i_ka.append(net.res_trafo_3ph.i_c_hv_ka[index])
        res_trafo_i_ka.append(net.res_trafo_3ph.i_a_lv_ka[index])
        res_trafo_i_ka.append(net.res_trafo_3ph.i_b_lv_ka[index])
        res_trafo_i_ka.append(net.res_trafo_3ph.i_c_lv_ka[index])

    # max_tol = 0
    # for tol in [1e-1, 1e-2, 1e-3, 1e-4, 1e-5, 1e-6, 1e-7]:
    #     if np.allclose(result, res_trafo_i_ka, atol=tol):
    #         max_tol = tol
    # print('Trafo current for %s is within tolerance of %s' % (trafo_vector_group, max_tol))

    tolerances = {'YNyn': 1e-03,
                  'Dyn': 1e-03,
                  'Yzn': 1e-03}

    assert np.allclose(result, res_trafo_i_ka, atol=tolerances[trafo_vector_group])
    if not np.allclose(result, res_trafo_i_ka, atol=tolerances[trafo_vector_group]):
        raise ValueError("Incorrect results for vector group %s" % trafo_vector_group, res_trafo_i_ka, result)


def check_results(net, trafo_vector_group, results):
    check_bus_voltages(net, results[0], trafo_vector_group)
    check_line_currents(net, results[1], trafo_vector_group)
    check_trafo_currents(net, results[2], trafo_vector_group)


def make_nw(net, bushv, tap_ps, case, vector_group):
    b1 = pp.create_bus(net, bushv, zone=vector_group, index=pp.get_free_id(net.bus))
    b2 = pp.create_bus(net, 0.4, zone=vector_group)
    b3 = pp.create_bus(net, 0.4, zone=vector_group)
    pp.create_ext_grid(net, b1, s_sc_max_mva=10000,
                       rx_max=0.1, r0x0_max=0.1, x0x_max=1.0)
    pp.create_transformer_from_parameters(net, hv_bus=b1, lv_bus=b2,
                                          sn_mva=1.6, vn_hv_kv=10,
                                          vn_lv_kv=0.4, vk_percent=6,
                                          vkr_percent=0.78125, pfe_kw=2.7,
                                          i0_percent=0.16875, shift_degree=0,
                                          tap_side='lv', tap_neutral=0,
                                          tap_min=-2, tap_max=2,
                                          tap_step_degree=0,
                                          tap_step_percent=2.5,
                                          tap_phase_shifter=False,
                                          vk0_percent=6, vkr0_percent=0.78125,
                                          mag0_percent=100, mag0_rx=0.,
                                          si0_hv_partial=0.9, vector_group=vector_group,
                                          parallel=1, tap_pos=tap_ps,
                                          index=pp.get_free_id(net.trafo)+1)
    pp.create_line_from_parameters(net, b2, b3, length_km=0.5, r_ohm_per_km=0.1941, x_ohm_per_km=0.07476991,
                                   c_nf_per_km=1160., max_i_ka=0.421,
                                   endtemp_degree=70.0, r0_ohm_per_km=0.7766,
                                   x0_ohm_per_km=0.2990796,
                                   c0_nf_per_km=496.2,
                                   index=pp.get_free_id(net.line)+1)
    if case == "bal_wye":
        # Symmetric Load
        pp.create_load(net, b3, 0.08, 0.012, type='wye')
    elif case == "delta_wye":
        # Unsymmetric Light Load
        pp.create_asymmetric_load(net, b3, p_a_mw=0.0044, q_a_mvar=0.0013, p_b_mw=0.0044, q_b_mvar=0.0013,
                                  p_c_mw=0.0032, q_c_mvar=0.0013, type='wye')
        pp.create_asymmetric_load(net, b3, p_a_mw=0.0300, q_a_mvar=0.0048, p_b_mw=0.0280, q_b_mvar=0.0036,
                                  p_c_mw=0.027, q_c_mvar=0.0043, type='delta')

    elif case == "wye":
        # Unsymmetric Heavy Load
        pp.create_asymmetric_load(net, b3, p_a_mw=0.0300, q_a_mvar=0.0048, p_b_mw=0.0280, q_b_mvar=0.0036,
                                  p_c_mw=0.027, q_c_mvar=0.0043, type=case)
    elif case == "delta":
        pp.create_asymmetric_load(net, b3, p_a_mw=0.0300, q_a_mvar=0.0048, p_b_mw=0.0280, q_b_mvar=0.0036,
                                  p_c_mw=0.027, q_c_mvar=0.0043, type=case)

#    pp.add_zero_impedance_parameters(net) Not required here since added through parameters


def test_trafo_asym():
    nw_dir = os.path.abspath(os.path.join(pp.pp_dir, "test/loadflow"))
    # only 3 vector groups are supported in the 3ph power flow
    for trafo_vector_group in ["YNyn", "Dyn", "Yzn"]:
        net = pp.from_json(nw_dir + '/runpp_3ph Validation.json')
        net['trafo'].vector_group = trafo_vector_group
        runpp_3ph_with_consistency_checks(net)
        assert net['converged']
        check_results(net, trafo_vector_group, get_PF_Results(trafo_vector_group))


def test_2trafos():
    net = pp.create_empty_network()
    make_nw(net, 10., 0., "wye", "YNyn")
    make_nw(net, 10., 0., "wye", "YNyn")
    runpp_3ph_with_consistency_checks(net)
    assert net['converged']
    assert np.allclose(net.res_ext_grid_3ph.iloc[0].values, net.res_ext_grid_3ph.iloc[1].values)


def test_3ph_isolated_nodes():
    v_base = 110  # 110kV Base Voltage
    mva_base = 100  # 100 MVA
    net = pp.create_empty_network(sn_mva=mva_base)

    busn = pp.create_bus(net, vn_kv=v_base, name="busn", index=1)
    pp.create_bus(net, vn_kv=20., in_service=True, index=2, name="busx")
    busk = pp.create_bus(net, vn_kv=v_base, name="busk", index=5)
    busl = pp.create_bus(net, vn_kv=v_base, name="busl", index=6)
    pp.create_bus(net, vn_kv=20., in_service=False, index=3)
    busy = pp.create_bus(net, vn_kv=20., in_service=True, index=0, name="busy")

    pp.create_ext_grid(net, bus=busn, vm_pu=1.0, name="Grid Connection",
                       s_sc_max_mva=5000, rx_max=0.1)
    net.ext_grid["r0x0_max"] = 0.1
    net.ext_grid["x0x_max"] = 1.0
    pp.create_std_type(net, {"r0_ohm_per_km": 0.0848, "x0_ohm_per_km": 0.4649556,
                             "c0_nf_per_km": 230.6, "max_i_ka": 0.963,
                             "r_ohm_per_km": 0.0212, "x_ohm_per_km": 0.1162389,
                             "c_nf_per_km": 230}, "example_type")
    # Loads on supplied buses
    pp.create_asymmetric_load(net, busk, p_a_mw=50, q_a_mvar=50, p_b_mw=10, q_b_mvar=15,
                              p_c_mw=10, q_c_mvar=5)
    pp.create_load(net, bus=busl, p_mw=7, q_mvar=0.070, name="Load 1")
    # Loads on unsupplied buses
    pp.create_load(net, bus=busy, p_mw=70, q_mvar=70, name="Load Y")
    pp.create_line(net, from_bus=busn, to_bus=busk, length_km=50.0, std_type="example_type")
    pp.create_line(net, from_bus=busl, to_bus=busk, length_km=50.0, std_type="example_type")
    pp.add_zero_impedance_parameters(net)
    runpp_3ph_with_consistency_checks(net)
    assert net['converged']
    assert np.allclose(net.res_bus_3ph.T[[0, 2, 3]].T[["vm_a_pu", "va_a_degree", "vm_b_pu",
                       "va_b_degree", "vm_c_pu", "va_c_degree"]], np.nan, equal_nan=True)
    assert np.allclose(net.res_bus_3ph.T[[0, 2, 3]].T[["p_a_mw", "q_a_mvar", "p_b_mw", "q_b_mvar",
                       "p_c_mw", "q_c_mvar"]], 0.0)


def test_balanced_power_flow_with_unbalanced_loads_and_sgens():
    net = pp.create_empty_network(sn_mva=100)
    make_nw(net, 10, 0, "wye", "Dyn")
    pp.create_asymmetric_sgen(net, 1, p_a_mw=0.01, p_b_mw=0.02, scaling=0.8)
    runpp_with_consistency_checks(net)

    vm_pu = net.res_bus.vm_pu

    net.asymmetric_load.in_service = False
    pp.create_load(net, bus=net.asymmetric_load.bus.iloc[0],
                   scaling=net.asymmetric_load.scaling.iloc[0],
                   p_mw=net.asymmetric_load.loc[0, ["p_a_mw", "p_b_mw", "p_c_mw"]].sum(),
                   q_mvar=net.asymmetric_load.loc[0, ["q_a_mvar", "q_b_mvar", "q_c_mvar"]].sum()
                   )
    runpp_with_consistency_checks(net)
    assert net.res_bus.vm_pu.equals(vm_pu)

    net.asymmetric_sgen.in_service = False
    pp.create_sgen(net, bus=net.asymmetric_sgen.bus.iloc[0],
                   scaling=net.asymmetric_sgen.scaling.iloc[0],
                   p_mw=net.asymmetric_sgen.loc[0, ["p_a_mw", "p_b_mw", "p_c_mw"]].sum(),
                   q_mvar=net.asymmetric_sgen.loc[0, ["q_a_mvar", "q_b_mvar", "q_c_mvar"]].sum()
                   )
    runpp_with_consistency_checks(net)
    assert net.res_bus.vm_pu.equals(vm_pu)


def test_3ph_with_impedance():
    nw_dir = os.path.abspath(os.path.join(pp.pp_dir, "test/loadflow"))
    net = pp.from_json(nw_dir + '/runpp_3ph Validation.json')
    net.line.c_nf_per_km = 0.
    net.line.c0_nf_per_km = 0.
    net_imp = net.deepcopy()
    pp.replace_line_by_impedance(net_imp, net.line.index, 100)
    pp.runpp_3ph(net)
    pp.runpp_3ph(net_imp)
    assert pandapower.toolbox.dataframes_equal(net.res_bus_3ph, net_imp.res_bus_3ph)


def test_shunt_3ph():
    net = pp.create_empty_network()
    b1 = pp.create_bus(net, 20.0)
    b2 = pp.create_bus(net, 20.0)
    pp.create_ext_grid(net, b1, s_sc_max_mva=1000, rx_max=0.1, x0x_max=1.0, r0x0_max=0.1)
    pp.create_line_from_parameters(net, b1, b2, length_km=1, r_ohm_per_km=1, x_ohm_per_km=1, c_nf_per_km=1,
                                   r0_ohm_per_km=1, x0_ohm_per_km=1, c0_nf_per_km=1, max_i_ka=1)
    pp.create_shunt(net, in_service=True, bus=b2, p_mw=1, q_mvar=1)
    pp.runpp_3ph(net)

    bus_cols = ["vm_a_pu", "va_a_degree", "vm_b_pu", "va_b_degree", "vm_c_pu", "va_c_degree"]
    bus_pp = np.abs(net.res_bus_3ph[bus_cols].values)
    bus_expected = np.abs(np.array([[1.0, 0.0, 1.0, -120.0, 1.0, 120.0],
                                    [0.9950250311521571, -8.955222949441059e-06, 0.995025031152157, -120.00000895522294,
                                     0.995025031152157, 119.99999104477705]]))

    assert np.max(np.abs(bus_pp - bus_expected)) < 1e-5

    line_cols = ["p_a_from_mw", "q_a_from_mvar", "p_b_from_mw", "q_b_from_mvar", "q_c_from_mvar", "p_a_to_mw",
                 "q_a_to_mvar", "p_b_to_mw", "q_b_to_mvar", "p_c_to_mw", "q_c_to_mvar"]
    line_power_pp = np.abs(net.res_line_3ph[line_cols].values)
    line_power_expected = np.abs(np.array(
        [[0.33167495789351165, 0.33163327786948577, 0.33167495789351165, 0.33163327786948565, 0.33163327786948565,
          -0.3300249368894127, -0.3300249368948133, -0.3300249368894127, -0.3300249368948133, -0.3300249368894127,
          -0.3300249368948134]]))
    assert np.max(np.abs(line_power_pp - line_power_expected)) < 1e-5


if __name__ == "__main__":
<<<<<<< HEAD
    pytest.main([__file__])

=======
    pytest.main([__file__, "-xs"])

>>>>>>> b1185d95
<|MERGE_RESOLUTION|>--- conflicted
+++ resolved
@@ -1,570 +1,565 @@
-# -*- coding: utf-8 -*-
-"""
-Created on Wed May  2 17:06:25 2018
-Tests 3 phase power flow algorithm
-@author: sghosh
-"""
-import pandapower as pp
-import numpy as np
-import pytest
-
-import pandapower.toolbox
-from pandapower.test.loadflow.PF_Results import get_PF_Results
-from pandapower.test.consistency_checks import runpp_3ph_with_consistency_checks, runpp_with_consistency_checks
-import os
-
-
-@pytest.fixture
-def net():
-    v_base = 110              # 110kV Base Voltage
-    k_va_base = 100         # 100 MVA
-#    I_base = (kVA_base/V_base) * 1e-3           # in kA
-    net = pp.create_empty_network(sn_mva=k_va_base)
-    pp.create_bus(net, vn_kv=v_base, index=1)
-    pp.create_bus(net, vn_kv=v_base, index=5)
-    pp.create_ext_grid(net, bus=1, vm_pu=1.0, s_sc_max_mva=5000, rx_max=0.1,
-                       r0x0_max=0.1, x0x_max=1.0)
-    pp.create_std_type(net, {"r0_ohm_per_km": 0.0848, "x0_ohm_per_km": 0.4649556, "c0_nf_per_km":
-                             230.6, "max_i_ka": 0.963, "r_ohm_per_km": 0.0212,
-                             "x_ohm_per_km": 0.1162389, "c_nf_per_km":  230},
-                       "example_type")
-    pp.create_line(net, from_bus=1, to_bus=5, length_km=50.0, std_type="example_type")
-
-    pp.create_asymmetric_load(net, 5, p_a_mw=50, q_a_mvar=50, p_b_mw=10, q_b_mvar=15,
-                              p_c_mw=10, q_c_mvar=5)
-    return net
-
-
-def check_it(net):
-    bus_pp = np.abs(net.res_bus_3ph[['vm_a_pu', 'vm_b_pu', 'vm_c_pu']]
-                    [~np.isnan(net.res_bus_3ph.vm_a_pu)].values)
-    bus_pf = np.abs(np.array([[0.96742893, 1.01302766, 1.019784],
-                             [0.74957533, 1.09137945, 1.05124282]]))
-    assert np.max(np.abs(bus_pp - bus_pf)) < 1.1e-6
-    line_pp = np.abs(net.res_line_3ph[~np.isnan(net.res_line_3ph.i_a_from_ka)]
-                     [['i_a_from_ka', 'i_a_to_ka', 'i_b_from_ka', 'i_b_to_ka',
-                       'i_c_from_ka', 'i_c_to_ka',
-                       'p_a_from_mw', 'p_a_to_mw', 'q_a_from_mvar', 'q_a_to_mvar',
-                       'p_b_from_mw', 'p_b_to_mw', 'q_b_from_mvar', 'q_b_to_mvar',
-                       'p_c_from_mw', 'p_c_to_mw', 'q_c_from_mvar', 'q_c_to_mvar',
-                       'loading_a_percent', 'loading_b_percent', 'loading_c_percent',
-                       'loading_percent'
-                       ]].values)
-    line_pf = np.abs(np.array(
-                        [[1.34212045, 1.48537916, 0.13715552, 0.26009611,
-                          0.22838401, 0.1674634,
-                          55.70772301, (-49.999992954), 60.797262682, (-49.999959283),
-                          8.7799379802, (-9.9999996625), (-0.88093549983), (-15.000000238),
-                          9.3739293122, (-10.000000161), (-11.441663679), (-4.9999997418),
-                          154.2452,  27.00894,  23.71589,
-                          154.2452]]))
-    assert np.max(np.abs(line_pp - line_pf)) < 1.1e-4
-
-
-def test_2bus_network(net):
-    # -o---o
-    pp.add_zero_impedance_parameters(net)
-    runpp_3ph_with_consistency_checks(net)
-    assert net['converged']
-    check_it(net)
-
-
-def test_2bus_network_single_isolated_busses(net):
-    # -o---o o x
-    pp.create_bus(net, vn_kv=110)
-    pp.create_bus(net, vn_kv=110, in_service=False)
-    pp.add_zero_impedance_parameters(net)
-    runpp_3ph_with_consistency_checks(net)
-    assert net['converged']
-    check_it(net)
-
-
-def test_2bus_network_isolated_net_part(net):
-    # -o---o o---o
-    b1 = pp.create_bus(net, vn_kv=110)
-    b2 = pp.create_bus(net, vn_kv=110)
-    pp.create_line(net, from_bus=b1, to_bus=b2, length_km=50.0, std_type="example_type")
-    pp.create_asymmetric_load(net, b2, p_a_mw=50, q_a_mvar=50, p_b_mw=10, q_b_mvar=15,
-                              p_c_mw=10, q_c_mvar=5)
-    pp.add_zero_impedance_parameters(net)
-    runpp_3ph_with_consistency_checks(net)
-    assert net['converged']
-    check_it(net)
-
-
-def test_2bus_network_singel_oos_bus(net):
-    # -o---x---o
-    b1 = pp.create_bus(net, vn_kv=110)
-    net.bus.loc[5, "in_service"] = False
-    pp.create_line(net, from_bus=5, to_bus=b1, length_km=10.0, std_type="example_type")
-    pp.create_asymmetric_load(net, b1, p_a_mw=-5, q_a_mvar=5, p_b_mw=-1, q_b_mvar=1.5,
-                              p_c_mw=-1, q_c_mvar=.5)
-    pp.add_zero_impedance_parameters(net)
-    runpp_3ph_with_consistency_checks(net)
-    assert net['converged']
-
-
-def test_out_serv_load(net):
-    # <-x--o------o
-    pp.add_zero_impedance_parameters(net)
-    runpp_3ph_with_consistency_checks(net)
-    assert net['converged']
-    check_it(net)
-    pp.create_asymmetric_load(net, 5, p_a_mw=50, q_a_mvar=100, p_b_mw=29, q_b_mvar=38,
-                              p_c_mw=10, q_c_mvar=5, in_service=False)
-    runpp_3ph_with_consistency_checks(net)
-    assert net['converged']
-    check_it(net)
-
-
-@pytest.mark.parametrize("init", ["auto", "results", "flat", "dc"])
-@pytest.mark.parametrize("recycle", [None, {"bus_pq": True, "Ybus": True}, {"bus_pq": True, "Ybus": False}])
-def test_4bus_network(init, recycle):
-    v_base = 110                     # 110kV Base Voltage
-    mva_base = 100                      # 100 MVA
-    net = pp.create_empty_network(sn_mva=mva_base)
-    # =============================================================================
-    # Main Program
-    # =============================================================================
-    busn = pp.create_bus(net, vn_kv=v_base, name="busn")
-    busk = pp.create_bus(net, vn_kv=v_base, name="busk")
-    busm = pp.create_bus(net, vn_kv=v_base, name="busm")
-    busp = pp.create_bus(net, vn_kv=v_base, name="busp")
-    pp.create_ext_grid(net, bus=busn, vm_pu=1.0, name="Grid Connection", s_sc_max_mva=5000,
-                       rx_max=0.1, r0x0_max=0.1, x0x_max=1.0)
-    pp.create_std_type(net, {"r0_ohm_per_km": .154, "x0_ohm_per_km": 0.5277876,
-                             "c0_nf_per_km": 170.4, "max_i_ka": 0.741,
-                             "r_ohm_per_km": .0385, "x_ohm_per_km": 0.1319469,
-                             "c_nf_per_km": 170}, "example_type3")
-    pp.create_line(net, from_bus=busn, to_bus=busm, length_km=1.0, std_type="example_type3")
-    pp.create_line(net, from_bus=busn, to_bus=busp, length_km=1.0, std_type="example_type3")
-    pp.create_line_from_parameters(net, from_bus=busn, to_bus=busk, length_km=1.0, r0_ohm_per_km=.1005,
-                                   x0_ohm_per_km=0.4900884, c0_nf_per_km=200.5, max_i_ka=0.89,
-                                   r_ohm_per_km=.0251, x_ohm_per_km=0.1225221, c_nf_per_km=210)
-    pp.create_line_from_parameters(net, from_bus=busk, to_bus=busm, length_km=1.0,
-                                   r0_ohm_per_km=0.0848, x0_ohm_per_km=0.4649556, c0_nf_per_km=230.6,
-                                   max_i_ka=0.963, r_ohm_per_km=0.0212, x_ohm_per_km=0.1162389, c_nf_per_km=230)
-    pp.create_line_from_parameters(net, from_bus=busk, to_bus=busp, length_km=1.0, r0_ohm_per_km=.3048,
-                                   x0_ohm_per_km=0.6031856, c0_nf_per_km=140.3, max_i_ka=0.531,
-                                   r_ohm_per_km=.0762, x_ohm_per_km=0.1507964, c_nf_per_km=140)
-    pp.add_zero_impedance_parameters(net)
-
-    pp.create_asymmetric_load(net, busk, p_a_mw=50, q_a_mvar=20, p_b_mw=80, q_b_mvar=60,
-                              p_c_mw=20, q_c_mvar=5)
-    pp.create_asymmetric_load(net, busm, p_a_mw=50, q_a_mvar=50, p_b_mw=10, q_b_mvar=15,
-                              p_c_mw=10, q_c_mvar=5)
-    pp.create_asymmetric_load(net, busp, p_a_mw=50, q_a_mvar=20, p_b_mw=60, q_b_mvar=20,
-                              p_c_mw=10, q_c_mvar=5)
-    runpp_3ph_with_consistency_checks(net, init=init, recycle=recycle)
-    runpp_3ph_with_consistency_checks(net, init=init, recycle=recycle)
-    assert net['converged']
-
-    bus_pp = np.abs(net.res_bus_3ph[['vm_a_pu', 'vm_b_pu', 'vm_c_pu']]
-                    [~np.isnan(net.res_bus_3ph.vm_a_pu)].values)
-    bus_pf = np.abs(np.array([[0.98085729, 0.97711997, 1.04353786],
-                             [0.97828577, 0.97534651, 1.04470864],
-                             [0.97774307, 0.97648197, 1.04421233],
-                             [0.9780892, 0.97586805, 1.04471106]]))
-    assert np.max(np.abs(bus_pp - bus_pf)) < 1e-8
-
-    line_pp = np.abs(net.res_line_3ph[
-            ['i_a_from_ka',  'i_b_from_ka', 'i_c_from_ka',
-             'i_a_to_ka', 'i_b_to_ka', 'i_c_to_ka',
-             'p_a_from_mw', 'p_b_from_mw', 'p_c_from_mw',
-             'q_a_from_mvar', 'q_b_from_mvar', 'q_c_from_mvar',
-             'p_a_to_mw', 'p_b_to_mw', 'p_c_to_mw',
-             'q_a_to_mvar', 'q_b_to_mvar', 'q_c_to_mvar',
-             'loading_a_percent', 'loading_b_percent', 'loading_c_percent',
-             'loading_percent']].values)
-    line_pf = np.abs(np.array(
-            [[0.98898804851	,	0.68943734	,	0.19848961	,
-              0.99093993	,	0.69146384	,	0.19966503	,
-              49.87434308	,	33.86579548	,	12.44659879	,
-              36.16562613	,	26.14426519	,	4.25746428	,
-              -49.75842138	,	-33.90236497	,	-12.45155362	,
-              -36.19862688	,	-26.25675246	,	-4.50384238	,
-              133.730100000000	,	93.314960000000	,	26.945350000000	,
-              133.730100000000],
-             [0.87075816277	,	1.03463205	,	0.19072622	,
-              0.87210779	,	1.03599167	,	0.19188991	,
-              49.59359423	,	58.53676842	,	11.97553941	,
-              21.96967200	,	26.37559958	,	4.04458873	,
-              -49.47110289	,	-58.55284705	,	-11.98669516	,
-              -22.07474008	,	-26.34476811	,	-4.29078447	,
-              117.693400000000	,	139.809900000000	,	25.896070000000	,
-              139.809900000000],
-             [0.95760407055	,	1.14786582	,	0.24829126	,
-              0.95975383	,	1.15028040	,	0.24975553	,
-              50.87938854	,	57.53628873	,	15.54470531	,
-              31.13888557	,	41.99378843	,	5.39758513	,
-              -50.76249094	,	-57.56374777	,	-15.56099267	,
-              -31.28560646	,	-41.99056453	,	-5.69609575	,
-              107.837500000000	,	129.245000000000	,	28.062420000000	,
-              129.245000000000],
-             [0.21780921494 	,	0.42795803	,	0.03706412	,
-              0.22229619	,	0.42603286	,	0.03771703	,
-              0.23292404	,	-23.88471674	,	-2.45255095	,
-              13.53037092	,	-11.49972060	,	0.17971665	,
-              -0.24157862	,	23.90236497	,	2.45155361	,
-              -13.80137312	,	11.25675247	,	-0.49615762	,
-              23.083720000000	,	44.440090000000	,	3.916618000000	,
-              44.440090000000],
-             [0.03712221482	,	0.10766244	,	0.03093505	,
-              0.03446871	,	0.10500386	,	0.03179428	,
-              0.52956690	,	1.44846452	,	-1.98645639	,
-              -2.24476446	,	-6.50971485	,	0.51637910	,
-              -0.52889712	,	-1.44715295	,	1.98669515	,
-              2.07474008	,	6.34476812	,	-0.70921554	,
-              6.991001000000	,	20.275410000000	,	5.987624000000	,
-              20.275410000000]]))
-    assert np.max(np.abs(line_pp - line_pf)) < 1e-4
-
-
-def test_3ph_bus_mapping_order():
-    net = pp.create_empty_network()
-    b2 = pp.create_bus(net, vn_kv=0.4, index=4)
-    pp.create_bus(net, vn_kv=0.4, in_service=False, index=3)
-    b1 = pp.create_bus(net, vn_kv=0.4, index=7)
-
-    pp.create_ext_grid(net, b1, vm_pu=1.0, s_sc_max_mva=10, rx_max=0.1)
-    net.ext_grid["x0x_max"] = 1.
-    net.ext_grid["r0x0_max"] = 0.1
-    pp.create_std_type(net, {"r_ohm_per_km": 0.1013, "x_ohm_per_km": 0.06911504,
-                             "c_nf_per_km": 690, "g_us_per_km": 0, "max_i_ka": 0.44,
-                             "c0_nf_per_km": 312.4, "r0_ohm_per_km": 0.4053,
-                             "x0_ohm_per_km": 0.2764602}, "N2XRY 3x185sm 0.6/1kV")
-
-    pp.create_line(net, b1, b2, 1.0, std_type="N2XRY 3x185sm 0.6/1kV", index=4)
-    pp.create_line(net, b1, b2, 1.0, std_type="N2XRY 3x185sm 0.6/1kV", index=3, in_service=False)
-    pp.create_line(net, b1, b2, 1.0, std_type="N2XRY 3x185sm 0.6/1kV", index=7)
-    pp.add_zero_impedance_parameters(net)
-    pp.create_load(net, b2, p_mw=0.030, q_mvar=0.030)
-    pp.runpp(net)
-    runpp_3ph_with_consistency_checks(net)
-    assert net['converged']
-
-    assert np.allclose(net.res_bus_3ph.vm_a_pu.values, net.res_bus.vm_pu.values, equal_nan=True)
-    assert net.res_bus_3ph.index.tolist() == net.res_bus.index.tolist()
-
-    assert net.res_line_3ph.index.tolist() == net.res_line.index.tolist()
-    assert np.allclose(net.res_line.p_from_mw, net.res_line_3ph.p_a_from_mw +
-                       net.res_line_3ph.p_b_from_mw +
-                       net.res_line_3ph.p_c_from_mw)
-    assert np.allclose(net.res_line.loading_percent, net.res_line_3ph.loading_a_percent)
-
-
-def test_3ph_two_bus_line_powerfactory():
-    net = pp.create_empty_network()
-
-    b1 = pp.create_bus(net, vn_kv=0.4)
-    b2 = pp.create_bus(net, vn_kv=0.4)
-
-    pp.create_ext_grid(net, b1, vm_pu=1.0, s_sc_max_mva=10, rx_max=0.1)
-    net.ext_grid["x0x_max"] = 1.
-    net.ext_grid["r0x0_max"] = 0.1
-    pp.create_std_type(net, {"r_ohm_per_km": 0.1013, "x_ohm_per_km": 0.06911504,
-                             "c_nf_per_km": 690, "g_us_per_km": 0, "max_i_ka": 0.44,
-                             "c0_nf_per_km": 312.4, "r0_ohm_per_km": 0.4053,
-                             "x0_ohm_per_km": 0.2764602}, "N2XRY 3x185sm 0.6/1kV")
-
-    pp.create_line(net, b1, b2, 0.4, std_type="N2XRY 3x185sm 0.6/1kV")
-    pp.add_zero_impedance_parameters(net)
-    pp.create_load(net, b2, p_mw=0.010, q_mvar=0.010)
-    pp.create_asymmetric_load(net, b2, p_a_mw=0.020, q_a_mvar=0.010, p_b_mw=0.015, q_b_mvar=0.005, p_c_mw=0.025,
-                              q_c_mvar=0.010)
-    runpp_3ph_with_consistency_checks(net)
-    assert net['converged']
-
-    bus_pp = np.abs(net.res_bus_3ph[['vm_a_pu', 'vm_b_pu', 'vm_c_pu']].values)
-    bus_pf = np.abs(np.array([[0.99939853552, 1.0013885141, 0.99921580141],
-                             [0.97401782343, 0.98945593737, 0.96329605983]]))
-
-    assert np.max(np.abs(bus_pp-bus_pf)) < 4e-6
-
-    line_pp = np.abs(net.res_line_3ph[
-            ['i_a_from_ka', 'i_b_from_ka', 'i_c_from_ka',
-             'i_a_to_ka', 'i_b_to_ka', 'i_c_to_ka',
-             'p_a_from_mw', 'p_b_from_mw', 'p_c_from_mw',
-             'q_a_from_mvar', 'q_b_from_mvar', 'q_c_from_mvar',
-             'p_a_to_mw', 'p_b_to_mw', 'p_c_to_mw',
-             'q_a_to_mvar', 'q_b_to_mvar', 'q_c_to_mvar']].values)
-    line_pf = np.abs(np.array(
-            [[0.11946088987	,	0.08812337783	,	0.14074226065	,
-             0.1194708224	,	0.088131567331	,	0.14075063601	,
-             0.023810539354	,	0.01855791658	,	0.029375192747	,
-             0.013901720672	,	0.008421814704	,	0.013852398586	,
-             -0.023333142958	,	-0.018333405987	,	-0.028331643666	,
-             -0.013332756527	,	-0.008333413919	,	-0.013332422725	]]))
-    assert np.max(np.abs(line_pp - line_pf)) < 1e-5
-
-    line_load_pp = np.abs(net.res_line_3ph[
-            ['loading_a_percent', 'loading_b_percent', 'loading_c_percent',
-             'loading_percent']].values)
-    line_load_pf = np.abs(np.array(
-                          [[27.1525	,	20.0299	,	31.98878	,
-                            31.98878]]))
-    assert np.max(np.abs(line_load_pp - line_load_pf)) < 1e-2
-
-
-def check_bus_voltages(net, result, trafo_vector_group):
-    res_vm_pu = []
-    ordered_bus_table = net.bus.sort_values(by='name').reset_index(drop=True)
-    for i in range(len(ordered_bus_table)):
-        index = net.bus[net.bus.name == ordered_bus_table['name'][i]].index[0]
-        res_vm_pu.append(net.res_bus_3ph.vm_a_pu[index])
-        res_vm_pu.append(net.res_bus_3ph.vm_b_pu[index])
-        res_vm_pu.append(net.res_bus_3ph.vm_c_pu[index])
-
-    # max_tol = 0
-    # for tol in [1e-1, 1e-2, 1e-3, 1e-4, 1e-5, 1e-6, 1e-7]:
-    #     if np.allclose(result, res_vm_pu, atol=tol):
-    #         max_tol = tol
-    # print('Voltage Magnitude for %s is within tolerance of %s' % (trafo_vector_group, max_tol))
-
-    tolerances = {'YNyn': 1e-05,
-                  'Dyn': 1e-05,
-                  'Yzn': 1e-03}
-
-    assert np.allclose(result, res_vm_pu, atol=tolerances[trafo_vector_group], rtol=0), f"Incorrect results for {trafo_vector_group}"
-
-
-def check_line_currents(net, result, trafo_vector_group):
-    res_line_i_ka = []
-    ordered_line_table = net.line.sort_values(by='name').reset_index(drop=True)
-    for i in range(len(ordered_line_table)):
-        index = net.line[net.line.name == ordered_line_table['name'][i]].index[0]
-        res_line_i_ka.append(net.res_line_3ph.i_a_from_ka[index])
-        res_line_i_ka.append(net.res_line_3ph.i_b_from_ka[index])
-        res_line_i_ka.append(net.res_line_3ph.i_c_from_ka[index])
-        res_line_i_ka.append(net.res_line_3ph.i_a_to_ka[index])
-        res_line_i_ka.append(net.res_line_3ph.i_b_to_ka[index])
-        res_line_i_ka.append(net.res_line_3ph.i_c_to_ka[index])
-
-    # max_tol = 0
-    # for tol in [1e-1, 1e-2, 1e-3, 1e-4, 1e-5, 1e-6, 1e-7]:
-    #     if np.allclose(result, res_line_i_ka, atol=tol):
-    #         max_tol = tol
-    # print('Line current for %s is within tolerance of %s' % (trafo_vector_group, max_tol))
-
-    tolerances = {'YNyn': 1e-07,
-                  'Dyn': 1e-07,
-                  'Yzn': 1e-04}
-
-    assert np.allclose(result, res_line_i_ka, atol=tolerances[trafo_vector_group])
-    if not np.allclose(result, res_line_i_ka, atol=tolerances[trafo_vector_group]):
-        raise ValueError("Incorrect results for vector group %s" % trafo_vector_group, res_line_i_ka, result)
-
-
-def check_trafo_currents(net, result, trafo_vector_group):
-    res_trafo_i_ka = []
-    ordered_trafo_table = net.trafo.sort_values(by='name').reset_index(drop=True)
-    for i in range(len(ordered_trafo_table)):
-        index = net.trafo[net.trafo.name == ordered_trafo_table['name'][i]].index[0]
-        res_trafo_i_ka.append(net.res_trafo_3ph.i_a_hv_ka[index])
-        res_trafo_i_ka.append(net.res_trafo_3ph.i_b_hv_ka[index])
-        res_trafo_i_ka.append(net.res_trafo_3ph.i_c_hv_ka[index])
-        res_trafo_i_ka.append(net.res_trafo_3ph.i_a_lv_ka[index])
-        res_trafo_i_ka.append(net.res_trafo_3ph.i_b_lv_ka[index])
-        res_trafo_i_ka.append(net.res_trafo_3ph.i_c_lv_ka[index])
-
-    # max_tol = 0
-    # for tol in [1e-1, 1e-2, 1e-3, 1e-4, 1e-5, 1e-6, 1e-7]:
-    #     if np.allclose(result, res_trafo_i_ka, atol=tol):
-    #         max_tol = tol
-    # print('Trafo current for %s is within tolerance of %s' % (trafo_vector_group, max_tol))
-
-    tolerances = {'YNyn': 1e-03,
-                  'Dyn': 1e-03,
-                  'Yzn': 1e-03}
-
-    assert np.allclose(result, res_trafo_i_ka, atol=tolerances[trafo_vector_group])
-    if not np.allclose(result, res_trafo_i_ka, atol=tolerances[trafo_vector_group]):
-        raise ValueError("Incorrect results for vector group %s" % trafo_vector_group, res_trafo_i_ka, result)
-
-
-def check_results(net, trafo_vector_group, results):
-    check_bus_voltages(net, results[0], trafo_vector_group)
-    check_line_currents(net, results[1], trafo_vector_group)
-    check_trafo_currents(net, results[2], trafo_vector_group)
-
-
-def make_nw(net, bushv, tap_ps, case, vector_group):
-    b1 = pp.create_bus(net, bushv, zone=vector_group, index=pp.get_free_id(net.bus))
-    b2 = pp.create_bus(net, 0.4, zone=vector_group)
-    b3 = pp.create_bus(net, 0.4, zone=vector_group)
-    pp.create_ext_grid(net, b1, s_sc_max_mva=10000,
-                       rx_max=0.1, r0x0_max=0.1, x0x_max=1.0)
-    pp.create_transformer_from_parameters(net, hv_bus=b1, lv_bus=b2,
-                                          sn_mva=1.6, vn_hv_kv=10,
-                                          vn_lv_kv=0.4, vk_percent=6,
-                                          vkr_percent=0.78125, pfe_kw=2.7,
-                                          i0_percent=0.16875, shift_degree=0,
-                                          tap_side='lv', tap_neutral=0,
-                                          tap_min=-2, tap_max=2,
-                                          tap_step_degree=0,
-                                          tap_step_percent=2.5,
-                                          tap_phase_shifter=False,
-                                          vk0_percent=6, vkr0_percent=0.78125,
-                                          mag0_percent=100, mag0_rx=0.,
-                                          si0_hv_partial=0.9, vector_group=vector_group,
-                                          parallel=1, tap_pos=tap_ps,
-                                          index=pp.get_free_id(net.trafo)+1)
-    pp.create_line_from_parameters(net, b2, b3, length_km=0.5, r_ohm_per_km=0.1941, x_ohm_per_km=0.07476991,
-                                   c_nf_per_km=1160., max_i_ka=0.421,
-                                   endtemp_degree=70.0, r0_ohm_per_km=0.7766,
-                                   x0_ohm_per_km=0.2990796,
-                                   c0_nf_per_km=496.2,
-                                   index=pp.get_free_id(net.line)+1)
-    if case == "bal_wye":
-        # Symmetric Load
-        pp.create_load(net, b3, 0.08, 0.012, type='wye')
-    elif case == "delta_wye":
-        # Unsymmetric Light Load
-        pp.create_asymmetric_load(net, b3, p_a_mw=0.0044, q_a_mvar=0.0013, p_b_mw=0.0044, q_b_mvar=0.0013,
-                                  p_c_mw=0.0032, q_c_mvar=0.0013, type='wye')
-        pp.create_asymmetric_load(net, b3, p_a_mw=0.0300, q_a_mvar=0.0048, p_b_mw=0.0280, q_b_mvar=0.0036,
-                                  p_c_mw=0.027, q_c_mvar=0.0043, type='delta')
-
-    elif case == "wye":
-        # Unsymmetric Heavy Load
-        pp.create_asymmetric_load(net, b3, p_a_mw=0.0300, q_a_mvar=0.0048, p_b_mw=0.0280, q_b_mvar=0.0036,
-                                  p_c_mw=0.027, q_c_mvar=0.0043, type=case)
-    elif case == "delta":
-        pp.create_asymmetric_load(net, b3, p_a_mw=0.0300, q_a_mvar=0.0048, p_b_mw=0.0280, q_b_mvar=0.0036,
-                                  p_c_mw=0.027, q_c_mvar=0.0043, type=case)
-
-#    pp.add_zero_impedance_parameters(net) Not required here since added through parameters
-
-
-def test_trafo_asym():
-    nw_dir = os.path.abspath(os.path.join(pp.pp_dir, "test/loadflow"))
-    # only 3 vector groups are supported in the 3ph power flow
-    for trafo_vector_group in ["YNyn", "Dyn", "Yzn"]:
-        net = pp.from_json(nw_dir + '/runpp_3ph Validation.json')
-        net['trafo'].vector_group = trafo_vector_group
-        runpp_3ph_with_consistency_checks(net)
-        assert net['converged']
-        check_results(net, trafo_vector_group, get_PF_Results(trafo_vector_group))
-
-
-def test_2trafos():
-    net = pp.create_empty_network()
-    make_nw(net, 10., 0., "wye", "YNyn")
-    make_nw(net, 10., 0., "wye", "YNyn")
-    runpp_3ph_with_consistency_checks(net)
-    assert net['converged']
-    assert np.allclose(net.res_ext_grid_3ph.iloc[0].values, net.res_ext_grid_3ph.iloc[1].values)
-
-
-def test_3ph_isolated_nodes():
-    v_base = 110  # 110kV Base Voltage
-    mva_base = 100  # 100 MVA
-    net = pp.create_empty_network(sn_mva=mva_base)
-
-    busn = pp.create_bus(net, vn_kv=v_base, name="busn", index=1)
-    pp.create_bus(net, vn_kv=20., in_service=True, index=2, name="busx")
-    busk = pp.create_bus(net, vn_kv=v_base, name="busk", index=5)
-    busl = pp.create_bus(net, vn_kv=v_base, name="busl", index=6)
-    pp.create_bus(net, vn_kv=20., in_service=False, index=3)
-    busy = pp.create_bus(net, vn_kv=20., in_service=True, index=0, name="busy")
-
-    pp.create_ext_grid(net, bus=busn, vm_pu=1.0, name="Grid Connection",
-                       s_sc_max_mva=5000, rx_max=0.1)
-    net.ext_grid["r0x0_max"] = 0.1
-    net.ext_grid["x0x_max"] = 1.0
-    pp.create_std_type(net, {"r0_ohm_per_km": 0.0848, "x0_ohm_per_km": 0.4649556,
-                             "c0_nf_per_km": 230.6, "max_i_ka": 0.963,
-                             "r_ohm_per_km": 0.0212, "x_ohm_per_km": 0.1162389,
-                             "c_nf_per_km": 230}, "example_type")
-    # Loads on supplied buses
-    pp.create_asymmetric_load(net, busk, p_a_mw=50, q_a_mvar=50, p_b_mw=10, q_b_mvar=15,
-                              p_c_mw=10, q_c_mvar=5)
-    pp.create_load(net, bus=busl, p_mw=7, q_mvar=0.070, name="Load 1")
-    # Loads on unsupplied buses
-    pp.create_load(net, bus=busy, p_mw=70, q_mvar=70, name="Load Y")
-    pp.create_line(net, from_bus=busn, to_bus=busk, length_km=50.0, std_type="example_type")
-    pp.create_line(net, from_bus=busl, to_bus=busk, length_km=50.0, std_type="example_type")
-    pp.add_zero_impedance_parameters(net)
-    runpp_3ph_with_consistency_checks(net)
-    assert net['converged']
-    assert np.allclose(net.res_bus_3ph.T[[0, 2, 3]].T[["vm_a_pu", "va_a_degree", "vm_b_pu",
-                       "va_b_degree", "vm_c_pu", "va_c_degree"]], np.nan, equal_nan=True)
-    assert np.allclose(net.res_bus_3ph.T[[0, 2, 3]].T[["p_a_mw", "q_a_mvar", "p_b_mw", "q_b_mvar",
-                       "p_c_mw", "q_c_mvar"]], 0.0)
-
-
-def test_balanced_power_flow_with_unbalanced_loads_and_sgens():
-    net = pp.create_empty_network(sn_mva=100)
-    make_nw(net, 10, 0, "wye", "Dyn")
-    pp.create_asymmetric_sgen(net, 1, p_a_mw=0.01, p_b_mw=0.02, scaling=0.8)
-    runpp_with_consistency_checks(net)
-
-    vm_pu = net.res_bus.vm_pu
-
-    net.asymmetric_load.in_service = False
-    pp.create_load(net, bus=net.asymmetric_load.bus.iloc[0],
-                   scaling=net.asymmetric_load.scaling.iloc[0],
-                   p_mw=net.asymmetric_load.loc[0, ["p_a_mw", "p_b_mw", "p_c_mw"]].sum(),
-                   q_mvar=net.asymmetric_load.loc[0, ["q_a_mvar", "q_b_mvar", "q_c_mvar"]].sum()
-                   )
-    runpp_with_consistency_checks(net)
-    assert net.res_bus.vm_pu.equals(vm_pu)
-
-    net.asymmetric_sgen.in_service = False
-    pp.create_sgen(net, bus=net.asymmetric_sgen.bus.iloc[0],
-                   scaling=net.asymmetric_sgen.scaling.iloc[0],
-                   p_mw=net.asymmetric_sgen.loc[0, ["p_a_mw", "p_b_mw", "p_c_mw"]].sum(),
-                   q_mvar=net.asymmetric_sgen.loc[0, ["q_a_mvar", "q_b_mvar", "q_c_mvar"]].sum()
-                   )
-    runpp_with_consistency_checks(net)
-    assert net.res_bus.vm_pu.equals(vm_pu)
-
-
-def test_3ph_with_impedance():
-    nw_dir = os.path.abspath(os.path.join(pp.pp_dir, "test/loadflow"))
-    net = pp.from_json(nw_dir + '/runpp_3ph Validation.json')
-    net.line.c_nf_per_km = 0.
-    net.line.c0_nf_per_km = 0.
-    net_imp = net.deepcopy()
-    pp.replace_line_by_impedance(net_imp, net.line.index, 100)
-    pp.runpp_3ph(net)
-    pp.runpp_3ph(net_imp)
-    assert pandapower.toolbox.dataframes_equal(net.res_bus_3ph, net_imp.res_bus_3ph)
-
-
-def test_shunt_3ph():
-    net = pp.create_empty_network()
-    b1 = pp.create_bus(net, 20.0)
-    b2 = pp.create_bus(net, 20.0)
-    pp.create_ext_grid(net, b1, s_sc_max_mva=1000, rx_max=0.1, x0x_max=1.0, r0x0_max=0.1)
-    pp.create_line_from_parameters(net, b1, b2, length_km=1, r_ohm_per_km=1, x_ohm_per_km=1, c_nf_per_km=1,
-                                   r0_ohm_per_km=1, x0_ohm_per_km=1, c0_nf_per_km=1, max_i_ka=1)
-    pp.create_shunt(net, in_service=True, bus=b2, p_mw=1, q_mvar=1)
-    pp.runpp_3ph(net)
-
-    bus_cols = ["vm_a_pu", "va_a_degree", "vm_b_pu", "va_b_degree", "vm_c_pu", "va_c_degree"]
-    bus_pp = np.abs(net.res_bus_3ph[bus_cols].values)
-    bus_expected = np.abs(np.array([[1.0, 0.0, 1.0, -120.0, 1.0, 120.0],
-                                    [0.9950250311521571, -8.955222949441059e-06, 0.995025031152157, -120.00000895522294,
-                                     0.995025031152157, 119.99999104477705]]))
-
-    assert np.max(np.abs(bus_pp - bus_expected)) < 1e-5
-
-    line_cols = ["p_a_from_mw", "q_a_from_mvar", "p_b_from_mw", "q_b_from_mvar", "q_c_from_mvar", "p_a_to_mw",
-                 "q_a_to_mvar", "p_b_to_mw", "q_b_to_mvar", "p_c_to_mw", "q_c_to_mvar"]
-    line_power_pp = np.abs(net.res_line_3ph[line_cols].values)
-    line_power_expected = np.abs(np.array(
-        [[0.33167495789351165, 0.33163327786948577, 0.33167495789351165, 0.33163327786948565, 0.33163327786948565,
-          -0.3300249368894127, -0.3300249368948133, -0.3300249368894127, -0.3300249368948133, -0.3300249368894127,
-          -0.3300249368948134]]))
-    assert np.max(np.abs(line_power_pp - line_power_expected)) < 1e-5
-
-
-if __name__ == "__main__":
-<<<<<<< HEAD
-    pytest.main([__file__])
-
-=======
-    pytest.main([__file__, "-xs"])
-
->>>>>>> b1185d95
+# -*- coding: utf-8 -*-
+"""
+Created on Wed May  2 17:06:25 2018
+Tests 3 phase power flow algorithm
+@author: sghosh
+"""
+import pandapower as pp
+import numpy as np
+import pytest
+
+import pandapower.toolbox
+from pandapower.test.loadflow.PF_Results import get_PF_Results
+from pandapower.test.consistency_checks import runpp_3ph_with_consistency_checks, runpp_with_consistency_checks
+import os
+
+
+@pytest.fixture
+def net():
+    v_base = 110              # 110kV Base Voltage
+    k_va_base = 100         # 100 MVA
+#    I_base = (kVA_base/V_base) * 1e-3           # in kA
+    net = pp.create_empty_network(sn_mva=k_va_base)
+    pp.create_bus(net, vn_kv=v_base, index=1)
+    pp.create_bus(net, vn_kv=v_base, index=5)
+    pp.create_ext_grid(net, bus=1, vm_pu=1.0, s_sc_max_mva=5000, rx_max=0.1,
+                       r0x0_max=0.1, x0x_max=1.0)
+    pp.create_std_type(net, {"r0_ohm_per_km": 0.0848, "x0_ohm_per_km": 0.4649556, "c0_nf_per_km":
+                             230.6, "max_i_ka": 0.963, "r_ohm_per_km": 0.0212,
+                             "x_ohm_per_km": 0.1162389, "c_nf_per_km":  230},
+                       "example_type")
+    pp.create_line(net, from_bus=1, to_bus=5, length_km=50.0, std_type="example_type")
+
+    pp.create_asymmetric_load(net, 5, p_a_mw=50, q_a_mvar=50, p_b_mw=10, q_b_mvar=15,
+                              p_c_mw=10, q_c_mvar=5)
+    return net
+
+
+def check_it(net):
+    bus_pp = np.abs(net.res_bus_3ph[['vm_a_pu', 'vm_b_pu', 'vm_c_pu']]
+                    [~np.isnan(net.res_bus_3ph.vm_a_pu)].values)
+    bus_pf = np.abs(np.array([[0.96742893, 1.01302766, 1.019784],
+                             [0.74957533, 1.09137945, 1.05124282]]))
+    assert np.max(np.abs(bus_pp - bus_pf)) < 1.1e-6
+    line_pp = np.abs(net.res_line_3ph[~np.isnan(net.res_line_3ph.i_a_from_ka)]
+                     [['i_a_from_ka', 'i_a_to_ka', 'i_b_from_ka', 'i_b_to_ka',
+                       'i_c_from_ka', 'i_c_to_ka',
+                       'p_a_from_mw', 'p_a_to_mw', 'q_a_from_mvar', 'q_a_to_mvar',
+                       'p_b_from_mw', 'p_b_to_mw', 'q_b_from_mvar', 'q_b_to_mvar',
+                       'p_c_from_mw', 'p_c_to_mw', 'q_c_from_mvar', 'q_c_to_mvar',
+                       'loading_a_percent', 'loading_b_percent', 'loading_c_percent',
+                       'loading_percent'
+                       ]].values)
+    line_pf = np.abs(np.array(
+                        [[1.34212045, 1.48537916, 0.13715552, 0.26009611,
+                          0.22838401, 0.1674634,
+                          55.70772301, (-49.999992954), 60.797262682, (-49.999959283),
+                          8.7799379802, (-9.9999996625), (-0.88093549983), (-15.000000238),
+                          9.3739293122, (-10.000000161), (-11.441663679), (-4.9999997418),
+                          154.2452,  27.00894,  23.71589,
+                          154.2452]]))
+    assert np.max(np.abs(line_pp - line_pf)) < 1.1e-4
+
+
+def test_2bus_network(net):
+    # -o---o
+    pp.add_zero_impedance_parameters(net)
+    runpp_3ph_with_consistency_checks(net)
+    assert net['converged']
+    check_it(net)
+
+
+def test_2bus_network_single_isolated_busses(net):
+    # -o---o o x
+    pp.create_bus(net, vn_kv=110)
+    pp.create_bus(net, vn_kv=110, in_service=False)
+    pp.add_zero_impedance_parameters(net)
+    runpp_3ph_with_consistency_checks(net)
+    assert net['converged']
+    check_it(net)
+
+
+def test_2bus_network_isolated_net_part(net):
+    # -o---o o---o
+    b1 = pp.create_bus(net, vn_kv=110)
+    b2 = pp.create_bus(net, vn_kv=110)
+    pp.create_line(net, from_bus=b1, to_bus=b2, length_km=50.0, std_type="example_type")
+    pp.create_asymmetric_load(net, b2, p_a_mw=50, q_a_mvar=50, p_b_mw=10, q_b_mvar=15,
+                              p_c_mw=10, q_c_mvar=5)
+    pp.add_zero_impedance_parameters(net)
+    runpp_3ph_with_consistency_checks(net)
+    assert net['converged']
+    check_it(net)
+
+
+def test_2bus_network_singel_oos_bus(net):
+    # -o---x---o
+    b1 = pp.create_bus(net, vn_kv=110)
+    net.bus.loc[5, "in_service"] = False
+    pp.create_line(net, from_bus=5, to_bus=b1, length_km=10.0, std_type="example_type")
+    pp.create_asymmetric_load(net, b1, p_a_mw=-5, q_a_mvar=5, p_b_mw=-1, q_b_mvar=1.5,
+                              p_c_mw=-1, q_c_mvar=.5)
+    pp.add_zero_impedance_parameters(net)
+    runpp_3ph_with_consistency_checks(net)
+    assert net['converged']
+
+
+def test_out_serv_load(net):
+    # <-x--o------o
+    pp.add_zero_impedance_parameters(net)
+    runpp_3ph_with_consistency_checks(net)
+    assert net['converged']
+    check_it(net)
+    pp.create_asymmetric_load(net, 5, p_a_mw=50, q_a_mvar=100, p_b_mw=29, q_b_mvar=38,
+                              p_c_mw=10, q_c_mvar=5, in_service=False)
+    runpp_3ph_with_consistency_checks(net)
+    assert net['converged']
+    check_it(net)
+
+
+@pytest.mark.parametrize("init", ["auto", "results", "flat", "dc"])
+@pytest.mark.parametrize("recycle", [None, {"bus_pq": True, "Ybus": True}, {"bus_pq": True, "Ybus": False}])
+def test_4bus_network(init, recycle):
+    v_base = 110                     # 110kV Base Voltage
+    mva_base = 100                      # 100 MVA
+    net = pp.create_empty_network(sn_mva=mva_base)
+    # =============================================================================
+    # Main Program
+    # =============================================================================
+    busn = pp.create_bus(net, vn_kv=v_base, name="busn")
+    busk = pp.create_bus(net, vn_kv=v_base, name="busk")
+    busm = pp.create_bus(net, vn_kv=v_base, name="busm")
+    busp = pp.create_bus(net, vn_kv=v_base, name="busp")
+    pp.create_ext_grid(net, bus=busn, vm_pu=1.0, name="Grid Connection", s_sc_max_mva=5000,
+                       rx_max=0.1, r0x0_max=0.1, x0x_max=1.0)
+    pp.create_std_type(net, {"r0_ohm_per_km": .154, "x0_ohm_per_km": 0.5277876,
+                             "c0_nf_per_km": 170.4, "max_i_ka": 0.741,
+                             "r_ohm_per_km": .0385, "x_ohm_per_km": 0.1319469,
+                             "c_nf_per_km": 170}, "example_type3")
+    pp.create_line(net, from_bus=busn, to_bus=busm, length_km=1.0, std_type="example_type3")
+    pp.create_line(net, from_bus=busn, to_bus=busp, length_km=1.0, std_type="example_type3")
+    pp.create_line_from_parameters(net, from_bus=busn, to_bus=busk, length_km=1.0, r0_ohm_per_km=.1005,
+                                   x0_ohm_per_km=0.4900884, c0_nf_per_km=200.5, max_i_ka=0.89,
+                                   r_ohm_per_km=.0251, x_ohm_per_km=0.1225221, c_nf_per_km=210)
+    pp.create_line_from_parameters(net, from_bus=busk, to_bus=busm, length_km=1.0,
+                                   r0_ohm_per_km=0.0848, x0_ohm_per_km=0.4649556, c0_nf_per_km=230.6,
+                                   max_i_ka=0.963, r_ohm_per_km=0.0212, x_ohm_per_km=0.1162389, c_nf_per_km=230)
+    pp.create_line_from_parameters(net, from_bus=busk, to_bus=busp, length_km=1.0, r0_ohm_per_km=.3048,
+                                   x0_ohm_per_km=0.6031856, c0_nf_per_km=140.3, max_i_ka=0.531,
+                                   r_ohm_per_km=.0762, x_ohm_per_km=0.1507964, c_nf_per_km=140)
+    pp.add_zero_impedance_parameters(net)
+
+    pp.create_asymmetric_load(net, busk, p_a_mw=50, q_a_mvar=20, p_b_mw=80, q_b_mvar=60,
+                              p_c_mw=20, q_c_mvar=5)
+    pp.create_asymmetric_load(net, busm, p_a_mw=50, q_a_mvar=50, p_b_mw=10, q_b_mvar=15,
+                              p_c_mw=10, q_c_mvar=5)
+    pp.create_asymmetric_load(net, busp, p_a_mw=50, q_a_mvar=20, p_b_mw=60, q_b_mvar=20,
+                              p_c_mw=10, q_c_mvar=5)
+    runpp_3ph_with_consistency_checks(net, init=init, recycle=recycle)
+    runpp_3ph_with_consistency_checks(net, init=init, recycle=recycle)
+    assert net['converged']
+
+    bus_pp = np.abs(net.res_bus_3ph[['vm_a_pu', 'vm_b_pu', 'vm_c_pu']]
+                    [~np.isnan(net.res_bus_3ph.vm_a_pu)].values)
+    bus_pf = np.abs(np.array([[0.98085729, 0.97711997, 1.04353786],
+                             [0.97828577, 0.97534651, 1.04470864],
+                             [0.97774307, 0.97648197, 1.04421233],
+                             [0.9780892, 0.97586805, 1.04471106]]))
+    assert np.max(np.abs(bus_pp - bus_pf)) < 1e-8
+
+    line_pp = np.abs(net.res_line_3ph[
+            ['i_a_from_ka',  'i_b_from_ka', 'i_c_from_ka',
+             'i_a_to_ka', 'i_b_to_ka', 'i_c_to_ka',
+             'p_a_from_mw', 'p_b_from_mw', 'p_c_from_mw',
+             'q_a_from_mvar', 'q_b_from_mvar', 'q_c_from_mvar',
+             'p_a_to_mw', 'p_b_to_mw', 'p_c_to_mw',
+             'q_a_to_mvar', 'q_b_to_mvar', 'q_c_to_mvar',
+             'loading_a_percent', 'loading_b_percent', 'loading_c_percent',
+             'loading_percent']].values)
+    line_pf = np.abs(np.array(
+            [[0.98898804851	,	0.68943734	,	0.19848961	,
+              0.99093993	,	0.69146384	,	0.19966503	,
+              49.87434308	,	33.86579548	,	12.44659879	,
+              36.16562613	,	26.14426519	,	4.25746428	,
+              -49.75842138	,	-33.90236497	,	-12.45155362	,
+              -36.19862688	,	-26.25675246	,	-4.50384238	,
+              133.730100000000	,	93.314960000000	,	26.945350000000	,
+              133.730100000000],
+             [0.87075816277	,	1.03463205	,	0.19072622	,
+              0.87210779	,	1.03599167	,	0.19188991	,
+              49.59359423	,	58.53676842	,	11.97553941	,
+              21.96967200	,	26.37559958	,	4.04458873	,
+              -49.47110289	,	-58.55284705	,	-11.98669516	,
+              -22.07474008	,	-26.34476811	,	-4.29078447	,
+              117.693400000000	,	139.809900000000	,	25.896070000000	,
+              139.809900000000],
+             [0.95760407055	,	1.14786582	,	0.24829126	,
+              0.95975383	,	1.15028040	,	0.24975553	,
+              50.87938854	,	57.53628873	,	15.54470531	,
+              31.13888557	,	41.99378843	,	5.39758513	,
+              -50.76249094	,	-57.56374777	,	-15.56099267	,
+              -31.28560646	,	-41.99056453	,	-5.69609575	,
+              107.837500000000	,	129.245000000000	,	28.062420000000	,
+              129.245000000000],
+             [0.21780921494 	,	0.42795803	,	0.03706412	,
+              0.22229619	,	0.42603286	,	0.03771703	,
+              0.23292404	,	-23.88471674	,	-2.45255095	,
+              13.53037092	,	-11.49972060	,	0.17971665	,
+              -0.24157862	,	23.90236497	,	2.45155361	,
+              -13.80137312	,	11.25675247	,	-0.49615762	,
+              23.083720000000	,	44.440090000000	,	3.916618000000	,
+              44.440090000000],
+             [0.03712221482	,	0.10766244	,	0.03093505	,
+              0.03446871	,	0.10500386	,	0.03179428	,
+              0.52956690	,	1.44846452	,	-1.98645639	,
+              -2.24476446	,	-6.50971485	,	0.51637910	,
+              -0.52889712	,	-1.44715295	,	1.98669515	,
+              2.07474008	,	6.34476812	,	-0.70921554	,
+              6.991001000000	,	20.275410000000	,	5.987624000000	,
+              20.275410000000]]))
+    assert np.max(np.abs(line_pp - line_pf)) < 1e-4
+
+
+def test_3ph_bus_mapping_order():
+    net = pp.create_empty_network()
+    b2 = pp.create_bus(net, vn_kv=0.4, index=4)
+    pp.create_bus(net, vn_kv=0.4, in_service=False, index=3)
+    b1 = pp.create_bus(net, vn_kv=0.4, index=7)
+
+    pp.create_ext_grid(net, b1, vm_pu=1.0, s_sc_max_mva=10, rx_max=0.1)
+    net.ext_grid["x0x_max"] = 1.
+    net.ext_grid["r0x0_max"] = 0.1
+    pp.create_std_type(net, {"r_ohm_per_km": 0.1013, "x_ohm_per_km": 0.06911504,
+                             "c_nf_per_km": 690, "g_us_per_km": 0, "max_i_ka": 0.44,
+                             "c0_nf_per_km": 312.4, "r0_ohm_per_km": 0.4053,
+                             "x0_ohm_per_km": 0.2764602}, "N2XRY 3x185sm 0.6/1kV")
+
+    pp.create_line(net, b1, b2, 1.0, std_type="N2XRY 3x185sm 0.6/1kV", index=4)
+    pp.create_line(net, b1, b2, 1.0, std_type="N2XRY 3x185sm 0.6/1kV", index=3, in_service=False)
+    pp.create_line(net, b1, b2, 1.0, std_type="N2XRY 3x185sm 0.6/1kV", index=7)
+    pp.add_zero_impedance_parameters(net)
+    pp.create_load(net, b2, p_mw=0.030, q_mvar=0.030)
+    pp.runpp(net)
+    runpp_3ph_with_consistency_checks(net)
+    assert net['converged']
+
+    assert np.allclose(net.res_bus_3ph.vm_a_pu.values, net.res_bus.vm_pu.values, equal_nan=True)
+    assert net.res_bus_3ph.index.tolist() == net.res_bus.index.tolist()
+
+    assert net.res_line_3ph.index.tolist() == net.res_line.index.tolist()
+    assert np.allclose(net.res_line.p_from_mw, net.res_line_3ph.p_a_from_mw +
+                       net.res_line_3ph.p_b_from_mw +
+                       net.res_line_3ph.p_c_from_mw)
+    assert np.allclose(net.res_line.loading_percent, net.res_line_3ph.loading_a_percent)
+
+
+def test_3ph_two_bus_line_powerfactory():
+    net = pp.create_empty_network()
+
+    b1 = pp.create_bus(net, vn_kv=0.4)
+    b2 = pp.create_bus(net, vn_kv=0.4)
+
+    pp.create_ext_grid(net, b1, vm_pu=1.0, s_sc_max_mva=10, rx_max=0.1)
+    net.ext_grid["x0x_max"] = 1.
+    net.ext_grid["r0x0_max"] = 0.1
+    pp.create_std_type(net, {"r_ohm_per_km": 0.1013, "x_ohm_per_km": 0.06911504,
+                             "c_nf_per_km": 690, "g_us_per_km": 0, "max_i_ka": 0.44,
+                             "c0_nf_per_km": 312.4, "r0_ohm_per_km": 0.4053,
+                             "x0_ohm_per_km": 0.2764602}, "N2XRY 3x185sm 0.6/1kV")
+
+    pp.create_line(net, b1, b2, 0.4, std_type="N2XRY 3x185sm 0.6/1kV")
+    pp.add_zero_impedance_parameters(net)
+    pp.create_load(net, b2, p_mw=0.010, q_mvar=0.010)
+    pp.create_asymmetric_load(net, b2, p_a_mw=0.020, q_a_mvar=0.010, p_b_mw=0.015, q_b_mvar=0.005, p_c_mw=0.025,
+                              q_c_mvar=0.010)
+    runpp_3ph_with_consistency_checks(net)
+    assert net['converged']
+
+    bus_pp = np.abs(net.res_bus_3ph[['vm_a_pu', 'vm_b_pu', 'vm_c_pu']].values)
+    bus_pf = np.abs(np.array([[0.99939853552, 1.0013885141, 0.99921580141],
+                             [0.97401782343, 0.98945593737, 0.96329605983]]))
+
+    assert np.max(np.abs(bus_pp-bus_pf)) < 4e-6
+
+    line_pp = np.abs(net.res_line_3ph[
+            ['i_a_from_ka', 'i_b_from_ka', 'i_c_from_ka',
+             'i_a_to_ka', 'i_b_to_ka', 'i_c_to_ka',
+             'p_a_from_mw', 'p_b_from_mw', 'p_c_from_mw',
+             'q_a_from_mvar', 'q_b_from_mvar', 'q_c_from_mvar',
+             'p_a_to_mw', 'p_b_to_mw', 'p_c_to_mw',
+             'q_a_to_mvar', 'q_b_to_mvar', 'q_c_to_mvar']].values)
+    line_pf = np.abs(np.array(
+            [[0.11946088987	,	0.08812337783	,	0.14074226065	,
+             0.1194708224	,	0.088131567331	,	0.14075063601	,
+             0.023810539354	,	0.01855791658	,	0.029375192747	,
+             0.013901720672	,	0.008421814704	,	0.013852398586	,
+             -0.023333142958	,	-0.018333405987	,	-0.028331643666	,
+             -0.013332756527	,	-0.008333413919	,	-0.013332422725	]]))
+    assert np.max(np.abs(line_pp - line_pf)) < 1e-5
+
+    line_load_pp = np.abs(net.res_line_3ph[
+            ['loading_a_percent', 'loading_b_percent', 'loading_c_percent',
+             'loading_percent']].values)
+    line_load_pf = np.abs(np.array(
+                          [[27.1525	,	20.0299	,	31.98878	,
+                            31.98878]]))
+    assert np.max(np.abs(line_load_pp - line_load_pf)) < 1e-2
+
+
+def check_bus_voltages(net, result, trafo_vector_group):
+    res_vm_pu = []
+    ordered_bus_table = net.bus.sort_values(by='name').reset_index(drop=True)
+    for i in range(len(ordered_bus_table)):
+        index = net.bus[net.bus.name == ordered_bus_table['name'][i]].index[0]
+        res_vm_pu.append(net.res_bus_3ph.vm_a_pu[index])
+        res_vm_pu.append(net.res_bus_3ph.vm_b_pu[index])
+        res_vm_pu.append(net.res_bus_3ph.vm_c_pu[index])
+
+    # max_tol = 0
+    # for tol in [1e-1, 1e-2, 1e-3, 1e-4, 1e-5, 1e-6, 1e-7]:
+    #     if np.allclose(result, res_vm_pu, atol=tol):
+    #         max_tol = tol
+    # print('Voltage Magnitude for %s is within tolerance of %s' % (trafo_vector_group, max_tol))
+
+    tolerances = {'YNyn': 1e-05,
+                  'Dyn': 1e-05,
+                  'Yzn': 1e-03}
+
+    assert np.allclose(result, res_vm_pu, atol=tolerances[trafo_vector_group], rtol=0), f"Incorrect results for {trafo_vector_group}"
+
+
+def check_line_currents(net, result, trafo_vector_group):
+    res_line_i_ka = []
+    ordered_line_table = net.line.sort_values(by='name').reset_index(drop=True)
+    for i in range(len(ordered_line_table)):
+        index = net.line[net.line.name == ordered_line_table['name'][i]].index[0]
+        res_line_i_ka.append(net.res_line_3ph.i_a_from_ka[index])
+        res_line_i_ka.append(net.res_line_3ph.i_b_from_ka[index])
+        res_line_i_ka.append(net.res_line_3ph.i_c_from_ka[index])
+        res_line_i_ka.append(net.res_line_3ph.i_a_to_ka[index])
+        res_line_i_ka.append(net.res_line_3ph.i_b_to_ka[index])
+        res_line_i_ka.append(net.res_line_3ph.i_c_to_ka[index])
+
+    # max_tol = 0
+    # for tol in [1e-1, 1e-2, 1e-3, 1e-4, 1e-5, 1e-6, 1e-7]:
+    #     if np.allclose(result, res_line_i_ka, atol=tol):
+    #         max_tol = tol
+    # print('Line current for %s is within tolerance of %s' % (trafo_vector_group, max_tol))
+
+    tolerances = {'YNyn': 1e-07,
+                  'Dyn': 1e-07,
+                  'Yzn': 1e-04}
+
+    assert np.allclose(result, res_line_i_ka, atol=tolerances[trafo_vector_group])
+    if not np.allclose(result, res_line_i_ka, atol=tolerances[trafo_vector_group]):
+        raise ValueError("Incorrect results for vector group %s" % trafo_vector_group, res_line_i_ka, result)
+
+
+def check_trafo_currents(net, result, trafo_vector_group):
+    res_trafo_i_ka = []
+    ordered_trafo_table = net.trafo.sort_values(by='name').reset_index(drop=True)
+    for i in range(len(ordered_trafo_table)):
+        index = net.trafo[net.trafo.name == ordered_trafo_table['name'][i]].index[0]
+        res_trafo_i_ka.append(net.res_trafo_3ph.i_a_hv_ka[index])
+        res_trafo_i_ka.append(net.res_trafo_3ph.i_b_hv_ka[index])
+        res_trafo_i_ka.append(net.res_trafo_3ph.i_c_hv_ka[index])
+        res_trafo_i_ka.append(net.res_trafo_3ph.i_a_lv_ka[index])
+        res_trafo_i_ka.append(net.res_trafo_3ph.i_b_lv_ka[index])
+        res_trafo_i_ka.append(net.res_trafo_3ph.i_c_lv_ka[index])
+
+    # max_tol = 0
+    # for tol in [1e-1, 1e-2, 1e-3, 1e-4, 1e-5, 1e-6, 1e-7]:
+    #     if np.allclose(result, res_trafo_i_ka, atol=tol):
+    #         max_tol = tol
+    # print('Trafo current for %s is within tolerance of %s' % (trafo_vector_group, max_tol))
+
+    tolerances = {'YNyn': 1e-03,
+                  'Dyn': 1e-03,
+                  'Yzn': 1e-03}
+
+    assert np.allclose(result, res_trafo_i_ka, atol=tolerances[trafo_vector_group])
+    if not np.allclose(result, res_trafo_i_ka, atol=tolerances[trafo_vector_group]):
+        raise ValueError("Incorrect results for vector group %s" % trafo_vector_group, res_trafo_i_ka, result)
+
+
+def check_results(net, trafo_vector_group, results):
+    check_bus_voltages(net, results[0], trafo_vector_group)
+    check_line_currents(net, results[1], trafo_vector_group)
+    check_trafo_currents(net, results[2], trafo_vector_group)
+
+
+def make_nw(net, bushv, tap_ps, case, vector_group):
+    b1 = pp.create_bus(net, bushv, zone=vector_group, index=pp.get_free_id(net.bus))
+    b2 = pp.create_bus(net, 0.4, zone=vector_group)
+    b3 = pp.create_bus(net, 0.4, zone=vector_group)
+    pp.create_ext_grid(net, b1, s_sc_max_mva=10000,
+                       rx_max=0.1, r0x0_max=0.1, x0x_max=1.0)
+    pp.create_transformer_from_parameters(net, hv_bus=b1, lv_bus=b2,
+                                          sn_mva=1.6, vn_hv_kv=10,
+                                          vn_lv_kv=0.4, vk_percent=6,
+                                          vkr_percent=0.78125, pfe_kw=2.7,
+                                          i0_percent=0.16875, shift_degree=0,
+                                          tap_side='lv', tap_neutral=0,
+                                          tap_min=-2, tap_max=2,
+                                          tap_step_degree=0,
+                                          tap_step_percent=2.5,
+                                          tap_phase_shifter=False,
+                                          vk0_percent=6, vkr0_percent=0.78125,
+                                          mag0_percent=100, mag0_rx=0.,
+                                          si0_hv_partial=0.9, vector_group=vector_group,
+                                          parallel=1, tap_pos=tap_ps,
+                                          index=pp.get_free_id(net.trafo)+1)
+    pp.create_line_from_parameters(net, b2, b3, length_km=0.5, r_ohm_per_km=0.1941, x_ohm_per_km=0.07476991,
+                                   c_nf_per_km=1160., max_i_ka=0.421,
+                                   endtemp_degree=70.0, r0_ohm_per_km=0.7766,
+                                   x0_ohm_per_km=0.2990796,
+                                   c0_nf_per_km=496.2,
+                                   index=pp.get_free_id(net.line)+1)
+    if case == "bal_wye":
+        # Symmetric Load
+        pp.create_load(net, b3, 0.08, 0.012, type='wye')
+    elif case == "delta_wye":
+        # Unsymmetric Light Load
+        pp.create_asymmetric_load(net, b3, p_a_mw=0.0044, q_a_mvar=0.0013, p_b_mw=0.0044, q_b_mvar=0.0013,
+                                  p_c_mw=0.0032, q_c_mvar=0.0013, type='wye')
+        pp.create_asymmetric_load(net, b3, p_a_mw=0.0300, q_a_mvar=0.0048, p_b_mw=0.0280, q_b_mvar=0.0036,
+                                  p_c_mw=0.027, q_c_mvar=0.0043, type='delta')
+
+    elif case == "wye":
+        # Unsymmetric Heavy Load
+        pp.create_asymmetric_load(net, b3, p_a_mw=0.0300, q_a_mvar=0.0048, p_b_mw=0.0280, q_b_mvar=0.0036,
+                                  p_c_mw=0.027, q_c_mvar=0.0043, type=case)
+    elif case == "delta":
+        pp.create_asymmetric_load(net, b3, p_a_mw=0.0300, q_a_mvar=0.0048, p_b_mw=0.0280, q_b_mvar=0.0036,
+                                  p_c_mw=0.027, q_c_mvar=0.0043, type=case)
+
+#    pp.add_zero_impedance_parameters(net) Not required here since added through parameters
+
+
+def test_trafo_asym():
+    nw_dir = os.path.abspath(os.path.join(pp.pp_dir, "test/loadflow"))
+    # only 3 vector groups are supported in the 3ph power flow
+    for trafo_vector_group in ["YNyn", "Dyn", "Yzn"]:
+        net = pp.from_json(nw_dir + '/runpp_3ph Validation.json')
+        net['trafo'].vector_group = trafo_vector_group
+        runpp_3ph_with_consistency_checks(net)
+        assert net['converged']
+        check_results(net, trafo_vector_group, get_PF_Results(trafo_vector_group))
+
+
+def test_2trafos():
+    net = pp.create_empty_network()
+    make_nw(net, 10., 0., "wye", "YNyn")
+    make_nw(net, 10., 0., "wye", "YNyn")
+    runpp_3ph_with_consistency_checks(net)
+    assert net['converged']
+    assert np.allclose(net.res_ext_grid_3ph.iloc[0].values, net.res_ext_grid_3ph.iloc[1].values)
+
+
+def test_3ph_isolated_nodes():
+    v_base = 110  # 110kV Base Voltage
+    mva_base = 100  # 100 MVA
+    net = pp.create_empty_network(sn_mva=mva_base)
+
+    busn = pp.create_bus(net, vn_kv=v_base, name="busn", index=1)
+    pp.create_bus(net, vn_kv=20., in_service=True, index=2, name="busx")
+    busk = pp.create_bus(net, vn_kv=v_base, name="busk", index=5)
+    busl = pp.create_bus(net, vn_kv=v_base, name="busl", index=6)
+    pp.create_bus(net, vn_kv=20., in_service=False, index=3)
+    busy = pp.create_bus(net, vn_kv=20., in_service=True, index=0, name="busy")
+
+    pp.create_ext_grid(net, bus=busn, vm_pu=1.0, name="Grid Connection",
+                       s_sc_max_mva=5000, rx_max=0.1)
+    net.ext_grid["r0x0_max"] = 0.1
+    net.ext_grid["x0x_max"] = 1.0
+    pp.create_std_type(net, {"r0_ohm_per_km": 0.0848, "x0_ohm_per_km": 0.4649556,
+                             "c0_nf_per_km": 230.6, "max_i_ka": 0.963,
+                             "r_ohm_per_km": 0.0212, "x_ohm_per_km": 0.1162389,
+                             "c_nf_per_km": 230}, "example_type")
+    # Loads on supplied buses
+    pp.create_asymmetric_load(net, busk, p_a_mw=50, q_a_mvar=50, p_b_mw=10, q_b_mvar=15,
+                              p_c_mw=10, q_c_mvar=5)
+    pp.create_load(net, bus=busl, p_mw=7, q_mvar=0.070, name="Load 1")
+    # Loads on unsupplied buses
+    pp.create_load(net, bus=busy, p_mw=70, q_mvar=70, name="Load Y")
+    pp.create_line(net, from_bus=busn, to_bus=busk, length_km=50.0, std_type="example_type")
+    pp.create_line(net, from_bus=busl, to_bus=busk, length_km=50.0, std_type="example_type")
+    pp.add_zero_impedance_parameters(net)
+    runpp_3ph_with_consistency_checks(net)
+    assert net['converged']
+    assert np.allclose(net.res_bus_3ph.T[[0, 2, 3]].T[["vm_a_pu", "va_a_degree", "vm_b_pu",
+                       "va_b_degree", "vm_c_pu", "va_c_degree"]], np.nan, equal_nan=True)
+    assert np.allclose(net.res_bus_3ph.T[[0, 2, 3]].T[["p_a_mw", "q_a_mvar", "p_b_mw", "q_b_mvar",
+                       "p_c_mw", "q_c_mvar"]], 0.0)
+
+
+def test_balanced_power_flow_with_unbalanced_loads_and_sgens():
+    net = pp.create_empty_network(sn_mva=100)
+    make_nw(net, 10, 0, "wye", "Dyn")
+    pp.create_asymmetric_sgen(net, 1, p_a_mw=0.01, p_b_mw=0.02, scaling=0.8)
+    runpp_with_consistency_checks(net)
+
+    vm_pu = net.res_bus.vm_pu
+
+    net.asymmetric_load.in_service = False
+    pp.create_load(net, bus=net.asymmetric_load.bus.iloc[0],
+                   scaling=net.asymmetric_load.scaling.iloc[0],
+                   p_mw=net.asymmetric_load.loc[0, ["p_a_mw", "p_b_mw", "p_c_mw"]].sum(),
+                   q_mvar=net.asymmetric_load.loc[0, ["q_a_mvar", "q_b_mvar", "q_c_mvar"]].sum()
+                   )
+    runpp_with_consistency_checks(net)
+    assert net.res_bus.vm_pu.equals(vm_pu)
+
+    net.asymmetric_sgen.in_service = False
+    pp.create_sgen(net, bus=net.asymmetric_sgen.bus.iloc[0],
+                   scaling=net.asymmetric_sgen.scaling.iloc[0],
+                   p_mw=net.asymmetric_sgen.loc[0, ["p_a_mw", "p_b_mw", "p_c_mw"]].sum(),
+                   q_mvar=net.asymmetric_sgen.loc[0, ["q_a_mvar", "q_b_mvar", "q_c_mvar"]].sum()
+                   )
+    runpp_with_consistency_checks(net)
+    assert net.res_bus.vm_pu.equals(vm_pu)
+
+
+def test_3ph_with_impedance():
+    nw_dir = os.path.abspath(os.path.join(pp.pp_dir, "test/loadflow"))
+    net = pp.from_json(nw_dir + '/runpp_3ph Validation.json')
+    net.line.c_nf_per_km = 0.
+    net.line.c0_nf_per_km = 0.
+    net_imp = net.deepcopy()
+    pp.replace_line_by_impedance(net_imp, net.line.index, 100)
+    pp.runpp_3ph(net)
+    pp.runpp_3ph(net_imp)
+    assert pandapower.toolbox.dataframes_equal(net.res_bus_3ph, net_imp.res_bus_3ph)
+
+
+def test_shunt_3ph():
+    net = pp.create_empty_network()
+    b1 = pp.create_bus(net, 20.0)
+    b2 = pp.create_bus(net, 20.0)
+    pp.create_ext_grid(net, b1, s_sc_max_mva=1000, rx_max=0.1, x0x_max=1.0, r0x0_max=0.1)
+    pp.create_line_from_parameters(net, b1, b2, length_km=1, r_ohm_per_km=1, x_ohm_per_km=1, c_nf_per_km=1,
+                                   r0_ohm_per_km=1, x0_ohm_per_km=1, c0_nf_per_km=1, max_i_ka=1)
+    pp.create_shunt(net, in_service=True, bus=b2, p_mw=1, q_mvar=1)
+    pp.runpp_3ph(net)
+
+    bus_cols = ["vm_a_pu", "va_a_degree", "vm_b_pu", "va_b_degree", "vm_c_pu", "va_c_degree"]
+    bus_pp = np.abs(net.res_bus_3ph[bus_cols].values)
+    bus_expected = np.abs(np.array([[1.0, 0.0, 1.0, -120.0, 1.0, 120.0],
+                                    [0.9950250311521571, -8.955222949441059e-06, 0.995025031152157, -120.00000895522294,
+                                     0.995025031152157, 119.99999104477705]]))
+
+    assert np.max(np.abs(bus_pp - bus_expected)) < 1e-5
+
+    line_cols = ["p_a_from_mw", "q_a_from_mvar", "p_b_from_mw", "q_b_from_mvar", "q_c_from_mvar", "p_a_to_mw",
+                 "q_a_to_mvar", "p_b_to_mw", "q_b_to_mvar", "p_c_to_mw", "q_c_to_mvar"]
+    line_power_pp = np.abs(net.res_line_3ph[line_cols].values)
+    line_power_expected = np.abs(np.array(
+        [[0.33167495789351165, 0.33163327786948577, 0.33167495789351165, 0.33163327786948565, 0.33163327786948565,
+          -0.3300249368894127, -0.3300249368948133, -0.3300249368894127, -0.3300249368948133, -0.3300249368894127,
+          -0.3300249368948134]]))
+    assert np.max(np.abs(line_power_pp - line_power_expected)) < 1e-5
+
+
+if __name__ == "__main__":
+    pytest.main([__file__, "-xs"])
+