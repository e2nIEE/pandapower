--- conflicted
+++ resolved
@@ -714,32 +714,16 @@
 
 def test_zip_loads_consistency(**kwargs):
     net = four_loads_with_branches_out()
-<<<<<<< HEAD
-    # net.load['const_i_percent'] = 40
-    # net.load['const_z_percent'] = 40
-
-=======
->>>>>>> d9ce8813
     net.load['const_i_p_percent'] = 40
     net.load['const_i_q_percent'] = 40
     net.load['const_z_p_percent'] = 40
     net.load['const_z_q_percent'] = 40
-<<<<<<< HEAD
-
-=======
-    
->>>>>>> d9ce8813
+
     assert runpp_with_consistency_checks(net, **kwargs)
 
 
 def test_zip_loads_pf_algorithms():
     net = four_loads_with_branches_out()
-<<<<<<< HEAD
-    # net.load['const_i_percent'] = 40
-    # net.load['const_z_percent'] = 40
-
-=======
->>>>>>> d9ce8813
     net.load['const_i_p_percent'] = 40
     net.load['const_i_q_percent'] = 40
     net.load['const_z_p_percent'] = 40
@@ -760,7 +744,6 @@
 
 
 def test_zip_loads_with_voltage_angles():
-<<<<<<< HEAD
     net = create_empty_network()
     b1 = create_bus(net, vn_kv=1.)
     b2 = create_bus(net, vn_kv=1.)
@@ -769,16 +752,6 @@
                                 x_ohm_per_km=0.3, c_nf_per_km=10, max_i_ka=1)
     create_load(net, b2, p_mw=0.002, const_z_p_percent=0, const_z_q_percent=0,
                 const_i_p_percent=100, const_i_q_percent=100)
-=======
-    net = pp.create_empty_network()
-    b1 = pp.create_bus(net, vn_kv=1.)
-    b2 = pp.create_bus(net, vn_kv=1.)
-    pp.create_ext_grid(net, b1)
-    pp.create_line_from_parameters(net, b1, b2, length_km=1, r_ohm_per_km=0.3,
-                                   x_ohm_per_km=0.3, c_nf_per_km=10, max_i_ka=1)
-    pp.create_load(net, b2, p_mw=0.002, const_z_p_percent=0, const_z_q_percent=0, 
-                   const_i_p_percent=100, const_i_q_percent=100)
->>>>>>> d9ce8813
 
     set_user_pf_options(net, calculate_voltage_angles=True, init='dc')
 
@@ -802,15 +775,9 @@
     bus3 = create_bus(net, vn_kv=0.4, name="Bus 3")
 
     # create bus elements
-<<<<<<< HEAD
     create_ext_grid(net, bus=bus1, vm_pu=1.02, name="Grid Connection")
     create_load(net, bus=bus3, p_mw=0.100, q_mvar=0.05, name="Load",
                 const_i_p_percent=0, const_i_q_percent=0, const_z_p_percent=0, const_z_q_percent=0)
-=======
-    pp.create_ext_grid(net, bus=bus1, vm_pu=1.02, name="Grid Connection")
-    pp.create_load(net, bus=bus3, p_mw=0.100, q_mvar=0.05, name="Load",
-                   const_i_p_percent=0, const_i_q_percent=0, const_z_p_percent=0, const_z_q_percent=0)
->>>>>>> d9ce8813
 
     # create branch elements
     create_transformer(net, hv_bus=bus1, lv_bus=bus2,
@@ -818,11 +785,8 @@
     create_line(net, from_bus=bus2, to_bus=bus3, length_km=0.1,
                 std_type="NAYY 4x50 SE", name="Line")
 
-    net1 = copy.deepcopy(net)
-    # oos_load = create_load(
-    #     net1, bus=bus3, p_mw=0.100, q_mvar=0.05, in_service=False,
-    #     const_i_percent=0, const_z_percent=100)
-    oos_load = pp.create_load(
+    net1 = net.deepcopy()
+    oos_load = create_load(
         net1, bus=bus3, p_mw=0.100, q_mvar=0.05, in_service=False,
         const_i_p_percent=0, const_i_q_percent=0, const_z_p_percent=100, const_z_q_percent=100)
 
@@ -1546,28 +1510,16 @@
         runpp(net, algorithm="gs", lightsim2grid=True)
 
     # voltage-dependent loads
-<<<<<<< HEAD
-    # net.load["const_z_percent"] = 100.
     net.load["const_z_p_percent"] = 100.
     net.load["const_z_q_percent"] = 100.
     runpp(net, voltage_depend_loads=True)
-=======
-    net.load["const_z_p_percent"] = 100.
-    net.load["const_z_q_percent"] = 100.
-    pp.runpp(net, voltage_depend_loads=True)
->>>>>>> d9ce8813
     assert not net._options["lightsim2grid"]
 
     with pytest.raises(NotImplementedError, match=r"voltage-dependent loads"):
         runpp(net, voltage_depend_loads=True, lightsim2grid=True)
 
     with pytest.raises(NotImplementedError, match=r"voltage-dependent loads"):
-<<<<<<< HEAD
         runpp(net, lightsim2grid=True)
-    # net.load.const_z_percent = 0
-=======
-        pp.runpp(net, lightsim2grid=True)
->>>>>>> d9ce8813
     net.load.const_z_p_percent = 0
     net.load.const_z_q_percent = 0
 
