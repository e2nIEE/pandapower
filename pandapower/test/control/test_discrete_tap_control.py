--- conflicted
+++ resolved
@@ -295,11 +295,7 @@
         pp.create_transformer(net, hv, lv, "63 MVA 110/20 kV")
         pp.create_load(net, lv, 25*(lv-8), 25*(lv-8) * 0.4)
     pp.set_user_pf_options(net, init='dc', calculate_voltage_angles=True)
-<<<<<<< HEAD
     net.trafo.iloc[3:, net.trafo.columns.get_loc("tap_side")] = "lv"
-=======
-    net.trafo.loc[3:, 'tap_side'] = "lv"
->>>>>>> 232d8b94
     # --- run loadflow
     pp.runpp(net)
     assert not all(_vm_in_desired_area(net, 1.01, 1.03, "lv"))  # there should be something
