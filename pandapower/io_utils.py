# -*- coding: utf-8 -*-

# Copyright (c) 2016-2020 by University of Kassel and Fraunhofer Institute for Energy Economics
# and Energy System Technology (IEE), Kassel. All rights reserved.
import copy
import importlib
import json
import numbers
import os
import pickle
import sys
import types
import weakref
from collections import defaultdict
from functools import partial
from inspect import isclass, signature, _findclass
from warnings import warn

import networkx
import numpy
import pandas as pd
from networkx.readwrite import json_graph
from numpy import ndarray, generic, equal, isnan, allclose, any as anynp
from packaging import version
from pandas.testing import assert_series_equal, assert_frame_equal

from pandapower.auxiliary import pandapowerNet
from pandapower.create import create_empty_network
<<<<<<< HEAD
from pandas.testing import assert_series_equal, assert_frame_equal
from json.decoder import WHITESPACE, WHITESPACE_STR, JSONArray
=======
>>>>>>> dc5a2f6b

try:
    from functools import singledispatch
except ImportError:
    # Python 2.7
    from singledispatch import singledispatch

try:
    import fiona
    import fiona.crs
    import geopandas

    GEOPANDAS_INSTALLED = True
except ImportError:
    GEOPANDAS_INSTALLED = False

try:
    import shapely.geometry

    SHAPELY_INSTALLED = True
except (ImportError, OSError):
    SHAPELY_INSTALLED = False

try:
    import pplog as logging
except ImportError:
    import logging

logger = logging.getLogger(__name__)


def coords_to_df(value, geotype="line"):
    columns = ["x", "y", "coords"] if geotype == "bus" else ["coords"]
    geo = pd.DataFrame(columns=columns, index=value.index)
    if any(~value.coords.isnull()):
        k = max(len(v) for v in value.coords.values)
        v = numpy.empty((len(value), k * 2))
        v.fill(numpy.nan)
        for i, idx in enumerate(value.index):
            # get coords and convert them to x1, y1, x2, y2...
            coords = value.at[idx, 'coords']
            if coords is None:
                continue
            v[i, :len(coords) * 2] = numpy.array(coords).flatten()
        geo = pd.DataFrame(v, index=value.index)
        geo.columns = ["%s%i" % (w, i) for i in range(k) for w in "xy"]
    if geotype == "bus":
        geo["x"] = value["x"].values
        geo["y"] = value["y"].values
    return geo


def to_dict_of_dfs(net, include_results=False, fallback_to_pickle=True, include_empty_tables=True):
    dodfs = dict()
    dtypes = []
    dodfs["parameters"] = dict()  # pd.DataFrame(columns=["parameter"])
    for item, value in net.items():
        # dont save internal variables and results (if not explicitely specified)
        if item.startswith("_") or (item.startswith("res") and not include_results):
            continue
        elif item == "std_types":
            for t in net.std_types.keys():  # which are ["line", "trafo", "trafo3w"]
                if net.std_types[t]:  # avoid empty excel sheets for std_types if empty
                    dodfs["%s_std_types" % t] = pd.DataFrame(net.std_types[t]).T
            continue
        elif item == "profiles":
            for t in net.profiles.keys():  # which could be e.g. "sgen", "gen", "load", ...
                if net.profiles[t].shape[0]:  # avoid empty excel sheets for std_types if empty
                    dodfs["%s_profiles" % t] = pd.DataFrame(net.profiles[t])
            continue
        elif item == "user_pf_options":
            if len(value) > 0:
                dodfs["user_pf_options"] = pd.DataFrame(value, index=[0])
            continue
        elif isinstance(value, (int, float, bool, str)):
            # attributes of primitive types are just stored in a DataFrame "parameters"
            dodfs["parameters"][item] = net[item]
            continue
        elif not isinstance(value, pd.DataFrame):
            logger.warning("Could not serialize net.%s" % item)
            continue

        # value is pandas DataFrame
        if not include_empty_tables and value.empty:
            continue

        if item == "bus_geodata":
            geo = coords_to_df(value, geotype="bus")
            if GEOPANDAS_INSTALLED and isinstance(value, geopandas.GeoDataFrame):
                geo["geometry"] = [s.to_wkt() for s in net.bus_geodata.geometry.values]
            dodfs[item] = geo
        elif item == "line_geodata":
            geo = coords_to_df(value, geotype="line")
            if GEOPANDAS_INSTALLED and isinstance(value, geopandas.GeoDataFrame):
                geo["geometry"] = [s.to_wkt() for s in net.line_geodata.geometry.values]
            dodfs[item] = geo
        else:
            dodfs[item] = value
        # save dtypes
        for column, dtype in value.dtypes.iteritems():
            dtypes.append((item, column, str(dtype)))
    dodfs["dtypes"] = pd.DataFrame(dtypes, columns=["element", "column", "dtype"])
    dodfs["parameters"] = pd.DataFrame(dodfs["parameters"], index=[0])
    return dodfs


def dicts_to_pandas(json_dict):
    warn("This function is deprecated and will be removed in a future release.\r\n"
         "Please resave your grid using the current pandapower version.", DeprecationWarning)
    pd_dict = dict()
    for k in sorted(json_dict.keys()):
        if isinstance(json_dict[k], dict):
            pd_dict[k] = pd.DataFrame.from_dict(json_dict[k], orient="columns")
            if pd_dict[k].shape[0] == 0:  # skip empty dataframes
                continue
            if pd_dict[k].index[0].isdigit():
                pd_dict[k].set_index(pd_dict[k].index.astype(numpy.int64), inplace=True)
        else:
            raise UserWarning("The network is an old version or corrupt. "
                              "Try to use the old load function")
    return pd_dict


def df_to_coords(net, item, table):
    # converts dataframe to coords in net
    num_points = len(table.columns) // 2
    net[item] = pd.DataFrame(index=table.index, columns=net[item].columns)
    if item == "bus_geodata":
        num_points -= 1
        net[item].loc[:, ['x', 'y']] = table.loc[:, ['x', 'y']]

    for i in table.index:
        coords = table.loc[i]
        # for i, coords in table.iterrows():
        coord = [(coords["x%u" % nr], coords["y%u" % nr]) for nr in range(num_points)
                 if pd.notnull(coords["x%u" % nr])]
        if len(coord):
            net[item].loc[i, "coords"] = coord


def from_dict_of_dfs(dodfs):
    net = create_empty_network()
    for c in dodfs["parameters"].columns:
        net[c] = dodfs["parameters"].at[0, c]
    for item, table in dodfs.items():
        if item in ("parameters", "dtypes"):
            continue
        elif item in ["line_geodata", "bus_geodata"]:
            df_to_coords(net, item, table)
        elif item.endswith("_std_types"):
            net["std_types"][item[:-10]] = table.T.to_dict()
            continue  # don't go into try..except
        elif item.endswith("_profiles"):
            if "profiles" not in net.keys():
                net["profiles"] = dict()
            net["profiles"][item[:-9]] = table
            continue  # don't go into try..except
        elif item == "user_pf_options":
            net['user_pf_options'] = {c: v for c, v in zip(table.columns, table.values[0])}
            continue  # don't go into try..except
        else:
            net[item] = table
        # set the index to be Int64Index
        try:
            net[item].set_index(net[item].index.astype(numpy.int64), inplace=True)
        except TypeError:
            # TypeError: if not int64 index (e.g. str)
            pass
    restore_all_dtypes(net, dodfs["dtypes"])
    return net


def restore_all_dtypes(net, dtypes):
    for _, v in dtypes.iterrows():
        try:
            if v["dtype"] == "object":
                c = net[v.element][v.column]
                net[v.element][v.column] = numpy.where(c.isnull(), None, c)
                # net[v.element][v.column] = net[v.element][v.column].fillna(value=None)
            net[v.element][v.column] = net[v.element][v.column].astype(v["dtype"])
        except KeyError:
            pass


def to_dict_with_coord_transform(net, point_geo_columns, line_geo_columns):
    save_net = dict()
    for key, item in net.items():
        if hasattr(item, "columns") and "geometry" in item.columns:
            # we convert shapely-objects to primitive data-types on a deepcopy
            item = copy.deepcopy(item)
            if key in point_geo_columns and not isinstance(item.geometry.values[0], tuple):
                item["geometry"] = item.geometry.apply(lambda x: (x.x, x.y))
            elif key in line_geo_columns and not isinstance(item.geometry.values[0], list):
                item["geometry"] = item.geometry.apply(lambda x: list(x.coords))

        save_net[key] = {"DF": item.to_dict("split"),
                         "dtypes": {col: dt for col, dt in zip(item.columns, item.dtypes)}} \
            if isinstance(item, pd.DataFrame) else item
    return save_net


def get_raw_data_from_pickle(filename):
    def read(f):
        if sys.version_info >= (3, 0):
            return pickle.load(f, encoding='latin1')
        else:
            return pickle.load(f)

    if hasattr(filename, 'read'):
        net = read(filename)
    elif not os.path.isfile(filename):
        raise UserWarning("File %s does not exist!!" % filename)
    else:
        with open(filename, "rb") as f:
            net = read(f)
    return net


def transform_net_with_df_and_geo(net, point_geo_columns, line_geo_columns):
    try:
        epsg = net.gis_epsg_code
    except AttributeError:
        epsg = None

    for key, item in net.items():
        if isinstance(item, dict) and "DF" in item:
            df_dict = item["DF"]
            if "columns" in df_dict:
                # make sure the index is Int64Index
                try:
                    df_index = pd.Int64Index(df_dict['index'])
                except TypeError:
                    df_index = df_dict['index']
                if GEOPANDAS_INSTALLED and "geometry" in df_dict["columns"] \
                        and epsg is not None:
                    # convert primitive data-types to shapely-objects
                    if key in point_geo_columns:
                        data = {"x": [row[0] for row in df_dict["data"]],
                                "y": [row[1] for row in df_dict["data"]]}
                        geo = [shapely.geometry.Point(row[2][0], row[2][1]) for row in df_dict["data"]]
                    elif key in line_geo_columns:
                        data = {"coords": [row[0] for row in df_dict["data"]]}
                        geo = [shapely.geometry.LineString(row[1]) for row in df_dict["data"]]

                    net[key] = geopandas.GeoDataFrame(data, crs=fiona.crs.from_epsg(epsg),
                                                      geometry=geo, index=df_index)
                else:
                    net[key] = pd.DataFrame(columns=df_dict["columns"], index=df_index,
                                            data=df_dict["data"])
            else:
                net[key] = pd.DataFrame.from_dict(df_dict)
                if "columns" in item:
                    if version.parse(pd.__version__) < version.parse("0.21"):
                        net[key] = net[key].reindex_axis(item["columns"], axis=1)
                    else:
                        net[key] = net[key].reindex(item["columns"], axis=1)

            if "dtypes" in item:
                if "columns" in df_dict and "geometry" in df_dict["columns"]:
                    pass
                else:
                    try:
                        # only works with pandas 0.19 or newer
                        net[key] = net[key].astype(item["dtypes"])
                    except:
                        # works with pandas <0.19
                        for column in net[key].columns:
                            net[key][column] = net[key][column].astype(item["dtypes"][column])


def isinstance_partial(obj, cls):
    if isinstance(obj, (pandapowerNet, tuple)):
        return False
    return isinstance(obj, cls)


class PPJSONEncoder(json.JSONEncoder):
    def __init__(self, isinstance_func=isinstance_partial, obj_memo=None, **kwargs):
        super(PPJSONEncoder, self).__init__(**kwargs)
        self.isinstance_func = isinstance_func
        self.obj_memo = list() if obj_memo is None else obj_memo

    def iterencode(self, o, _one_shot=False):
        """Encode the given object and yield each string
        representation as available.

        For example::

            for chunk in JSONEncoder().iterencode(bigobject):
                mysocket.write(chunk)

        """
        if self.check_circular:
            markers = {}
        else:
            markers = None
        if self.ensure_ascii:
            _encoder = json.encoder.encode_basestring_ascii
        else:
            _encoder = json.encoder.encode_basestring

        def floatstr(o, allow_nan=self.allow_nan, _repr=float.__repr__, _inf=json.encoder.INFINITY,
                     _neginf=-json.encoder.INFINITY):
            # Check for specials.  Note that this type of test is processor
            # and/or platform-specific, so do tests which don't depend on the
            # internals.

            if o != o:
                text = 'NaN'
            elif o == _inf:
                text = 'Infinity'
            elif o == _neginf:
                text = '-Infinity'
            else:
                return _repr(o)

            if not allow_nan:
                raise ValueError(
                    "Out of range float values are not JSON compliant: " + repr(o))

            return text

        _iterencode = json.encoder._make_iterencode(
            markers, self.default, _encoder, self.indent, floatstr,
            self.key_separator, self.item_separator, self.sort_keys,
            self.skipkeys, _one_shot, isinstance=self.isinstance_func)
        return _iterencode(o, 0)

    def default(self, o):
        try:
            s = to_serializable(o, self.obj_memo)
        except TypeError:
            # Let the base class default method raise the TypeError
            return json.JSONEncoder.default(self, o)
        else:
            return s


def check_object_at_address(o):
    return isinstance(o, dict) and "_object_with_address" in o.keys()


check_obj_vect = numpy.vectorize(check_object_at_address)


def get_idx_addr_series(s):
    return [(idx, oa["_object_with_address"]) for idx, oa in s[check_obj_vect(s.values)].items()]


def get_idx_addr_iterator(iterator):
    return [(k, v["_object_with_address"]) for k, v in iterator if check_object_at_address(v)]


def get_idx_addr_array(a):
    idx_addr = list()

    if a.shape == (0,):
        return idx_addr

    if len(a.shape) == 1:
        has_obj = check_obj_vect(a)
        return list(zip(numpy.where(has_obj)[0], [v["_object_with_address"] for v in a[has_obj]]))

    shapelist = [list(range(dim)) for dim in a.shape[1:]]
    all_idx_combinations = [[]]
    for x in shapelist:
        all_idx_combinations = [i + [y] for y in x for i in all_idx_combinations]
    for idx_comb in all_idx_combinations:
        current_slice = tuple([slice(None, None, None)] + idx_comb)
        has_obj = check_obj_vect(a[current_slice])
        current_idx = [tuple([ho] + idx_comb) for ho in numpy.where(has_obj)[0]]
        idx_addr.extend([(ho, a[ho]["_object_with_address"]) for ho in current_idx])


class FromSerializable:
    def __init__(self):
        self.class_name = 'class_name'
        self.module_name = 'module_name'
        self.registry = {}

    def __get__(self, instance, owner):
        if instance is None:
            return self
        class_module = getattr(instance, self.class_name), getattr(instance, self.module_name)
        if not class_module in self.registry:
            class_module = ('', '')
        method = self.registry[class_module]
        return method.__get__(instance, owner)

    def register(self, class_name='', module_name=''):
        def decorator(method):
            self.registry[(class_name, module_name)] = method
            return method

        return decorator


class FromSerializableRegistry():
    from_serializable = FromSerializable()
    class_name = ''
    module_name = ''

    def __init__(self, obj, d, pp_hook_funct, memo_pp, addresses_to_fill):
        self.obj = obj
        self.d = d
        self.pp_hook = pp_hook_funct
        self.memo_pp = memo_pp
        self.addresses_to_fill = addresses_to_fill
        self.underlying_objects = list()

    @from_serializable.register(class_name='Series', module_name='pandas.core.series')
    def Series(self):
        s = pd.read_json(self.obj, precise_float=True, **self.d)
        if s.dtype == "O" and len(s) > 0:
            self.underlying_objects = get_idx_addr_series(s)
            s = s.apply(lambda obj: self.pp_hook(obj) if isinstance(obj, dict) else obj)
        return s

    @from_serializable.register(class_name='DataFrame', module_name='pandas.core.frame')
    def DataFrame(self):
        df = pd.read_json(self.obj, precise_float=True, convert_axes=False, **self.d)
        try:
            df.set_index(df.index.astype(numpy.int64), inplace=True)
        except (ValueError, TypeError, AttributeError):
            logger.debug("failed setting int64 index")
        for col, dt in  df.dtypes.items():
            if dt != "O" or len(df[col]) == 0:
                continue
            self.underlying_objects.extend([((idx, col), addr)
                                            for idx, addr in get_idx_addr_series(df[col])])
            df[col] = [self.pp_hook(obj) if isinstance(obj, dict) else obj for obj in df[col]]
            # df[col] = df[col].apply(lambda obj: self.pp_hook(obj) if isinstance(obj, dict) else obj)
        # recreate jsoned objects
        # for col in ('object', 'controller'):  # "controller" for backwards compatibility
        #     if col in df.columns:
        #         df[col] = [self.pp_hook(d) for d in df[col]]
        #         # df[col] = df[col].apply(self.pp_hook, args=(self.net,), memo_pp=self.memo)
        return df

    @from_serializable.register(class_name='pandapowerNet', module_name='pandapower.auxiliary')
    def pandapowerNet(self):
        if isinstance(self.obj, str):  # backwards compatibility
            from pandapower import from_json_string
            net = from_json_string(self.obj)
        else:
            net = create_empty_network()
            net.update(self.obj)
        self.underlying_objects = get_idx_addr_iterator(net.items())
        return net

    @from_serializable.register(class_name="MultiGraph", module_name="networkx")
    def networkx(self):
        return json_graph.adjacency_graph(self.obj, attrs={'id': 'json_id', 'key': 'json_key'})

    @from_serializable.register(class_name="method")
    def method(self):
        logger.warning('deserializing of method not implemented')
        # class_ = getattr(module, obj) # doesn't work
        return self.obj

    @from_serializable.register(class_name='function', module_name='pandapower.run')
    def function(self):
        module = importlib.import_module(self.module_name)
        class_ = getattr(module, self.obj)  # works
        return class_

    @from_serializable.register()
    def rest(self):
        module = importlib.import_module(self.module_name)
        class_ = getattr(module, self.class_name)
        if isclass(class_) and issubclass(class_, JSONSerializableClass):
            if isinstance(self.obj, str):
<<<<<<< HEAD
                self.obj = json.loads(self.obj, cls=PPJSONDecoder, memo_pp=self.memo_pp,
                                      addresses_to_fill=self.addresses_to_fill, set_addresses=False)
                # backwards compatibility
            js_obj = class_.from_dict(self.obj)
            self.underlying_objects = get_idx_addr_iterator(js_obj.__dict__.items())
=======
                self.obj = json.loads(self.obj, cls=PPJSONDecoder,
                                      object_hook=partial(pp_hook, net=self.net,
                                                          registry_class=FromSerializableRegistry))
                # backwards compatibility
            return class_.from_dict(self.obj, self.net)
>>>>>>> dc5a2f6b
        else:
            # for non-pp objects, e.g. tuple
            js_obj = class_(self.obj, **self.d)
            typ = type(js_obj)
            if typ in [list, tuple]:
                self.underlying_objects = get_idx_addr_iterator(enumerate(js_obj))
            elif typ == dict:
                self.underlying_objects = get_idx_addr_iterator(js_obj.items())
            elif typ == numpy.ndarray:
                self.underlying_objects = get_idx_addr_array(js_obj)
            else:
                logger.warning("The object of type %s cannot be checked for underlying objects!"
                               % type(js_obj))
        return js_obj

    if GEOPANDAS_INSTALLED:
        @from_serializable.register(class_name='GeoDataFrame')
        def GeoDataFrame(self):
            df = geopandas.GeoDataFrame.from_features(fiona.Collection(self.obj),
                                                      crs=self.d['crs']).astype(self.d['dtype'])
            if "id" in df:
                df.set_index(df['id'].values.astype(numpy.int64), inplace=True)
            # coords column is not handled properly when using from_features
            if 'coords' in df:
                # df['coords'] = df.coords.apply(json.loads)
                valid_coords = ~pd.isnull(df.coords)
                df.loc[valid_coords, 'coords'] = df.loc[valid_coords, "coords"].apply(json.loads)
            df = df.reindex(columns=self.d['columns'])
            for col, dt in df.dtypes.items():
                if dt != "O":
                    continue
                self.underlying_objects.extend([((idx, col), addr)
                                                for idx, addr in get_idx_addr_series(df[col])])
                df[col] = df[col].apply(self.pp_hook)
            return df

    if SHAPELY_INSTALLED:
        @from_serializable.register(module_name='shapely')
        def shapely(self):
            return shapely.geometry.shape(self.obj)


class PPJSONDecoder(json.JSONDecoder):
    def __init__(self, **kwargs):
        # net = pandapowerNet.__new__(pandapowerNet)
        # net = create_empty_network()
        self.memo_pp = kwargs.pop("memo_pp", dict())
        self.addresses_to_fill = kwargs.pop("addresses_to_fill", defaultdict(list))
        self.set_addresses = kwargs.pop("set_addresses", True)
        self.currently_to_fill = list()
        super_kwargs = {"object_hook": self.pp_hook}
        super_kwargs.update(kwargs)
        super().__init__(**super_kwargs)
        self.parse_array = self.from_json_list

    def decode(self, s, _w=WHITESPACE.match):
        """Return the Python representation of ``s`` (a ``str`` instance
        containing a JSON document).

        """
        obj = super().decode(s, _w)
        typ = type(obj)
        if typ == list:
            add_obj_key_addr_list(obj, self.addresses_to_fill)
        elif typ == dict:
            add_obj_key_addr_dict(obj, self.addresses_to_fill)
        if self.set_addresses:
            for addr, fill_list in self.addresses_to_fill.items():
                for obj_to_fill, setfunc, key in fill_list:
                    setfunc(obj_to_fill, key, self.memo_pp[addr])
        return obj

<<<<<<< HEAD
    def pp_hook(self, d, registry_class=FromSerializableRegistry):
=======
def pp_hook(d, net=None, registry_class=FromSerializableRegistry):
    try:
>>>>>>> dc5a2f6b
        if '_module' in d and '_class' in d:
            if "_object" in d:
                obj = d.pop('_object')
            elif "_state" in d:
                obj = d['_state']
                if d['has_net']:
                    obj['net'] = 'net'
                if '_init' in obj:
                    del obj['_init']
                return obj  # backwards compatibility
            else:
                # obj = {"_init": d, "_state": dict()}  # backwards compatibility
                obj = {key: val for key, val in d.items() if key not in ['_module', '_class']}
<<<<<<< HEAD
            fs = registry_class(obj, d, self.pp_hook, self.memo_pp, self.addresses_to_fill)
            fs.class_name = d.pop('_class', '')
            fs.module_name = d.pop('_module', '')
            obj = fs.from_serializable()
            if len(fs.underlying_objects) > 0:
                print(fs.underlying_objects)
            if "_address" in d:
                self.memo_pp[str(d["_address"])] = obj
            for key, addr in fs.underlying_objects:
                self.addresses_to_fill[str(addr)].append((obj, get_setter_method(obj), key))
            return obj
        else:
            add_obj_key_addr_dict(d, self.addresses_to_fill)
            return d

    def from_json_list(self, s_and_end, scan_once, _w=WHITESPACE.match, _ws=WHITESPACE_STR):
        value, end = JSONArray(s_and_end=s_and_end, scan_once=scan_once, _w=_w, _ws=_ws)
        if isinstance(value, list):
            add_obj_key_addr_list(value, self.addresses_to_fill)
        return value, end


def get_setter_method(obj):
    if isinstance(obj, pd.Series):
        return pd.Series._set_value
    if isinstance(obj, pd.DataFrame):
        return pd.DataFrame._set_value
    if hasattr(obj, "__setitem__"):
        return type(obj).__setitem__
    return setattr


def add_obj_key_addr_dict(d, addresses_to_fill):
    for k, v in d.items():
        if check_object_at_address(v):
            addresses_to_fill[v["_object_with_address"]].append(
                (d, dict.__setitem__, k))


def add_obj_key_addr_list(l, addresses_to_fill):
    if isinstance(l, list):
        for i, val in enumerate(l):
            if check_object_at_address(val):
                addresses_to_fill[val["_object_with_address"]].append((l, list.__setitem__, i))


# def pp_hook(d, net=None, registry_class=FromSerializableRegistry):
#     if '_module' in d and '_class' in d:
#         if "_object" in d:
#             obj = d.pop('_object')
#         elif "_state" in d:
#             obj = d['_state']
#             if d['has_net']:
#                 obj['net'] = 'net'
#             if '_init' in obj:
#                 del obj['_init']
#             return obj  # backwards compatibility
#         else:
#             # obj = {"_init": d, "_state": dict()}  # backwards compatibility
#             obj = {key: val for key, val in d.items() if key not in ['_module', '_class']}
#         fs = registry_class(obj, d, net, pp_hook)
#         fs.class_name = d.pop('_class', '')
#         fs.module_name = d.pop('_module', '')
#         return fs.from_serializable()
#     else:
#         return d
=======
            fs = registry_class(obj, d, net, pp_hook)
            fs.class_name = d.pop('_class', '')
            fs.module_name = d.pop('_module', '')
            return fs.from_serializable()
        else:
            return d
    except TypeError:
        logger.debug('Loading your grid raised a TypeError. %s raised this exception' % d)
        return d
>>>>>>> dc5a2f6b


def encrypt_string(s, key, compress=True):
    from cryptography.fernet import Fernet
    import hashlib
    import base64
    key_base = hashlib.sha256(key.encode())
    key = base64.urlsafe_b64encode(key_base.digest())
    cipher_suite = Fernet(key)

    s = s.encode()
    if compress:
        import zlib
        s = zlib.compress(s)
    s = cipher_suite.encrypt(s)
    s = s.decode()
    return s


def decrypt_string(s, key):
    from cryptography.fernet import Fernet
    import hashlib
    import base64
    key_base = hashlib.sha256(key.encode())
    key = base64.urlsafe_b64encode(key_base.digest())
    cipher_suite = Fernet(key)

    s = s.encode()
    s = cipher_suite.decrypt(s)
    try:
        import zlib
        s = zlib.decompress(s)
    except:
        pass
    s = s.decode()
    return s


class JSONSerializableClass(object):
    # json_excludes = ["net", "_net", "self", "__class__"]
    json_excludes = ["self", "__class__"]

    def __init__(self, **kwargs):
        pass

    # @property
    # def net(self):
    #     return self._net()
    #
    # @net.setter
    # def net(self, net):
    #     self._net = weakref.ref(net)

    def __deepcopy__(self, memo):
        cls = self.__class__
        result = cls.__new__(cls)
        memo[id(self)] = result
        for k, v in self.__dict__.items():
            if k == 'net':
                setattr(result, k, memo[id(self.net)])
            else:
                setattr(result, k, copy.deepcopy(v, memo))
        return result

    def to_json(self, obj_memo=None):
        """
        Each controller should have this method implemented. The resulting json string should be
        readable by the controller's from_json function and by the function add_ctrl_from_json in
        control_handler.
        """
        return json.dumps(self.to_dict(), cls=PPJSONEncoder, obj_memo=obj_memo)

    def to_dict(self):
        def consider_callable(value):
            if callable(value) and value.__class__ in (types.MethodType, types.FunctionType):
                if value.__class__ == types.MethodType and _findclass(value) is not None:
                    return with_signature(value, value.__name__, obj_module=_findclass(value))
                return with_signature(value, value.__name__)
            return value

        d = {key: consider_callable(val) for key, val in self.__dict__.items()
             if key not in self.json_excludes}
        # if "net" in signature(self.__init__).parameters.keys():
        #     d.update({'net': 'net'})
        return d

    def add_to_net(self, element, index, column="object", overwrite=False):
        if element not in self.net:
            self.net[element] = pd.DataFrame(columns=[column])
        if index in self.net[element].index.values:
            obj = self.net[element].object.at[index]
            if overwrite or not isinstance(obj, JSONSerializableClass):
                logger.info("Updating %s with index %s" % (element, index))
            else:
                raise UserWarning("%s with index %s already exists" % (element, index))
        self.net[element].at[index, column] = self

    def __eq__(self, other):

        class UnequalityFound(Exception):
            pass

        def check_equality(obj1, obj2):
            if isinstance(obj1, (ndarray, generic)) or isinstance(obj2, (ndarray, generic)):
                unequal = True
                if equal(obj1, obj2):
                    unequal = False
                elif anynp(isnan(obj1)):
                    if allclose(obj1, obj2, atol=0, rtol=0, equal_nan=True):
                        unequal = False
                if unequal:
                    raise UnequalityFound
            elif not isinstance(obj2, type(obj1)):
                raise UnequalityFound
            elif isinstance(obj1, pandapowerNet):
                pass
            elif isinstance(obj1, pd.DataFrame):
                if len(obj1) > 0:
                    try:
                        assert_frame_equal(obj1, obj2)
                    except:
                        raise UnequalityFound
            elif isinstance(obj2, pd.Series):
                if len(obj1) > 0:
                    try:
                        assert_series_equal(obj1, obj2)
                    except:
                        raise UnequalityFound
            elif isinstance(obj1, dict):
                check_dictionary_equality(obj1, obj2)
            elif obj1 != obj1 and obj2 != obj2:
                pass
            elif callable(obj1):
                check_callable_equality(obj1, obj2)
            elif obj1 != obj2:
                try:
                    if not (isnan(obj1) and isnan(obj2)):
                        raise UnequalityFound
                except:
                    raise UnequalityFound

        def check_dictionary_equality(obj1, obj2):
            if set(obj1.keys()) != set(obj2.keys()):
                raise UnequalityFound
            for key in obj1.keys():
                if key != "_init":
                    check_equality(obj1[key], obj2[key])

        def check_callable_equality(obj1, obj2):
            if isinstance(obj1, weakref.ref) and isinstance(obj2, weakref.ref):
                return
            if str(obj1) != str(obj2):
                raise UnequalityFound

        if isinstance(other, self.__class__):
            try:
                check_equality(self.__dict__, other.__dict__)
                return True
            except UnequalityFound as e:
                return False
        else:
            return False

    @classmethod
    def from_dict(cls, d):
        obj = JSONSerializableClass.__new__(cls)
        obj.__dict__.update(d)
        return obj

    @classmethod
    def from_json(cls, json_string):
        d = json.loads(json_string, cls=PPJSONDecoder)
        return cls.from_dict(d)


def with_signature(obj, val, obj_module=None, obj_class=None, with_address=False):
    if obj_module is None:
        obj_module = obj.__module__.__str__()
    if obj_class is None:
        obj_class = obj.__class__.__name__
    d = {'_module': obj_module, '_class': obj_class, '_object': val}
    if with_address:
        d.update({'_address': id(obj)})
    if hasattr(obj, 'dtype'):
        d.update({'dtype': str(obj.dtype)})
    return d


def address_string(obj):
    return {'_object_with_address': str(id(obj))}


@singledispatch
def to_serializable(obj, memo=None):
    logger.debug('standard case')
    return str(obj)


@to_serializable.register(pandapowerNet)
def json_pandapowernet(obj, memo=None):
    if memo is not None:
        if obj in memo:
            return address_string(obj)
        memo.append(obj)
    net_dict = {k: item for k, item in obj.items() if not k.startswith("_")}
    d = with_signature(obj, net_dict, with_address=True)
    return d


@to_serializable.register(pd.DataFrame)
def json_dataframe(obj, memo=None):
    logger.debug('DataFrame')
    orient = "split"
    json_string = obj.to_json(
        orient=orient, default_handler=partial(to_serializable, memo=memo), double_precision=15)
    d = with_signature(obj, json_string)
    d['orient'] = orient
    if len(obj.columns) > 0 and isinstance(obj.columns[0], str):
        d['dtype'] = obj.dtypes.astype('str').to_dict()
    return d


if GEOPANDAS_INSTALLED:
    @to_serializable.register(geopandas.GeoDataFrame)
    def json_geodataframe(obj, memo=None):
        logger.debug('GeoDataFrame')
        d = with_signature(obj, obj.to_json())
        d.update({'dtype': obj.dtypes.astype('str').to_dict(),
                  'crs': obj.crs, 'columns': obj.columns})
        return d


@to_serializable.register(pd.Series)
def json_series(obj, memo=None):
    logger.debug('Series')
    d = with_signature(obj, obj.to_json(
        orient='split', default_handler=partial(to_serializable, memo=memo), double_precision=15))
    d.update({'dtype': str(obj.dtypes), 'orient': 'split', 'typ': 'series'})
    return d


@to_serializable.register(numpy.ndarray)
def json_array(obj, memo=None):
    logger.debug("ndarray")
    d = with_signature(obj, list(obj), obj_module='numpy', obj_class='array')
    return d


@to_serializable.register(numpy.integer)
def json_npint(obj, memo=None):
    logger.debug("integer")
    return int(obj)


@to_serializable.register(numpy.floating)
def json_npfloat(obj, memo=None):
    logger.debug("floating")
    return float(obj)


@to_serializable.register(numbers.Number)
def json_num(obj, memo=None):
    logger.debug("numbers.Number")
    return str(obj)


@to_serializable.register(complex)
def json_complex(obj, memo=None):
    logger.debug("complex")
    d = with_signature(obj, str(obj), obj_module='builtins', obj_class='complex')
    d.pop('dtype')
    return d


@to_serializable.register(pd.Index)
def json_pdindex(obj, memo=None):
    logger.debug("pd.Index")
    return with_signature(obj, list(obj), obj_module='pandas')


@to_serializable.register(bool)
def json_bool(obj, memo=None):
    logger.debug("bool")
    return "true" if obj else "false"


@to_serializable.register(tuple)
def json_tuple(obj, memo=None):
    logger.debug("tuple")
    d = with_signature(obj, list(obj), obj_module='builtins', obj_class='tuple')
    return d


@to_serializable.register(set)
def json_set(obj, memo=None):
    logger.debug("set")
    d = with_signature(obj, list(obj), obj_module='builtins', obj_class='set')
    return d


@to_serializable.register(frozenset)
def json_frozenset(obj, memo=None):
    logger.debug("frozenset")
    d = with_signature(obj, list(obj), obj_module='builtins', obj_class='frozenset')
    return d


@to_serializable.register(networkx.Graph)
def json_networkx(obj, memo=None):
    logger.debug("nx graph")
    json_string = json_graph.adjacency_data(obj, attrs={'id': 'json_id', 'key': 'json_key'})
    d = with_signature(obj, json_string, obj_module="networkx")
    return d


@to_serializable.register(JSONSerializableClass)
def controller_to_serializable(obj, memo=None):
    logger.debug('JSONSerializableClass')
    if memo is not None:
        if obj in memo:
            return address_string(obj)
        memo.append(obj)
    d = with_signature(obj, obj.to_json(memo), with_address=True)
    return d


def mkdirs_if_not_existent(dir_to_create):
    already_exist = os.path.isdir(dir_to_create)
    os.makedirs(dir_to_create, exist_ok=True)
    return ~already_exist


if SHAPELY_INSTALLED:
    @to_serializable.register(shapely.geometry.LineString)
    def json_linestring(obj, memo=None):
        logger.debug("shapely linestring")
        json_string = shapely.geometry.mapping(obj)
        d = with_signature(obj, json_string, obj_module="shapely")
        return d


    @to_serializable.register(shapely.geometry.Point)
    def json_point(obj, memo=None):
        logger.debug("shapely Point")
        json_string = shapely.geometry.mapping(obj)
        d = with_signature(obj, json_string, obj_module="shapely")
        return d


    @to_serializable.register(shapely.geometry.Polygon)
    def json_polygon(obj, memo=None):
        logger.debug("shapely Polygon")
        json_string = shapely.geometry.mapping(obj)
        d = with_signature(obj, json_string, obj_module="shapely")
        return d<|MERGE_RESOLUTION|>--- conflicted
+++ resolved
@@ -26,11 +26,8 @@
 
 from pandapower.auxiliary import pandapowerNet
 from pandapower.create import create_empty_network
-<<<<<<< HEAD
 from pandas.testing import assert_series_equal, assert_frame_equal
 from json.decoder import WHITESPACE, WHITESPACE_STR, JSONArray
-=======
->>>>>>> dc5a2f6b
 
 try:
     from functools import singledispatch
@@ -503,19 +500,11 @@
         class_ = getattr(module, self.class_name)
         if isclass(class_) and issubclass(class_, JSONSerializableClass):
             if isinstance(self.obj, str):
-<<<<<<< HEAD
                 self.obj = json.loads(self.obj, cls=PPJSONDecoder, memo_pp=self.memo_pp,
                                       addresses_to_fill=self.addresses_to_fill, set_addresses=False)
                 # backwards compatibility
             js_obj = class_.from_dict(self.obj)
             self.underlying_objects = get_idx_addr_iterator(js_obj.__dict__.items())
-=======
-                self.obj = json.loads(self.obj, cls=PPJSONDecoder,
-                                      object_hook=partial(pp_hook, net=self.net,
-                                                          registry_class=FromSerializableRegistry))
-                # backwards compatibility
-            return class_.from_dict(self.obj, self.net)
->>>>>>> dc5a2f6b
         else:
             # for non-pp objects, e.g. tuple
             js_obj = class_(self.obj, **self.d)
@@ -588,39 +577,37 @@
                     setfunc(obj_to_fill, key, self.memo_pp[addr])
         return obj
 
-<<<<<<< HEAD
     def pp_hook(self, d, registry_class=FromSerializableRegistry):
-=======
-def pp_hook(d, net=None, registry_class=FromSerializableRegistry):
-    try:
->>>>>>> dc5a2f6b
-        if '_module' in d and '_class' in d:
-            if "_object" in d:
-                obj = d.pop('_object')
-            elif "_state" in d:
-                obj = d['_state']
-                if d['has_net']:
-                    obj['net'] = 'net'
-                if '_init' in obj:
-                    del obj['_init']
-                return obj  # backwards compatibility
+        try:
+            if '_module' in d and '_class' in d:
+                if "_object" in d:
+                    obj = d.pop('_object')
+                elif "_state" in d:
+                    obj = d['_state']
+                    if d['has_net']:
+                        obj['net'] = 'net'
+                    if '_init' in obj:
+                        del obj['_init']
+                    return obj  # backwards compatibility
+                else:
+                    # obj = {"_init": d, "_state": dict()}  # backwards compatibility
+                    obj = {key: val for key, val in d.items() if key not in ['_module', '_class']}
+                fs = registry_class(obj, d, self.pp_hook, self.memo_pp, self.addresses_to_fill)
+                fs.class_name = d.pop('_class', '')
+                fs.module_name = d.pop('_module', '')
+                obj = fs.from_serializable()
+                if len(fs.underlying_objects) > 0:
+                    print(fs.underlying_objects)
+                if "_address" in d:
+                    self.memo_pp[str(d["_address"])] = obj
+                for key, addr in fs.underlying_objects:
+                    self.addresses_to_fill[str(addr)].append((obj, get_setter_method(obj), key))
+                return obj
             else:
-                # obj = {"_init": d, "_state": dict()}  # backwards compatibility
-                obj = {key: val for key, val in d.items() if key not in ['_module', '_class']}
-<<<<<<< HEAD
-            fs = registry_class(obj, d, self.pp_hook, self.memo_pp, self.addresses_to_fill)
-            fs.class_name = d.pop('_class', '')
-            fs.module_name = d.pop('_module', '')
-            obj = fs.from_serializable()
-            if len(fs.underlying_objects) > 0:
-                print(fs.underlying_objects)
-            if "_address" in d:
-                self.memo_pp[str(d["_address"])] = obj
-            for key, addr in fs.underlying_objects:
-                self.addresses_to_fill[str(addr)].append((obj, get_setter_method(obj), key))
-            return obj
-        else:
-            add_obj_key_addr_dict(d, self.addresses_to_fill)
+                add_obj_key_addr_dict(d, self.addresses_to_fill)
+                return d
+        except TypeError:
+            logger.debug('Loading your grid raised a TypeError. %s raised this exception' % d)
             return d
 
     def from_json_list(self, s_and_end, scan_once, _w=WHITESPACE.match, _ws=WHITESPACE_STR):
@@ -652,39 +639,6 @@
         for i, val in enumerate(l):
             if check_object_at_address(val):
                 addresses_to_fill[val["_object_with_address"]].append((l, list.__setitem__, i))
-
-
-# def pp_hook(d, net=None, registry_class=FromSerializableRegistry):
-#     if '_module' in d and '_class' in d:
-#         if "_object" in d:
-#             obj = d.pop('_object')
-#         elif "_state" in d:
-#             obj = d['_state']
-#             if d['has_net']:
-#                 obj['net'] = 'net'
-#             if '_init' in obj:
-#                 del obj['_init']
-#             return obj  # backwards compatibility
-#         else:
-#             # obj = {"_init": d, "_state": dict()}  # backwards compatibility
-#             obj = {key: val for key, val in d.items() if key not in ['_module', '_class']}
-#         fs = registry_class(obj, d, net, pp_hook)
-#         fs.class_name = d.pop('_class', '')
-#         fs.module_name = d.pop('_module', '')
-#         return fs.from_serializable()
-#     else:
-#         return d
-=======
-            fs = registry_class(obj, d, net, pp_hook)
-            fs.class_name = d.pop('_class', '')
-            fs.module_name = d.pop('_module', '')
-            return fs.from_serializable()
-        else:
-            return d
-    except TypeError:
-        logger.debug('Loading your grid raised a TypeError. %s raised this exception' % d)
-        return d
->>>>>>> dc5a2f6b
 
 
 def encrypt_string(s, key, compress=True):
