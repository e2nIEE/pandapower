# -*- coding: utf-8 -*-

# Copyright (c) 2016-2018 by University of Kassel and Fraunhofer Institute for Energy Economics
# and Energy System Technology (IEE), Kassel. All rights reserved.


import numpy as np

from pandapower.auxiliary import _add_pf_options, _add_ppc_options, _add_opf_options, \
    _check_if_numba_is_installed, _check_bus_index_and_print_warning_if_high, \
    _check_gen_index_and_print_warning_if_high
from pandapower.optimal_powerflow import _optimal_powerflow
from pandapower.opf.validate_opf_input import _check_necessary_opf_parameters
from pandapower.powerflow import _powerflow
import inspect

try:
    import pplog as logging
except ImportError:
    import logging

logger = logging.getLogger(__name__)


def set_user_pf_options(net, overwrite=False, **kwargs):
    """
    This function sets the 'user_pf_options' dict for net. These options overrule
    net.__internal_options once they are added to net. These options are used in configuration of
    load flow calculation.
    At the same time, user-defined arguments for pandapower.runpp() always have a higher priority.
    To remove user_pf_options, set overwrite=True and provide no additional arguments

    :param net: pandaPower network
    :param overwrite: specifies whether the user_pf_options is removed before setting new options
    :param kwargs: load flow options, e. g. tolerance_kva = 1e-3
    :return: None
    """
    standard_parameters = ['calculate_voltage_angles', 'trafo_model', 'check_connectivity', 'mode',
                           'copy_constraints_to_ppc', 'r_switch', 'init', 'enforce_q_lims',
                           'recycle', 'voltage_depend_loads', 'delta', 'tolerance_kva',
                           'trafo_loading', 'numba', 'ac', 'algorithm', 'max_iteration']

    if overwrite or 'user_pf_options' not in net.keys():
        net['user_pf_options'] = dict()

    net.user_pf_options.update({key: val for key, val in kwargs.items()
                                if key in standard_parameters})

    additional_kwargs = {key: val for key, val in kwargs.items()
                         if key not in standard_parameters}

    # this part is to inform user and to make typos in parameters visible
    if len(additional_kwargs) > 0:
        logger.info('parameters %s are not in the list of standard options' % list(
            additional_kwargs.keys()))

        net.user_pf_options.update(additional_kwargs)


def _passed_runpp_parameters(local_parameters):
    """
    Internal function to distinguish arguments for pandapower.runpp() that are explicitly passed by
    the user.
    :param local_parameters: locals() in the runpp() function
    :return: dictionary of explicitly passed parameters
    """
    try:
        default_parameters = {k: v.default for k, v in inspect.signature(runpp).parameters.items()}
    except:
        args, varargs, keywords, defaults = inspect.getargspec(runpp)
        default_parameters = dict(zip(args[-len(defaults):], defaults))
    default_parameters.update({"init": "auto"})
    
    passed_parameters = {
        key: val for key, val in local_parameters.items()
        if key in default_parameters.keys() and val != default_parameters.get(key, None)}

    return passed_parameters


def runpp(net, algorithm='nr', calculate_voltage_angles="auto", init_va_degree="auto",
          init_vm_pu="auto", max_iteration="auto", tolerance_kva=1e-5, trafo_model="t", 
          trafo_loading="current", enforce_q_lims=False,
          numba=True, recycle=None, check_connectivity=True, r_switch=0.0, voltage_depend_loads=True,
<<<<<<< HEAD
          delta_q=0, trafo3w_losses="hv", vm_start_pu=1.0, v_debug=False, **kwargs):
=======
          delta_q=0, trafo3w_losses="hv", **kwargs):
>>>>>>> 83001eb4
    """
    Runs PANDAPOWER AC Flow

    INPUT:
        **net** - The pandapower format network

    OPTIONAL:
        **algorithm** (str, "nr") - algorithm that is used to solve the power flow problem.

            The following algorithms are available:

                - "nr" Newton-Raphson (pypower implementation with numba accelerations)
                - "iwamoto_nr" Newton-Raphson with Iwamoto multiplier (maybe slower than NR but more robust)
                - "bfsw" backward/forward sweep (specially suited for radial and weakly-meshed networks)
                - "gs" gauss-seidel (pypower implementation)
                - "fdbx" fast-decoupled (pypower implementation)
                - "fdxb" fast-decoupled (pypower implementation)

        **calculate_voltage_angles** (bool, "auto") - consider voltage angles in loadflow calculation

            If True, voltage angles of ext_grids and transformer shifts are considered in the
            loadflow calculation. Considering the voltage angles is only necessary in meshed
            networks that are usually found in higher voltage levels. calculate_voltage_angles
            in "auto" mode defaults to:

                - True, if the network voltage level is above 70 kV
                - False otherwise

            The network voltage level is defined as the maximum rated voltage of any bus in the network that
            is connected to a line.

        **init** (str, "auto") - initialization method of the loadflow
        pandapower supports four methods for initializing the loadflow:

            - "auto" - init defaults to "dc" if calculate_voltage_angles is True or "flat" otherwise
            - "flat"- flat start with voltage of 1.0pu and angle of 0° at all PQ-buses and 0° for PV buses as initial solution
            - "dc" - initial DC loadflow before the AC loadflow. The results of the DC loadflow are used as initial solution for the AC loadflow.
            - "results" - voltage vector of last loadflow from net.res_bus is used as initial solution. This can be useful to accelerate convergence in iterative loadflows like time series calculations.

        Considering the voltage angles might lead to non-convergence of the power flow in flat start.
        That is why in "auto" mode, init defaults to "dc" if calculate_voltage_angles is True or "flat" otherwise

        **max_iteration** (int, "auto") - maximum number of iterations carried out in the power flow algorithm.

            In "auto" mode, the default value depends on the power flow solver:

                - 10 for "nr"
                - 100 for "bfsw"
                - 1000 for "gs"
                - 30 for "fdbx"
                - 30 for "fdxb"

        **tolerance_kva** (float, 1e-5) - loadflow termination condition referring to P / Q mismatch of node power in kva

        **trafo_model** (str, "t")  - transformer equivalent circuit model
        pandapower provides two equivalent circuit models for the transformer:

            - "t" - transformer is modeled as equivalent with the T-model.
            - "pi" - transformer is modeled as equivalent PI-model. This is not recommended, since it is less exact than the T-model. It is only recommended for valdiation with other software that uses the pi-model.

        **trafo_loading** (str, "current") - mode of calculation for transformer loading

            Transformer loading can be calculated relative to the rated current or the rated power. In both cases the overall transformer loading is defined as the maximum loading on the two sides of the transformer.

            - "current"- transformer loading is given as ratio of current flow and rated current of the transformer. This is the recommended setting, since thermal as well as magnetic effects in the transformer depend on the current.
            - "power" - transformer loading is given as ratio of apparent power flow to the rated apparent power of the transformer.

        **enforce_q_lims** (bool, False) - respect generator reactive power limits

            If True, the reactive power limits in net.gen.max_q_kvar/min_q_kvar are respected in the
            loadflow. This is done by running a second loadflow if reactive power limits are
            violated at any generator, so that the runtime for the loadflow will increase if reactive
            power has to be curtailed.

            Note: enforce_q_lims only works if algorithm="nr"!

        **numba** (bool, True) - Activation of numba JIT compiler in the newton solver

            If set to True, the numba JIT compiler is used to generate matrices for the powerflow,
            which leads to significant speed improvements.

        **recycle** (dict, none) - Reuse of internal powerflow variables for time series calculation

            Contains a dict with the following parameters:
            _is_elements: If True in service elements are not filtered again and are taken from the last result in net["_is_elements"]
            ppc: If True the ppc is taken from net["_ppc"] and gets updated instead of reconstructed entirely
            Ybus: If True the admittance matrix (Ybus, Yf, Yt) is taken from ppc["internal"] and not reconstructed

        **check_connectivity** (bool, True) - Perform an extra connectivity test after the conversion from pandapower to PYPOWER

            If True, an extra connectivity test based on SciPy Compressed Sparse Graph Routines is perfomed.
            If check finds unsupplied buses, they are set out of service in the ppc

        **r_switch** (float, 0.0) - resistance of bus-bus-switches. If impedance is zero, buses connected by a closed bus-bus switch are fused to model an ideal bus. Otherwise, they are modelled as branches with resistance r_switch.

        **voltage_depend_loads** (bool, True) - consideration of voltage-dependent loads. If False, net.load.const_z_percent and net.load.const_i_percent are not considered, i.e. net.load.p_kw and net.load.q_kvar are considered as constant-power loads.

        **delta_q** - Reactive power tolerance for option "enforce_q_lims" in kvar - helps convergence in some cases.

        **trafo3w_losses** - defines where open loop losses of three-winding transformers are considered. Valid options are "hv", "mv", "lv" for HV/MV/LV side or "star" for the star point.
        
        **vm_start_pu** (float, 1.0) starting voltage magnitude for "flat" and "dc" initialization modes. Can either be a float or "auto", in which case the voltage is initialized as the mean of all voltage controlled elements.

        ****kwargs** - options to use for PYPOWER.runpf
    """

    # if dict 'user_pf_options' is present in net, these options overrule the net.__internal_options
    # except for parameters that are passed by user
    overrule_options = {}
    if "user_pf_options" in net.keys() and len(net.user_pf_options) > 0:
        passed_parameters = _passed_runpp_parameters(locals())
        overrule_options = {key: val for key, val in net.user_pf_options.items()
                            if key not in passed_parameters.keys()}

          
    kwargs.update(overrule_options)
    init = kwargs.get("init")
    if init is not None:
        if init_vm_pu != "auto" or init_va_degree != "auto":
            raise ValueError("Either define initialization through 'init' or through 'init_vm_pu' and 'init_va_degree'.")
        elif init == "dc":
            init_vm_pu = "flat"
            init_va_degree = "dc"
        else:
            init_vm_pu = init            
            init_va_degree = init
    
        ## check if numba is available and the corresponding flag
            
    if numba == True:
        numba = _check_if_numba_is_installed(numba)

    if voltage_depend_loads:
        if not (np.any(net["load"]["const_z_percent"].values) or
                    np.any(net["load"]["const_i_percent"].values)):
            voltage_depend_loads = False

    if algorithm not in ['nr', 'bfsw', 'iwamoto_nr'] and voltage_depend_loads == True:
        logger.warning("voltage-dependent loads not supported for {0} power flow algorithm -> "
                       "loads will be considered as constant power".format(algorithm))

    ac = True
    mode = "pf"
    copy_constraints_to_ppc = False
    if calculate_voltage_angles == "auto":
        calculate_voltage_angles = False
        is_hv_bus = np.where(net.bus.vn_kv.values > 70)[0]
        if any(is_hv_bus) > 0:
            line_buses = set(net.line[["from_bus", "to_bus"]].values.flatten())
            hv_buses = net.bus.index[is_hv_bus]
            if any(a in line_buses for a in hv_buses):
                calculate_voltage_angles = True
                
    default_max_iteration = {"nr": 10, "iwamoto_nr": 10, "bfsw": 100, "gs": 10000, "fdxb": 30, "fdbx": 30}
    if max_iteration == "auto":
        max_iteration = default_max_iteration[algorithm]

    if isinstance(init_va_degree, str) and init_va_degree  == "auto":
        init_va_degree = "dc" if calculate_voltage_angles else "flat"
    
    if isinstance(init_vm_pu, str) and init_vm_pu == "auto":
        init_vm_pu = (net.ext_grid.vm_pu.sum() + net.gen.vm_pu.sum()) / \
                          (len(net.ext_grid.vm_pu) + len(net.gen.vm_pu))
        
    # init options
    net._options = {}
    _add_ppc_options(net, calculate_voltage_angles=calculate_voltage_angles,
                     trafo_model=trafo_model, check_connectivity=check_connectivity,
                     mode=mode, copy_constraints_to_ppc=copy_constraints_to_ppc,
                     r_switch=r_switch, init_vm_pu=init_vm_pu, init_va_degree=init_va_degree,
                     enforce_q_lims=enforce_q_lims, recycle=recycle,
                     voltage_depend_loads=voltage_depend_loads, delta=delta_q,
                     trafo3w_losses=trafo3w_losses)
    _add_pf_options(net, tolerance_kva=tolerance_kva, trafo_loading=trafo_loading,
<<<<<<< HEAD
                    numba=numba, ac=ac, algorithm=algorithm, max_iteration=max_iteration,
                    vm_start_pu=vm_start_pu, v_debug=v_debug)
=======
                    numba=numba, ac=ac, algorithm=algorithm, max_iteration=max_iteration)
>>>>>>> 83001eb4
    # net.__internal_options.update(overrule_options)
    net._options.update(overrule_options)
    _check_bus_index_and_print_warning_if_high(net)
    _check_gen_index_and_print_warning_if_high(net)
    _powerflow(net, **kwargs)


def rundcpp(net, trafo_model="t", trafo_loading="current", recycle=None, check_connectivity=True,
            r_switch=0.0, trafo3w_losses="hv", **kwargs):
    """
    Runs PANDAPOWER DC Flow

    INPUT:
        **net** - The pandapower format network

    OPTIONAL:
        **trafo_model** (str, "t")  - transformer equivalent circuit model
        pandapower provides two equivalent circuit models for the transformer:

            - "t" - transformer is modeled as equivalent with the T-model. This is consistent with PowerFactory and is also more accurate than the PI-model. We recommend using this transformer model.
            - "pi" - transformer is modeled as equivalent PI-model. This is consistent with Sincal, but the method is questionable since the transformer is physically T-shaped. We therefore recommend the use of the T-model.

        **trafo_loading** (str, "current") - mode of calculation for transformer loading

            Transformer loading can be calculated relative to the rated current or the rated power. In both cases the overall transformer loading is defined as the maximum loading on the two sides of the transformer.

            - "current"- transformer loading is given as ratio of current flow and rated current of the transformer. This is the recommended setting, since thermal as well as magnetic effects in the transformer depend on the current.
            - "power" - transformer loading is given as ratio of apparent power flow to the rated apparent power of the transformer.

        **recycle** (dict, none) - Reuse of internal powerflow variables for time series calculation

            Contains a dict with the following parameters:
            _is_elements: If True in service elements are not filtered again and are taken from the last result in net["_is_elements"]
            ppc: If True the ppc (PYPOWER case file) is taken from net["_ppc"] and gets updated instead of reconstructed entirely
            Ybus: If True the admittance matrix (Ybus, Yf, Yt) is taken from ppc["internal"] and not reconstructed

        **check_connectivity** (bool, False) - Perform an extra connectivity test after the conversion from pandapower to PYPOWER

            If true, an extra connectivity test based on SciPy Compressed Sparse Graph Routines is perfomed.
            If check finds unsupplied buses, they are put out of service in the PYPOWER matrix

        **r_switch** (float, 0.0) - resistance of bus-bus-switches. If impedance is zero, buses connected by a closed bus-bus switch are fused to model an ideal bus. Otherwise, they are modelled as branches with resistance r_switch

        ****kwargs** - options to use for PYPOWER.runpf
    """
    ac = False
    numba = True
    mode = "pf"
    init = 'flat'

    numba = _check_if_numba_is_installed(numba)

    # the following parameters have no effect if ac = False
    calculate_voltage_angles = True
    copy_constraints_to_ppc = False
    enforce_q_lims = False
    algorithm = None
    max_iteration = None
    tolerance_kva = None

    # net.__internal_options = {}
    net._options = {}
    _add_ppc_options(net, calculate_voltage_angles=calculate_voltage_angles,
                     trafo_model=trafo_model, check_connectivity=check_connectivity,
                     mode=mode, copy_constraints_to_ppc=copy_constraints_to_ppc,
                     r_switch=r_switch, init_vm_pu=init, init_va_degree=init,
                     enforce_q_lims=enforce_q_lims, recycle=recycle,
                     voltage_depend_loads=False, delta=0, trafo3w_losses=trafo3w_losses)
    _add_pf_options(net, tolerance_kva=tolerance_kva, trafo_loading=trafo_loading,
                    numba=numba, ac=ac, algorithm=algorithm, max_iteration=max_iteration)
    _check_bus_index_and_print_warning_if_high(net)
    _check_gen_index_and_print_warning_if_high(net)
    _powerflow(net, **kwargs)


def runopp(net, verbose=False, calculate_voltage_angles=False, check_connectivity=False,
           suppress_warnings=True, r_switch=0.0, delta=1e-10, init="flat", numba=True,
           trafo3w_losses="hv", **kwargs):
    """
    Runs the  pandapower Optimal Power Flow.
    Flexibilities, constraints and cost parameters are defined in the pandapower element tables.

    Flexibilities can be defined in net.sgen / net.gen /net.load
    net.sgen.controllable if a static generator is controllable. If False,
    the active and reactive power are assigned as in a normal power flow. If True, the following
    flexibilities apply:
        - net.sgen.min_p_kw / net.sgen.max_p_kw
        - net.sgen.min_q_kvar / net.sgen.max_q_kvar
        - net.load.min_p_kw / net.load.max_p_kw
        - net.load.min_q_kvar / net.load.max_q_kvar
        - net.gen.min_p_kw / net.gen.max_p_kw
        - net.gen.min_q_kvar / net.gen.max_q_kvar
        - net.ext_grid.min_p_kw / net.ext_grid.max_p_kw
        - net.ext_grid.min_q_kvar / net.ext_grid.max_q_kvar
        - net.dcline.min_q_to_kvar / net.dcline.max_q_to_kvar / net.dcline.min_q_from_kvar / net.dcline.max_q_from_kvar

    Controllable loads behave just like controllable static generators. It must be stated if they are controllable.
    Otherwise, they are not respected as flexibilities.
    Dc lines are controllable per default

    Network constraints can be defined for buses, lines and transformers the elements in the following columns:
        - net.bus.min_vm_pu / net.bus.max_vm_pu
        - net.line.max_loading_percent
        - net.trafo.max_loading_percent
        - net.trafo3w.max_loading_percent

    How these costs are combined into a cost function depends on the cost_function parameter.

    INPUT:
        **net** - The pandapower format network

    OPTIONAL:
        **verbose** (bool, False) - If True, some basic information is printed

        **suppress_warnings** (bool, True) - suppress warnings in pypower

            If set to True, warnings are disabled during the loadflow. Because of the way data is
            processed in pypower, ComplexWarnings are raised during the loadflow.
            These warnings are suppressed by this option, however keep in mind all other pypower
            warnings are suppressed, too.

        **init** (str, "flat") - init of starting opf vector. Options are "flat" or "pf"

            Starting solution vector (x0) for opf calculations is determined by this flag. Options are:
            "flat" (default): starting vector is (upper bound - lower bound) / 2
            "pf": a power flow is executed prior to the opf and the pf solution is the starting vector. This may improve
            convergence, but takes a longer runtime (which are probably neglectible for opf calculations)
    """
    logger.warning("The OPF cost definition has changed! Please check out the tutorial 'opf_changes-may18.ipynb' or the documentation!")
    _check_necessary_opf_parameters(net, logger)
    if numba:
        numba = _check_if_numba_is_installed(numba)
    mode = "opf"
    ac = True
    copy_constraints_to_ppc = True
    trafo_model = "t"
    trafo_loading = 'current'
    enforce_q_lims = True
    recycle = dict(_is_elements=False, ppc=False, Ybus=False)

    net._options = {}
    _add_ppc_options(net, calculate_voltage_angles=calculate_voltage_angles,
                     trafo_model=trafo_model, check_connectivity=check_connectivity,
                     mode=mode, copy_constraints_to_ppc=copy_constraints_to_ppc,
                     r_switch=r_switch, init_vm_pu=init, init_va_degree=init,
                     enforce_q_lims=enforce_q_lims, recycle=recycle,
                     voltage_depend_loads=False, delta=delta, trafo3w_losses=trafo3w_losses)
    _add_opf_options(net, trafo_loading=trafo_loading, ac=ac, init=init, numba=numba)
    _check_bus_index_and_print_warning_if_high(net)
    _check_gen_index_and_print_warning_if_high(net)
    _optimal_powerflow(net, verbose, suppress_warnings, **kwargs)


def rundcopp(net, verbose=False, check_connectivity=True, suppress_warnings=True, r_switch=0.0,
             delta=1e-10, trafo3w_losses="hv", **kwargs):
    """
    Runs the  pandapower Optimal Power Flow.
    Flexibilities, constraints and cost parameters are defined in the pandapower element tables.

    Flexibilities for generators can be defined in net.sgen / net.gen.
    net.sgen.controllable / net.gen.controllable signals if a generator is controllable. If False,
    the active and reactive power are assigned as in a normal power flow. If yes, the following
    flexibilities apply:
        - net.sgen.min_p_kw / net.sgen.max_p_kw
        - net.gen.min_p_kw / net.gen.max_p_kw
        - net.load.min_p_kw / net.load.max_p_kw

        Network constraints can be defined for buses, lines and transformers the elements in the following columns:
        - net.line.max_loading_percent
        - net.trafo.max_loading_percent
        - net.trafo3w.max_loading_percent

    INPUT:
        **net** - The pandapower format network

    OPTIONAL:
        **verbose** (bool, False) - If True, some basic information is printed

        **suppress_warnings** (bool, True) - suppress warnings in pypower

            If set to True, warnings are disabled during the loadflow. Because of the way data is
            processed in pypower, ComplexWarnings are raised during the loadflow.
            These warnings are suppressed by this option, however keep in mind all other pypower
            warnings are suppressed, too.
    """

    if (not net.sgen.empty) & (not "controllable" in net.sgen.columns):
        logger.warning('Warning: Please specify sgen["controllable"]\n')

    if (not net.load.empty) & (not "controllable" in net.load.columns):
        logger.warning('Warning: Please specify load["controllable"]\n')

    mode = "opf"
    ac = False
    init = "flat"
    copy_constraints_to_ppc = True
    trafo_model = "t"
    trafo_loading = 'current'
    calculate_voltage_angles = True
    enforce_q_lims = True
    recycle = dict(_is_elements=False, ppc=False, Ybus=False)

    # net.__internal_options = {}
    net._options = {}
    _add_ppc_options(net, calculate_voltage_angles=calculate_voltage_angles,
                     trafo_model=trafo_model, check_connectivity=check_connectivity,
                     mode=mode, copy_constraints_to_ppc=copy_constraints_to_ppc,
                     r_switch=r_switch, init_vm_pu=init, init_va_degree=init,
                     enforce_q_lims=enforce_q_lims, recycle=recycle,
                     voltage_depend_loads=False, delta=delta, trafo3w_losses=trafo3w_losses)
    _add_opf_options(net, trafo_loading=trafo_loading, init=init, ac=ac)
    _check_bus_index_and_print_warning_if_high(net)
    _check_gen_index_and_print_warning_if_high(net)
    _optimal_powerflow(net, verbose, suppress_warnings, **kwargs)<|MERGE_RESOLUTION|>--- conflicted
+++ resolved
@@ -82,11 +82,7 @@
           init_vm_pu="auto", max_iteration="auto", tolerance_kva=1e-5, trafo_model="t", 
           trafo_loading="current", enforce_q_lims=False,
           numba=True, recycle=None, check_connectivity=True, r_switch=0.0, voltage_depend_loads=True,
-<<<<<<< HEAD
           delta_q=0, trafo3w_losses="hv", vm_start_pu=1.0, v_debug=False, **kwargs):
-=======
-          delta_q=0, trafo3w_losses="hv", **kwargs):
->>>>>>> 83001eb4
     """
     Runs PANDAPOWER AC Flow
 
@@ -261,12 +257,8 @@
                      voltage_depend_loads=voltage_depend_loads, delta=delta_q,
                      trafo3w_losses=trafo3w_losses)
     _add_pf_options(net, tolerance_kva=tolerance_kva, trafo_loading=trafo_loading,
-<<<<<<< HEAD
                     numba=numba, ac=ac, algorithm=algorithm, max_iteration=max_iteration,
                     vm_start_pu=vm_start_pu, v_debug=v_debug)
-=======
-                    numba=numba, ac=ac, algorithm=algorithm, max_iteration=max_iteration)
->>>>>>> 83001eb4
     # net.__internal_options.update(overrule_options)
     net._options.update(overrule_options)
     _check_bus_index_and_print_warning_if_high(net)
