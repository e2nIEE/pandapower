{
  "_module": "pandapower.auxiliary",
  "_class": "pandapowerNet",
  "_object": {
    "bus": {
      "_module": "pandas.core.frame",
      "_class": "DataFrame",
      "_object": "{\"columns\":[\"name\",\"vn_kv\",\"type\",\"zone\",\"in_service\",\"max_vm_pu\",\"min_vm_pu\",\"geo\"],\"index\":[0,1,10,11,12,13,14,15,16,17,18,19,2,20,21,22,23,3,4,5,6,7,8,9],\"data\":[[1,138.0,\"b\",1.0,true,1.05,0.95,\"{\\\"coordinates\\\": [2.7759619498, -1.278020978], \\\"type\\\": \\\"Point\\\"}\"],[2,138.0,\"b\",1.0,true,1.05,0.95,\"{\\\"coordinates\\\": [2.5012550969, -0.1447433104], \\\"type\\\": \\\"Point\\\"}\"],[11,230.0,\"b\",3.0,true,1.05,0.95,\"{\\\"coordinates\\\": [0.2422043369, -2.1509281876], \\\"type\\\": \\\"Point\\\"}\"],[12,230.0,\"b\",3.0,true,1.05,0.95,\"{\\\"coordinates\\\": [-0.3208140931, -1.4622890209], \\\"type\\\": \\\"Point\\\"}\"],[13,230.0,\"b\",3.0,true,1.05,0.95,\"{\\\"coordinates\\\": [-1.024931433, -1.8261631093], \\\"type\\\": \\\"Point\\\"}\"],[14,230.0,\"b\",3.0,true,1.05,0.95,\"{\\\"coordinates\\\": [0.3976427401, -3.3182460239], \\\"type\\\": \\\"Point\\\"}\"],[15,230.0,\"b\",4.0,true,1.05,0.95,\"{\\\"coordinates\\\": [1.7688738401, -4.2913797972], \\\"type\\\": \\\"Point\\\"}\"],[16,230.0,\"b\",4.0,true,1.05,0.95,\"{\\\"coordinates\\\": [0.5566216815, -4.4124685519], \\\"type\\\": \\\"Point\\\"}\"],[17,230.0,\"b\",4.0,true,1.05,0.95,\"{\\\"coordinates\\\": [0.7638583209, -5.5214799082], \\\"type\\\": \\\"Point\\\"}\"],[18,230.0,\"b\",4.0,true,1.05,0.95,\"{\\\"coordinates\\\": [1.9059720195, -6.0847698451], \\\"type\\\": \\\"Point\\\"}\"],[19,230.0,\"b\",3.0,true,1.05,0.95,\"{\\\"coordinates\\\": [-0.6641567436, -4.5522779125], \\\"type\\\": \\\"Point\\\"}\"],[20,230.0,\"b\",3.0,true,1.05,0.95,\"{\\\"coordinates\\\": [-1.3730473208, -3.6135438978], \\\"type\\\": \\\"Point\\\"}\"],[3,138.0,\"b\",1.0,true,1.05,0.95,\"{\\\"coordinates\\\": [1.9820386365, -2.1490309973], \\\"type\\\": \\\"Point\\\"}\"],[21,230.0,\"b\",4.0,true,1.05,0.95,\"{\\\"coordinates\\\": [2.2407781942, -5.3107995687], \\\"type\\\": \\\"Point\\\"}\"],[22,230.0,\"b\",4.0,true,1.05,0.95,\"{\\\"coordinates\\\": [1.3199387893, -6.2287630082], \\\"type\\\": \\\"Point\\\"}\"],[23,230.0,\"b\",3.0,true,1.05,0.95,\"{\\\"coordinates\\\": [-1.1969510913, -2.4748388435], \\\"type\\\": \\\"Point\\\"}\"],[24,230.0,\"b\",4.0,true,1.05,0.95,\"{\\\"coordinates\\\": [2.3286467152, -3.2685722192], \\\"type\\\": \\\"Point\\\"}\"],[4,138.0,\"b\",1.0,true,1.05,0.95,\"{\\\"coordinates\\\": [1.61982258, -0.5433284509], \\\"type\\\": \\\"Point\\\"}\"],[5,138.0,\"b\",1.0,true,1.05,0.95,\"{\\\"coordinates\\\": [1.7811971347, -1.049758788], \\\"type\\\": \\\"Point\\\"}\"],[6,138.0,\"b\",2.0,true,1.05,0.95,\"{\\\"coordinates\\\": [1.2749925358, 0.1433862776], \\\"type\\\": \\\"Point\\\"}\"],[7,138.0,\"b\",2.0,true,1.05,0.95,\"{\\\"coordinates\\\": [-0.4646735958, 0.7036672915], \\\"type\\\": \\\"Point\\\"}\"],[8,138.0,\"b\",2.0,true,1.05,0.95,\"{\\\"coordinates\\\": [0.1067929329, -0.2603906494], \\\"type\\\": \\\"Point\\\"}\"],[9,138.0,\"b\",1.0,true,1.05,0.95,\"{\\\"coordinates\\\": [0.8431378211, -1.4711207032], \\\"type\\\": \\\"Point\\\"}\"],[10,138.0,\"b\",2.0,true,1.05,0.95,\"{\\\"coordinates\\\": [0.5451378694, -0.950440448], \\\"type\\\": \\\"Point\\\"}\"]]}",
      "orient": "split",
      "dtype": {
        "name": "object",
        "vn_kv": "float64",
        "type": "object",
        "zone": "object",
        "in_service": "bool",
        "max_vm_pu": "float64",
        "min_vm_pu": "float64",
        "geo": "object"
      },
      "is_multiindex": false,
      "is_multicolumn": false
    },
    "bus_dc": {
      "_module": "pandas.core.frame",
      "_class": "DataFrame",
      "_object": "{\"columns\":[\"name\",\"vn_kv\",\"type\",\"zone\",\"in_service\",\"geo\"],\"index\":[],\"data\":[]}",
      "orient": "split",
      "dtype": {
        "name": "object",
        "vn_kv": "float64",
        "type": "object",
        "zone": "object",
        "in_service": "bool",
        "geo": "object"
      },
      "is_multiindex": false,
      "is_multicolumn": false
    },
    "load": {
      "_module": "pandas.core.frame",
      "_class": "DataFrame",
      "_object": "{\"columns\":[\"name\",\"bus\",\"p_mw\",\"q_mvar\",\"const_z_p_percent\",\"const_z_q_percent\",\"const_i_p_percent\",\"const_i_q_percent\",\"sn_mva\",\"scaling\",\"in_service\",\"type\",\"controllable\"],\"index\":[0,1,10,11,12,13,14,15,16,2,3,4,5,6,7,8,9],\"data\":[[null,0,108.0,22.0,0.0,0.0,0.0,0.0,null,1.0,true,null,false],[null,1,97.0,20.0,0.0,0.0,0.0,0.0,null,1.0,true,null,false],[null,12,265.0,54.0,0.0,0.0,0.0,0.0,null,1.0,true,null,false],[null,13,194.0,39.0,0.0,0.0,0.0,0.0,null,1.0,true,null,false],[null,14,317.0,64.0,0.0,0.0,0.0,0.0,null,1.0,true,null,false],[null,15,100.0,20.0,0.0,0.0,0.0,0.0,null,1.0,true,null,false],[null,17,333.0,68.0,0.0,0.0,0.0,0.0,null,1.0,true,null,false],[null,18,181.0,37.0,0.0,0.0,0.0,0.0,null,1.0,true,null,false],[null,19,128.0,26.0,0.0,0.0,0.0,0.0,null,1.0,true,null,false],[null,2,180.0,37.0,0.0,0.0,0.0,0.0,null,1.0,true,null,false],[null,3,74.0,15.0,0.0,0.0,0.0,0.0,null,1.0,true,null,false],[null,4,71.0,14.0,0.0,0.0,0.0,0.0,null,1.0,true,null,false],[null,5,136.0,28.0,0.0,0.0,0.0,0.0,null,1.0,true,null,false],[null,6,125.0,25.0,0.0,0.0,0.0,0.0,null,1.0,true,null,false],[null,7,171.0,35.0,0.0,0.0,0.0,0.0,null,1.0,true,null,false],[null,8,175.0,36.0,0.0,0.0,0.0,0.0,null,1.0,true,null,false],[null,9,195.0,40.0,0.0,0.0,0.0,0.0,null,1.0,true,null,false]]}",
      "orient": "split",
      "dtype": {
        "name": "object",
        "bus": "uint32",
        "p_mw": "float64",
        "q_mvar": "float64",
        "const_z_p_percent": "float64",
        "const_z_q_percent": "float64",
        "const_i_p_percent": "float64",
        "const_i_q_percent": "float64",
        "sn_mva": "float64",
        "scaling": "float64",
        "in_service": "bool",
        "type": "object",
        "controllable": "bool"
      },
      "is_multiindex": false,
      "is_multicolumn": false
    },
    "sgen": {
      "_module": "pandas.core.frame",
      "_class": "DataFrame",
      "_object": "{\"columns\":[\"name\",\"bus\",\"p_mw\",\"q_mvar\",\"sn_mva\",\"scaling\",\"in_service\",\"type\",\"current_source\",\"controllable\",\"max_p_mw\",\"min_p_mw\",\"max_q_mvar\",\"min_q_mvar\"],\"index\":[0,1,10,11,12,13,14,15,16,17,18,19,2,20,21,3,4,5,6,7,8,9],\"data\":[[null,0,10.0,0.0,null,1.0,true,\"\",true,true,20.0,16.0,0.0,-10.0],[null,0,76.0,0.0,null,1.0,true,\"\",true,true,76.0,15.199999999999999,25.0,-30.0],[null,14,12.0,0.0,null,1.0,true,\"\",true,true,12.0,2.4,0.0,-6.0],[null,14,12.0,0.0,null,1.0,true,\"\",true,true,12.0,2.4,0.0,-6.0],[null,14,12.0,0.0,null,1.0,true,\"\",true,true,12.0,2.4,0.0,-6.0],[null,14,12.0,0.0,null,1.0,true,\"\",true,true,12.0,2.4,0.0,-6.0],[null,14,155.0,0.0,null,1.0,true,\"\",true,true,155.0,54.299999999999997,50.0,-80.0],[null,21,50.0,0.0,null,1.0,true,\"\",true,true,50.0,10.0,10.0,-16.0],[null,21,50.0,0.0,null,1.0,true,\"\",true,true,50.0,10.0,10.0,-16.0],[null,21,50.0,0.0,null,1.0,true,\"\",true,true,50.0,10.0,10.0,-16.0],[null,21,50.0,0.0,null,1.0,true,\"\",true,true,50.0,10.0,10.0,-16.0],[null,21,50.0,0.0,null,1.0,true,\"\",true,true,50.0,10.0,10.0,-16.0],[null,0,76.0,0.0,null,1.0,true,\"\",true,true,76.0,15.199999999999999,25.0,-30.0],[null,22,155.0,0.0,null,1.0,true,\"\",true,true,155.0,54.299999999999997,50.0,-80.0],[null,22,350.0,0.0,null,1.0,true,\"\",true,true,350.0,140.0,25.0,-150.0],[null,1,10.0,0.0,null,1.0,true,\"\",true,true,20.0,16.0,0.0,-10.0],[null,1,76.0,0.0,null,1.0,true,\"\",true,true,76.0,15.199999999999999,25.0,-30.0],[null,1,76.0,0.0,null,1.0,true,\"\",true,true,76.0,15.199999999999999,25.0,-30.0],[null,6,80.0,0.0,null,1.0,true,\"\",true,true,100.0,25.0,0.0,-60.0],[null,6,80.0,0.0,null,1.0,true,\"\",true,true,100.0,25.0,0.0,-60.0],[null,12,95.100000000000009,0.0,null,1.0,true,\"\",true,true,197.0,69.0,0.0,-80.0],[null,12,95.100000000000009,0.0,null,1.0,true,\"\",true,true,197.0,69.0,0.0,-80.0]]}",
      "orient": "split",
      "dtype": {
        "name": "object",
        "bus": "int64",
        "p_mw": "float64",
        "q_mvar": "float64",
        "sn_mva": "float64",
        "scaling": "float64",
        "in_service": "bool",
        "type": "object",
        "current_source": "bool",
        "controllable": "bool",
        "max_p_mw": "float64",
        "min_p_mw": "float64",
        "max_q_mvar": "float64",
        "min_q_mvar": "float64"
      },
      "is_multiindex": false,
      "is_multicolumn": false
    },
    "motor": {
      "_module": "pandas.core.frame",
      "_class": "DataFrame",
      "_object": "{\"columns\":[\"name\",\"bus\",\"pn_mech_mw\",\"loading_percent\",\"cos_phi\",\"cos_phi_n\",\"efficiency_percent\",\"efficiency_n_percent\",\"lrc_pu\",\"vn_kv\",\"scaling\",\"in_service\",\"rx\"],\"index\":[],\"data\":[]}",
      "orient": "split",
      "dtype": {
        "name": "object",
        "bus": "int64",
        "pn_mech_mw": "float64",
        "loading_percent": "float64",
        "cos_phi": "float64",
        "cos_phi_n": "float64",
        "efficiency_percent": "float64",
        "efficiency_n_percent": "float64",
        "lrc_pu": "float64",
        "vn_kv": "float64",
        "scaling": "float64",
        "in_service": "bool",
        "rx": "float64"
      },
      "is_multiindex": false,
      "is_multicolumn": false
    },
    "asymmetric_load": {
      "_module": "pandas.core.frame",
      "_class": "DataFrame",
      "_object": "{\"columns\":[\"name\",\"bus\",\"p_a_mw\",\"q_a_mvar\",\"p_b_mw\",\"q_b_mvar\",\"p_c_mw\",\"q_c_mvar\",\"sn_mva\",\"scaling\",\"in_service\",\"type\"],\"index\":[],\"data\":[]}",
      "orient": "split",
      "dtype": {
        "name": "object",
        "bus": "uint32",
        "p_a_mw": "float64",
        "q_a_mvar": "float64",
        "p_b_mw": "float64",
        "q_b_mvar": "float64",
        "p_c_mw": "float64",
        "q_c_mvar": "float64",
        "sn_mva": "float64",
        "scaling": "float64",
        "in_service": "bool",
        "type": "object"
      },
      "is_multiindex": false,
      "is_multicolumn": false
    },
    "asymmetric_sgen": {
      "_module": "pandas.core.frame",
      "_class": "DataFrame",
      "_object": "{\"columns\":[\"name\",\"bus\",\"p_a_mw\",\"q_a_mvar\",\"p_b_mw\",\"q_b_mvar\",\"p_c_mw\",\"q_c_mvar\",\"sn_mva\",\"scaling\",\"in_service\",\"type\",\"current_source\"],\"index\":[],\"data\":[]}",
      "orient": "split",
      "dtype": {
        "name": "object",
        "bus": "int64",
        "p_a_mw": "float64",
        "q_a_mvar": "float64",
        "p_b_mw": "float64",
        "q_b_mvar": "float64",
        "p_c_mw": "float64",
        "q_c_mvar": "float64",
        "sn_mva": "float64",
        "scaling": "float64",
        "in_service": "bool",
        "type": "object",
        "current_source": "bool"
      },
      "is_multiindex": false,
      "is_multicolumn": false
    },
    "storage": {
      "_module": "pandas.core.frame",
      "_class": "DataFrame",
      "_object": "{\"columns\":[\"name\",\"bus\",\"p_mw\",\"q_mvar\",\"sn_mva\",\"soc_percent\",\"min_e_mwh\",\"max_e_mwh\",\"scaling\",\"in_service\",\"type\"],\"index\":[],\"data\":[]}",
      "orient": "split",
      "dtype": {
        "name": "object",
        "bus": "int64",
        "p_mw": "float64",
        "q_mvar": "float64",
        "sn_mva": "float64",
        "soc_percent": "float64",
        "min_e_mwh": "float64",
        "max_e_mwh": "float64",
        "scaling": "float64",
        "in_service": "bool",
        "type": "object"
      },
      "is_multiindex": false,
      "is_multicolumn": false
    },
    "gen": {
      "_module": "pandas.core.frame",
      "_class": "DataFrame",
      "_object": "{\"columns\":[\"name\",\"bus\",\"p_mw\",\"vm_pu\",\"sn_mva\",\"min_q_mvar\",\"max_q_mvar\",\"scaling\",\"slack\",\"in_service\",\"slack_weight\",\"type\",\"controllable\",\"max_p_mw\",\"min_p_mw\"],\"index\":[0,1,2,3,4,5,6,7,8,9],\"data\":[[null,0,10.0,1.035,null,0.0,10.0,1.0,false,true,0.0,null,true,20.0,16.0],[null,1,10.0,1.035,null,0.0,10.0,1.0,false,true,0.0,null,true,20.0,16.0],[null,6,80.0,1.025,null,0.0,60.0,1.0,false,true,0.0,null,true,100.0,25.0],[null,13,0.0,0.98,null,-50.0,200.0,1.0,false,true,0.0,null,true,0.0,0.0],[null,14,12.0,1.014,null,0.0,6.0,1.0,false,true,0.0,null,true,12.0,2.4],[null,15,155.0,1.017,null,-50.0,80.0,1.0,false,true,0.0,null,true,155.0,54.299999999999997],[null,17,400.0,1.05,null,-50.0,200.0,1.0,false,true,0.0,null,true,400.0,100.0],[null,20,400.0,1.05,null,-50.0,200.0,1.0,false,true,0.0,null,true,400.0,100.0],[null,21,50.0,1.05,null,-10.0,16.0,1.0,false,true,0.0,null,true,50.0,10.0],[null,22,155.0,1.05,null,-50.0,80.0,1.0,false,true,0.0,null,true,155.0,54.299999999999997]]}",
      "orient": "split",
      "dtype": {
        "name": "object",
        "bus": "uint32",
        "p_mw": "float64",
        "vm_pu": "float64",
        "sn_mva": "float64",
        "min_q_mvar": "float64",
        "max_q_mvar": "float64",
        "scaling": "float64",
        "slack": "bool",
        "in_service": "bool",
        "slack_weight": "float64",
        "type": "object",
        "controllable": "bool",
        "max_p_mw": "float64",
        "min_p_mw": "float64"
      },
      "is_multiindex": false,
      "is_multicolumn": false
    },
    "switch": {
      "_module": "pandas.core.frame",
      "_class": "DataFrame",
      "_object": "{\"columns\":[\"bus\",\"element\",\"et\",\"type\",\"closed\",\"name\",\"z_ohm\",\"in_ka\"],\"index\":[],\"data\":[]}",
      "orient": "split",
      "dtype": {
        "bus": "int64",
        "element": "int64",
        "et": "object",
        "type": "object",
        "closed": "bool",
        "name": "object",
        "z_ohm": "float64",
        "in_ka": "float64"
      },
      "is_multiindex": false,
      "is_multicolumn": false
    },
    "shunt": {
      "_module": "pandas.core.frame",
      "_class": "DataFrame",
      "_object": "{\"columns\":[\"bus\",\"name\",\"q_mvar\",\"p_mw\",\"vn_kv\",\"step\",\"max_step\",\"in_service\"],\"index\":[0],\"data\":[[5,null,100.0,0.0,138.0,1,1,true]]}",
      "orient": "split",
      "dtype": {
        "bus": "uint32",
        "name": "object",
        "q_mvar": "float64",
        "p_mw": "float64",
        "vn_kv": "float64",
        "step": "uint32",
        "max_step": "uint32",
        "in_service": "bool"
      },
      "is_multiindex": false,
      "is_multicolumn": false
    },
    "svc": {
      "_module": "pandas.core.frame",
      "_class": "DataFrame",
      "_object": "{\"columns\":[\"name\",\"bus\",\"x_l_ohm\",\"x_cvar_ohm\",\"set_vm_pu\",\"thyristor_firing_angle_degree\",\"controllable\",\"in_service\",\"min_angle_degree\",\"max_angle_degree\"],\"index\":[],\"data\":[]}",
      "orient": "split",
      "dtype": {
        "name": "object",
        "bus": "uint32",
        "x_l_ohm": "float64",
        "x_cvar_ohm": "float64",
        "set_vm_pu": "float64",
        "thyristor_firing_angle_degree": "float64",
        "controllable": "bool",
        "in_service": "bool",
        "min_angle_degree": "float64",
        "max_angle_degree": "float64"
      },
      "is_multiindex": false,
      "is_multicolumn": false
    },
    "ssc": {
      "_module": "pandas.core.frame",
      "_class": "DataFrame",
      "_object": "{\"columns\":[\"name\",\"bus\",\"r_ohm\",\"x_ohm\",\"vm_internal_pu\",\"va_internal_degree\",\"set_vm_pu\",\"controllable\",\"in_service\"],\"index\":[],\"data\":[]}",
      "orient": "split",
      "dtype": {
        "name": "object",
        "bus": "uint32",
        "r_ohm": "float64",
        "x_ohm": "float64",
        "vm_internal_pu": "float64",
        "va_internal_degree": "float64",
        "set_vm_pu": "float64",
        "controllable": "bool",
        "in_service": "bool"
      },
      "is_multiindex": false,
      "is_multicolumn": false
    },
    "vsc": {
      "_module": "pandas.core.frame",
      "_class": "DataFrame",
      "_object": "{\"columns\":[\"name\",\"bus\",\"bus_dc\",\"r_ohm\",\"x_ohm\",\"r_dc_ohm\",\"pl_dc_mw\",\"control_mode_ac\",\"control_value_ac\",\"control_mode_dc\",\"control_value_dc\",\"controllable\",\"in_service\"],\"index\":[],\"data\":[]}",
      "orient": "split",
      "dtype": {
        "name": "object",
        "bus": "uint32",
        "bus_dc": "uint32",
        "r_ohm": "float64",
        "x_ohm": "float64",
        "r_dc_ohm": "float64",
        "pl_dc_mw": "float64",
        "control_mode_ac": "object",
        "control_value_ac": "float64",
        "control_mode_dc": "object",
        "control_value_dc": "float64",
        "controllable": "bool",
        "in_service": "bool"
      },
      "is_multiindex": false,
      "is_multicolumn": false
    },
    "ext_grid": {
      "_module": "pandas.core.frame",
      "_class": "DataFrame",
      "_object": "{\"columns\":[\"name\",\"bus\",\"vm_pu\",\"va_degree\",\"slack_weight\",\"in_service\",\"max_p_mw\",\"min_p_mw\",\"max_q_mvar\",\"min_q_mvar\"],\"index\":[0],\"data\":[[null,12,1.02,0.0,1.0,true,197.0,69.0,80.0,0.0]]}",
      "orient": "split",
      "dtype": {
        "name": "object",
        "bus": "uint32",
        "vm_pu": "float64",
        "va_degree": "float64",
        "slack_weight": "float64",
        "in_service": "bool",
        "max_p_mw": "float64",
        "min_p_mw": "float64",
        "max_q_mvar": "float64",
        "min_q_mvar": "float64"
      },
      "is_multiindex": false,
      "is_multicolumn": false
    },
    "line": {
      "_module": "pandas.core.frame",
      "_class": "DataFrame",
      "_object": "{\"columns\":[\"name\",\"std_type\",\"from_bus\",\"to_bus\",\"length_km\",\"r_ohm_per_km\",\"x_ohm_per_km\",\"c_nf_per_km\",\"g_us_per_km\",\"max_i_ka\",\"df\",\"parallel\",\"type\",\"in_service\",\"max_loading_percent\",\"geo\"],\"index\":[0,1,10,11,12,13,14,15,16,17,18,19,2,20,21,22,23,24,25,26,27,28,29,3,30,31,32,4,5,6,7,8,9],\"data\":[[null,null,0,1,1.0,0.495144,2.647116,6422.525402547867088,0.0,0.73214708049409,1.0,1,\"ol\",true,100.0,null],[null,null,0,2,1.0,10.398024,40.220928000000001,796.721867329728866,0.0,0.73214708049409,1.0,1,\"ol\",true,100.0,null],[null,null,7,8,1.0,8.131788,31.441644,622.613067651029382,0.0,0.73214708049409,1.0,1,\"ol\",true,100.0,null],[null,null,7,9,1.0,8.131788,31.441644,622.613067651029382,0.0,0.73214708049409,1.0,1,\"ol\",true,100.0,null],[null,null,10,12,1.0,3.2269,25.180399999999999,500.931909731579878,0.0,1.25510928084701,1.0,1,\"ol\",true,100.0,null],[null,null,10,13,1.0,2.8566,22.112200000000001,440.759908562621376,0.0,1.25510928084701,1.0,1,\"ol\",true,100.0,null],[null,null,11,12,1.0,3.2269,25.180399999999999,500.931909731579878,0.0,1.25510928084701,1.0,1,\"ol\",true,100.0,null],[null,null,11,22,1.0,6.5596,51.101400000000012,1017.909686441548729,0.0,1.25510928084701,1.0,1,\"ol\",true,100.0,null],[null,null,12,22,1.0,5.8719,45.758499999999998,911.605817709721919,0.0,1.25510928084701,1.0,1,\"ol\",true,100.0,null],[null,null,13,15,1.0,2.645,20.578099999999999,410.172474635067374,0.0,1.25510928084701,1.0,1,\"ol\",true,100.0,null],[null,null,14,15,1.0,1.1638,9.1517,182.521736879174256,0.0,1.25510928084701,1.0,1,\"ol\",true,100.0,null],[null,null,14,20,1.0,3.3327,25.920999999999999,516.476343366894071,0.0,1.25510928084701,1.0,1,\"ol\",true,100.0,null],[null,null,0,4,1.0,4.151592,16.092179999999999,318.967321011377464,0.0,0.73214708049409,1.0,1,\"ol\",true,100.0,null],[null,null,14,20,1.0,3.3327,25.920999999999999,516.476343366894071,0.0,1.25510928084701,1.0,1,\"ol\",true,100.0,null],[null,null,14,23,1.0,3.5443,27.455100000000002,547.063777294448187,0.0,1.25510928084701,1.0,1,\"ol\",true,100.0,null],[null,null,15,16,1.0,1.7457,13.7011,273.281171975686732,0.0,1.25510928084701,1.0,1,\"ol\",true,100.0,null],[null,null,15,18,1.0,1.587,12.219900000000001,243.195171391207481,0.0,1.25510928084701,1.0,1,\"ol\",true,100.0,null],[null,null,16,17,1.0,0.9522,7.6176,151.934302951620339,0.0,1.25510928084701,1.0,1,\"ol\",true,100.0,null],[null,null,16,21,1.0,7.1415,55.703699999999998,1109.170554881136013,0.0,1.25510928084701,1.0,1,\"ol\",true,100.0,null],[null,null,17,20,1.0,1.7457,13.7011,273.281171975686732,0.0,1.25510928084701,1.0,1,\"ol\",true,100.0,null],[null,null,17,20,1.0,1.7457,13.7011,273.281171975686732,0.0,1.25510928084701,1.0,1,\"ol\",true,100.0,null],[null,null,18,19,1.0,2.6979,20.9484,417.693974781187194,0.0,1.25510928084701,1.0,1,\"ol\",true,100.0,null],[null,null,18,19,1.0,2.6979,20.9484,417.693974781187194,0.0,1.25510928084701,1.0,1,\"ol\",true,100.0,null],[null,null,1,3,1.0,6.246432,24.128748000000002,477.754546318351402,0.0,0.73214708049409,1.0,1,\"ol\",true,100.0,null],[null,null,19,22,1.0,1.4812,11.426399999999999,228.152171098967813,0.0,1.25510928084701,1.0,1,\"ol\",true,100.0,null],[null,null,19,22,1.0,1.4812,11.426399999999999,228.152171098967813,0.0,1.25510928084701,1.0,1,\"ol\",true,100.0,null],[null,null,20,21,1.0,4.6023,35.866199999999999,714.041080538307938,0.0,1.25510928084701,1.0,1,\"ol\",true,100.0,null],[null,null,1,5,1.0,9.464867999999999,36.564480000000003,724.292606663389961,0.0,0.73214708049409,1.0,1,\"ol\",true,100.0,null],[null,null,2,8,1.0,5.865552,22.66236,448.504267972329899,0.0,0.73214708049409,1.0,1,\"ol\",true,100.0,null],[null,null,3,8,1.0,5.103792,19.748628,391.396581677716426,0.0,0.73214708049409,1.0,1,\"ol\",true,100.0,null],[null,null,4,9,1.0,4.342032,16.815852,332.896024985673421,0.0,0.73214708049409,1.0,1,\"ol\",true,100.0,null],[null,null,5,9,1.0,2.647116,11.52162,34250.683072793770407,0.0,0.73214708049409,1.0,1,\"ol\",true,100.0,null],[null,null,6,7,1.0,3.027996,11.693016,231.216485973312928,0.0,0.73214708049409,1.0,1,\"ol\",true,100.0,null]]}",
      "orient": "split",
      "dtype": {
        "name": "object",
        "std_type": "object",
        "from_bus": "uint32",
        "to_bus": "uint32",
        "length_km": "float64",
        "r_ohm_per_km": "float64",
        "x_ohm_per_km": "float64",
        "c_nf_per_km": "float64",
        "g_us_per_km": "float64",
        "max_i_ka": "float64",
        "df": "float64",
        "parallel": "uint32",
        "type": "object",
        "in_service": "bool",
        "max_loading_percent": "float64",
        "geo": "object"
      },
      "is_multiindex": false,
      "is_multicolumn": false
    },
    "line_dc": {
      "_module": "pandas.core.frame",
      "_class": "DataFrame",
      "_object": "{\"columns\":[\"name\",\"std_type\",\"from_bus_dc\",\"to_bus_dc\",\"length_km\",\"r_ohm_per_km\",\"g_us_per_km\",\"max_i_ka\",\"df\",\"parallel\",\"type\",\"in_service\",\"geo\"],\"index\":[],\"data\":[]}",
      "orient": "split",
      "dtype": {
        "name": "object",
        "std_type": "object",
        "from_bus_dc": "uint32",
        "to_bus_dc": "uint32",
        "length_km": "float64",
        "r_ohm_per_km": "float64",
        "g_us_per_km": "float64",
        "max_i_ka": "float64",
        "df": "float64",
        "parallel": "uint32",
        "type": "object",
        "in_service": "bool",
        "geo": "object"
      },
      "is_multiindex": false,
      "is_multicolumn": false
    },
    "trafo": {
      "_module": "pandas.core.frame",
      "_class": "DataFrame",
      "_object": "{\"columns\":[\"name\",\"std_type\",\"hv_bus\",\"lv_bus\",\"sn_mva\",\"vn_hv_kv\",\"vn_lv_kv\",\"vk_percent\",\"vkr_percent\",\"pfe_kw\",\"i0_percent\",\"shift_degree\",\"tap_side\",\"tap_neutral\",\"tap_min\",\"tap_max\",\"tap_step_percent\",\"tap_step_degree\",\"tap_pos\",\"parallel\",\"df\",\"in_service\",\"max_loading_percent\",\"tap_changer_type\"],\"index\":[0,1,2,3,4],\"data\":[[null,null,23,2,400.0,230.0,138.0,33.572607882021913,0.92,0.0,0.0,0.0,\"hv\",0,null,null,3.0,null,1,1,1.0,true,100.0,\"Ratio\"],[null,null,10,8,400.0,230.0,138.0,33.572607882021913,0.92,0.0,0.0,0.0,\"hv\",0,null,null,3.0,null,1,1,1.0,true,100.0,\"Ratio\"],[null,null,11,8,400.0,230.0,138.0,33.572607882021913,0.92,0.0,0.0,0.0,\"hv\",0,null,null,3.0,null,1,1,1.0,true,100.0,\"Ratio\"],[null,null,10,9,400.0,230.0,138.0,33.572607882021913,0.92,0.0,0.0,0.0,\"hv\",0,null,null,2.0,null,1,1,1.0,true,100.0,\"Ratio\"],[null,null,11,9,400.0,230.0,138.0,33.572607882021913,0.92,0.0,0.0,0.0,\"hv\",0,null,null,2.0,null,1,1,1.0,true,100.0,\"Ratio\"]]}",
      "orient": "split",
      "dtype": {
        "name": "object",
        "std_type": "object",
        "hv_bus": "uint32",
        "lv_bus": "uint32",
        "sn_mva": "float64",
        "vn_hv_kv": "float64",
        "vn_lv_kv": "float64",
        "vk_percent": "float64",
        "vkr_percent": "float64",
        "pfe_kw": "float64",
        "i0_percent": "float64",
        "shift_degree": "float64",
        "tap_side": "object",
        "tap_neutral": "int32",
        "tap_min": "float64",
        "tap_max": "float64",
        "tap_step_percent": "float64",
        "tap_step_degree": "float64",
        "tap_pos": "int32",
        "parallel": "uint32",
        "df": "float64",
        "in_service": "bool",
        "max_loading_percent": "float64",
        "tap_changer_type": "object"
      },
      "is_multiindex": false,
      "is_multicolumn": false
    },
    "trafo3w": {
      "_module": "pandas.core.frame",
      "_class": "DataFrame",
      "_object": "{\"columns\":[\"name\",\"std_type\",\"hv_bus\",\"mv_bus\",\"lv_bus\",\"sn_hv_mva\",\"sn_mv_mva\",\"sn_lv_mva\",\"vn_hv_kv\",\"vn_mv_kv\",\"vn_lv_kv\",\"vk_hv_percent\",\"vk_mv_percent\",\"vk_lv_percent\",\"vkr_hv_percent\",\"vkr_mv_percent\",\"vkr_lv_percent\",\"pfe_kw\",\"i0_percent\",\"shift_mv_degree\",\"shift_lv_degree\",\"tap_side\",\"tap_neutral\",\"tap_min\",\"tap_max\",\"tap_step_percent\",\"tap_step_degree\",\"tap_pos\",\"tap_at_star_point\",\"in_service\"],\"index\":[],\"data\":[]}",
      "orient": "split",
      "dtype": {
        "name": "object",
        "std_type": "object",
        "hv_bus": "uint32",
        "mv_bus": "uint32",
        "lv_bus": "uint32",
        "sn_hv_mva": "float64",
        "sn_mv_mva": "float64",
        "sn_lv_mva": "float64",
        "vn_hv_kv": "float64",
        "vn_mv_kv": "float64",
        "vn_lv_kv": "float64",
        "vk_hv_percent": "float64",
        "vk_mv_percent": "float64",
        "vk_lv_percent": "float64",
        "vkr_hv_percent": "float64",
        "vkr_mv_percent": "float64",
        "vkr_lv_percent": "float64",
        "pfe_kw": "float64",
        "i0_percent": "float64",
        "shift_mv_degree": "float64",
        "shift_lv_degree": "float64",
        "tap_side": "object",
        "tap_neutral": "int32",
        "tap_min": "int32",
        "tap_max": "int32",
        "tap_step_percent": "float64",
        "tap_step_degree": "float64",
        "tap_pos": "int32",
        "tap_at_star_point": "bool",
        "in_service": "bool"
      },
      "is_multiindex": false,
      "is_multicolumn": false
    },
    "impedance": {
      "_module": "pandas.core.frame",
      "_class": "DataFrame",
      "_object": "{\"columns\":[\"name\",\"from_bus\",\"to_bus\",\"rft_pu\",\"xft_pu\",\"rtf_pu\",\"xtf_pu\",\"sn_mva\",\"in_service\",\"gf_pu\",\"gt_pu\",\"bf_pu\",\"bt_pu\"],\"index\":[],\"data\":[]}",
      "orient": "split",
      "dtype": {
        "name": "object",
        "from_bus": "uint32",
        "to_bus": "uint32",
        "rft_pu": "float64",
        "xft_pu": "float64",
        "rtf_pu": "float64",
        "xtf_pu": "float64",
        "sn_mva": "float64",
        "in_service": "bool",
        "gf_pu": "float64",
        "gt_pu": "float64",
        "bf_pu": "float64",
        "bt_pu": "float64"
      },
      "is_multiindex": false,
      "is_multicolumn": false
    },
    "tcsc": {
      "_module": "pandas.core.frame",
      "_class": "DataFrame",
      "_object": "{\"columns\":[\"name\",\"from_bus\",\"to_bus\",\"x_l_ohm\",\"x_cvar_ohm\",\"set_p_to_mw\",\"thyristor_firing_angle_degree\",\"controllable\",\"in_service\"],\"index\":[],\"data\":[]}",
      "orient": "split",
      "dtype": {
        "name": "object",
        "from_bus": "uint32",
        "to_bus": "uint32",
        "x_l_ohm": "float64",
        "x_cvar_ohm": "float64",
        "set_p_to_mw": "float64",
        "thyristor_firing_angle_degree": "float64",
        "controllable": "bool",
        "in_service": "bool"
      },
      "is_multiindex": false,
      "is_multicolumn": false
    },
    "dcline": {
      "_module": "pandas.core.frame",
      "_class": "DataFrame",
      "_object": "{\"columns\":[\"name\",\"from_bus\",\"to_bus\",\"p_mw\",\"loss_percent\",\"loss_mw\",\"vm_from_pu\",\"vm_to_pu\",\"max_p_mw\",\"min_q_from_mvar\",\"min_q_to_mvar\",\"max_q_from_mvar\",\"max_q_to_mvar\",\"in_service\"],\"index\":[],\"data\":[]}",
      "orient": "split",
      "dtype": {
        "name": "object",
        "from_bus": "uint32",
        "to_bus": "uint32",
        "p_mw": "float64",
        "loss_percent": "float64",
        "loss_mw": "float64",
        "vm_from_pu": "float64",
        "vm_to_pu": "float64",
        "max_p_mw": "float64",
        "min_q_from_mvar": "float64",
        "min_q_to_mvar": "float64",
        "max_q_from_mvar": "float64",
        "max_q_to_mvar": "float64",
        "in_service": "bool"
      },
      "is_multiindex": false,
      "is_multicolumn": false
    },
    "ward": {
      "_module": "pandas.core.frame",
      "_class": "DataFrame",
      "_object": "{\"columns\":[\"name\",\"bus\",\"ps_mw\",\"qs_mvar\",\"qz_mvar\",\"pz_mw\",\"in_service\"],\"index\":[],\"data\":[]}",
      "orient": "split",
      "dtype": {
        "name": "object",
        "bus": "uint32",
        "ps_mw": "float64",
        "qs_mvar": "float64",
        "qz_mvar": "float64",
        "pz_mw": "float64",
        "in_service": "bool"
      },
      "is_multiindex": false,
      "is_multicolumn": false
    },
    "xward": {
      "_module": "pandas.core.frame",
      "_class": "DataFrame",
      "_object": "{\"columns\":[\"name\",\"bus\",\"ps_mw\",\"qs_mvar\",\"qz_mvar\",\"pz_mw\",\"r_ohm\",\"x_ohm\",\"vm_pu\",\"slack_weight\",\"in_service\"],\"index\":[],\"data\":[]}",
      "orient": "split",
      "dtype": {
        "name": "object",
        "bus": "uint32",
        "ps_mw": "float64",
        "qs_mvar": "float64",
        "qz_mvar": "float64",
        "pz_mw": "float64",
        "r_ohm": "float64",
        "x_ohm": "float64",
        "vm_pu": "float64",
        "slack_weight": "float64",
        "in_service": "bool"
      },
      "is_multiindex": false,
      "is_multicolumn": false
    },
    "measurement": {
      "_module": "pandas.core.frame",
      "_class": "DataFrame",
      "_object": "{\"columns\":[\"name\",\"measurement_type\",\"element_type\",\"element\",\"value\",\"std_dev\",\"side\"],\"index\":[],\"data\":[]}",
      "orient": "split",
      "dtype": {
        "name": "object",
        "measurement_type": "object",
        "element_type": "object",
        "element": "uint32",
        "value": "float64",
        "std_dev": "float64",
        "side": "object"
      },
      "is_multiindex": false,
      "is_multicolumn": false
    },
    "pwl_cost": {
      "_module": "pandas.core.frame",
      "_class": "DataFrame",
      "_object": "{\"columns\":[\"power_type\",\"element\",\"et\",\"points\"],\"index\":[],\"data\":[]}",
      "orient": "split",
      "dtype": {
        "power_type": "object",
        "element": "uint32",
        "et": "object",
        "points": "object"
      },
      "is_multiindex": false,
      "is_multicolumn": false
    },
    "poly_cost": {
      "_module": "pandas.core.frame",
      "_class": "DataFrame",
      "_object": "{\"columns\":[\"element\",\"et\",\"cp0_eur\",\"cp1_eur_per_mw\",\"cp2_eur_per_mw2\",\"cq0_eur\",\"cq1_eur_per_mvar\",\"cq2_eur_per_mvar2\"],\"index\":[0,1,2,3,4,5,6,7,8,9,10,11,12,13,14,15,16,17,18,19,20,21,22,23,24,25,26,27,28,29,30,31,32],\"data\":[[0,\"gen\",400.684900000000027,130.0,0.0,0.0,0.0,0.0],[0,\"sgen\",400.684900000000027,130.0,0.0,0.0,0.0,0.0],[7,\"sgen\",781.520999999999958,43.661499999999997,0.052672,0.0,0.0,0.0],[0,\"ext_grid\",832.75750000000005,48.580399999999997,0.00717,0.0,0.0,0.0],[8,\"sgen\",832.75750000000005,48.580399999999997,0.00717,0.0,0.0,0.0],[9,\"sgen\",832.75750000000005,48.580399999999997,0.00717,0.0,0.0,0.0],[3,\"gen\",0.0,0.0,0.0,0.0,0.0,0.0],[4,\"gen\",86.385199999999998,56.563999999999993,0.328412,0.0,0.0,0.0],[10,\"sgen\",86.385199999999998,56.563999999999993,0.328412,0.0,0.0,0.0],[11,\"sgen\",86.385199999999998,56.563999999999993,0.328412,0.0,0.0,0.0],[12,\"sgen\",86.385199999999998,56.563999999999993,0.328412,0.0,0.0,0.0],[13,\"sgen\",86.385199999999998,56.563999999999993,0.328412,0.0,0.0,0.0],[1,\"sgen\",212.307600000000008,16.081099999999999,0.014142,0.0,0.0,0.0],[14,\"sgen\",382.239100000000008,12.388299999999999,0.008342,0.0,0.0,0.0],[5,\"gen\",382.239100000000008,12.388299999999999,0.008342,0.0,0.0,0.0],[6,\"gen\",395.374900000000025,4.4231,0.000213,0.0,0.0,0.0],[7,\"gen\",395.374900000000025,4.4231,0.000213,0.0,0.0,0.0],[8,\"gen\",0.001,0.001,0.0,0.0,0.0,0.0],[15,\"sgen\",0.001,0.001,0.0,0.0,0.0,0.0],[16,\"sgen\",0.001,0.001,0.0,0.0,0.0,0.0],[17,\"sgen\",0.001,0.001,0.0,0.0,0.0,0.0],[18,\"sgen\",0.001,0.001,0.0,0.0,0.0,0.0],[19,\"sgen\",0.001,0.001,0.0,0.0,0.0,0.0],[2,\"sgen\",212.307600000000008,16.081099999999999,0.014142,0.0,0.0,0.0],[9,\"gen\",382.239100000000008,12.388299999999999,0.008342,0.0,0.0,0.0],[20,\"sgen\",382.239100000000008,12.388299999999999,0.008342,0.0,0.0,0.0],[21,\"sgen\",665.109400000000051,11.849500000000001,0.004895,0.0,0.0,0.0],[1,\"gen\",400.684900000000027,130.0,0.0,0.0,0.0,0.0],[3,\"sgen\",400.684900000000027,130.0,0.0,0.0,0.0,0.0],[4,\"sgen\",212.307600000000008,16.081099999999999,0.014142,0.0,0.0,0.0],[5,\"sgen\",212.307600000000008,16.081099999999999,0.014142,0.0,0.0,0.0],[2,\"gen\",781.520999999999958,43.661499999999997,0.052672,0.0,0.0,0.0],[6,\"sgen\",781.520999999999958,43.661499999999997,0.052672,0.0,0.0,0.0]]}",
      "orient": "split",
      "dtype": {
        "element": "uint32",
        "et": "object",
        "cp0_eur": "float64",
        "cp1_eur_per_mw": "float64",
        "cp2_eur_per_mw2": "float64",
        "cq0_eur": "float64",
        "cq1_eur_per_mvar": "float64",
        "cq2_eur_per_mvar2": "float64"
      },
      "is_multiindex": false,
      "is_multicolumn": false
    },
    "controller": {
      "_module": "pandas.core.frame",
      "_class": "DataFrame",
      "_object": "{\"columns\":[\"object\",\"in_service\",\"order\",\"level\",\"initial_run\",\"recycle\"],\"index\":[],\"data\":[]}",
      "orient": "split",
      "dtype": {
        "object": "object",
        "in_service": "bool",
        "order": "float64",
        "level": "object",
        "initial_run": "bool",
        "recycle": "object"
      },
      "is_multiindex": false,
      "is_multicolumn": false
    },
    "group": {
      "_module": "pandas.core.frame",
      "_class": "DataFrame",
      "_object": "{\"columns\":[\"name\",\"element_type\",\"element_index\",\"reference_column\"],\"index\":[],\"data\":[]}",
      "orient": "split",
      "dtype": {
        "name": "object",
        "element_type": "object",
        "element_index": "object",
        "reference_column": "object"
      },
      "is_multiindex": false,
      "is_multicolumn": false
    },
<<<<<<< HEAD
    "version": "3.0.0.dev1",
    "format_version": "3.0.0.dev0",
=======
    "version": "3.0.0",
    "format_version": "3.1.0",
>>>>>>> d9ce8813
    "converged": true,
    "OPF_converged": false,
    "name": "",
    "f_hz": 60,
    "sn_mva": 100,
    "std_types": {
      "line": {
        "NAYY 4x150 SE": {
          "type": "cs",
          "r_ohm_per_km": 0.208,
          "q_mm2": 150,
          "x_ohm_per_km": 0.08,
          "c_nf_per_km": 261.0,
          "max_i_ka": 0.27
        },
        "70-AL1/11-ST1A 20.0": {
          "type": "ol",
          "r_ohm_per_km": 0.4132,
          "q_mm2": 70,
          "x_ohm_per_km": 0.36,
          "c_nf_per_km": 9.7,
          "max_i_ka": 0.29
        },
        "NA2XS2Y 1x70 RM/25 6/10 kV": {
          "type": "cs",
          "r_ohm_per_km": 0.443,
          "q_mm2": 70,
          "x_ohm_per_km": 0.123,
          "c_nf_per_km": 280.0,
          "max_i_ka": 0.217
        },
        "N2XS(FL)2Y 1x300 RM/35 64/110 kV": {
          "type": "cs",
          "r_ohm_per_km": 0.06,
          "q_mm2": 300,
          "x_ohm_per_km": 0.144,
          "c_nf_per_km": 144.0,
          "max_i_ka": 0.588
        },
        "NA2XS2Y 1x120 RM/25 6/10 kV": {
          "type": "cs",
          "r_ohm_per_km": 0.253,
          "q_mm2": 120,
          "x_ohm_per_km": 0.113,
          "c_nf_per_km": 340.0,
          "max_i_ka": 0.28
        },
        "149-AL1/24-ST1A 10.0": {
          "type": "ol",
          "r_ohm_per_km": 0.194,
          "q_mm2": 149,
          "x_ohm_per_km": 0.315,
          "c_nf_per_km": 11.25,
          "max_i_ka": 0.47
        },
        "15-AL1/3-ST1A 0.4": {
          "type": "ol",
          "r_ohm_per_km": 1.8769,
          "q_mm2": 16,
          "x_ohm_per_km": 0.35,
          "c_nf_per_km": 11.0,
          "max_i_ka": 0.105
        },
        "NA2XS2Y 1x185 RM/25 6/10 kV": {
          "type": "cs",
          "r_ohm_per_km": 0.161,
          "q_mm2": 185,
          "x_ohm_per_km": 0.11,
          "c_nf_per_km": 406.0,
          "max_i_ka": 0.358
        },
        "NA2XS2Y 1x240 RM/25 6/10 kV": {
          "type": "cs",
          "r_ohm_per_km": 0.122,
          "q_mm2": 240,
          "x_ohm_per_km": 0.105,
          "c_nf_per_km": 456.0,
          "max_i_ka": 0.416
        },
        "N2XS(FL)2Y 1x240 RM/35 64/110 kV": {
          "type": "cs",
          "r_ohm_per_km": 0.075,
          "q_mm2": 240,
          "x_ohm_per_km": 0.149,
          "c_nf_per_km": 135.0,
          "max_i_ka": 0.526
        },
        "NAYY 4x120 SE": {
          "type": "cs",
          "r_ohm_per_km": 0.225,
          "q_mm2": 120,
          "x_ohm_per_km": 0.08,
          "c_nf_per_km": 264.0,
          "max_i_ka": 0.242
        },
        "48-AL1/8-ST1A 10.0": {
          "type": "ol",
          "r_ohm_per_km": 0.5939,
          "q_mm2": 48,
          "x_ohm_per_km": 0.35,
          "c_nf_per_km": 10.1,
          "max_i_ka": 0.21
        },
        "94-AL1/15-ST1A 10.0": {
          "type": "ol",
          "r_ohm_per_km": 0.306,
          "q_mm2": 94,
          "x_ohm_per_km": 0.33,
          "c_nf_per_km": 10.75,
          "max_i_ka": 0.35
        },
        "NA2XS2Y 1x70 RM/25 12/20 kV": {
          "type": "cs",
          "r_ohm_per_km": 0.443,
          "q_mm2": 70,
          "x_ohm_per_km": 0.132,
          "c_nf_per_km": 190.0,
          "max_i_ka": 0.22
        },
        "243-AL1/39-ST1A 20.0": {
          "type": "ol",
          "r_ohm_per_km": 0.1188,
          "q_mm2": 243,
          "x_ohm_per_km": 0.32,
          "c_nf_per_km": 11.0,
          "max_i_ka": 0.645
        },
        "NA2XS2Y 1x150 RM/25 6/10 kV": {
          "type": "cs",
          "r_ohm_per_km": 0.206,
          "q_mm2": 150,
          "x_ohm_per_km": 0.11,
          "c_nf_per_km": 360.0,
          "max_i_ka": 0.315
        },
        "184-AL1/30-ST1A 110.0": {
          "type": "ol",
          "r_ohm_per_km": 0.1571,
          "q_mm2": 184,
          "x_ohm_per_km": 0.4,
          "c_nf_per_km": 8.8,
          "max_i_ka": 0.535
        },
        "149-AL1/24-ST1A 110.0": {
          "type": "ol",
          "r_ohm_per_km": 0.194,
          "q_mm2": 149,
          "x_ohm_per_km": 0.41,
          "c_nf_per_km": 8.75,
          "max_i_ka": 0.47
        },
        "NA2XS2Y 1x240 RM/25 12/20 kV": {
          "type": "cs",
          "r_ohm_per_km": 0.122,
          "q_mm2": 240,
          "x_ohm_per_km": 0.112,
          "c_nf_per_km": 304.0,
          "max_i_ka": 0.421
        },
        "122-AL1/20-ST1A 20.0": {
          "type": "ol",
          "r_ohm_per_km": 0.2376,
          "q_mm2": 122,
          "x_ohm_per_km": 0.344,
          "c_nf_per_km": 10.3,
          "max_i_ka": 0.41
        },
        "48-AL1/8-ST1A 20.0": {
          "type": "ol",
          "r_ohm_per_km": 0.5939,
          "q_mm2": 48,
          "x_ohm_per_km": 0.372,
          "c_nf_per_km": 9.5,
          "max_i_ka": 0.21
        },
        "34-AL1/6-ST1A 10.0": {
          "type": "ol",
          "r_ohm_per_km": 0.8342,
          "q_mm2": 34,
          "x_ohm_per_km": 0.36,
          "c_nf_per_km": 9.7,
          "max_i_ka": 0.17
        },
        "24-AL1/4-ST1A 0.4": {
          "type": "ol",
          "r_ohm_per_km": 1.2012,
          "q_mm2": 24,
          "x_ohm_per_km": 0.335,
          "c_nf_per_km": 11.25,
          "max_i_ka": 0.14
        },
        "184-AL1/30-ST1A 20.0": {
          "type": "ol",
          "r_ohm_per_km": 0.1571,
          "q_mm2": 184,
          "x_ohm_per_km": 0.33,
          "c_nf_per_km": 10.75,
          "max_i_ka": 0.535
        },
        "94-AL1/15-ST1A 20.0": {
          "type": "ol",
          "r_ohm_per_km": 0.306,
          "q_mm2": 94,
          "x_ohm_per_km": 0.35,
          "c_nf_per_km": 10.0,
          "max_i_ka": 0.35
        },
        "NAYY 4x50 SE": {
          "type": "cs",
          "r_ohm_per_km": 0.642,
          "q_mm2": 50,
          "x_ohm_per_km": 0.083,
          "c_nf_per_km": 210.0,
          "max_i_ka": 0.142
        },
        "490-AL1/64-ST1A 380.0": {
          "type": "ol",
          "r_ohm_per_km": 0.059,
          "q_mm2": 490,
          "x_ohm_per_km": 0.253,
          "c_nf_per_km": 11.0,
          "max_i_ka": 0.96
        },
        "48-AL1/8-ST1A 0.4": {
          "type": "ol",
          "r_ohm_per_km": 0.5939,
          "q_mm2": 48,
          "x_ohm_per_km": 0.3,
          "c_nf_per_km": 12.2,
          "max_i_ka": 0.21
        },
        "NA2XS2Y 1x95 RM/25 6/10 kV": {
          "type": "cs",
          "r_ohm_per_km": 0.313,
          "q_mm2": 95,
          "x_ohm_per_km": 0.123,
          "c_nf_per_km": 315.0,
          "max_i_ka": 0.249
        },
        "NA2XS2Y 1x120 RM/25 12/20 kV": {
          "type": "cs",
          "r_ohm_per_km": 0.253,
          "q_mm2": 120,
          "x_ohm_per_km": 0.119,
          "c_nf_per_km": 230.0,
          "max_i_ka": 0.283
        },
        "34-AL1/6-ST1A 20.0": {
          "type": "ol",
          "r_ohm_per_km": 0.8342,
          "q_mm2": 34,
          "x_ohm_per_km": 0.382,
          "c_nf_per_km": 9.15,
          "max_i_ka": 0.17
        },
        "94-AL1/15-ST1A 0.4": {
          "type": "ol",
          "r_ohm_per_km": 0.306,
          "q_mm2": 94,
          "x_ohm_per_km": 0.29,
          "c_nf_per_km": 13.2,
          "max_i_ka": 0.35
        },
        "NA2XS2Y 1x185 RM/25 12/20 kV": {
          "type": "cs",
          "r_ohm_per_km": 0.161,
          "q_mm2": 185,
          "x_ohm_per_km": 0.117,
          "c_nf_per_km": 273.0,
          "max_i_ka": 0.362
        },
        "NA2XS2Y 1x150 RM/25 12/20 kV": {
          "type": "cs",
          "r_ohm_per_km": 0.206,
          "q_mm2": 150,
          "x_ohm_per_km": 0.116,
          "c_nf_per_km": 250.0,
          "max_i_ka": 0.319
        },
        "243-AL1/39-ST1A 110.0": {
          "type": "ol",
          "r_ohm_per_km": 0.1188,
          "q_mm2": 243,
          "x_ohm_per_km": 0.39,
          "c_nf_per_km": 9.0,
          "max_i_ka": 0.645
        },
        "490-AL1/64-ST1A 220.0": {
          "type": "ol",
          "r_ohm_per_km": 0.059,
          "q_mm2": 490,
          "x_ohm_per_km": 0.285,
          "c_nf_per_km": 10.0,
          "max_i_ka": 0.96
        },
        "N2XS(FL)2Y 1x185 RM/35 64/110 kV": {
          "type": "cs",
          "r_ohm_per_km": 0.099,
          "q_mm2": 185,
          "x_ohm_per_km": 0.156,
          "c_nf_per_km": 125.0,
          "max_i_ka": 0.457
        },
        "N2XS(FL)2Y 1x120 RM/35 64/110 kV": {
          "type": "cs",
          "r_ohm_per_km": 0.153,
          "q_mm2": 120,
          "x_ohm_per_km": 0.166,
          "c_nf_per_km": 112.0,
          "max_i_ka": 0.366
        },
        "NA2XS2Y 1x95 RM/25 12/20 kV": {
          "type": "cs",
          "r_ohm_per_km": 0.313,
          "q_mm2": 95,
          "x_ohm_per_km": 0.132,
          "c_nf_per_km": 216.0,
          "max_i_ka": 0.252
        },
        "122-AL1/20-ST1A 10.0": {
          "type": "ol",
          "r_ohm_per_km": 0.2376,
          "q_mm2": 122,
          "x_ohm_per_km": 0.323,
          "c_nf_per_km": 11.1,
          "max_i_ka": 0.41
        },
        "149-AL1/24-ST1A 20.0": {
          "type": "ol",
          "r_ohm_per_km": 0.194,
          "q_mm2": 149,
          "x_ohm_per_km": 0.337,
          "c_nf_per_km": 10.5,
          "max_i_ka": 0.47
        },
        "70-AL1/11-ST1A 10.0": {
          "type": "ol",
          "r_ohm_per_km": 0.4132,
          "q_mm2": 70,
          "x_ohm_per_km": 0.339,
          "c_nf_per_km": 10.4,
          "max_i_ka": 0.29
        },
        "305-AL1/39-ST1A 110.0": {
          "type": "ol",
          "r_ohm_per_km": 0.0949,
          "q_mm2": 305,
          "x_ohm_per_km": 0.38,
          "c_nf_per_km": 9.2,
          "max_i_ka": 0.74
        }
      },
      "trafo": {
        "0.4 MVA 20/0.4 kV": {
          "shift_degree": 150,
          "vector_group": "Dyn5",
          "vn_hv_kv": 20.0,
          "pfe_kw": 1.35,
          "i0_percent": 0.3375,
          "vn_lv_kv": 0.4,
          "sn_mva": 0.4,
          "tap_step_degree": 0,
          "tap_neutral": 0,
          "tap_min": -2,
          "vkr_percent": 1.425,
          "tap_step_percent": 2.5,
          "tap_side": "hv",
          "tap_phase_shifter": false,
          "tap_max": 2,
          "vk_percent": 6.0
        },
        "63 MVA 110/20 kV v1.4.3 and older": {
          "shift_degree": 150,
          "vector_group": "YNd5",
          "vn_hv_kv": 110.0,
          "pfe_kw": 33.0,
          "i0_percent": 0.086,
          "vn_lv_kv": 20.0,
          "sn_mva": 63.0,
          "tap_step_degree": 0,
          "tap_neutral": 0,
          "tap_min": -9,
          "vkr_percent": 0.322,
          "tap_step_percent": 1.5,
          "tap_side": "hv",
          "tap_phase_shifter": false,
          "tap_max": 9,
          "vk_percent": 11.2
        },
        "63 MVA 110/10 kV v1.4.3 and older": {
          "shift_degree": 150,
          "vector_group": "YNd5",
          "vn_hv_kv": 110.0,
          "pfe_kw": 31.51,
          "i0_percent": 0.078,
          "vn_lv_kv": 10.0,
          "sn_mva": 63.0,
          "tap_step_degree": 0,
          "tap_neutral": 0,
          "tap_min": -9,
          "vkr_percent": 0.31,
          "tap_step_percent": 1.5,
          "tap_side": "hv",
          "tap_phase_shifter": false,
          "tap_max": 9,
          "vk_percent": 10.04
        },
        "25 MVA 110/20 kV v1.4.3 and older": {
          "shift_degree": 150,
          "vector_group": "YNd5",
          "vn_hv_kv": 110.0,
          "pfe_kw": 29.0,
          "i0_percent": 0.071,
          "vn_lv_kv": 20.0,
          "sn_mva": 25.0,
          "tap_step_degree": 0,
          "tap_neutral": 0,
          "tap_min": -9,
          "vkr_percent": 0.282,
          "tap_step_percent": 1.5,
          "tap_side": "hv",
          "tap_phase_shifter": false,
          "tap_max": 9,
          "vk_percent": 11.2
        },
        "40 MVA 110/20 kV v1.4.3 and older": {
          "shift_degree": 150,
          "vector_group": "YNd5",
          "vn_hv_kv": 110.0,
          "pfe_kw": 31.0,
          "i0_percent": 0.08,
          "vn_lv_kv": 20.0,
          "sn_mva": 40.0,
          "tap_step_degree": 0,
          "tap_neutral": 0,
          "tap_min": -9,
          "vkr_percent": 0.302,
          "tap_step_percent": 1.5,
          "tap_side": "hv",
          "tap_phase_shifter": false,
          "tap_max": 9,
          "vk_percent": 11.2
        },
        "0.25 MVA 20/0.4 kV": {
          "shift_degree": 150,
          "vector_group": "Yzn5",
          "vn_hv_kv": 20.0,
          "pfe_kw": 0.8,
          "i0_percent": 0.32,
          "vn_lv_kv": 0.4,
          "sn_mva": 0.25,
          "tap_step_degree": 0,
          "tap_neutral": 0,
          "tap_min": -2,
          "vkr_percent": 1.44,
          "tap_step_percent": 2.5,
          "tap_side": "hv",
          "tap_phase_shifter": false,
          "tap_max": 2,
          "vk_percent": 6.0
        },
        "25 MVA 110/10 kV v1.4.3 and older": {
          "shift_degree": 150,
          "vector_group": "YNd5",
          "vn_hv_kv": 110.0,
          "pfe_kw": 28.51,
          "i0_percent": 0.073,
          "vn_lv_kv": 10.0,
          "sn_mva": 25.0,
          "tap_step_degree": 0,
          "tap_neutral": 0,
          "tap_min": -9,
          "vkr_percent": 0.276,
          "tap_step_percent": 1.5,
          "tap_side": "hv",
          "tap_phase_shifter": false,
          "tap_max": 9,
          "vk_percent": 10.04
        },
        "0.25 MVA 10/0.4 kV": {
          "shift_degree": 150,
          "vector_group": "Dyn5",
          "vn_hv_kv": 10.0,
          "pfe_kw": 0.6,
          "i0_percent": 0.24,
          "vn_lv_kv": 0.4,
          "sn_mva": 0.25,
          "tap_step_degree": 0,
          "tap_neutral": 0,
          "tap_min": -2,
          "vkr_percent": 1.2,
          "tap_step_percent": 2.5,
          "tap_side": "hv",
          "tap_phase_shifter": false,
          "tap_max": 2,
          "vk_percent": 4.0
        },
        "160 MVA 380/110 kV": {
          "shift_degree": 0,
          "vector_group": "Yy0",
          "vn_hv_kv": 380.0,
          "pfe_kw": 60.0,
          "i0_percent": 0.06,
          "vn_lv_kv": 110.0,
          "sn_mva": 160.0,
          "tap_step_degree": 0,
          "tap_neutral": 0,
          "tap_min": -9,
          "vkr_percent": 0.25,
          "tap_step_percent": 1.5,
          "tap_side": "hv",
          "tap_phase_shifter": false,
          "tap_max": 9,
          "vk_percent": 12.2
        },
        "63 MVA 110/10 kV": {
          "shift_degree": 150,
          "vector_group": "YNd5",
          "vn_hv_kv": 110.0,
          "pfe_kw": 22.0,
          "i0_percent": 0.04,
          "vn_lv_kv": 10.0,
          "sn_mva": 63.0,
          "tap_step_degree": 0,
          "tap_neutral": 0,
          "tap_min": -9,
          "vkr_percent": 0.32,
          "tap_step_percent": 1.5,
          "tap_side": "hv",
          "tap_phase_shifter": false,
          "tap_max": 9,
          "vk_percent": 18.0
        },
        "0.63 MVA 20/0.4 kV": {
          "shift_degree": 150,
          "vector_group": "Dyn5",
          "vn_hv_kv": 20.0,
          "pfe_kw": 1.65,
          "i0_percent": 0.2619,
          "vn_lv_kv": 0.4,
          "sn_mva": 0.63,
          "tap_step_degree": 0,
          "tap_neutral": 0,
          "tap_min": -2,
          "vkr_percent": 1.206,
          "tap_step_percent": 2.5,
          "tap_side": "hv",
          "tap_phase_shifter": false,
          "tap_max": 2,
          "vk_percent": 6.0
        },
        "0.4 MVA 10/0.4 kV": {
          "shift_degree": 150,
          "vector_group": "Dyn5",
          "vn_hv_kv": 10.0,
          "pfe_kw": 0.95,
          "i0_percent": 0.2375,
          "vn_lv_kv": 0.4,
          "sn_mva": 0.4,
          "tap_step_degree": 0,
          "tap_neutral": 0,
          "tap_min": -2,
          "vkr_percent": 1.325,
          "tap_step_percent": 2.5,
          "tap_side": "hv",
          "tap_phase_shifter": false,
          "tap_max": 2,
          "vk_percent": 4.0
        },
        "0.63 MVA 10/0.4 kV": {
          "shift_degree": 150,
          "vector_group": "Dyn5",
          "vn_hv_kv": 10.0,
          "pfe_kw": 1.18,
          "i0_percent": 0.1873,
          "vn_lv_kv": 0.4,
          "sn_mva": 0.63,
          "tap_step_degree": 0,
          "tap_neutral": 0,
          "tap_min": -2,
          "vkr_percent": 1.0794,
          "tap_step_percent": 2.5,
          "tap_side": "hv",
          "tap_phase_shifter": false,
          "tap_max": 2,
          "vk_percent": 4.0
        },
        "63 MVA 110/20 kV": {
          "shift_degree": 150,
          "vector_group": "YNd5",
          "vn_hv_kv": 110.0,
          "pfe_kw": 22.0,
          "i0_percent": 0.04,
          "vn_lv_kv": 20.0,
          "sn_mva": 63.0,
          "tap_step_degree": 0,
          "tap_neutral": 0,
          "tap_min": -9,
          "vkr_percent": 0.32,
          "tap_step_percent": 1.5,
          "tap_side": "hv",
          "tap_phase_shifter": false,
          "tap_max": 9,
          "vk_percent": 18.0
        },
        "100 MVA 220/110 kV": {
          "shift_degree": 0,
          "vector_group": "Yy0",
          "vn_hv_kv": 220.0,
          "pfe_kw": 55.0,
          "i0_percent": 0.06,
          "vn_lv_kv": 110.0,
          "sn_mva": 100.0,
          "tap_step_degree": 0,
          "tap_neutral": 0,
          "tap_min": -9,
          "vkr_percent": 0.26,
          "tap_step_percent": 1.5,
          "tap_side": "hv",
          "tap_phase_shifter": false,
          "tap_max": 9,
          "vk_percent": 12.0
        },
        "25 MVA 110/10 kV": {
          "shift_degree": 150,
          "vector_group": "YNd5",
          "vn_hv_kv": 110.0,
          "pfe_kw": 14.0,
          "i0_percent": 0.07,
          "vn_lv_kv": 10.0,
          "sn_mva": 25.0,
          "tap_step_degree": 0,
          "tap_neutral": 0,
          "tap_min": -9,
          "vkr_percent": 0.41,
          "tap_step_percent": 1.5,
          "tap_side": "hv",
          "tap_phase_shifter": false,
          "tap_max": 9,
          "vk_percent": 12.0
        },
        "40 MVA 110/20 kV": {
          "shift_degree": 150,
          "vector_group": "YNd5",
          "vn_hv_kv": 110.0,
          "pfe_kw": 18.0,
          "i0_percent": 0.05,
          "vn_lv_kv": 20.0,
          "sn_mva": 40.0,
          "tap_step_degree": 0,
          "tap_neutral": 0,
          "tap_min": -9,
          "vkr_percent": 0.34,
          "tap_step_percent": 1.5,
          "tap_side": "hv",
          "tap_phase_shifter": false,
          "tap_max": 9,
          "vk_percent": 16.2
        },
        "40 MVA 110/10 kV v1.4.3 and older": {
          "shift_degree": 150,
          "vector_group": "YNd5",
          "vn_hv_kv": 110.0,
          "pfe_kw": 30.45,
          "i0_percent": 0.076,
          "vn_lv_kv": 10.0,
          "sn_mva": 40.0,
          "tap_step_degree": 0,
          "tap_neutral": 0,
          "tap_min": -9,
          "vkr_percent": 0.295,
          "tap_step_percent": 1.5,
          "tap_side": "hv",
          "tap_phase_shifter": false,
          "tap_max": 9,
          "vk_percent": 10.04
        },
        "25 MVA 110/20 kV": {
          "shift_degree": 150,
          "vector_group": "YNd5",
          "vn_hv_kv": 110.0,
          "pfe_kw": 14.0,
          "i0_percent": 0.07,
          "vn_lv_kv": 20.0,
          "sn_mva": 25.0,
          "tap_step_degree": 0,
          "tap_neutral": 0,
          "tap_min": -9,
          "vkr_percent": 0.41,
          "tap_step_percent": 1.5,
          "tap_side": "hv",
          "tap_phase_shifter": false,
          "tap_max": 9,
          "vk_percent": 12.0
        },
        "40 MVA 110/10 kV": {
          "shift_degree": 150,
          "vector_group": "YNd5",
          "vn_hv_kv": 110.0,
          "pfe_kw": 18.0,
          "i0_percent": 0.05,
          "vn_lv_kv": 10.0,
          "sn_mva": 40.0,
          "tap_step_degree": 0,
          "tap_neutral": 0,
          "tap_min": -9,
          "vkr_percent": 0.34,
          "tap_step_percent": 1.5,
          "tap_side": "hv",
          "tap_phase_shifter": false,
          "tap_max": 9,
          "vk_percent": 16.2
        }
      },
      "trafo3w": {
        "63/25/38 MVA 110/10/10 kV": {
          "vector_group": "YN0yn0yn0",
          "vn_mv_kv": 10,
          "vn_lv_kv": 10,
          "shift_lv_degree": 0,
          "shift_mv_degree": 0,
          "pfe_kw": 35,
          "vn_hv_kv": 110,
          "i0_percent": 0.89,
          "sn_lv_mva": 38.0,
          "sn_hv_mva": 63.0,
          "sn_mv_mva": 25.0,
          "vkr_lv_percent": 0.35,
          "tap_neutral": 0,
          "tap_min": -10,
          "vk_mv_percent": 10.4,
          "vkr_hv_percent": 0.28,
          "vk_lv_percent": 10.4,
          "tap_max": 10,
          "vkr_mv_percent": 0.32,
          "tap_step_percent": 1.2,
          "tap_side": "hv",
          "vk_hv_percent": 10.4
        },
        "63/25/38 MVA 110/20/10 kV": {
          "vector_group": "YN0yn0yn0",
          "vn_mv_kv": 20,
          "vn_lv_kv": 10,
          "shift_lv_degree": 0,
          "shift_mv_degree": 0,
          "pfe_kw": 35,
          "vn_hv_kv": 110,
          "i0_percent": 0.89,
          "sn_lv_mva": 38.0,
          "sn_hv_mva": 63.0,
          "sn_mv_mva": 25.0,
          "vkr_lv_percent": 0.35,
          "tap_neutral": 0,
          "tap_min": -10,
          "vk_mv_percent": 10.4,
          "vkr_hv_percent": 0.28,
          "vk_lv_percent": 10.4,
          "tap_max": 10,
          "vkr_mv_percent": 0.32,
          "tap_step_percent": 1.2,
          "tap_side": "hv",
          "vk_hv_percent": 10.4
        }
      },
      "fuse": {},
      "line_dc": {}
    },
    "res_bus": {
      "_module": "pandas.core.frame",
      "_class": "DataFrame",
      "_object": "{\"columns\":[\"vm_pu\",\"va_degree\",\"p_mw\",\"q_mvar\"],\"index\":[],\"data\":[]}",
      "orient": "split",
      "dtype": {
        "vm_pu": "float64",
        "va_degree": "float64",
        "p_mw": "float64",
        "q_mvar": "float64"
      },
      "is_multiindex": false,
      "is_multicolumn": false
    },
    "res_bus_dc": {
      "_module": "pandas.core.frame",
      "_class": "DataFrame",
      "_object": "{\"columns\":[\"vm_pu\",\"p_mw\"],\"index\":[],\"data\":[]}",
      "orient": "split",
      "dtype": {
        "vm_pu": "float64",
        "p_mw": "float64"
      },
      "is_multiindex": false,
      "is_multicolumn": false
    },
    "res_line": {
      "_module": "pandas.core.frame",
      "_class": "DataFrame",
      "_object": "{\"columns\":[\"p_from_mw\",\"q_from_mvar\",\"p_to_mw\",\"q_to_mvar\",\"pl_mw\",\"ql_mvar\",\"i_from_ka\",\"i_to_ka\",\"i_ka\",\"vm_from_pu\",\"va_from_degree\",\"vm_to_pu\",\"va_to_degree\",\"loading_percent\"],\"index\":[],\"data\":[]}",
      "orient": "split",
      "dtype": {
        "p_from_mw": "float64",
        "q_from_mvar": "float64",
        "p_to_mw": "float64",
        "q_to_mvar": "float64",
        "pl_mw": "float64",
        "ql_mvar": "float64",
        "i_from_ka": "float64",
        "i_to_ka": "float64",
        "i_ka": "float64",
        "vm_from_pu": "float64",
        "va_from_degree": "float64",
        "vm_to_pu": "float64",
        "va_to_degree": "float64",
        "loading_percent": "float64"
      },
      "is_multiindex": false,
      "is_multicolumn": false
    },
    "res_line_dc": {
      "_module": "pandas.core.frame",
      "_class": "DataFrame",
      "_object": "{\"columns\":[\"p_from_mw\",\"p_to_mw\",\"pl_mw\",\"i_from_ka\",\"i_to_ka\",\"i_ka\",\"vm_from_pu\",\"vm_to_pu\",\"loading_percent\"],\"index\":[],\"data\":[]}",
      "orient": "split",
      "dtype": {
        "p_from_mw": "float64",
        "p_to_mw": "float64",
        "pl_mw": "float64",
        "i_from_ka": "float64",
        "i_to_ka": "float64",
        "i_ka": "float64",
        "vm_from_pu": "float64",
        "vm_to_pu": "float64",
        "loading_percent": "float64"
      },
      "is_multiindex": false,
      "is_multicolumn": false
    },
    "res_trafo": {
      "_module": "pandas.core.frame",
      "_class": "DataFrame",
      "_object": "{\"columns\":[\"p_hv_mw\",\"q_hv_mvar\",\"p_lv_mw\",\"q_lv_mvar\",\"pl_mw\",\"ql_mvar\",\"i_hv_ka\",\"i_lv_ka\",\"vm_hv_pu\",\"va_hv_degree\",\"vm_lv_pu\",\"va_lv_degree\",\"loading_percent\"],\"index\":[],\"data\":[]}",
      "orient": "split",
      "dtype": {
        "p_hv_mw": "float64",
        "q_hv_mvar": "float64",
        "p_lv_mw": "float64",
        "q_lv_mvar": "float64",
        "pl_mw": "float64",
        "ql_mvar": "float64",
        "i_hv_ka": "float64",
        "i_lv_ka": "float64",
        "vm_hv_pu": "float64",
        "va_hv_degree": "float64",
        "vm_lv_pu": "float64",
        "va_lv_degree": "float64",
        "loading_percent": "float64"
      },
      "is_multiindex": false,
      "is_multicolumn": false
    },
    "res_trafo3w": {
      "_module": "pandas.core.frame",
      "_class": "DataFrame",
      "_object": "{\"columns\":[\"p_hv_mw\",\"q_hv_mvar\",\"p_mv_mw\",\"q_mv_mvar\",\"p_lv_mw\",\"q_lv_mvar\",\"pl_mw\",\"ql_mvar\",\"i_hv_ka\",\"i_mv_ka\",\"i_lv_ka\",\"vm_hv_pu\",\"va_hv_degree\",\"vm_mv_pu\",\"va_mv_degree\",\"vm_lv_pu\",\"va_lv_degree\",\"va_internal_degree\",\"vm_internal_pu\",\"loading_percent\"],\"index\":[],\"data\":[]}",
      "orient": "split",
      "dtype": {
        "p_hv_mw": "float64",
        "q_hv_mvar": "float64",
        "p_mv_mw": "float64",
        "q_mv_mvar": "float64",
        "p_lv_mw": "float64",
        "q_lv_mvar": "float64",
        "pl_mw": "float64",
        "ql_mvar": "float64",
        "i_hv_ka": "float64",
        "i_mv_ka": "float64",
        "i_lv_ka": "float64",
        "vm_hv_pu": "float64",
        "va_hv_degree": "float64",
        "vm_mv_pu": "float64",
        "va_mv_degree": "float64",
        "vm_lv_pu": "float64",
        "va_lv_degree": "float64",
        "va_internal_degree": "float64",
        "vm_internal_pu": "float64",
        "loading_percent": "float64"
      },
      "is_multiindex": false,
      "is_multicolumn": false
    },
    "res_impedance": {
      "_module": "pandas.core.frame",
      "_class": "DataFrame",
      "_object": "{\"columns\":[\"p_from_mw\",\"q_from_mvar\",\"p_to_mw\",\"q_to_mvar\",\"pl_mw\",\"ql_mvar\",\"i_from_ka\",\"i_to_ka\"],\"index\":[],\"data\":[]}",
      "orient": "split",
      "dtype": {
        "p_from_mw": "float64",
        "q_from_mvar": "float64",
        "p_to_mw": "float64",
        "q_to_mvar": "float64",
        "pl_mw": "float64",
        "ql_mvar": "float64",
        "i_from_ka": "float64",
        "i_to_ka": "float64"
      },
      "is_multiindex": false,
      "is_multicolumn": false
    },
    "res_ext_grid": {
      "_module": "pandas.core.frame",
      "_class": "DataFrame",
      "_object": "{\"columns\":[\"p_mw\",\"q_mvar\"],\"index\":[],\"data\":[]}",
      "orient": "split",
      "dtype": {
        "p_mw": "float64",
        "q_mvar": "float64"
      },
      "is_multiindex": false,
      "is_multicolumn": false
    },
    "res_load": {
      "_module": "pandas.core.frame",
      "_class": "DataFrame",
      "_object": "{\"columns\":[\"p_mw\",\"q_mvar\"],\"index\":[],\"data\":[]}",
      "orient": "split",
      "dtype": {
        "p_mw": "float64",
        "q_mvar": "float64"
      },
      "is_multiindex": false,
      "is_multicolumn": false
    },
    "res_motor": {
      "_module": "pandas.core.frame",
      "_class": "DataFrame",
      "_object": "{\"columns\":[\"p_mw\",\"q_mvar\"],\"index\":[],\"data\":[]}",
      "orient": "split",
      "dtype": {
        "p_mw": "float64",
        "q_mvar": "float64"
      },
      "is_multiindex": false,
      "is_multicolumn": false
    },
    "res_sgen": {
      "_module": "pandas.core.frame",
      "_class": "DataFrame",
      "_object": "{\"columns\":[\"p_mw\",\"q_mvar\"],\"index\":[],\"data\":[]}",
      "orient": "split",
      "dtype": {
        "p_mw": "float64",
        "q_mvar": "float64"
      },
      "is_multiindex": false,
      "is_multicolumn": false
    },
    "res_storage": {
      "_module": "pandas.core.frame",
      "_class": "DataFrame",
      "_object": "{\"columns\":[\"p_mw\",\"q_mvar\"],\"index\":[],\"data\":[]}",
      "orient": "split",
      "dtype": {
        "p_mw": "float64",
        "q_mvar": "float64"
      },
      "is_multiindex": false,
      "is_multicolumn": false
    },
    "res_shunt": {
      "_module": "pandas.core.frame",
      "_class": "DataFrame",
      "_object": "{\"columns\":[\"p_mw\",\"q_mvar\",\"vm_pu\"],\"index\":[],\"data\":[]}",
      "orient": "split",
      "dtype": {
        "p_mw": "float64",
        "q_mvar": "float64",
        "vm_pu": "float64"
      },
      "is_multiindex": false,
      "is_multicolumn": false
    },
    "res_gen": {
      "_module": "pandas.core.frame",
      "_class": "DataFrame",
      "_object": "{\"columns\":[\"p_mw\",\"q_mvar\",\"va_degree\",\"vm_pu\"],\"index\":[],\"data\":[]}",
      "orient": "split",
      "dtype": {
        "p_mw": "float64",
        "q_mvar": "float64",
        "va_degree": "float64",
        "vm_pu": "float64"
      },
      "is_multiindex": false,
      "is_multicolumn": false
    },
    "res_ward": {
      "_module": "pandas.core.frame",
      "_class": "DataFrame",
      "_object": "{\"columns\":[\"p_mw\",\"q_mvar\",\"vm_pu\"],\"index\":[],\"data\":[]}",
      "orient": "split",
      "dtype": {
        "p_mw": "float64",
        "q_mvar": "float64",
        "vm_pu": "float64"
      },
      "is_multiindex": false,
      "is_multicolumn": false
    },
    "res_xward": {
      "_module": "pandas.core.frame",
      "_class": "DataFrame",
      "_object": "{\"columns\":[\"p_mw\",\"q_mvar\",\"vm_pu\",\"va_internal_degree\",\"vm_internal_pu\"],\"index\":[],\"data\":[]}",
      "orient": "split",
      "dtype": {
        "p_mw": "float64",
        "q_mvar": "float64",
        "vm_pu": "float64",
        "va_internal_degree": "float64",
        "vm_internal_pu": "float64"
      },
      "is_multiindex": false,
      "is_multicolumn": false
    },
    "res_dcline": {
      "_module": "pandas.core.frame",
      "_class": "DataFrame",
      "_object": "{\"columns\":[\"p_from_mw\",\"q_from_mvar\",\"p_to_mw\",\"q_to_mvar\",\"pl_mw\",\"vm_from_pu\",\"va_from_degree\",\"vm_to_pu\",\"va_to_degree\"],\"index\":[],\"data\":[]}",
      "orient": "split",
      "dtype": {
        "p_from_mw": "float64",
        "q_from_mvar": "float64",
        "p_to_mw": "float64",
        "q_to_mvar": "float64",
        "pl_mw": "float64",
        "vm_from_pu": "float64",
        "va_from_degree": "float64",
        "vm_to_pu": "float64",
        "va_to_degree": "float64"
      },
      "is_multiindex": false,
      "is_multicolumn": false
    },
    "res_asymmetric_load": {
      "_module": "pandas.core.frame",
      "_class": "DataFrame",
      "_object": "{\"columns\":[\"p_mw\",\"q_mvar\"],\"index\":[],\"data\":[]}",
      "orient": "split",
      "dtype": {
        "p_mw": "float64",
        "q_mvar": "float64"
      },
      "is_multiindex": false,
      "is_multicolumn": false
    },
    "res_asymmetric_sgen": {
      "_module": "pandas.core.frame",
      "_class": "DataFrame",
      "_object": "{\"columns\":[\"p_mw\",\"q_mvar\"],\"index\":[],\"data\":[]}",
      "orient": "split",
      "dtype": {
        "p_mw": "float64",
        "q_mvar": "float64"
      },
      "is_multiindex": false,
      "is_multicolumn": false
    },
    "res_switch": {
      "_module": "pandas.core.frame",
      "_class": "DataFrame",
      "_object": "{\"columns\":[\"i_ka\",\"loading_percent\",\"p_from_mw\",\"q_from_mvar\",\"p_to_mw\",\"q_to_mvar\"],\"index\":[],\"data\":[]}",
      "orient": "split",
      "dtype": {
        "i_ka": "float64",
        "loading_percent": "float64",
        "p_from_mw": "float64",
        "q_from_mvar": "float64",
        "p_to_mw": "float64",
        "q_to_mvar": "float64"
      },
      "is_multiindex": false,
      "is_multicolumn": false
    },
    "res_tcsc": {
      "_module": "pandas.core.frame",
      "_class": "DataFrame",
      "_object": "{\"columns\":[\"thyristor_firing_angle_degree\",\"x_ohm\",\"p_from_mw\",\"q_from_mvar\",\"p_to_mw\",\"q_to_mvar\",\"pl_mw\",\"ql_mvar\",\"i_ka\",\"vm_from_pu\",\"va_from_degree\",\"vm_to_pu\",\"va_to_degree\"],\"index\":[],\"data\":[]}",
      "orient": "split",
      "dtype": {
        "thyristor_firing_angle_degree": "float64",
        "x_ohm": "float64",
        "p_from_mw": "float64",
        "q_from_mvar": "float64",
        "p_to_mw": "float64",
        "q_to_mvar": "float64",
        "pl_mw": "float64",
        "ql_mvar": "float64",
        "i_ka": "float64",
        "vm_from_pu": "float64",
        "va_from_degree": "float64",
        "vm_to_pu": "float64",
        "va_to_degree": "float64"
      },
      "is_multiindex": false,
      "is_multicolumn": false
    },
    "res_svc": {
      "_module": "pandas.core.frame",
      "_class": "DataFrame",
      "_object": "{\"columns\":[\"thyristor_firing_angle_degree\",\"x_ohm\",\"q_mvar\",\"vm_pu\",\"va_degree\"],\"index\":[],\"data\":[]}",
      "orient": "split",
      "dtype": {
        "thyristor_firing_angle_degree": "float64",
        "x_ohm": "float64",
        "q_mvar": "float64",
        "vm_pu": "float64",
        "va_degree": "float64"
      },
      "is_multiindex": false,
      "is_multicolumn": false
    },
    "res_ssc": {
      "_module": "pandas.core.frame",
      "_class": "DataFrame",
      "_object": "{\"columns\":[\"q_mvar\",\"vm_internal_pu\",\"va_internal_degree\",\"vm_pu\",\"va_degree\"],\"index\":[],\"data\":[]}",
      "orient": "split",
      "dtype": {
        "q_mvar": "float64",
        "vm_internal_pu": "float64",
        "va_internal_degree": "float64",
        "vm_pu": "float64",
        "va_degree": "float64"
      },
      "is_multiindex": false,
      "is_multicolumn": false
    },
    "res_vsc": {
      "_module": "pandas.core.frame",
      "_class": "DataFrame",
      "_object": "{\"columns\":[\"p_mw\",\"q_mvar\",\"p_dc_mw\",\"vm_internal_pu\",\"va_internal_degree\",\"vm_pu\",\"va_degree\",\"vm_internal_dc_pu\",\"vm_dc_pu\"],\"index\":[],\"data\":[]}",
      "orient": "split",
      "dtype": {
        "p_mw": "float64",
        "q_mvar": "float64",
        "p_dc_mw": "float64",
        "vm_internal_pu": "float64",
        "va_internal_degree": "float64",
        "vm_pu": "float64",
        "va_degree": "float64",
        "vm_internal_dc_pu": "float64",
        "vm_dc_pu": "float64"
      },
      "is_multiindex": false,
      "is_multicolumn": false
    },
    "res_bus_est": {
      "_module": "pandas.core.frame",
      "_class": "DataFrame",
      "_object": "{\"columns\":[\"vm_pu\",\"va_degree\",\"p_mw\",\"q_mvar\"],\"index\":[],\"data\":[]}",
      "orient": "split",
      "dtype": {
        "vm_pu": "float64",
        "va_degree": "float64",
        "p_mw": "float64",
        "q_mvar": "float64"
      },
      "is_multiindex": false,
      "is_multicolumn": false
    },
    "res_line_est": {
      "_module": "pandas.core.frame",
      "_class": "DataFrame",
      "_object": "{\"columns\":[\"p_from_mw\",\"q_from_mvar\",\"p_to_mw\",\"q_to_mvar\",\"pl_mw\",\"ql_mvar\",\"i_from_ka\",\"i_to_ka\",\"i_ka\",\"vm_from_pu\",\"va_from_degree\",\"vm_to_pu\",\"va_to_degree\",\"loading_percent\"],\"index\":[],\"data\":[]}",
      "orient": "split",
      "dtype": {
        "p_from_mw": "float64",
        "q_from_mvar": "float64",
        "p_to_mw": "float64",
        "q_to_mvar": "float64",
        "pl_mw": "float64",
        "ql_mvar": "float64",
        "i_from_ka": "float64",
        "i_to_ka": "float64",
        "i_ka": "float64",
        "vm_from_pu": "float64",
        "va_from_degree": "float64",
        "vm_to_pu": "float64",
        "va_to_degree": "float64",
        "loading_percent": "float64"
      },
      "is_multiindex": false,
      "is_multicolumn": false
    },
    "res_trafo_est": {
      "_module": "pandas.core.frame",
      "_class": "DataFrame",
      "_object": "{\"columns\":[\"p_hv_mw\",\"q_hv_mvar\",\"p_lv_mw\",\"q_lv_mvar\",\"pl_mw\",\"ql_mvar\",\"i_hv_ka\",\"i_lv_ka\",\"vm_hv_pu\",\"va_hv_degree\",\"vm_lv_pu\",\"va_lv_degree\",\"loading_percent\"],\"index\":[],\"data\":[]}",
      "orient": "split",
      "dtype": {
        "p_hv_mw": "float64",
        "q_hv_mvar": "float64",
        "p_lv_mw": "float64",
        "q_lv_mvar": "float64",
        "pl_mw": "float64",
        "ql_mvar": "float64",
        "i_hv_ka": "float64",
        "i_lv_ka": "float64",
        "vm_hv_pu": "float64",
        "va_hv_degree": "float64",
        "vm_lv_pu": "float64",
        "va_lv_degree": "float64",
        "loading_percent": "float64"
      },
      "is_multiindex": false,
      "is_multicolumn": false
    },
    "res_trafo3w_est": {
      "_module": "pandas.core.frame",
      "_class": "DataFrame",
      "_object": "{\"columns\":[\"p_hv_mw\",\"q_hv_mvar\",\"p_mv_mw\",\"q_mv_mvar\",\"p_lv_mw\",\"q_lv_mvar\",\"pl_mw\",\"ql_mvar\",\"i_hv_ka\",\"i_mv_ka\",\"i_lv_ka\",\"vm_hv_pu\",\"va_hv_degree\",\"vm_mv_pu\",\"va_mv_degree\",\"vm_lv_pu\",\"va_lv_degree\",\"va_internal_degree\",\"vm_internal_pu\",\"loading_percent\"],\"index\":[],\"data\":[]}",
      "orient": "split",
      "dtype": {
        "p_hv_mw": "float64",
        "q_hv_mvar": "float64",
        "p_mv_mw": "float64",
        "q_mv_mvar": "float64",
        "p_lv_mw": "float64",
        "q_lv_mvar": "float64",
        "pl_mw": "float64",
        "ql_mvar": "float64",
        "i_hv_ka": "float64",
        "i_mv_ka": "float64",
        "i_lv_ka": "float64",
        "vm_hv_pu": "float64",
        "va_hv_degree": "float64",
        "vm_mv_pu": "float64",
        "va_mv_degree": "float64",
        "vm_lv_pu": "float64",
        "va_lv_degree": "float64",
        "va_internal_degree": "float64",
        "vm_internal_pu": "float64",
        "loading_percent": "float64"
      },
      "is_multiindex": false,
      "is_multicolumn": false
    },
    "res_impedance_est": {
      "_module": "pandas.core.frame",
      "_class": "DataFrame",
      "_object": "{\"columns\":[\"p_from_mw\",\"q_from_mvar\",\"p_to_mw\",\"q_to_mvar\",\"pl_mw\",\"ql_mvar\",\"i_from_ka\",\"i_to_ka\"],\"index\":[],\"data\":[]}",
      "orient": "split",
      "dtype": {
        "p_from_mw": "float64",
        "q_from_mvar": "float64",
        "p_to_mw": "float64",
        "q_to_mvar": "float64",
        "pl_mw": "float64",
        "ql_mvar": "float64",
        "i_from_ka": "float64",
        "i_to_ka": "float64"
      },
      "is_multiindex": false,
      "is_multicolumn": false
    },
    "res_switch_est": {
      "_module": "pandas.core.frame",
      "_class": "DataFrame",
      "_object": "{\"columns\":[\"i_ka\",\"loading_percent\",\"p_from_mw\",\"q_from_mvar\",\"p_to_mw\",\"q_to_mvar\"],\"index\":[],\"data\":[]}",
      "orient": "split",
      "dtype": {
        "i_ka": "float64",
        "loading_percent": "float64",
        "p_from_mw": "float64",
        "q_from_mvar": "float64",
        "p_to_mw": "float64",
        "q_to_mvar": "float64"
<<<<<<< HEAD
      },
      "is_multiindex": false,
      "is_multicolumn": false
    },
    "res_shunt_est": {
      "_module": "pandas.core.frame",
      "_class": "DataFrame",
      "_object": "{\"columns\":[\"p_mw\",\"q_mvar\",\"vm_pu\"],\"index\":[],\"data\":[]}",
      "orient": "split",
      "dtype": {
        "p_mw": "float64",
        "q_mvar": "float64",
        "vm_pu": "float64"
=======
>>>>>>> d9ce8813
      },
      "is_multiindex": false,
      "is_multicolumn": false
    },
    "res_bus_sc": {
      "_module": "pandas.core.frame",
      "_class": "DataFrame",
      "_object": "{\"columns\":[],\"index\":[],\"data\":[]}",
      "orient": "split",
      "is_multiindex": false,
      "is_multicolumn": false
    },
    "res_line_sc": {
      "_module": "pandas.core.frame",
      "_class": "DataFrame",
      "_object": "{\"columns\":[],\"index\":[],\"data\":[]}",
      "orient": "split",
      "is_multiindex": false,
      "is_multicolumn": false
    },
    "res_trafo_sc": {
      "_module": "pandas.core.frame",
      "_class": "DataFrame",
      "_object": "{\"columns\":[],\"index\":[],\"data\":[]}",
      "orient": "split",
      "is_multiindex": false,
      "is_multicolumn": false
    },
    "res_trafo3w_sc": {
      "_module": "pandas.core.frame",
      "_class": "DataFrame",
      "_object": "{\"columns\":[],\"index\":[],\"data\":[]}",
      "orient": "split",
      "is_multiindex": false,
      "is_multicolumn": false
    },
    "res_ext_grid_sc": {
      "_module": "pandas.core.frame",
      "_class": "DataFrame",
      "_object": "{\"columns\":[],\"index\":[],\"data\":[]}",
      "orient": "split",
      "is_multiindex": false,
      "is_multicolumn": false
    },
    "res_gen_sc": {
      "_module": "pandas.core.frame",
      "_class": "DataFrame",
      "_object": "{\"columns\":[],\"index\":[],\"data\":[]}",
      "orient": "split",
      "is_multiindex": false,
      "is_multicolumn": false
    },
    "res_sgen_sc": {
      "_module": "pandas.core.frame",
      "_class": "DataFrame",
      "_object": "{\"columns\":[],\"index\":[],\"data\":[]}",
      "orient": "split",
      "is_multiindex": false,
      "is_multicolumn": false
    },
    "res_switch_sc": {
      "_module": "pandas.core.frame",
      "_class": "DataFrame",
      "_object": "{\"columns\":[],\"index\":[],\"data\":[]}",
      "orient": "split",
      "is_multiindex": false,
      "is_multicolumn": false
    },
    "res_bus_3ph": {
      "_module": "pandas.core.frame",
      "_class": "DataFrame",
      "_object": "{\"columns\":[\"vm_a_pu\",\"va_a_degree\",\"vm_b_pu\",\"va_b_degree\",\"vm_c_pu\",\"va_c_degree\",\"p_a_mw\",\"q_a_mvar\",\"p_b_mw\",\"q_b_mvar\",\"p_c_mw\",\"q_c_mvar\"],\"index\":[],\"data\":[]}",
      "orient": "split",
      "dtype": {
        "vm_a_pu": "float64",
        "va_a_degree": "float64",
        "vm_b_pu": "float64",
        "va_b_degree": "float64",
        "vm_c_pu": "float64",
        "va_c_degree": "float64",
        "p_a_mw": "float64",
        "q_a_mvar": "float64",
        "p_b_mw": "float64",
        "q_b_mvar": "float64",
        "p_c_mw": "float64",
        "q_c_mvar": "float64"
      },
      "is_multiindex": false,
      "is_multicolumn": false
    },
    "res_line_3ph": {
      "_module": "pandas.core.frame",
      "_class": "DataFrame",
      "_object": "{\"columns\":[\"p_a_from_mw\",\"q_a_from_mvar\",\"p_b_from_mw\",\"q_b_from_mvar\",\"q_c_from_mvar\",\"p_a_to_mw\",\"q_a_to_mvar\",\"p_b_to_mw\",\"q_b_to_mvar\",\"p_c_to_mw\",\"q_c_to_mvar\",\"p_a_l_mw\",\"q_a_l_mvar\",\"p_b_l_mw\",\"q_b_l_mvar\",\"p_c_l_mw\",\"q_c_l_mvar\",\"i_a_from_ka\",\"i_a_to_ka\",\"i_b_from_ka\",\"i_b_to_ka\",\"i_c_from_ka\",\"i_c_to_ka\",\"i_a_ka\",\"i_b_ka\",\"i_c_ka\",\"i_n_from_ka\",\"i_n_to_ka\",\"i_n_ka\",\"loading_a_percent\",\"loading_b_percent\",\"loading_c_percent\"],\"index\":[],\"data\":[]}",
      "orient": "split",
      "dtype": {
        "p_a_from_mw": "float64",
        "q_a_from_mvar": "float64",
        "p_b_from_mw": "float64",
        "q_b_from_mvar": "float64",
        "q_c_from_mvar": "float64",
        "p_a_to_mw": "float64",
        "q_a_to_mvar": "float64",
        "p_b_to_mw": "float64",
        "q_b_to_mvar": "float64",
        "p_c_to_mw": "float64",
        "q_c_to_mvar": "float64",
        "p_a_l_mw": "float64",
        "q_a_l_mvar": "float64",
        "p_b_l_mw": "float64",
        "q_b_l_mvar": "float64",
        "p_c_l_mw": "float64",
        "q_c_l_mvar": "float64",
        "i_a_from_ka": "float64",
        "i_a_to_ka": "float64",
        "i_b_from_ka": "float64",
        "i_b_to_ka": "float64",
        "i_c_from_ka": "float64",
        "i_c_to_ka": "float64",
        "i_a_ka": "float64",
        "i_b_ka": "float64",
        "i_c_ka": "float64",
        "i_n_from_ka": "float64",
        "i_n_to_ka": "float64",
        "i_n_ka": "float64",
        "loading_a_percent": "float64",
        "loading_b_percent": "float64",
        "loading_c_percent": "float64"
      },
      "is_multiindex": false,
      "is_multicolumn": false
    },
    "res_trafo_3ph": {
      "_module": "pandas.core.frame",
      "_class": "DataFrame",
      "_object": "{\"columns\":[\"p_a_hv_mw\",\"q_a_hv_mvar\",\"p_b_hv_mw\",\"q_b_hv_mvar\",\"p_c_hv_mw\",\"q_c_hv_mvar\",\"p_a_lv_mw\",\"q_a_lv_mvar\",\"p_b_lv_mw\",\"q_b_lv_mvar\",\"p_c_lv_mw\",\"q_c_lv_mvar\",\"p_a_l_mw\",\"q_a_l_mvar\",\"p_b_l_mw\",\"q_b_l_mvar\",\"p_c_l_mw\",\"q_c_l_mvar\",\"i_a_hv_ka\",\"i_a_lv_ka\",\"i_b_hv_ka\",\"i_b_lv_ka\",\"i_c_hv_ka\",\"i_c_lv_ka\",\"loading_a_percent\",\"loading_b_percent\",\"loading_c_percent\",\"loading_percent\"],\"index\":[],\"data\":[]}",
      "orient": "split",
      "dtype": {
        "p_a_hv_mw": "float64",
        "q_a_hv_mvar": "float64",
        "p_b_hv_mw": "float64",
        "q_b_hv_mvar": "float64",
        "p_c_hv_mw": "float64",
        "q_c_hv_mvar": "float64",
        "p_a_lv_mw": "float64",
        "q_a_lv_mvar": "float64",
        "p_b_lv_mw": "float64",
        "q_b_lv_mvar": "float64",
        "p_c_lv_mw": "float64",
        "q_c_lv_mvar": "float64",
        "p_a_l_mw": "float64",
        "q_a_l_mvar": "float64",
        "p_b_l_mw": "float64",
        "q_b_l_mvar": "float64",
        "p_c_l_mw": "float64",
        "q_c_l_mvar": "float64",
        "i_a_hv_ka": "float64",
        "i_a_lv_ka": "float64",
        "i_b_hv_ka": "float64",
        "i_b_lv_ka": "float64",
        "i_c_hv_ka": "float64",
        "i_c_lv_ka": "float64",
        "loading_a_percent": "float64",
        "loading_b_percent": "float64",
        "loading_c_percent": "float64",
        "loading_percent": "float64"
      },
      "is_multiindex": false,
      "is_multicolumn": false
    },
    "res_ext_grid_3ph": {
      "_module": "pandas.core.frame",
      "_class": "DataFrame",
      "_object": "{\"columns\":[\"p_a_mw\",\"q_a_mvar\",\"p_b_mw\",\"q_b_mvar\",\"p_c_mw\",\"q_c_mvar\"],\"index\":[],\"data\":[]}",
      "orient": "split",
      "dtype": {
        "p_a_mw": "float64",
        "q_a_mvar": "float64",
        "p_b_mw": "float64",
        "q_b_mvar": "float64",
        "p_c_mw": "float64",
        "q_c_mvar": "float64"
      },
      "is_multiindex": false,
      "is_multicolumn": false
    },
    "res_shunt_3ph": {
      "_module": "pandas.core.frame",
      "_class": "DataFrame",
      "_object": "{\"columns\":[],\"index\":[],\"data\":[]}",
      "orient": "split",
      "is_multiindex": false,
      "is_multicolumn": false
    },
    "res_load_3ph": {
      "_module": "pandas.core.frame",
      "_class": "DataFrame",
      "_object": "{\"columns\":[\"p_mw\",\"q_mvar\"],\"index\":[],\"data\":[]}",
      "orient": "split",
      "dtype": {
        "p_mw": "float64",
        "q_mvar": "float64"
      },
      "is_multiindex": false,
      "is_multicolumn": false
    },
    "res_sgen_3ph": {
      "_module": "pandas.core.frame",
      "_class": "DataFrame",
      "_object": "{\"columns\":[\"p_mw\",\"q_mvar\"],\"index\":[],\"data\":[]}",
      "orient": "split",
      "dtype": {
        "p_mw": "float64",
        "q_mvar": "float64"
      },
      "is_multiindex": false,
      "is_multicolumn": false
    },
    "res_storage_3ph": {
      "_module": "pandas.core.frame",
      "_class": "DataFrame",
      "_object": "{\"columns\":[\"p_mw\",\"q_mvar\"],\"index\":[],\"data\":[]}",
      "orient": "split",
      "dtype": {
        "p_mw": "float64",
        "q_mvar": "float64"
      },
      "is_multiindex": false,
      "is_multicolumn": false
    },
    "res_asymmetric_load_3ph": {
      "_module": "pandas.core.frame",
      "_class": "DataFrame",
      "_object": "{\"columns\":[\"p_a_mw\",\"q_a_mvar\",\"p_b_mw\",\"q_b_mvar\",\"p_c_mw\",\"q_c_mvar\"],\"index\":[],\"data\":[]}",
      "orient": "split",
      "dtype": {
        "p_a_mw": "float64",
        "q_a_mvar": "float64",
        "p_b_mw": "float64",
        "q_b_mvar": "float64",
        "p_c_mw": "float64",
        "q_c_mvar": "float64"
      },
      "is_multiindex": false,
      "is_multicolumn": false
    },
    "res_asymmetric_sgen_3ph": {
      "_module": "pandas.core.frame",
      "_class": "DataFrame",
      "_object": "{\"columns\":[\"p_a_mw\",\"q_a_mvar\",\"p_b_mw\",\"q_b_mvar\",\"p_c_mw\",\"q_c_mvar\"],\"index\":[],\"data\":[]}",
      "orient": "split",
      "dtype": {
        "p_a_mw": "float64",
        "q_a_mvar": "float64",
        "p_b_mw": "float64",
        "q_b_mvar": "float64",
        "p_c_mw": "float64",
        "q_c_mvar": "float64"
      },
      "is_multiindex": false,
      "is_multicolumn": false
    },
    "user_pf_options": {},
    "characteristic": {
      "_module": "pandas.core.frame",
      "_class": "DataFrame",
      "_object": "{\"columns\":[\"object\"],\"index\":[],\"data\":[]}",
      "orient": "split",
      "dtype": {
        "object": "object"
      },
      "is_multiindex": false,
      "is_multicolumn": false
    }
  }
}<|MERGE_RESOLUTION|>--- conflicted
+++ resolved
@@ -1,2196 +1,2175 @@
-{
-  "_module": "pandapower.auxiliary",
-  "_class": "pandapowerNet",
-  "_object": {
-    "bus": {
-      "_module": "pandas.core.frame",
-      "_class": "DataFrame",
-      "_object": "{\"columns\":[\"name\",\"vn_kv\",\"type\",\"zone\",\"in_service\",\"max_vm_pu\",\"min_vm_pu\",\"geo\"],\"index\":[0,1,10,11,12,13,14,15,16,17,18,19,2,20,21,22,23,3,4,5,6,7,8,9],\"data\":[[1,138.0,\"b\",1.0,true,1.05,0.95,\"{\\\"coordinates\\\": [2.7759619498, -1.278020978], \\\"type\\\": \\\"Point\\\"}\"],[2,138.0,\"b\",1.0,true,1.05,0.95,\"{\\\"coordinates\\\": [2.5012550969, -0.1447433104], \\\"type\\\": \\\"Point\\\"}\"],[11,230.0,\"b\",3.0,true,1.05,0.95,\"{\\\"coordinates\\\": [0.2422043369, -2.1509281876], \\\"type\\\": \\\"Point\\\"}\"],[12,230.0,\"b\",3.0,true,1.05,0.95,\"{\\\"coordinates\\\": [-0.3208140931, -1.4622890209], \\\"type\\\": \\\"Point\\\"}\"],[13,230.0,\"b\",3.0,true,1.05,0.95,\"{\\\"coordinates\\\": [-1.024931433, -1.8261631093], \\\"type\\\": \\\"Point\\\"}\"],[14,230.0,\"b\",3.0,true,1.05,0.95,\"{\\\"coordinates\\\": [0.3976427401, -3.3182460239], \\\"type\\\": \\\"Point\\\"}\"],[15,230.0,\"b\",4.0,true,1.05,0.95,\"{\\\"coordinates\\\": [1.7688738401, -4.2913797972], \\\"type\\\": \\\"Point\\\"}\"],[16,230.0,\"b\",4.0,true,1.05,0.95,\"{\\\"coordinates\\\": [0.5566216815, -4.4124685519], \\\"type\\\": \\\"Point\\\"}\"],[17,230.0,\"b\",4.0,true,1.05,0.95,\"{\\\"coordinates\\\": [0.7638583209, -5.5214799082], \\\"type\\\": \\\"Point\\\"}\"],[18,230.0,\"b\",4.0,true,1.05,0.95,\"{\\\"coordinates\\\": [1.9059720195, -6.0847698451], \\\"type\\\": \\\"Point\\\"}\"],[19,230.0,\"b\",3.0,true,1.05,0.95,\"{\\\"coordinates\\\": [-0.6641567436, -4.5522779125], \\\"type\\\": \\\"Point\\\"}\"],[20,230.0,\"b\",3.0,true,1.05,0.95,\"{\\\"coordinates\\\": [-1.3730473208, -3.6135438978], \\\"type\\\": \\\"Point\\\"}\"],[3,138.0,\"b\",1.0,true,1.05,0.95,\"{\\\"coordinates\\\": [1.9820386365, -2.1490309973], \\\"type\\\": \\\"Point\\\"}\"],[21,230.0,\"b\",4.0,true,1.05,0.95,\"{\\\"coordinates\\\": [2.2407781942, -5.3107995687], \\\"type\\\": \\\"Point\\\"}\"],[22,230.0,\"b\",4.0,true,1.05,0.95,\"{\\\"coordinates\\\": [1.3199387893, -6.2287630082], \\\"type\\\": \\\"Point\\\"}\"],[23,230.0,\"b\",3.0,true,1.05,0.95,\"{\\\"coordinates\\\": [-1.1969510913, -2.4748388435], \\\"type\\\": \\\"Point\\\"}\"],[24,230.0,\"b\",4.0,true,1.05,0.95,\"{\\\"coordinates\\\": [2.3286467152, -3.2685722192], \\\"type\\\": \\\"Point\\\"}\"],[4,138.0,\"b\",1.0,true,1.05,0.95,\"{\\\"coordinates\\\": [1.61982258, -0.5433284509], \\\"type\\\": \\\"Point\\\"}\"],[5,138.0,\"b\",1.0,true,1.05,0.95,\"{\\\"coordinates\\\": [1.7811971347, -1.049758788], \\\"type\\\": \\\"Point\\\"}\"],[6,138.0,\"b\",2.0,true,1.05,0.95,\"{\\\"coordinates\\\": [1.2749925358, 0.1433862776], \\\"type\\\": \\\"Point\\\"}\"],[7,138.0,\"b\",2.0,true,1.05,0.95,\"{\\\"coordinates\\\": [-0.4646735958, 0.7036672915], \\\"type\\\": \\\"Point\\\"}\"],[8,138.0,\"b\",2.0,true,1.05,0.95,\"{\\\"coordinates\\\": [0.1067929329, -0.2603906494], \\\"type\\\": \\\"Point\\\"}\"],[9,138.0,\"b\",1.0,true,1.05,0.95,\"{\\\"coordinates\\\": [0.8431378211, -1.4711207032], \\\"type\\\": \\\"Point\\\"}\"],[10,138.0,\"b\",2.0,true,1.05,0.95,\"{\\\"coordinates\\\": [0.5451378694, -0.950440448], \\\"type\\\": \\\"Point\\\"}\"]]}",
-      "orient": "split",
-      "dtype": {
-        "name": "object",
-        "vn_kv": "float64",
-        "type": "object",
-        "zone": "object",
-        "in_service": "bool",
-        "max_vm_pu": "float64",
-        "min_vm_pu": "float64",
-        "geo": "object"
-      },
-      "is_multiindex": false,
-      "is_multicolumn": false
-    },
-    "bus_dc": {
-      "_module": "pandas.core.frame",
-      "_class": "DataFrame",
-      "_object": "{\"columns\":[\"name\",\"vn_kv\",\"type\",\"zone\",\"in_service\",\"geo\"],\"index\":[],\"data\":[]}",
-      "orient": "split",
-      "dtype": {
-        "name": "object",
-        "vn_kv": "float64",
-        "type": "object",
-        "zone": "object",
-        "in_service": "bool",
-        "geo": "object"
-      },
-      "is_multiindex": false,
-      "is_multicolumn": false
-    },
-    "load": {
-      "_module": "pandas.core.frame",
-      "_class": "DataFrame",
-      "_object": "{\"columns\":[\"name\",\"bus\",\"p_mw\",\"q_mvar\",\"const_z_p_percent\",\"const_z_q_percent\",\"const_i_p_percent\",\"const_i_q_percent\",\"sn_mva\",\"scaling\",\"in_service\",\"type\",\"controllable\"],\"index\":[0,1,10,11,12,13,14,15,16,2,3,4,5,6,7,8,9],\"data\":[[null,0,108.0,22.0,0.0,0.0,0.0,0.0,null,1.0,true,null,false],[null,1,97.0,20.0,0.0,0.0,0.0,0.0,null,1.0,true,null,false],[null,12,265.0,54.0,0.0,0.0,0.0,0.0,null,1.0,true,null,false],[null,13,194.0,39.0,0.0,0.0,0.0,0.0,null,1.0,true,null,false],[null,14,317.0,64.0,0.0,0.0,0.0,0.0,null,1.0,true,null,false],[null,15,100.0,20.0,0.0,0.0,0.0,0.0,null,1.0,true,null,false],[null,17,333.0,68.0,0.0,0.0,0.0,0.0,null,1.0,true,null,false],[null,18,181.0,37.0,0.0,0.0,0.0,0.0,null,1.0,true,null,false],[null,19,128.0,26.0,0.0,0.0,0.0,0.0,null,1.0,true,null,false],[null,2,180.0,37.0,0.0,0.0,0.0,0.0,null,1.0,true,null,false],[null,3,74.0,15.0,0.0,0.0,0.0,0.0,null,1.0,true,null,false],[null,4,71.0,14.0,0.0,0.0,0.0,0.0,null,1.0,true,null,false],[null,5,136.0,28.0,0.0,0.0,0.0,0.0,null,1.0,true,null,false],[null,6,125.0,25.0,0.0,0.0,0.0,0.0,null,1.0,true,null,false],[null,7,171.0,35.0,0.0,0.0,0.0,0.0,null,1.0,true,null,false],[null,8,175.0,36.0,0.0,0.0,0.0,0.0,null,1.0,true,null,false],[null,9,195.0,40.0,0.0,0.0,0.0,0.0,null,1.0,true,null,false]]}",
-      "orient": "split",
-      "dtype": {
-        "name": "object",
-        "bus": "uint32",
-        "p_mw": "float64",
-        "q_mvar": "float64",
-        "const_z_p_percent": "float64",
-        "const_z_q_percent": "float64",
-        "const_i_p_percent": "float64",
-        "const_i_q_percent": "float64",
-        "sn_mva": "float64",
-        "scaling": "float64",
-        "in_service": "bool",
-        "type": "object",
-        "controllable": "bool"
-      },
-      "is_multiindex": false,
-      "is_multicolumn": false
-    },
-    "sgen": {
-      "_module": "pandas.core.frame",
-      "_class": "DataFrame",
-      "_object": "{\"columns\":[\"name\",\"bus\",\"p_mw\",\"q_mvar\",\"sn_mva\",\"scaling\",\"in_service\",\"type\",\"current_source\",\"controllable\",\"max_p_mw\",\"min_p_mw\",\"max_q_mvar\",\"min_q_mvar\"],\"index\":[0,1,10,11,12,13,14,15,16,17,18,19,2,20,21,3,4,5,6,7,8,9],\"data\":[[null,0,10.0,0.0,null,1.0,true,\"\",true,true,20.0,16.0,0.0,-10.0],[null,0,76.0,0.0,null,1.0,true,\"\",true,true,76.0,15.199999999999999,25.0,-30.0],[null,14,12.0,0.0,null,1.0,true,\"\",true,true,12.0,2.4,0.0,-6.0],[null,14,12.0,0.0,null,1.0,true,\"\",true,true,12.0,2.4,0.0,-6.0],[null,14,12.0,0.0,null,1.0,true,\"\",true,true,12.0,2.4,0.0,-6.0],[null,14,12.0,0.0,null,1.0,true,\"\",true,true,12.0,2.4,0.0,-6.0],[null,14,155.0,0.0,null,1.0,true,\"\",true,true,155.0,54.299999999999997,50.0,-80.0],[null,21,50.0,0.0,null,1.0,true,\"\",true,true,50.0,10.0,10.0,-16.0],[null,21,50.0,0.0,null,1.0,true,\"\",true,true,50.0,10.0,10.0,-16.0],[null,21,50.0,0.0,null,1.0,true,\"\",true,true,50.0,10.0,10.0,-16.0],[null,21,50.0,0.0,null,1.0,true,\"\",true,true,50.0,10.0,10.0,-16.0],[null,21,50.0,0.0,null,1.0,true,\"\",true,true,50.0,10.0,10.0,-16.0],[null,0,76.0,0.0,null,1.0,true,\"\",true,true,76.0,15.199999999999999,25.0,-30.0],[null,22,155.0,0.0,null,1.0,true,\"\",true,true,155.0,54.299999999999997,50.0,-80.0],[null,22,350.0,0.0,null,1.0,true,\"\",true,true,350.0,140.0,25.0,-150.0],[null,1,10.0,0.0,null,1.0,true,\"\",true,true,20.0,16.0,0.0,-10.0],[null,1,76.0,0.0,null,1.0,true,\"\",true,true,76.0,15.199999999999999,25.0,-30.0],[null,1,76.0,0.0,null,1.0,true,\"\",true,true,76.0,15.199999999999999,25.0,-30.0],[null,6,80.0,0.0,null,1.0,true,\"\",true,true,100.0,25.0,0.0,-60.0],[null,6,80.0,0.0,null,1.0,true,\"\",true,true,100.0,25.0,0.0,-60.0],[null,12,95.100000000000009,0.0,null,1.0,true,\"\",true,true,197.0,69.0,0.0,-80.0],[null,12,95.100000000000009,0.0,null,1.0,true,\"\",true,true,197.0,69.0,0.0,-80.0]]}",
-      "orient": "split",
-      "dtype": {
-        "name": "object",
-        "bus": "int64",
-        "p_mw": "float64",
-        "q_mvar": "float64",
-        "sn_mva": "float64",
-        "scaling": "float64",
-        "in_service": "bool",
-        "type": "object",
-        "current_source": "bool",
-        "controllable": "bool",
-        "max_p_mw": "float64",
-        "min_p_mw": "float64",
-        "max_q_mvar": "float64",
-        "min_q_mvar": "float64"
-      },
-      "is_multiindex": false,
-      "is_multicolumn": false
-    },
-    "motor": {
-      "_module": "pandas.core.frame",
-      "_class": "DataFrame",
-      "_object": "{\"columns\":[\"name\",\"bus\",\"pn_mech_mw\",\"loading_percent\",\"cos_phi\",\"cos_phi_n\",\"efficiency_percent\",\"efficiency_n_percent\",\"lrc_pu\",\"vn_kv\",\"scaling\",\"in_service\",\"rx\"],\"index\":[],\"data\":[]}",
-      "orient": "split",
-      "dtype": {
-        "name": "object",
-        "bus": "int64",
-        "pn_mech_mw": "float64",
-        "loading_percent": "float64",
-        "cos_phi": "float64",
-        "cos_phi_n": "float64",
-        "efficiency_percent": "float64",
-        "efficiency_n_percent": "float64",
-        "lrc_pu": "float64",
-        "vn_kv": "float64",
-        "scaling": "float64",
-        "in_service": "bool",
-        "rx": "float64"
-      },
-      "is_multiindex": false,
-      "is_multicolumn": false
-    },
-    "asymmetric_load": {
-      "_module": "pandas.core.frame",
-      "_class": "DataFrame",
-      "_object": "{\"columns\":[\"name\",\"bus\",\"p_a_mw\",\"q_a_mvar\",\"p_b_mw\",\"q_b_mvar\",\"p_c_mw\",\"q_c_mvar\",\"sn_mva\",\"scaling\",\"in_service\",\"type\"],\"index\":[],\"data\":[]}",
-      "orient": "split",
-      "dtype": {
-        "name": "object",
-        "bus": "uint32",
-        "p_a_mw": "float64",
-        "q_a_mvar": "float64",
-        "p_b_mw": "float64",
-        "q_b_mvar": "float64",
-        "p_c_mw": "float64",
-        "q_c_mvar": "float64",
-        "sn_mva": "float64",
-        "scaling": "float64",
-        "in_service": "bool",
-        "type": "object"
-      },
-      "is_multiindex": false,
-      "is_multicolumn": false
-    },
-    "asymmetric_sgen": {
-      "_module": "pandas.core.frame",
-      "_class": "DataFrame",
-      "_object": "{\"columns\":[\"name\",\"bus\",\"p_a_mw\",\"q_a_mvar\",\"p_b_mw\",\"q_b_mvar\",\"p_c_mw\",\"q_c_mvar\",\"sn_mva\",\"scaling\",\"in_service\",\"type\",\"current_source\"],\"index\":[],\"data\":[]}",
-      "orient": "split",
-      "dtype": {
-        "name": "object",
-        "bus": "int64",
-        "p_a_mw": "float64",
-        "q_a_mvar": "float64",
-        "p_b_mw": "float64",
-        "q_b_mvar": "float64",
-        "p_c_mw": "float64",
-        "q_c_mvar": "float64",
-        "sn_mva": "float64",
-        "scaling": "float64",
-        "in_service": "bool",
-        "type": "object",
-        "current_source": "bool"
-      },
-      "is_multiindex": false,
-      "is_multicolumn": false
-    },
-    "storage": {
-      "_module": "pandas.core.frame",
-      "_class": "DataFrame",
-      "_object": "{\"columns\":[\"name\",\"bus\",\"p_mw\",\"q_mvar\",\"sn_mva\",\"soc_percent\",\"min_e_mwh\",\"max_e_mwh\",\"scaling\",\"in_service\",\"type\"],\"index\":[],\"data\":[]}",
-      "orient": "split",
-      "dtype": {
-        "name": "object",
-        "bus": "int64",
-        "p_mw": "float64",
-        "q_mvar": "float64",
-        "sn_mva": "float64",
-        "soc_percent": "float64",
-        "min_e_mwh": "float64",
-        "max_e_mwh": "float64",
-        "scaling": "float64",
-        "in_service": "bool",
-        "type": "object"
-      },
-      "is_multiindex": false,
-      "is_multicolumn": false
-    },
-    "gen": {
-      "_module": "pandas.core.frame",
-      "_class": "DataFrame",
-      "_object": "{\"columns\":[\"name\",\"bus\",\"p_mw\",\"vm_pu\",\"sn_mva\",\"min_q_mvar\",\"max_q_mvar\",\"scaling\",\"slack\",\"in_service\",\"slack_weight\",\"type\",\"controllable\",\"max_p_mw\",\"min_p_mw\"],\"index\":[0,1,2,3,4,5,6,7,8,9],\"data\":[[null,0,10.0,1.035,null,0.0,10.0,1.0,false,true,0.0,null,true,20.0,16.0],[null,1,10.0,1.035,null,0.0,10.0,1.0,false,true,0.0,null,true,20.0,16.0],[null,6,80.0,1.025,null,0.0,60.0,1.0,false,true,0.0,null,true,100.0,25.0],[null,13,0.0,0.98,null,-50.0,200.0,1.0,false,true,0.0,null,true,0.0,0.0],[null,14,12.0,1.014,null,0.0,6.0,1.0,false,true,0.0,null,true,12.0,2.4],[null,15,155.0,1.017,null,-50.0,80.0,1.0,false,true,0.0,null,true,155.0,54.299999999999997],[null,17,400.0,1.05,null,-50.0,200.0,1.0,false,true,0.0,null,true,400.0,100.0],[null,20,400.0,1.05,null,-50.0,200.0,1.0,false,true,0.0,null,true,400.0,100.0],[null,21,50.0,1.05,null,-10.0,16.0,1.0,false,true,0.0,null,true,50.0,10.0],[null,22,155.0,1.05,null,-50.0,80.0,1.0,false,true,0.0,null,true,155.0,54.299999999999997]]}",
-      "orient": "split",
-      "dtype": {
-        "name": "object",
-        "bus": "uint32",
-        "p_mw": "float64",
-        "vm_pu": "float64",
-        "sn_mva": "float64",
-        "min_q_mvar": "float64",
-        "max_q_mvar": "float64",
-        "scaling": "float64",
-        "slack": "bool",
-        "in_service": "bool",
-        "slack_weight": "float64",
-        "type": "object",
-        "controllable": "bool",
-        "max_p_mw": "float64",
-        "min_p_mw": "float64"
-      },
-      "is_multiindex": false,
-      "is_multicolumn": false
-    },
-    "switch": {
-      "_module": "pandas.core.frame",
-      "_class": "DataFrame",
-      "_object": "{\"columns\":[\"bus\",\"element\",\"et\",\"type\",\"closed\",\"name\",\"z_ohm\",\"in_ka\"],\"index\":[],\"data\":[]}",
-      "orient": "split",
-      "dtype": {
-        "bus": "int64",
-        "element": "int64",
-        "et": "object",
-        "type": "object",
-        "closed": "bool",
-        "name": "object",
-        "z_ohm": "float64",
-        "in_ka": "float64"
-      },
-      "is_multiindex": false,
-      "is_multicolumn": false
-    },
-    "shunt": {
-      "_module": "pandas.core.frame",
-      "_class": "DataFrame",
-      "_object": "{\"columns\":[\"bus\",\"name\",\"q_mvar\",\"p_mw\",\"vn_kv\",\"step\",\"max_step\",\"in_service\"],\"index\":[0],\"data\":[[5,null,100.0,0.0,138.0,1,1,true]]}",
-      "orient": "split",
-      "dtype": {
-        "bus": "uint32",
-        "name": "object",
-        "q_mvar": "float64",
-        "p_mw": "float64",
-        "vn_kv": "float64",
-        "step": "uint32",
-        "max_step": "uint32",
-        "in_service": "bool"
-      },
-      "is_multiindex": false,
-      "is_multicolumn": false
-    },
-    "svc": {
-      "_module": "pandas.core.frame",
-      "_class": "DataFrame",
-      "_object": "{\"columns\":[\"name\",\"bus\",\"x_l_ohm\",\"x_cvar_ohm\",\"set_vm_pu\",\"thyristor_firing_angle_degree\",\"controllable\",\"in_service\",\"min_angle_degree\",\"max_angle_degree\"],\"index\":[],\"data\":[]}",
-      "orient": "split",
-      "dtype": {
-        "name": "object",
-        "bus": "uint32",
-        "x_l_ohm": "float64",
-        "x_cvar_ohm": "float64",
-        "set_vm_pu": "float64",
-        "thyristor_firing_angle_degree": "float64",
-        "controllable": "bool",
-        "in_service": "bool",
-        "min_angle_degree": "float64",
-        "max_angle_degree": "float64"
-      },
-      "is_multiindex": false,
-      "is_multicolumn": false
-    },
-    "ssc": {
-      "_module": "pandas.core.frame",
-      "_class": "DataFrame",
-      "_object": "{\"columns\":[\"name\",\"bus\",\"r_ohm\",\"x_ohm\",\"vm_internal_pu\",\"va_internal_degree\",\"set_vm_pu\",\"controllable\",\"in_service\"],\"index\":[],\"data\":[]}",
-      "orient": "split",
-      "dtype": {
-        "name": "object",
-        "bus": "uint32",
-        "r_ohm": "float64",
-        "x_ohm": "float64",
-        "vm_internal_pu": "float64",
-        "va_internal_degree": "float64",
-        "set_vm_pu": "float64",
-        "controllable": "bool",
-        "in_service": "bool"
-      },
-      "is_multiindex": false,
-      "is_multicolumn": false
-    },
-    "vsc": {
-      "_module": "pandas.core.frame",
-      "_class": "DataFrame",
-      "_object": "{\"columns\":[\"name\",\"bus\",\"bus_dc\",\"r_ohm\",\"x_ohm\",\"r_dc_ohm\",\"pl_dc_mw\",\"control_mode_ac\",\"control_value_ac\",\"control_mode_dc\",\"control_value_dc\",\"controllable\",\"in_service\"],\"index\":[],\"data\":[]}",
-      "orient": "split",
-      "dtype": {
-        "name": "object",
-        "bus": "uint32",
-        "bus_dc": "uint32",
-        "r_ohm": "float64",
-        "x_ohm": "float64",
-        "r_dc_ohm": "float64",
-        "pl_dc_mw": "float64",
-        "control_mode_ac": "object",
-        "control_value_ac": "float64",
-        "control_mode_dc": "object",
-        "control_value_dc": "float64",
-        "controllable": "bool",
-        "in_service": "bool"
-      },
-      "is_multiindex": false,
-      "is_multicolumn": false
-    },
-    "ext_grid": {
-      "_module": "pandas.core.frame",
-      "_class": "DataFrame",
-      "_object": "{\"columns\":[\"name\",\"bus\",\"vm_pu\",\"va_degree\",\"slack_weight\",\"in_service\",\"max_p_mw\",\"min_p_mw\",\"max_q_mvar\",\"min_q_mvar\"],\"index\":[0],\"data\":[[null,12,1.02,0.0,1.0,true,197.0,69.0,80.0,0.0]]}",
-      "orient": "split",
-      "dtype": {
-        "name": "object",
-        "bus": "uint32",
-        "vm_pu": "float64",
-        "va_degree": "float64",
-        "slack_weight": "float64",
-        "in_service": "bool",
-        "max_p_mw": "float64",
-        "min_p_mw": "float64",
-        "max_q_mvar": "float64",
-        "min_q_mvar": "float64"
-      },
-      "is_multiindex": false,
-      "is_multicolumn": false
-    },
-    "line": {
-      "_module": "pandas.core.frame",
-      "_class": "DataFrame",
-      "_object": "{\"columns\":[\"name\",\"std_type\",\"from_bus\",\"to_bus\",\"length_km\",\"r_ohm_per_km\",\"x_ohm_per_km\",\"c_nf_per_km\",\"g_us_per_km\",\"max_i_ka\",\"df\",\"parallel\",\"type\",\"in_service\",\"max_loading_percent\",\"geo\"],\"index\":[0,1,10,11,12,13,14,15,16,17,18,19,2,20,21,22,23,24,25,26,27,28,29,3,30,31,32,4,5,6,7,8,9],\"data\":[[null,null,0,1,1.0,0.495144,2.647116,6422.525402547867088,0.0,0.73214708049409,1.0,1,\"ol\",true,100.0,null],[null,null,0,2,1.0,10.398024,40.220928000000001,796.721867329728866,0.0,0.73214708049409,1.0,1,\"ol\",true,100.0,null],[null,null,7,8,1.0,8.131788,31.441644,622.613067651029382,0.0,0.73214708049409,1.0,1,\"ol\",true,100.0,null],[null,null,7,9,1.0,8.131788,31.441644,622.613067651029382,0.0,0.73214708049409,1.0,1,\"ol\",true,100.0,null],[null,null,10,12,1.0,3.2269,25.180399999999999,500.931909731579878,0.0,1.25510928084701,1.0,1,\"ol\",true,100.0,null],[null,null,10,13,1.0,2.8566,22.112200000000001,440.759908562621376,0.0,1.25510928084701,1.0,1,\"ol\",true,100.0,null],[null,null,11,12,1.0,3.2269,25.180399999999999,500.931909731579878,0.0,1.25510928084701,1.0,1,\"ol\",true,100.0,null],[null,null,11,22,1.0,6.5596,51.101400000000012,1017.909686441548729,0.0,1.25510928084701,1.0,1,\"ol\",true,100.0,null],[null,null,12,22,1.0,5.8719,45.758499999999998,911.605817709721919,0.0,1.25510928084701,1.0,1,\"ol\",true,100.0,null],[null,null,13,15,1.0,2.645,20.578099999999999,410.172474635067374,0.0,1.25510928084701,1.0,1,\"ol\",true,100.0,null],[null,null,14,15,1.0,1.1638,9.1517,182.521736879174256,0.0,1.25510928084701,1.0,1,\"ol\",true,100.0,null],[null,null,14,20,1.0,3.3327,25.920999999999999,516.476343366894071,0.0,1.25510928084701,1.0,1,\"ol\",true,100.0,null],[null,null,0,4,1.0,4.151592,16.092179999999999,318.967321011377464,0.0,0.73214708049409,1.0,1,\"ol\",true,100.0,null],[null,null,14,20,1.0,3.3327,25.920999999999999,516.476343366894071,0.0,1.25510928084701,1.0,1,\"ol\",true,100.0,null],[null,null,14,23,1.0,3.5443,27.455100000000002,547.063777294448187,0.0,1.25510928084701,1.0,1,\"ol\",true,100.0,null],[null,null,15,16,1.0,1.7457,13.7011,273.281171975686732,0.0,1.25510928084701,1.0,1,\"ol\",true,100.0,null],[null,null,15,18,1.0,1.587,12.219900000000001,243.195171391207481,0.0,1.25510928084701,1.0,1,\"ol\",true,100.0,null],[null,null,16,17,1.0,0.9522,7.6176,151.934302951620339,0.0,1.25510928084701,1.0,1,\"ol\",true,100.0,null],[null,null,16,21,1.0,7.1415,55.703699999999998,1109.170554881136013,0.0,1.25510928084701,1.0,1,\"ol\",true,100.0,null],[null,null,17,20,1.0,1.7457,13.7011,273.281171975686732,0.0,1.25510928084701,1.0,1,\"ol\",true,100.0,null],[null,null,17,20,1.0,1.7457,13.7011,273.281171975686732,0.0,1.25510928084701,1.0,1,\"ol\",true,100.0,null],[null,null,18,19,1.0,2.6979,20.9484,417.693974781187194,0.0,1.25510928084701,1.0,1,\"ol\",true,100.0,null],[null,null,18,19,1.0,2.6979,20.9484,417.693974781187194,0.0,1.25510928084701,1.0,1,\"ol\",true,100.0,null],[null,null,1,3,1.0,6.246432,24.128748000000002,477.754546318351402,0.0,0.73214708049409,1.0,1,\"ol\",true,100.0,null],[null,null,19,22,1.0,1.4812,11.426399999999999,228.152171098967813,0.0,1.25510928084701,1.0,1,\"ol\",true,100.0,null],[null,null,19,22,1.0,1.4812,11.426399999999999,228.152171098967813,0.0,1.25510928084701,1.0,1,\"ol\",true,100.0,null],[null,null,20,21,1.0,4.6023,35.866199999999999,714.041080538307938,0.0,1.25510928084701,1.0,1,\"ol\",true,100.0,null],[null,null,1,5,1.0,9.464867999999999,36.564480000000003,724.292606663389961,0.0,0.73214708049409,1.0,1,\"ol\",true,100.0,null],[null,null,2,8,1.0,5.865552,22.66236,448.504267972329899,0.0,0.73214708049409,1.0,1,\"ol\",true,100.0,null],[null,null,3,8,1.0,5.103792,19.748628,391.396581677716426,0.0,0.73214708049409,1.0,1,\"ol\",true,100.0,null],[null,null,4,9,1.0,4.342032,16.815852,332.896024985673421,0.0,0.73214708049409,1.0,1,\"ol\",true,100.0,null],[null,null,5,9,1.0,2.647116,11.52162,34250.683072793770407,0.0,0.73214708049409,1.0,1,\"ol\",true,100.0,null],[null,null,6,7,1.0,3.027996,11.693016,231.216485973312928,0.0,0.73214708049409,1.0,1,\"ol\",true,100.0,null]]}",
-      "orient": "split",
-      "dtype": {
-        "name": "object",
-        "std_type": "object",
-        "from_bus": "uint32",
-        "to_bus": "uint32",
-        "length_km": "float64",
-        "r_ohm_per_km": "float64",
-        "x_ohm_per_km": "float64",
-        "c_nf_per_km": "float64",
-        "g_us_per_km": "float64",
-        "max_i_ka": "float64",
-        "df": "float64",
-        "parallel": "uint32",
-        "type": "object",
-        "in_service": "bool",
-        "max_loading_percent": "float64",
-        "geo": "object"
-      },
-      "is_multiindex": false,
-      "is_multicolumn": false
-    },
-    "line_dc": {
-      "_module": "pandas.core.frame",
-      "_class": "DataFrame",
-      "_object": "{\"columns\":[\"name\",\"std_type\",\"from_bus_dc\",\"to_bus_dc\",\"length_km\",\"r_ohm_per_km\",\"g_us_per_km\",\"max_i_ka\",\"df\",\"parallel\",\"type\",\"in_service\",\"geo\"],\"index\":[],\"data\":[]}",
-      "orient": "split",
-      "dtype": {
-        "name": "object",
-        "std_type": "object",
-        "from_bus_dc": "uint32",
-        "to_bus_dc": "uint32",
-        "length_km": "float64",
-        "r_ohm_per_km": "float64",
-        "g_us_per_km": "float64",
-        "max_i_ka": "float64",
-        "df": "float64",
-        "parallel": "uint32",
-        "type": "object",
-        "in_service": "bool",
-        "geo": "object"
-      },
-      "is_multiindex": false,
-      "is_multicolumn": false
-    },
-    "trafo": {
-      "_module": "pandas.core.frame",
-      "_class": "DataFrame",
-      "_object": "{\"columns\":[\"name\",\"std_type\",\"hv_bus\",\"lv_bus\",\"sn_mva\",\"vn_hv_kv\",\"vn_lv_kv\",\"vk_percent\",\"vkr_percent\",\"pfe_kw\",\"i0_percent\",\"shift_degree\",\"tap_side\",\"tap_neutral\",\"tap_min\",\"tap_max\",\"tap_step_percent\",\"tap_step_degree\",\"tap_pos\",\"parallel\",\"df\",\"in_service\",\"max_loading_percent\",\"tap_changer_type\"],\"index\":[0,1,2,3,4],\"data\":[[null,null,23,2,400.0,230.0,138.0,33.572607882021913,0.92,0.0,0.0,0.0,\"hv\",0,null,null,3.0,null,1,1,1.0,true,100.0,\"Ratio\"],[null,null,10,8,400.0,230.0,138.0,33.572607882021913,0.92,0.0,0.0,0.0,\"hv\",0,null,null,3.0,null,1,1,1.0,true,100.0,\"Ratio\"],[null,null,11,8,400.0,230.0,138.0,33.572607882021913,0.92,0.0,0.0,0.0,\"hv\",0,null,null,3.0,null,1,1,1.0,true,100.0,\"Ratio\"],[null,null,10,9,400.0,230.0,138.0,33.572607882021913,0.92,0.0,0.0,0.0,\"hv\",0,null,null,2.0,null,1,1,1.0,true,100.0,\"Ratio\"],[null,null,11,9,400.0,230.0,138.0,33.572607882021913,0.92,0.0,0.0,0.0,\"hv\",0,null,null,2.0,null,1,1,1.0,true,100.0,\"Ratio\"]]}",
-      "orient": "split",
-      "dtype": {
-        "name": "object",
-        "std_type": "object",
-        "hv_bus": "uint32",
-        "lv_bus": "uint32",
-        "sn_mva": "float64",
-        "vn_hv_kv": "float64",
-        "vn_lv_kv": "float64",
-        "vk_percent": "float64",
-        "vkr_percent": "float64",
-        "pfe_kw": "float64",
-        "i0_percent": "float64",
-        "shift_degree": "float64",
-        "tap_side": "object",
-        "tap_neutral": "int32",
-        "tap_min": "float64",
-        "tap_max": "float64",
-        "tap_step_percent": "float64",
-        "tap_step_degree": "float64",
-        "tap_pos": "int32",
-        "parallel": "uint32",
-        "df": "float64",
-        "in_service": "bool",
-        "max_loading_percent": "float64",
-        "tap_changer_type": "object"
-      },
-      "is_multiindex": false,
-      "is_multicolumn": false
-    },
-    "trafo3w": {
-      "_module": "pandas.core.frame",
-      "_class": "DataFrame",
-      "_object": "{\"columns\":[\"name\",\"std_type\",\"hv_bus\",\"mv_bus\",\"lv_bus\",\"sn_hv_mva\",\"sn_mv_mva\",\"sn_lv_mva\",\"vn_hv_kv\",\"vn_mv_kv\",\"vn_lv_kv\",\"vk_hv_percent\",\"vk_mv_percent\",\"vk_lv_percent\",\"vkr_hv_percent\",\"vkr_mv_percent\",\"vkr_lv_percent\",\"pfe_kw\",\"i0_percent\",\"shift_mv_degree\",\"shift_lv_degree\",\"tap_side\",\"tap_neutral\",\"tap_min\",\"tap_max\",\"tap_step_percent\",\"tap_step_degree\",\"tap_pos\",\"tap_at_star_point\",\"in_service\"],\"index\":[],\"data\":[]}",
-      "orient": "split",
-      "dtype": {
-        "name": "object",
-        "std_type": "object",
-        "hv_bus": "uint32",
-        "mv_bus": "uint32",
-        "lv_bus": "uint32",
-        "sn_hv_mva": "float64",
-        "sn_mv_mva": "float64",
-        "sn_lv_mva": "float64",
-        "vn_hv_kv": "float64",
-        "vn_mv_kv": "float64",
-        "vn_lv_kv": "float64",
-        "vk_hv_percent": "float64",
-        "vk_mv_percent": "float64",
-        "vk_lv_percent": "float64",
-        "vkr_hv_percent": "float64",
-        "vkr_mv_percent": "float64",
-        "vkr_lv_percent": "float64",
-        "pfe_kw": "float64",
-        "i0_percent": "float64",
-        "shift_mv_degree": "float64",
-        "shift_lv_degree": "float64",
-        "tap_side": "object",
-        "tap_neutral": "int32",
-        "tap_min": "int32",
-        "tap_max": "int32",
-        "tap_step_percent": "float64",
-        "tap_step_degree": "float64",
-        "tap_pos": "int32",
-        "tap_at_star_point": "bool",
-        "in_service": "bool"
-      },
-      "is_multiindex": false,
-      "is_multicolumn": false
-    },
-    "impedance": {
-      "_module": "pandas.core.frame",
-      "_class": "DataFrame",
-      "_object": "{\"columns\":[\"name\",\"from_bus\",\"to_bus\",\"rft_pu\",\"xft_pu\",\"rtf_pu\",\"xtf_pu\",\"sn_mva\",\"in_service\",\"gf_pu\",\"gt_pu\",\"bf_pu\",\"bt_pu\"],\"index\":[],\"data\":[]}",
-      "orient": "split",
-      "dtype": {
-        "name": "object",
-        "from_bus": "uint32",
-        "to_bus": "uint32",
-        "rft_pu": "float64",
-        "xft_pu": "float64",
-        "rtf_pu": "float64",
-        "xtf_pu": "float64",
-        "sn_mva": "float64",
-        "in_service": "bool",
-        "gf_pu": "float64",
-        "gt_pu": "float64",
-        "bf_pu": "float64",
-        "bt_pu": "float64"
-      },
-      "is_multiindex": false,
-      "is_multicolumn": false
-    },
-    "tcsc": {
-      "_module": "pandas.core.frame",
-      "_class": "DataFrame",
-      "_object": "{\"columns\":[\"name\",\"from_bus\",\"to_bus\",\"x_l_ohm\",\"x_cvar_ohm\",\"set_p_to_mw\",\"thyristor_firing_angle_degree\",\"controllable\",\"in_service\"],\"index\":[],\"data\":[]}",
-      "orient": "split",
-      "dtype": {
-        "name": "object",
-        "from_bus": "uint32",
-        "to_bus": "uint32",
-        "x_l_ohm": "float64",
-        "x_cvar_ohm": "float64",
-        "set_p_to_mw": "float64",
-        "thyristor_firing_angle_degree": "float64",
-        "controllable": "bool",
-        "in_service": "bool"
-      },
-      "is_multiindex": false,
-      "is_multicolumn": false
-    },
-    "dcline": {
-      "_module": "pandas.core.frame",
-      "_class": "DataFrame",
-      "_object": "{\"columns\":[\"name\",\"from_bus\",\"to_bus\",\"p_mw\",\"loss_percent\",\"loss_mw\",\"vm_from_pu\",\"vm_to_pu\",\"max_p_mw\",\"min_q_from_mvar\",\"min_q_to_mvar\",\"max_q_from_mvar\",\"max_q_to_mvar\",\"in_service\"],\"index\":[],\"data\":[]}",
-      "orient": "split",
-      "dtype": {
-        "name": "object",
-        "from_bus": "uint32",
-        "to_bus": "uint32",
-        "p_mw": "float64",
-        "loss_percent": "float64",
-        "loss_mw": "float64",
-        "vm_from_pu": "float64",
-        "vm_to_pu": "float64",
-        "max_p_mw": "float64",
-        "min_q_from_mvar": "float64",
-        "min_q_to_mvar": "float64",
-        "max_q_from_mvar": "float64",
-        "max_q_to_mvar": "float64",
-        "in_service": "bool"
-      },
-      "is_multiindex": false,
-      "is_multicolumn": false
-    },
-    "ward": {
-      "_module": "pandas.core.frame",
-      "_class": "DataFrame",
-      "_object": "{\"columns\":[\"name\",\"bus\",\"ps_mw\",\"qs_mvar\",\"qz_mvar\",\"pz_mw\",\"in_service\"],\"index\":[],\"data\":[]}",
-      "orient": "split",
-      "dtype": {
-        "name": "object",
-        "bus": "uint32",
-        "ps_mw": "float64",
-        "qs_mvar": "float64",
-        "qz_mvar": "float64",
-        "pz_mw": "float64",
-        "in_service": "bool"
-      },
-      "is_multiindex": false,
-      "is_multicolumn": false
-    },
-    "xward": {
-      "_module": "pandas.core.frame",
-      "_class": "DataFrame",
-      "_object": "{\"columns\":[\"name\",\"bus\",\"ps_mw\",\"qs_mvar\",\"qz_mvar\",\"pz_mw\",\"r_ohm\",\"x_ohm\",\"vm_pu\",\"slack_weight\",\"in_service\"],\"index\":[],\"data\":[]}",
-      "orient": "split",
-      "dtype": {
-        "name": "object",
-        "bus": "uint32",
-        "ps_mw": "float64",
-        "qs_mvar": "float64",
-        "qz_mvar": "float64",
-        "pz_mw": "float64",
-        "r_ohm": "float64",
-        "x_ohm": "float64",
-        "vm_pu": "float64",
-        "slack_weight": "float64",
-        "in_service": "bool"
-      },
-      "is_multiindex": false,
-      "is_multicolumn": false
-    },
-    "measurement": {
-      "_module": "pandas.core.frame",
-      "_class": "DataFrame",
-      "_object": "{\"columns\":[\"name\",\"measurement_type\",\"element_type\",\"element\",\"value\",\"std_dev\",\"side\"],\"index\":[],\"data\":[]}",
-      "orient": "split",
-      "dtype": {
-        "name": "object",
-        "measurement_type": "object",
-        "element_type": "object",
-        "element": "uint32",
-        "value": "float64",
-        "std_dev": "float64",
-        "side": "object"
-      },
-      "is_multiindex": false,
-      "is_multicolumn": false
-    },
-    "pwl_cost": {
-      "_module": "pandas.core.frame",
-      "_class": "DataFrame",
-      "_object": "{\"columns\":[\"power_type\",\"element\",\"et\",\"points\"],\"index\":[],\"data\":[]}",
-      "orient": "split",
-      "dtype": {
-        "power_type": "object",
-        "element": "uint32",
-        "et": "object",
-        "points": "object"
-      },
-      "is_multiindex": false,
-      "is_multicolumn": false
-    },
-    "poly_cost": {
-      "_module": "pandas.core.frame",
-      "_class": "DataFrame",
-      "_object": "{\"columns\":[\"element\",\"et\",\"cp0_eur\",\"cp1_eur_per_mw\",\"cp2_eur_per_mw2\",\"cq0_eur\",\"cq1_eur_per_mvar\",\"cq2_eur_per_mvar2\"],\"index\":[0,1,2,3,4,5,6,7,8,9,10,11,12,13,14,15,16,17,18,19,20,21,22,23,24,25,26,27,28,29,30,31,32],\"data\":[[0,\"gen\",400.684900000000027,130.0,0.0,0.0,0.0,0.0],[0,\"sgen\",400.684900000000027,130.0,0.0,0.0,0.0,0.0],[7,\"sgen\",781.520999999999958,43.661499999999997,0.052672,0.0,0.0,0.0],[0,\"ext_grid\",832.75750000000005,48.580399999999997,0.00717,0.0,0.0,0.0],[8,\"sgen\",832.75750000000005,48.580399999999997,0.00717,0.0,0.0,0.0],[9,\"sgen\",832.75750000000005,48.580399999999997,0.00717,0.0,0.0,0.0],[3,\"gen\",0.0,0.0,0.0,0.0,0.0,0.0],[4,\"gen\",86.385199999999998,56.563999999999993,0.328412,0.0,0.0,0.0],[10,\"sgen\",86.385199999999998,56.563999999999993,0.328412,0.0,0.0,0.0],[11,\"sgen\",86.385199999999998,56.563999999999993,0.328412,0.0,0.0,0.0],[12,\"sgen\",86.385199999999998,56.563999999999993,0.328412,0.0,0.0,0.0],[13,\"sgen\",86.385199999999998,56.563999999999993,0.328412,0.0,0.0,0.0],[1,\"sgen\",212.307600000000008,16.081099999999999,0.014142,0.0,0.0,0.0],[14,\"sgen\",382.239100000000008,12.388299999999999,0.008342,0.0,0.0,0.0],[5,\"gen\",382.239100000000008,12.388299999999999,0.008342,0.0,0.0,0.0],[6,\"gen\",395.374900000000025,4.4231,0.000213,0.0,0.0,0.0],[7,\"gen\",395.374900000000025,4.4231,0.000213,0.0,0.0,0.0],[8,\"gen\",0.001,0.001,0.0,0.0,0.0,0.0],[15,\"sgen\",0.001,0.001,0.0,0.0,0.0,0.0],[16,\"sgen\",0.001,0.001,0.0,0.0,0.0,0.0],[17,\"sgen\",0.001,0.001,0.0,0.0,0.0,0.0],[18,\"sgen\",0.001,0.001,0.0,0.0,0.0,0.0],[19,\"sgen\",0.001,0.001,0.0,0.0,0.0,0.0],[2,\"sgen\",212.307600000000008,16.081099999999999,0.014142,0.0,0.0,0.0],[9,\"gen\",382.239100000000008,12.388299999999999,0.008342,0.0,0.0,0.0],[20,\"sgen\",382.239100000000008,12.388299999999999,0.008342,0.0,0.0,0.0],[21,\"sgen\",665.109400000000051,11.849500000000001,0.004895,0.0,0.0,0.0],[1,\"gen\",400.684900000000027,130.0,0.0,0.0,0.0,0.0],[3,\"sgen\",400.684900000000027,130.0,0.0,0.0,0.0,0.0],[4,\"sgen\",212.307600000000008,16.081099999999999,0.014142,0.0,0.0,0.0],[5,\"sgen\",212.307600000000008,16.081099999999999,0.014142,0.0,0.0,0.0],[2,\"gen\",781.520999999999958,43.661499999999997,0.052672,0.0,0.0,0.0],[6,\"sgen\",781.520999999999958,43.661499999999997,0.052672,0.0,0.0,0.0]]}",
-      "orient": "split",
-      "dtype": {
-        "element": "uint32",
-        "et": "object",
-        "cp0_eur": "float64",
-        "cp1_eur_per_mw": "float64",
-        "cp2_eur_per_mw2": "float64",
-        "cq0_eur": "float64",
-        "cq1_eur_per_mvar": "float64",
-        "cq2_eur_per_mvar2": "float64"
-      },
-      "is_multiindex": false,
-      "is_multicolumn": false
-    },
-    "controller": {
-      "_module": "pandas.core.frame",
-      "_class": "DataFrame",
-      "_object": "{\"columns\":[\"object\",\"in_service\",\"order\",\"level\",\"initial_run\",\"recycle\"],\"index\":[],\"data\":[]}",
-      "orient": "split",
-      "dtype": {
-        "object": "object",
-        "in_service": "bool",
-        "order": "float64",
-        "level": "object",
-        "initial_run": "bool",
-        "recycle": "object"
-      },
-      "is_multiindex": false,
-      "is_multicolumn": false
-    },
-    "group": {
-      "_module": "pandas.core.frame",
-      "_class": "DataFrame",
-      "_object": "{\"columns\":[\"name\",\"element_type\",\"element_index\",\"reference_column\"],\"index\":[],\"data\":[]}",
-      "orient": "split",
-      "dtype": {
-        "name": "object",
-        "element_type": "object",
-        "element_index": "object",
-        "reference_column": "object"
-      },
-      "is_multiindex": false,
-      "is_multicolumn": false
-    },
-<<<<<<< HEAD
-    "version": "3.0.0.dev1",
-    "format_version": "3.0.0.dev0",
-=======
-    "version": "3.0.0",
-    "format_version": "3.1.0",
->>>>>>> d9ce8813
-    "converged": true,
-    "OPF_converged": false,
-    "name": "",
-    "f_hz": 60,
-    "sn_mva": 100,
-    "std_types": {
-      "line": {
-        "NAYY 4x150 SE": {
-          "type": "cs",
-          "r_ohm_per_km": 0.208,
-          "q_mm2": 150,
-          "x_ohm_per_km": 0.08,
-          "c_nf_per_km": 261.0,
-          "max_i_ka": 0.27
-        },
-        "70-AL1/11-ST1A 20.0": {
-          "type": "ol",
-          "r_ohm_per_km": 0.4132,
-          "q_mm2": 70,
-          "x_ohm_per_km": 0.36,
-          "c_nf_per_km": 9.7,
-          "max_i_ka": 0.29
-        },
-        "NA2XS2Y 1x70 RM/25 6/10 kV": {
-          "type": "cs",
-          "r_ohm_per_km": 0.443,
-          "q_mm2": 70,
-          "x_ohm_per_km": 0.123,
-          "c_nf_per_km": 280.0,
-          "max_i_ka": 0.217
-        },
-        "N2XS(FL)2Y 1x300 RM/35 64/110 kV": {
-          "type": "cs",
-          "r_ohm_per_km": 0.06,
-          "q_mm2": 300,
-          "x_ohm_per_km": 0.144,
-          "c_nf_per_km": 144.0,
-          "max_i_ka": 0.588
-        },
-        "NA2XS2Y 1x120 RM/25 6/10 kV": {
-          "type": "cs",
-          "r_ohm_per_km": 0.253,
-          "q_mm2": 120,
-          "x_ohm_per_km": 0.113,
-          "c_nf_per_km": 340.0,
-          "max_i_ka": 0.28
-        },
-        "149-AL1/24-ST1A 10.0": {
-          "type": "ol",
-          "r_ohm_per_km": 0.194,
-          "q_mm2": 149,
-          "x_ohm_per_km": 0.315,
-          "c_nf_per_km": 11.25,
-          "max_i_ka": 0.47
-        },
-        "15-AL1/3-ST1A 0.4": {
-          "type": "ol",
-          "r_ohm_per_km": 1.8769,
-          "q_mm2": 16,
-          "x_ohm_per_km": 0.35,
-          "c_nf_per_km": 11.0,
-          "max_i_ka": 0.105
-        },
-        "NA2XS2Y 1x185 RM/25 6/10 kV": {
-          "type": "cs",
-          "r_ohm_per_km": 0.161,
-          "q_mm2": 185,
-          "x_ohm_per_km": 0.11,
-          "c_nf_per_km": 406.0,
-          "max_i_ka": 0.358
-        },
-        "NA2XS2Y 1x240 RM/25 6/10 kV": {
-          "type": "cs",
-          "r_ohm_per_km": 0.122,
-          "q_mm2": 240,
-          "x_ohm_per_km": 0.105,
-          "c_nf_per_km": 456.0,
-          "max_i_ka": 0.416
-        },
-        "N2XS(FL)2Y 1x240 RM/35 64/110 kV": {
-          "type": "cs",
-          "r_ohm_per_km": 0.075,
-          "q_mm2": 240,
-          "x_ohm_per_km": 0.149,
-          "c_nf_per_km": 135.0,
-          "max_i_ka": 0.526
-        },
-        "NAYY 4x120 SE": {
-          "type": "cs",
-          "r_ohm_per_km": 0.225,
-          "q_mm2": 120,
-          "x_ohm_per_km": 0.08,
-          "c_nf_per_km": 264.0,
-          "max_i_ka": 0.242
-        },
-        "48-AL1/8-ST1A 10.0": {
-          "type": "ol",
-          "r_ohm_per_km": 0.5939,
-          "q_mm2": 48,
-          "x_ohm_per_km": 0.35,
-          "c_nf_per_km": 10.1,
-          "max_i_ka": 0.21
-        },
-        "94-AL1/15-ST1A 10.0": {
-          "type": "ol",
-          "r_ohm_per_km": 0.306,
-          "q_mm2": 94,
-          "x_ohm_per_km": 0.33,
-          "c_nf_per_km": 10.75,
-          "max_i_ka": 0.35
-        },
-        "NA2XS2Y 1x70 RM/25 12/20 kV": {
-          "type": "cs",
-          "r_ohm_per_km": 0.443,
-          "q_mm2": 70,
-          "x_ohm_per_km": 0.132,
-          "c_nf_per_km": 190.0,
-          "max_i_ka": 0.22
-        },
-        "243-AL1/39-ST1A 20.0": {
-          "type": "ol",
-          "r_ohm_per_km": 0.1188,
-          "q_mm2": 243,
-          "x_ohm_per_km": 0.32,
-          "c_nf_per_km": 11.0,
-          "max_i_ka": 0.645
-        },
-        "NA2XS2Y 1x150 RM/25 6/10 kV": {
-          "type": "cs",
-          "r_ohm_per_km": 0.206,
-          "q_mm2": 150,
-          "x_ohm_per_km": 0.11,
-          "c_nf_per_km": 360.0,
-          "max_i_ka": 0.315
-        },
-        "184-AL1/30-ST1A 110.0": {
-          "type": "ol",
-          "r_ohm_per_km": 0.1571,
-          "q_mm2": 184,
-          "x_ohm_per_km": 0.4,
-          "c_nf_per_km": 8.8,
-          "max_i_ka": 0.535
-        },
-        "149-AL1/24-ST1A 110.0": {
-          "type": "ol",
-          "r_ohm_per_km": 0.194,
-          "q_mm2": 149,
-          "x_ohm_per_km": 0.41,
-          "c_nf_per_km": 8.75,
-          "max_i_ka": 0.47
-        },
-        "NA2XS2Y 1x240 RM/25 12/20 kV": {
-          "type": "cs",
-          "r_ohm_per_km": 0.122,
-          "q_mm2": 240,
-          "x_ohm_per_km": 0.112,
-          "c_nf_per_km": 304.0,
-          "max_i_ka": 0.421
-        },
-        "122-AL1/20-ST1A 20.0": {
-          "type": "ol",
-          "r_ohm_per_km": 0.2376,
-          "q_mm2": 122,
-          "x_ohm_per_km": 0.344,
-          "c_nf_per_km": 10.3,
-          "max_i_ka": 0.41
-        },
-        "48-AL1/8-ST1A 20.0": {
-          "type": "ol",
-          "r_ohm_per_km": 0.5939,
-          "q_mm2": 48,
-          "x_ohm_per_km": 0.372,
-          "c_nf_per_km": 9.5,
-          "max_i_ka": 0.21
-        },
-        "34-AL1/6-ST1A 10.0": {
-          "type": "ol",
-          "r_ohm_per_km": 0.8342,
-          "q_mm2": 34,
-          "x_ohm_per_km": 0.36,
-          "c_nf_per_km": 9.7,
-          "max_i_ka": 0.17
-        },
-        "24-AL1/4-ST1A 0.4": {
-          "type": "ol",
-          "r_ohm_per_km": 1.2012,
-          "q_mm2": 24,
-          "x_ohm_per_km": 0.335,
-          "c_nf_per_km": 11.25,
-          "max_i_ka": 0.14
-        },
-        "184-AL1/30-ST1A 20.0": {
-          "type": "ol",
-          "r_ohm_per_km": 0.1571,
-          "q_mm2": 184,
-          "x_ohm_per_km": 0.33,
-          "c_nf_per_km": 10.75,
-          "max_i_ka": 0.535
-        },
-        "94-AL1/15-ST1A 20.0": {
-          "type": "ol",
-          "r_ohm_per_km": 0.306,
-          "q_mm2": 94,
-          "x_ohm_per_km": 0.35,
-          "c_nf_per_km": 10.0,
-          "max_i_ka": 0.35
-        },
-        "NAYY 4x50 SE": {
-          "type": "cs",
-          "r_ohm_per_km": 0.642,
-          "q_mm2": 50,
-          "x_ohm_per_km": 0.083,
-          "c_nf_per_km": 210.0,
-          "max_i_ka": 0.142
-        },
-        "490-AL1/64-ST1A 380.0": {
-          "type": "ol",
-          "r_ohm_per_km": 0.059,
-          "q_mm2": 490,
-          "x_ohm_per_km": 0.253,
-          "c_nf_per_km": 11.0,
-          "max_i_ka": 0.96
-        },
-        "48-AL1/8-ST1A 0.4": {
-          "type": "ol",
-          "r_ohm_per_km": 0.5939,
-          "q_mm2": 48,
-          "x_ohm_per_km": 0.3,
-          "c_nf_per_km": 12.2,
-          "max_i_ka": 0.21
-        },
-        "NA2XS2Y 1x95 RM/25 6/10 kV": {
-          "type": "cs",
-          "r_ohm_per_km": 0.313,
-          "q_mm2": 95,
-          "x_ohm_per_km": 0.123,
-          "c_nf_per_km": 315.0,
-          "max_i_ka": 0.249
-        },
-        "NA2XS2Y 1x120 RM/25 12/20 kV": {
-          "type": "cs",
-          "r_ohm_per_km": 0.253,
-          "q_mm2": 120,
-          "x_ohm_per_km": 0.119,
-          "c_nf_per_km": 230.0,
-          "max_i_ka": 0.283
-        },
-        "34-AL1/6-ST1A 20.0": {
-          "type": "ol",
-          "r_ohm_per_km": 0.8342,
-          "q_mm2": 34,
-          "x_ohm_per_km": 0.382,
-          "c_nf_per_km": 9.15,
-          "max_i_ka": 0.17
-        },
-        "94-AL1/15-ST1A 0.4": {
-          "type": "ol",
-          "r_ohm_per_km": 0.306,
-          "q_mm2": 94,
-          "x_ohm_per_km": 0.29,
-          "c_nf_per_km": 13.2,
-          "max_i_ka": 0.35
-        },
-        "NA2XS2Y 1x185 RM/25 12/20 kV": {
-          "type": "cs",
-          "r_ohm_per_km": 0.161,
-          "q_mm2": 185,
-          "x_ohm_per_km": 0.117,
-          "c_nf_per_km": 273.0,
-          "max_i_ka": 0.362
-        },
-        "NA2XS2Y 1x150 RM/25 12/20 kV": {
-          "type": "cs",
-          "r_ohm_per_km": 0.206,
-          "q_mm2": 150,
-          "x_ohm_per_km": 0.116,
-          "c_nf_per_km": 250.0,
-          "max_i_ka": 0.319
-        },
-        "243-AL1/39-ST1A 110.0": {
-          "type": "ol",
-          "r_ohm_per_km": 0.1188,
-          "q_mm2": 243,
-          "x_ohm_per_km": 0.39,
-          "c_nf_per_km": 9.0,
-          "max_i_ka": 0.645
-        },
-        "490-AL1/64-ST1A 220.0": {
-          "type": "ol",
-          "r_ohm_per_km": 0.059,
-          "q_mm2": 490,
-          "x_ohm_per_km": 0.285,
-          "c_nf_per_km": 10.0,
-          "max_i_ka": 0.96
-        },
-        "N2XS(FL)2Y 1x185 RM/35 64/110 kV": {
-          "type": "cs",
-          "r_ohm_per_km": 0.099,
-          "q_mm2": 185,
-          "x_ohm_per_km": 0.156,
-          "c_nf_per_km": 125.0,
-          "max_i_ka": 0.457
-        },
-        "N2XS(FL)2Y 1x120 RM/35 64/110 kV": {
-          "type": "cs",
-          "r_ohm_per_km": 0.153,
-          "q_mm2": 120,
-          "x_ohm_per_km": 0.166,
-          "c_nf_per_km": 112.0,
-          "max_i_ka": 0.366
-        },
-        "NA2XS2Y 1x95 RM/25 12/20 kV": {
-          "type": "cs",
-          "r_ohm_per_km": 0.313,
-          "q_mm2": 95,
-          "x_ohm_per_km": 0.132,
-          "c_nf_per_km": 216.0,
-          "max_i_ka": 0.252
-        },
-        "122-AL1/20-ST1A 10.0": {
-          "type": "ol",
-          "r_ohm_per_km": 0.2376,
-          "q_mm2": 122,
-          "x_ohm_per_km": 0.323,
-          "c_nf_per_km": 11.1,
-          "max_i_ka": 0.41
-        },
-        "149-AL1/24-ST1A 20.0": {
-          "type": "ol",
-          "r_ohm_per_km": 0.194,
-          "q_mm2": 149,
-          "x_ohm_per_km": 0.337,
-          "c_nf_per_km": 10.5,
-          "max_i_ka": 0.47
-        },
-        "70-AL1/11-ST1A 10.0": {
-          "type": "ol",
-          "r_ohm_per_km": 0.4132,
-          "q_mm2": 70,
-          "x_ohm_per_km": 0.339,
-          "c_nf_per_km": 10.4,
-          "max_i_ka": 0.29
-        },
-        "305-AL1/39-ST1A 110.0": {
-          "type": "ol",
-          "r_ohm_per_km": 0.0949,
-          "q_mm2": 305,
-          "x_ohm_per_km": 0.38,
-          "c_nf_per_km": 9.2,
-          "max_i_ka": 0.74
-        }
-      },
-      "trafo": {
-        "0.4 MVA 20/0.4 kV": {
-          "shift_degree": 150,
-          "vector_group": "Dyn5",
-          "vn_hv_kv": 20.0,
-          "pfe_kw": 1.35,
-          "i0_percent": 0.3375,
-          "vn_lv_kv": 0.4,
-          "sn_mva": 0.4,
-          "tap_step_degree": 0,
-          "tap_neutral": 0,
-          "tap_min": -2,
-          "vkr_percent": 1.425,
-          "tap_step_percent": 2.5,
-          "tap_side": "hv",
-          "tap_phase_shifter": false,
-          "tap_max": 2,
-          "vk_percent": 6.0
-        },
-        "63 MVA 110/20 kV v1.4.3 and older": {
-          "shift_degree": 150,
-          "vector_group": "YNd5",
-          "vn_hv_kv": 110.0,
-          "pfe_kw": 33.0,
-          "i0_percent": 0.086,
-          "vn_lv_kv": 20.0,
-          "sn_mva": 63.0,
-          "tap_step_degree": 0,
-          "tap_neutral": 0,
-          "tap_min": -9,
-          "vkr_percent": 0.322,
-          "tap_step_percent": 1.5,
-          "tap_side": "hv",
-          "tap_phase_shifter": false,
-          "tap_max": 9,
-          "vk_percent": 11.2
-        },
-        "63 MVA 110/10 kV v1.4.3 and older": {
-          "shift_degree": 150,
-          "vector_group": "YNd5",
-          "vn_hv_kv": 110.0,
-          "pfe_kw": 31.51,
-          "i0_percent": 0.078,
-          "vn_lv_kv": 10.0,
-          "sn_mva": 63.0,
-          "tap_step_degree": 0,
-          "tap_neutral": 0,
-          "tap_min": -9,
-          "vkr_percent": 0.31,
-          "tap_step_percent": 1.5,
-          "tap_side": "hv",
-          "tap_phase_shifter": false,
-          "tap_max": 9,
-          "vk_percent": 10.04
-        },
-        "25 MVA 110/20 kV v1.4.3 and older": {
-          "shift_degree": 150,
-          "vector_group": "YNd5",
-          "vn_hv_kv": 110.0,
-          "pfe_kw": 29.0,
-          "i0_percent": 0.071,
-          "vn_lv_kv": 20.0,
-          "sn_mva": 25.0,
-          "tap_step_degree": 0,
-          "tap_neutral": 0,
-          "tap_min": -9,
-          "vkr_percent": 0.282,
-          "tap_step_percent": 1.5,
-          "tap_side": "hv",
-          "tap_phase_shifter": false,
-          "tap_max": 9,
-          "vk_percent": 11.2
-        },
-        "40 MVA 110/20 kV v1.4.3 and older": {
-          "shift_degree": 150,
-          "vector_group": "YNd5",
-          "vn_hv_kv": 110.0,
-          "pfe_kw": 31.0,
-          "i0_percent": 0.08,
-          "vn_lv_kv": 20.0,
-          "sn_mva": 40.0,
-          "tap_step_degree": 0,
-          "tap_neutral": 0,
-          "tap_min": -9,
-          "vkr_percent": 0.302,
-          "tap_step_percent": 1.5,
-          "tap_side": "hv",
-          "tap_phase_shifter": false,
-          "tap_max": 9,
-          "vk_percent": 11.2
-        },
-        "0.25 MVA 20/0.4 kV": {
-          "shift_degree": 150,
-          "vector_group": "Yzn5",
-          "vn_hv_kv": 20.0,
-          "pfe_kw": 0.8,
-          "i0_percent": 0.32,
-          "vn_lv_kv": 0.4,
-          "sn_mva": 0.25,
-          "tap_step_degree": 0,
-          "tap_neutral": 0,
-          "tap_min": -2,
-          "vkr_percent": 1.44,
-          "tap_step_percent": 2.5,
-          "tap_side": "hv",
-          "tap_phase_shifter": false,
-          "tap_max": 2,
-          "vk_percent": 6.0
-        },
-        "25 MVA 110/10 kV v1.4.3 and older": {
-          "shift_degree": 150,
-          "vector_group": "YNd5",
-          "vn_hv_kv": 110.0,
-          "pfe_kw": 28.51,
-          "i0_percent": 0.073,
-          "vn_lv_kv": 10.0,
-          "sn_mva": 25.0,
-          "tap_step_degree": 0,
-          "tap_neutral": 0,
-          "tap_min": -9,
-          "vkr_percent": 0.276,
-          "tap_step_percent": 1.5,
-          "tap_side": "hv",
-          "tap_phase_shifter": false,
-          "tap_max": 9,
-          "vk_percent": 10.04
-        },
-        "0.25 MVA 10/0.4 kV": {
-          "shift_degree": 150,
-          "vector_group": "Dyn5",
-          "vn_hv_kv": 10.0,
-          "pfe_kw": 0.6,
-          "i0_percent": 0.24,
-          "vn_lv_kv": 0.4,
-          "sn_mva": 0.25,
-          "tap_step_degree": 0,
-          "tap_neutral": 0,
-          "tap_min": -2,
-          "vkr_percent": 1.2,
-          "tap_step_percent": 2.5,
-          "tap_side": "hv",
-          "tap_phase_shifter": false,
-          "tap_max": 2,
-          "vk_percent": 4.0
-        },
-        "160 MVA 380/110 kV": {
-          "shift_degree": 0,
-          "vector_group": "Yy0",
-          "vn_hv_kv": 380.0,
-          "pfe_kw": 60.0,
-          "i0_percent": 0.06,
-          "vn_lv_kv": 110.0,
-          "sn_mva": 160.0,
-          "tap_step_degree": 0,
-          "tap_neutral": 0,
-          "tap_min": -9,
-          "vkr_percent": 0.25,
-          "tap_step_percent": 1.5,
-          "tap_side": "hv",
-          "tap_phase_shifter": false,
-          "tap_max": 9,
-          "vk_percent": 12.2
-        },
-        "63 MVA 110/10 kV": {
-          "shift_degree": 150,
-          "vector_group": "YNd5",
-          "vn_hv_kv": 110.0,
-          "pfe_kw": 22.0,
-          "i0_percent": 0.04,
-          "vn_lv_kv": 10.0,
-          "sn_mva": 63.0,
-          "tap_step_degree": 0,
-          "tap_neutral": 0,
-          "tap_min": -9,
-          "vkr_percent": 0.32,
-          "tap_step_percent": 1.5,
-          "tap_side": "hv",
-          "tap_phase_shifter": false,
-          "tap_max": 9,
-          "vk_percent": 18.0
-        },
-        "0.63 MVA 20/0.4 kV": {
-          "shift_degree": 150,
-          "vector_group": "Dyn5",
-          "vn_hv_kv": 20.0,
-          "pfe_kw": 1.65,
-          "i0_percent": 0.2619,
-          "vn_lv_kv": 0.4,
-          "sn_mva": 0.63,
-          "tap_step_degree": 0,
-          "tap_neutral": 0,
-          "tap_min": -2,
-          "vkr_percent": 1.206,
-          "tap_step_percent": 2.5,
-          "tap_side": "hv",
-          "tap_phase_shifter": false,
-          "tap_max": 2,
-          "vk_percent": 6.0
-        },
-        "0.4 MVA 10/0.4 kV": {
-          "shift_degree": 150,
-          "vector_group": "Dyn5",
-          "vn_hv_kv": 10.0,
-          "pfe_kw": 0.95,
-          "i0_percent": 0.2375,
-          "vn_lv_kv": 0.4,
-          "sn_mva": 0.4,
-          "tap_step_degree": 0,
-          "tap_neutral": 0,
-          "tap_min": -2,
-          "vkr_percent": 1.325,
-          "tap_step_percent": 2.5,
-          "tap_side": "hv",
-          "tap_phase_shifter": false,
-          "tap_max": 2,
-          "vk_percent": 4.0
-        },
-        "0.63 MVA 10/0.4 kV": {
-          "shift_degree": 150,
-          "vector_group": "Dyn5",
-          "vn_hv_kv": 10.0,
-          "pfe_kw": 1.18,
-          "i0_percent": 0.1873,
-          "vn_lv_kv": 0.4,
-          "sn_mva": 0.63,
-          "tap_step_degree": 0,
-          "tap_neutral": 0,
-          "tap_min": -2,
-          "vkr_percent": 1.0794,
-          "tap_step_percent": 2.5,
-          "tap_side": "hv",
-          "tap_phase_shifter": false,
-          "tap_max": 2,
-          "vk_percent": 4.0
-        },
-        "63 MVA 110/20 kV": {
-          "shift_degree": 150,
-          "vector_group": "YNd5",
-          "vn_hv_kv": 110.0,
-          "pfe_kw": 22.0,
-          "i0_percent": 0.04,
-          "vn_lv_kv": 20.0,
-          "sn_mva": 63.0,
-          "tap_step_degree": 0,
-          "tap_neutral": 0,
-          "tap_min": -9,
-          "vkr_percent": 0.32,
-          "tap_step_percent": 1.5,
-          "tap_side": "hv",
-          "tap_phase_shifter": false,
-          "tap_max": 9,
-          "vk_percent": 18.0
-        },
-        "100 MVA 220/110 kV": {
-          "shift_degree": 0,
-          "vector_group": "Yy0",
-          "vn_hv_kv": 220.0,
-          "pfe_kw": 55.0,
-          "i0_percent": 0.06,
-          "vn_lv_kv": 110.0,
-          "sn_mva": 100.0,
-          "tap_step_degree": 0,
-          "tap_neutral": 0,
-          "tap_min": -9,
-          "vkr_percent": 0.26,
-          "tap_step_percent": 1.5,
-          "tap_side": "hv",
-          "tap_phase_shifter": false,
-          "tap_max": 9,
-          "vk_percent": 12.0
-        },
-        "25 MVA 110/10 kV": {
-          "shift_degree": 150,
-          "vector_group": "YNd5",
-          "vn_hv_kv": 110.0,
-          "pfe_kw": 14.0,
-          "i0_percent": 0.07,
-          "vn_lv_kv": 10.0,
-          "sn_mva": 25.0,
-          "tap_step_degree": 0,
-          "tap_neutral": 0,
-          "tap_min": -9,
-          "vkr_percent": 0.41,
-          "tap_step_percent": 1.5,
-          "tap_side": "hv",
-          "tap_phase_shifter": false,
-          "tap_max": 9,
-          "vk_percent": 12.0
-        },
-        "40 MVA 110/20 kV": {
-          "shift_degree": 150,
-          "vector_group": "YNd5",
-          "vn_hv_kv": 110.0,
-          "pfe_kw": 18.0,
-          "i0_percent": 0.05,
-          "vn_lv_kv": 20.0,
-          "sn_mva": 40.0,
-          "tap_step_degree": 0,
-          "tap_neutral": 0,
-          "tap_min": -9,
-          "vkr_percent": 0.34,
-          "tap_step_percent": 1.5,
-          "tap_side": "hv",
-          "tap_phase_shifter": false,
-          "tap_max": 9,
-          "vk_percent": 16.2
-        },
-        "40 MVA 110/10 kV v1.4.3 and older": {
-          "shift_degree": 150,
-          "vector_group": "YNd5",
-          "vn_hv_kv": 110.0,
-          "pfe_kw": 30.45,
-          "i0_percent": 0.076,
-          "vn_lv_kv": 10.0,
-          "sn_mva": 40.0,
-          "tap_step_degree": 0,
-          "tap_neutral": 0,
-          "tap_min": -9,
-          "vkr_percent": 0.295,
-          "tap_step_percent": 1.5,
-          "tap_side": "hv",
-          "tap_phase_shifter": false,
-          "tap_max": 9,
-          "vk_percent": 10.04
-        },
-        "25 MVA 110/20 kV": {
-          "shift_degree": 150,
-          "vector_group": "YNd5",
-          "vn_hv_kv": 110.0,
-          "pfe_kw": 14.0,
-          "i0_percent": 0.07,
-          "vn_lv_kv": 20.0,
-          "sn_mva": 25.0,
-          "tap_step_degree": 0,
-          "tap_neutral": 0,
-          "tap_min": -9,
-          "vkr_percent": 0.41,
-          "tap_step_percent": 1.5,
-          "tap_side": "hv",
-          "tap_phase_shifter": false,
-          "tap_max": 9,
-          "vk_percent": 12.0
-        },
-        "40 MVA 110/10 kV": {
-          "shift_degree": 150,
-          "vector_group": "YNd5",
-          "vn_hv_kv": 110.0,
-          "pfe_kw": 18.0,
-          "i0_percent": 0.05,
-          "vn_lv_kv": 10.0,
-          "sn_mva": 40.0,
-          "tap_step_degree": 0,
-          "tap_neutral": 0,
-          "tap_min": -9,
-          "vkr_percent": 0.34,
-          "tap_step_percent": 1.5,
-          "tap_side": "hv",
-          "tap_phase_shifter": false,
-          "tap_max": 9,
-          "vk_percent": 16.2
-        }
-      },
-      "trafo3w": {
-        "63/25/38 MVA 110/10/10 kV": {
-          "vector_group": "YN0yn0yn0",
-          "vn_mv_kv": 10,
-          "vn_lv_kv": 10,
-          "shift_lv_degree": 0,
-          "shift_mv_degree": 0,
-          "pfe_kw": 35,
-          "vn_hv_kv": 110,
-          "i0_percent": 0.89,
-          "sn_lv_mva": 38.0,
-          "sn_hv_mva": 63.0,
-          "sn_mv_mva": 25.0,
-          "vkr_lv_percent": 0.35,
-          "tap_neutral": 0,
-          "tap_min": -10,
-          "vk_mv_percent": 10.4,
-          "vkr_hv_percent": 0.28,
-          "vk_lv_percent": 10.4,
-          "tap_max": 10,
-          "vkr_mv_percent": 0.32,
-          "tap_step_percent": 1.2,
-          "tap_side": "hv",
-          "vk_hv_percent": 10.4
-        },
-        "63/25/38 MVA 110/20/10 kV": {
-          "vector_group": "YN0yn0yn0",
-          "vn_mv_kv": 20,
-          "vn_lv_kv": 10,
-          "shift_lv_degree": 0,
-          "shift_mv_degree": 0,
-          "pfe_kw": 35,
-          "vn_hv_kv": 110,
-          "i0_percent": 0.89,
-          "sn_lv_mva": 38.0,
-          "sn_hv_mva": 63.0,
-          "sn_mv_mva": 25.0,
-          "vkr_lv_percent": 0.35,
-          "tap_neutral": 0,
-          "tap_min": -10,
-          "vk_mv_percent": 10.4,
-          "vkr_hv_percent": 0.28,
-          "vk_lv_percent": 10.4,
-          "tap_max": 10,
-          "vkr_mv_percent": 0.32,
-          "tap_step_percent": 1.2,
-          "tap_side": "hv",
-          "vk_hv_percent": 10.4
-        }
-      },
-      "fuse": {},
-      "line_dc": {}
-    },
-    "res_bus": {
-      "_module": "pandas.core.frame",
-      "_class": "DataFrame",
-      "_object": "{\"columns\":[\"vm_pu\",\"va_degree\",\"p_mw\",\"q_mvar\"],\"index\":[],\"data\":[]}",
-      "orient": "split",
-      "dtype": {
-        "vm_pu": "float64",
-        "va_degree": "float64",
-        "p_mw": "float64",
-        "q_mvar": "float64"
-      },
-      "is_multiindex": false,
-      "is_multicolumn": false
-    },
-    "res_bus_dc": {
-      "_module": "pandas.core.frame",
-      "_class": "DataFrame",
-      "_object": "{\"columns\":[\"vm_pu\",\"p_mw\"],\"index\":[],\"data\":[]}",
-      "orient": "split",
-      "dtype": {
-        "vm_pu": "float64",
-        "p_mw": "float64"
-      },
-      "is_multiindex": false,
-      "is_multicolumn": false
-    },
-    "res_line": {
-      "_module": "pandas.core.frame",
-      "_class": "DataFrame",
-      "_object": "{\"columns\":[\"p_from_mw\",\"q_from_mvar\",\"p_to_mw\",\"q_to_mvar\",\"pl_mw\",\"ql_mvar\",\"i_from_ka\",\"i_to_ka\",\"i_ka\",\"vm_from_pu\",\"va_from_degree\",\"vm_to_pu\",\"va_to_degree\",\"loading_percent\"],\"index\":[],\"data\":[]}",
-      "orient": "split",
-      "dtype": {
-        "p_from_mw": "float64",
-        "q_from_mvar": "float64",
-        "p_to_mw": "float64",
-        "q_to_mvar": "float64",
-        "pl_mw": "float64",
-        "ql_mvar": "float64",
-        "i_from_ka": "float64",
-        "i_to_ka": "float64",
-        "i_ka": "float64",
-        "vm_from_pu": "float64",
-        "va_from_degree": "float64",
-        "vm_to_pu": "float64",
-        "va_to_degree": "float64",
-        "loading_percent": "float64"
-      },
-      "is_multiindex": false,
-      "is_multicolumn": false
-    },
-    "res_line_dc": {
-      "_module": "pandas.core.frame",
-      "_class": "DataFrame",
-      "_object": "{\"columns\":[\"p_from_mw\",\"p_to_mw\",\"pl_mw\",\"i_from_ka\",\"i_to_ka\",\"i_ka\",\"vm_from_pu\",\"vm_to_pu\",\"loading_percent\"],\"index\":[],\"data\":[]}",
-      "orient": "split",
-      "dtype": {
-        "p_from_mw": "float64",
-        "p_to_mw": "float64",
-        "pl_mw": "float64",
-        "i_from_ka": "float64",
-        "i_to_ka": "float64",
-        "i_ka": "float64",
-        "vm_from_pu": "float64",
-        "vm_to_pu": "float64",
-        "loading_percent": "float64"
-      },
-      "is_multiindex": false,
-      "is_multicolumn": false
-    },
-    "res_trafo": {
-      "_module": "pandas.core.frame",
-      "_class": "DataFrame",
-      "_object": "{\"columns\":[\"p_hv_mw\",\"q_hv_mvar\",\"p_lv_mw\",\"q_lv_mvar\",\"pl_mw\",\"ql_mvar\",\"i_hv_ka\",\"i_lv_ka\",\"vm_hv_pu\",\"va_hv_degree\",\"vm_lv_pu\",\"va_lv_degree\",\"loading_percent\"],\"index\":[],\"data\":[]}",
-      "orient": "split",
-      "dtype": {
-        "p_hv_mw": "float64",
-        "q_hv_mvar": "float64",
-        "p_lv_mw": "float64",
-        "q_lv_mvar": "float64",
-        "pl_mw": "float64",
-        "ql_mvar": "float64",
-        "i_hv_ka": "float64",
-        "i_lv_ka": "float64",
-        "vm_hv_pu": "float64",
-        "va_hv_degree": "float64",
-        "vm_lv_pu": "float64",
-        "va_lv_degree": "float64",
-        "loading_percent": "float64"
-      },
-      "is_multiindex": false,
-      "is_multicolumn": false
-    },
-    "res_trafo3w": {
-      "_module": "pandas.core.frame",
-      "_class": "DataFrame",
-      "_object": "{\"columns\":[\"p_hv_mw\",\"q_hv_mvar\",\"p_mv_mw\",\"q_mv_mvar\",\"p_lv_mw\",\"q_lv_mvar\",\"pl_mw\",\"ql_mvar\",\"i_hv_ka\",\"i_mv_ka\",\"i_lv_ka\",\"vm_hv_pu\",\"va_hv_degree\",\"vm_mv_pu\",\"va_mv_degree\",\"vm_lv_pu\",\"va_lv_degree\",\"va_internal_degree\",\"vm_internal_pu\",\"loading_percent\"],\"index\":[],\"data\":[]}",
-      "orient": "split",
-      "dtype": {
-        "p_hv_mw": "float64",
-        "q_hv_mvar": "float64",
-        "p_mv_mw": "float64",
-        "q_mv_mvar": "float64",
-        "p_lv_mw": "float64",
-        "q_lv_mvar": "float64",
-        "pl_mw": "float64",
-        "ql_mvar": "float64",
-        "i_hv_ka": "float64",
-        "i_mv_ka": "float64",
-        "i_lv_ka": "float64",
-        "vm_hv_pu": "float64",
-        "va_hv_degree": "float64",
-        "vm_mv_pu": "float64",
-        "va_mv_degree": "float64",
-        "vm_lv_pu": "float64",
-        "va_lv_degree": "float64",
-        "va_internal_degree": "float64",
-        "vm_internal_pu": "float64",
-        "loading_percent": "float64"
-      },
-      "is_multiindex": false,
-      "is_multicolumn": false
-    },
-    "res_impedance": {
-      "_module": "pandas.core.frame",
-      "_class": "DataFrame",
-      "_object": "{\"columns\":[\"p_from_mw\",\"q_from_mvar\",\"p_to_mw\",\"q_to_mvar\",\"pl_mw\",\"ql_mvar\",\"i_from_ka\",\"i_to_ka\"],\"index\":[],\"data\":[]}",
-      "orient": "split",
-      "dtype": {
-        "p_from_mw": "float64",
-        "q_from_mvar": "float64",
-        "p_to_mw": "float64",
-        "q_to_mvar": "float64",
-        "pl_mw": "float64",
-        "ql_mvar": "float64",
-        "i_from_ka": "float64",
-        "i_to_ka": "float64"
-      },
-      "is_multiindex": false,
-      "is_multicolumn": false
-    },
-    "res_ext_grid": {
-      "_module": "pandas.core.frame",
-      "_class": "DataFrame",
-      "_object": "{\"columns\":[\"p_mw\",\"q_mvar\"],\"index\":[],\"data\":[]}",
-      "orient": "split",
-      "dtype": {
-        "p_mw": "float64",
-        "q_mvar": "float64"
-      },
-      "is_multiindex": false,
-      "is_multicolumn": false
-    },
-    "res_load": {
-      "_module": "pandas.core.frame",
-      "_class": "DataFrame",
-      "_object": "{\"columns\":[\"p_mw\",\"q_mvar\"],\"index\":[],\"data\":[]}",
-      "orient": "split",
-      "dtype": {
-        "p_mw": "float64",
-        "q_mvar": "float64"
-      },
-      "is_multiindex": false,
-      "is_multicolumn": false
-    },
-    "res_motor": {
-      "_module": "pandas.core.frame",
-      "_class": "DataFrame",
-      "_object": "{\"columns\":[\"p_mw\",\"q_mvar\"],\"index\":[],\"data\":[]}",
-      "orient": "split",
-      "dtype": {
-        "p_mw": "float64",
-        "q_mvar": "float64"
-      },
-      "is_multiindex": false,
-      "is_multicolumn": false
-    },
-    "res_sgen": {
-      "_module": "pandas.core.frame",
-      "_class": "DataFrame",
-      "_object": "{\"columns\":[\"p_mw\",\"q_mvar\"],\"index\":[],\"data\":[]}",
-      "orient": "split",
-      "dtype": {
-        "p_mw": "float64",
-        "q_mvar": "float64"
-      },
-      "is_multiindex": false,
-      "is_multicolumn": false
-    },
-    "res_storage": {
-      "_module": "pandas.core.frame",
-      "_class": "DataFrame",
-      "_object": "{\"columns\":[\"p_mw\",\"q_mvar\"],\"index\":[],\"data\":[]}",
-      "orient": "split",
-      "dtype": {
-        "p_mw": "float64",
-        "q_mvar": "float64"
-      },
-      "is_multiindex": false,
-      "is_multicolumn": false
-    },
-    "res_shunt": {
-      "_module": "pandas.core.frame",
-      "_class": "DataFrame",
-      "_object": "{\"columns\":[\"p_mw\",\"q_mvar\",\"vm_pu\"],\"index\":[],\"data\":[]}",
-      "orient": "split",
-      "dtype": {
-        "p_mw": "float64",
-        "q_mvar": "float64",
-        "vm_pu": "float64"
-      },
-      "is_multiindex": false,
-      "is_multicolumn": false
-    },
-    "res_gen": {
-      "_module": "pandas.core.frame",
-      "_class": "DataFrame",
-      "_object": "{\"columns\":[\"p_mw\",\"q_mvar\",\"va_degree\",\"vm_pu\"],\"index\":[],\"data\":[]}",
-      "orient": "split",
-      "dtype": {
-        "p_mw": "float64",
-        "q_mvar": "float64",
-        "va_degree": "float64",
-        "vm_pu": "float64"
-      },
-      "is_multiindex": false,
-      "is_multicolumn": false
-    },
-    "res_ward": {
-      "_module": "pandas.core.frame",
-      "_class": "DataFrame",
-      "_object": "{\"columns\":[\"p_mw\",\"q_mvar\",\"vm_pu\"],\"index\":[],\"data\":[]}",
-      "orient": "split",
-      "dtype": {
-        "p_mw": "float64",
-        "q_mvar": "float64",
-        "vm_pu": "float64"
-      },
-      "is_multiindex": false,
-      "is_multicolumn": false
-    },
-    "res_xward": {
-      "_module": "pandas.core.frame",
-      "_class": "DataFrame",
-      "_object": "{\"columns\":[\"p_mw\",\"q_mvar\",\"vm_pu\",\"va_internal_degree\",\"vm_internal_pu\"],\"index\":[],\"data\":[]}",
-      "orient": "split",
-      "dtype": {
-        "p_mw": "float64",
-        "q_mvar": "float64",
-        "vm_pu": "float64",
-        "va_internal_degree": "float64",
-        "vm_internal_pu": "float64"
-      },
-      "is_multiindex": false,
-      "is_multicolumn": false
-    },
-    "res_dcline": {
-      "_module": "pandas.core.frame",
-      "_class": "DataFrame",
-      "_object": "{\"columns\":[\"p_from_mw\",\"q_from_mvar\",\"p_to_mw\",\"q_to_mvar\",\"pl_mw\",\"vm_from_pu\",\"va_from_degree\",\"vm_to_pu\",\"va_to_degree\"],\"index\":[],\"data\":[]}",
-      "orient": "split",
-      "dtype": {
-        "p_from_mw": "float64",
-        "q_from_mvar": "float64",
-        "p_to_mw": "float64",
-        "q_to_mvar": "float64",
-        "pl_mw": "float64",
-        "vm_from_pu": "float64",
-        "va_from_degree": "float64",
-        "vm_to_pu": "float64",
-        "va_to_degree": "float64"
-      },
-      "is_multiindex": false,
-      "is_multicolumn": false
-    },
-    "res_asymmetric_load": {
-      "_module": "pandas.core.frame",
-      "_class": "DataFrame",
-      "_object": "{\"columns\":[\"p_mw\",\"q_mvar\"],\"index\":[],\"data\":[]}",
-      "orient": "split",
-      "dtype": {
-        "p_mw": "float64",
-        "q_mvar": "float64"
-      },
-      "is_multiindex": false,
-      "is_multicolumn": false
-    },
-    "res_asymmetric_sgen": {
-      "_module": "pandas.core.frame",
-      "_class": "DataFrame",
-      "_object": "{\"columns\":[\"p_mw\",\"q_mvar\"],\"index\":[],\"data\":[]}",
-      "orient": "split",
-      "dtype": {
-        "p_mw": "float64",
-        "q_mvar": "float64"
-      },
-      "is_multiindex": false,
-      "is_multicolumn": false
-    },
-    "res_switch": {
-      "_module": "pandas.core.frame",
-      "_class": "DataFrame",
-      "_object": "{\"columns\":[\"i_ka\",\"loading_percent\",\"p_from_mw\",\"q_from_mvar\",\"p_to_mw\",\"q_to_mvar\"],\"index\":[],\"data\":[]}",
-      "orient": "split",
-      "dtype": {
-        "i_ka": "float64",
-        "loading_percent": "float64",
-        "p_from_mw": "float64",
-        "q_from_mvar": "float64",
-        "p_to_mw": "float64",
-        "q_to_mvar": "float64"
-      },
-      "is_multiindex": false,
-      "is_multicolumn": false
-    },
-    "res_tcsc": {
-      "_module": "pandas.core.frame",
-      "_class": "DataFrame",
-      "_object": "{\"columns\":[\"thyristor_firing_angle_degree\",\"x_ohm\",\"p_from_mw\",\"q_from_mvar\",\"p_to_mw\",\"q_to_mvar\",\"pl_mw\",\"ql_mvar\",\"i_ka\",\"vm_from_pu\",\"va_from_degree\",\"vm_to_pu\",\"va_to_degree\"],\"index\":[],\"data\":[]}",
-      "orient": "split",
-      "dtype": {
-        "thyristor_firing_angle_degree": "float64",
-        "x_ohm": "float64",
-        "p_from_mw": "float64",
-        "q_from_mvar": "float64",
-        "p_to_mw": "float64",
-        "q_to_mvar": "float64",
-        "pl_mw": "float64",
-        "ql_mvar": "float64",
-        "i_ka": "float64",
-        "vm_from_pu": "float64",
-        "va_from_degree": "float64",
-        "vm_to_pu": "float64",
-        "va_to_degree": "float64"
-      },
-      "is_multiindex": false,
-      "is_multicolumn": false
-    },
-    "res_svc": {
-      "_module": "pandas.core.frame",
-      "_class": "DataFrame",
-      "_object": "{\"columns\":[\"thyristor_firing_angle_degree\",\"x_ohm\",\"q_mvar\",\"vm_pu\",\"va_degree\"],\"index\":[],\"data\":[]}",
-      "orient": "split",
-      "dtype": {
-        "thyristor_firing_angle_degree": "float64",
-        "x_ohm": "float64",
-        "q_mvar": "float64",
-        "vm_pu": "float64",
-        "va_degree": "float64"
-      },
-      "is_multiindex": false,
-      "is_multicolumn": false
-    },
-    "res_ssc": {
-      "_module": "pandas.core.frame",
-      "_class": "DataFrame",
-      "_object": "{\"columns\":[\"q_mvar\",\"vm_internal_pu\",\"va_internal_degree\",\"vm_pu\",\"va_degree\"],\"index\":[],\"data\":[]}",
-      "orient": "split",
-      "dtype": {
-        "q_mvar": "float64",
-        "vm_internal_pu": "float64",
-        "va_internal_degree": "float64",
-        "vm_pu": "float64",
-        "va_degree": "float64"
-      },
-      "is_multiindex": false,
-      "is_multicolumn": false
-    },
-    "res_vsc": {
-      "_module": "pandas.core.frame",
-      "_class": "DataFrame",
-      "_object": "{\"columns\":[\"p_mw\",\"q_mvar\",\"p_dc_mw\",\"vm_internal_pu\",\"va_internal_degree\",\"vm_pu\",\"va_degree\",\"vm_internal_dc_pu\",\"vm_dc_pu\"],\"index\":[],\"data\":[]}",
-      "orient": "split",
-      "dtype": {
-        "p_mw": "float64",
-        "q_mvar": "float64",
-        "p_dc_mw": "float64",
-        "vm_internal_pu": "float64",
-        "va_internal_degree": "float64",
-        "vm_pu": "float64",
-        "va_degree": "float64",
-        "vm_internal_dc_pu": "float64",
-        "vm_dc_pu": "float64"
-      },
-      "is_multiindex": false,
-      "is_multicolumn": false
-    },
-    "res_bus_est": {
-      "_module": "pandas.core.frame",
-      "_class": "DataFrame",
-      "_object": "{\"columns\":[\"vm_pu\",\"va_degree\",\"p_mw\",\"q_mvar\"],\"index\":[],\"data\":[]}",
-      "orient": "split",
-      "dtype": {
-        "vm_pu": "float64",
-        "va_degree": "float64",
-        "p_mw": "float64",
-        "q_mvar": "float64"
-      },
-      "is_multiindex": false,
-      "is_multicolumn": false
-    },
-    "res_line_est": {
-      "_module": "pandas.core.frame",
-      "_class": "DataFrame",
-      "_object": "{\"columns\":[\"p_from_mw\",\"q_from_mvar\",\"p_to_mw\",\"q_to_mvar\",\"pl_mw\",\"ql_mvar\",\"i_from_ka\",\"i_to_ka\",\"i_ka\",\"vm_from_pu\",\"va_from_degree\",\"vm_to_pu\",\"va_to_degree\",\"loading_percent\"],\"index\":[],\"data\":[]}",
-      "orient": "split",
-      "dtype": {
-        "p_from_mw": "float64",
-        "q_from_mvar": "float64",
-        "p_to_mw": "float64",
-        "q_to_mvar": "float64",
-        "pl_mw": "float64",
-        "ql_mvar": "float64",
-        "i_from_ka": "float64",
-        "i_to_ka": "float64",
-        "i_ka": "float64",
-        "vm_from_pu": "float64",
-        "va_from_degree": "float64",
-        "vm_to_pu": "float64",
-        "va_to_degree": "float64",
-        "loading_percent": "float64"
-      },
-      "is_multiindex": false,
-      "is_multicolumn": false
-    },
-    "res_trafo_est": {
-      "_module": "pandas.core.frame",
-      "_class": "DataFrame",
-      "_object": "{\"columns\":[\"p_hv_mw\",\"q_hv_mvar\",\"p_lv_mw\",\"q_lv_mvar\",\"pl_mw\",\"ql_mvar\",\"i_hv_ka\",\"i_lv_ka\",\"vm_hv_pu\",\"va_hv_degree\",\"vm_lv_pu\",\"va_lv_degree\",\"loading_percent\"],\"index\":[],\"data\":[]}",
-      "orient": "split",
-      "dtype": {
-        "p_hv_mw": "float64",
-        "q_hv_mvar": "float64",
-        "p_lv_mw": "float64",
-        "q_lv_mvar": "float64",
-        "pl_mw": "float64",
-        "ql_mvar": "float64",
-        "i_hv_ka": "float64",
-        "i_lv_ka": "float64",
-        "vm_hv_pu": "float64",
-        "va_hv_degree": "float64",
-        "vm_lv_pu": "float64",
-        "va_lv_degree": "float64",
-        "loading_percent": "float64"
-      },
-      "is_multiindex": false,
-      "is_multicolumn": false
-    },
-    "res_trafo3w_est": {
-      "_module": "pandas.core.frame",
-      "_class": "DataFrame",
-      "_object": "{\"columns\":[\"p_hv_mw\",\"q_hv_mvar\",\"p_mv_mw\",\"q_mv_mvar\",\"p_lv_mw\",\"q_lv_mvar\",\"pl_mw\",\"ql_mvar\",\"i_hv_ka\",\"i_mv_ka\",\"i_lv_ka\",\"vm_hv_pu\",\"va_hv_degree\",\"vm_mv_pu\",\"va_mv_degree\",\"vm_lv_pu\",\"va_lv_degree\",\"va_internal_degree\",\"vm_internal_pu\",\"loading_percent\"],\"index\":[],\"data\":[]}",
-      "orient": "split",
-      "dtype": {
-        "p_hv_mw": "float64",
-        "q_hv_mvar": "float64",
-        "p_mv_mw": "float64",
-        "q_mv_mvar": "float64",
-        "p_lv_mw": "float64",
-        "q_lv_mvar": "float64",
-        "pl_mw": "float64",
-        "ql_mvar": "float64",
-        "i_hv_ka": "float64",
-        "i_mv_ka": "float64",
-        "i_lv_ka": "float64",
-        "vm_hv_pu": "float64",
-        "va_hv_degree": "float64",
-        "vm_mv_pu": "float64",
-        "va_mv_degree": "float64",
-        "vm_lv_pu": "float64",
-        "va_lv_degree": "float64",
-        "va_internal_degree": "float64",
-        "vm_internal_pu": "float64",
-        "loading_percent": "float64"
-      },
-      "is_multiindex": false,
-      "is_multicolumn": false
-    },
-    "res_impedance_est": {
-      "_module": "pandas.core.frame",
-      "_class": "DataFrame",
-      "_object": "{\"columns\":[\"p_from_mw\",\"q_from_mvar\",\"p_to_mw\",\"q_to_mvar\",\"pl_mw\",\"ql_mvar\",\"i_from_ka\",\"i_to_ka\"],\"index\":[],\"data\":[]}",
-      "orient": "split",
-      "dtype": {
-        "p_from_mw": "float64",
-        "q_from_mvar": "float64",
-        "p_to_mw": "float64",
-        "q_to_mvar": "float64",
-        "pl_mw": "float64",
-        "ql_mvar": "float64",
-        "i_from_ka": "float64",
-        "i_to_ka": "float64"
-      },
-      "is_multiindex": false,
-      "is_multicolumn": false
-    },
-    "res_switch_est": {
-      "_module": "pandas.core.frame",
-      "_class": "DataFrame",
-      "_object": "{\"columns\":[\"i_ka\",\"loading_percent\",\"p_from_mw\",\"q_from_mvar\",\"p_to_mw\",\"q_to_mvar\"],\"index\":[],\"data\":[]}",
-      "orient": "split",
-      "dtype": {
-        "i_ka": "float64",
-        "loading_percent": "float64",
-        "p_from_mw": "float64",
-        "q_from_mvar": "float64",
-        "p_to_mw": "float64",
-        "q_to_mvar": "float64"
-<<<<<<< HEAD
-      },
-      "is_multiindex": false,
-      "is_multicolumn": false
-    },
-    "res_shunt_est": {
-      "_module": "pandas.core.frame",
-      "_class": "DataFrame",
-      "_object": "{\"columns\":[\"p_mw\",\"q_mvar\",\"vm_pu\"],\"index\":[],\"data\":[]}",
-      "orient": "split",
-      "dtype": {
-        "p_mw": "float64",
-        "q_mvar": "float64",
-        "vm_pu": "float64"
-=======
->>>>>>> d9ce8813
-      },
-      "is_multiindex": false,
-      "is_multicolumn": false
-    },
-    "res_bus_sc": {
-      "_module": "pandas.core.frame",
-      "_class": "DataFrame",
-      "_object": "{\"columns\":[],\"index\":[],\"data\":[]}",
-      "orient": "split",
-      "is_multiindex": false,
-      "is_multicolumn": false
-    },
-    "res_line_sc": {
-      "_module": "pandas.core.frame",
-      "_class": "DataFrame",
-      "_object": "{\"columns\":[],\"index\":[],\"data\":[]}",
-      "orient": "split",
-      "is_multiindex": false,
-      "is_multicolumn": false
-    },
-    "res_trafo_sc": {
-      "_module": "pandas.core.frame",
-      "_class": "DataFrame",
-      "_object": "{\"columns\":[],\"index\":[],\"data\":[]}",
-      "orient": "split",
-      "is_multiindex": false,
-      "is_multicolumn": false
-    },
-    "res_trafo3w_sc": {
-      "_module": "pandas.core.frame",
-      "_class": "DataFrame",
-      "_object": "{\"columns\":[],\"index\":[],\"data\":[]}",
-      "orient": "split",
-      "is_multiindex": false,
-      "is_multicolumn": false
-    },
-    "res_ext_grid_sc": {
-      "_module": "pandas.core.frame",
-      "_class": "DataFrame",
-      "_object": "{\"columns\":[],\"index\":[],\"data\":[]}",
-      "orient": "split",
-      "is_multiindex": false,
-      "is_multicolumn": false
-    },
-    "res_gen_sc": {
-      "_module": "pandas.core.frame",
-      "_class": "DataFrame",
-      "_object": "{\"columns\":[],\"index\":[],\"data\":[]}",
-      "orient": "split",
-      "is_multiindex": false,
-      "is_multicolumn": false
-    },
-    "res_sgen_sc": {
-      "_module": "pandas.core.frame",
-      "_class": "DataFrame",
-      "_object": "{\"columns\":[],\"index\":[],\"data\":[]}",
-      "orient": "split",
-      "is_multiindex": false,
-      "is_multicolumn": false
-    },
-    "res_switch_sc": {
-      "_module": "pandas.core.frame",
-      "_class": "DataFrame",
-      "_object": "{\"columns\":[],\"index\":[],\"data\":[]}",
-      "orient": "split",
-      "is_multiindex": false,
-      "is_multicolumn": false
-    },
-    "res_bus_3ph": {
-      "_module": "pandas.core.frame",
-      "_class": "DataFrame",
-      "_object": "{\"columns\":[\"vm_a_pu\",\"va_a_degree\",\"vm_b_pu\",\"va_b_degree\",\"vm_c_pu\",\"va_c_degree\",\"p_a_mw\",\"q_a_mvar\",\"p_b_mw\",\"q_b_mvar\",\"p_c_mw\",\"q_c_mvar\"],\"index\":[],\"data\":[]}",
-      "orient": "split",
-      "dtype": {
-        "vm_a_pu": "float64",
-        "va_a_degree": "float64",
-        "vm_b_pu": "float64",
-        "va_b_degree": "float64",
-        "vm_c_pu": "float64",
-        "va_c_degree": "float64",
-        "p_a_mw": "float64",
-        "q_a_mvar": "float64",
-        "p_b_mw": "float64",
-        "q_b_mvar": "float64",
-        "p_c_mw": "float64",
-        "q_c_mvar": "float64"
-      },
-      "is_multiindex": false,
-      "is_multicolumn": false
-    },
-    "res_line_3ph": {
-      "_module": "pandas.core.frame",
-      "_class": "DataFrame",
-      "_object": "{\"columns\":[\"p_a_from_mw\",\"q_a_from_mvar\",\"p_b_from_mw\",\"q_b_from_mvar\",\"q_c_from_mvar\",\"p_a_to_mw\",\"q_a_to_mvar\",\"p_b_to_mw\",\"q_b_to_mvar\",\"p_c_to_mw\",\"q_c_to_mvar\",\"p_a_l_mw\",\"q_a_l_mvar\",\"p_b_l_mw\",\"q_b_l_mvar\",\"p_c_l_mw\",\"q_c_l_mvar\",\"i_a_from_ka\",\"i_a_to_ka\",\"i_b_from_ka\",\"i_b_to_ka\",\"i_c_from_ka\",\"i_c_to_ka\",\"i_a_ka\",\"i_b_ka\",\"i_c_ka\",\"i_n_from_ka\",\"i_n_to_ka\",\"i_n_ka\",\"loading_a_percent\",\"loading_b_percent\",\"loading_c_percent\"],\"index\":[],\"data\":[]}",
-      "orient": "split",
-      "dtype": {
-        "p_a_from_mw": "float64",
-        "q_a_from_mvar": "float64",
-        "p_b_from_mw": "float64",
-        "q_b_from_mvar": "float64",
-        "q_c_from_mvar": "float64",
-        "p_a_to_mw": "float64",
-        "q_a_to_mvar": "float64",
-        "p_b_to_mw": "float64",
-        "q_b_to_mvar": "float64",
-        "p_c_to_mw": "float64",
-        "q_c_to_mvar": "float64",
-        "p_a_l_mw": "float64",
-        "q_a_l_mvar": "float64",
-        "p_b_l_mw": "float64",
-        "q_b_l_mvar": "float64",
-        "p_c_l_mw": "float64",
-        "q_c_l_mvar": "float64",
-        "i_a_from_ka": "float64",
-        "i_a_to_ka": "float64",
-        "i_b_from_ka": "float64",
-        "i_b_to_ka": "float64",
-        "i_c_from_ka": "float64",
-        "i_c_to_ka": "float64",
-        "i_a_ka": "float64",
-        "i_b_ka": "float64",
-        "i_c_ka": "float64",
-        "i_n_from_ka": "float64",
-        "i_n_to_ka": "float64",
-        "i_n_ka": "float64",
-        "loading_a_percent": "float64",
-        "loading_b_percent": "float64",
-        "loading_c_percent": "float64"
-      },
-      "is_multiindex": false,
-      "is_multicolumn": false
-    },
-    "res_trafo_3ph": {
-      "_module": "pandas.core.frame",
-      "_class": "DataFrame",
-      "_object": "{\"columns\":[\"p_a_hv_mw\",\"q_a_hv_mvar\",\"p_b_hv_mw\",\"q_b_hv_mvar\",\"p_c_hv_mw\",\"q_c_hv_mvar\",\"p_a_lv_mw\",\"q_a_lv_mvar\",\"p_b_lv_mw\",\"q_b_lv_mvar\",\"p_c_lv_mw\",\"q_c_lv_mvar\",\"p_a_l_mw\",\"q_a_l_mvar\",\"p_b_l_mw\",\"q_b_l_mvar\",\"p_c_l_mw\",\"q_c_l_mvar\",\"i_a_hv_ka\",\"i_a_lv_ka\",\"i_b_hv_ka\",\"i_b_lv_ka\",\"i_c_hv_ka\",\"i_c_lv_ka\",\"loading_a_percent\",\"loading_b_percent\",\"loading_c_percent\",\"loading_percent\"],\"index\":[],\"data\":[]}",
-      "orient": "split",
-      "dtype": {
-        "p_a_hv_mw": "float64",
-        "q_a_hv_mvar": "float64",
-        "p_b_hv_mw": "float64",
-        "q_b_hv_mvar": "float64",
-        "p_c_hv_mw": "float64",
-        "q_c_hv_mvar": "float64",
-        "p_a_lv_mw": "float64",
-        "q_a_lv_mvar": "float64",
-        "p_b_lv_mw": "float64",
-        "q_b_lv_mvar": "float64",
-        "p_c_lv_mw": "float64",
-        "q_c_lv_mvar": "float64",
-        "p_a_l_mw": "float64",
-        "q_a_l_mvar": "float64",
-        "p_b_l_mw": "float64",
-        "q_b_l_mvar": "float64",
-        "p_c_l_mw": "float64",
-        "q_c_l_mvar": "float64",
-        "i_a_hv_ka": "float64",
-        "i_a_lv_ka": "float64",
-        "i_b_hv_ka": "float64",
-        "i_b_lv_ka": "float64",
-        "i_c_hv_ka": "float64",
-        "i_c_lv_ka": "float64",
-        "loading_a_percent": "float64",
-        "loading_b_percent": "float64",
-        "loading_c_percent": "float64",
-        "loading_percent": "float64"
-      },
-      "is_multiindex": false,
-      "is_multicolumn": false
-    },
-    "res_ext_grid_3ph": {
-      "_module": "pandas.core.frame",
-      "_class": "DataFrame",
-      "_object": "{\"columns\":[\"p_a_mw\",\"q_a_mvar\",\"p_b_mw\",\"q_b_mvar\",\"p_c_mw\",\"q_c_mvar\"],\"index\":[],\"data\":[]}",
-      "orient": "split",
-      "dtype": {
-        "p_a_mw": "float64",
-        "q_a_mvar": "float64",
-        "p_b_mw": "float64",
-        "q_b_mvar": "float64",
-        "p_c_mw": "float64",
-        "q_c_mvar": "float64"
-      },
-      "is_multiindex": false,
-      "is_multicolumn": false
-    },
-    "res_shunt_3ph": {
-      "_module": "pandas.core.frame",
-      "_class": "DataFrame",
-      "_object": "{\"columns\":[],\"index\":[],\"data\":[]}",
-      "orient": "split",
-      "is_multiindex": false,
-      "is_multicolumn": false
-    },
-    "res_load_3ph": {
-      "_module": "pandas.core.frame",
-      "_class": "DataFrame",
-      "_object": "{\"columns\":[\"p_mw\",\"q_mvar\"],\"index\":[],\"data\":[]}",
-      "orient": "split",
-      "dtype": {
-        "p_mw": "float64",
-        "q_mvar": "float64"
-      },
-      "is_multiindex": false,
-      "is_multicolumn": false
-    },
-    "res_sgen_3ph": {
-      "_module": "pandas.core.frame",
-      "_class": "DataFrame",
-      "_object": "{\"columns\":[\"p_mw\",\"q_mvar\"],\"index\":[],\"data\":[]}",
-      "orient": "split",
-      "dtype": {
-        "p_mw": "float64",
-        "q_mvar": "float64"
-      },
-      "is_multiindex": false,
-      "is_multicolumn": false
-    },
-    "res_storage_3ph": {
-      "_module": "pandas.core.frame",
-      "_class": "DataFrame",
-      "_object": "{\"columns\":[\"p_mw\",\"q_mvar\"],\"index\":[],\"data\":[]}",
-      "orient": "split",
-      "dtype": {
-        "p_mw": "float64",
-        "q_mvar": "float64"
-      },
-      "is_multiindex": false,
-      "is_multicolumn": false
-    },
-    "res_asymmetric_load_3ph": {
-      "_module": "pandas.core.frame",
-      "_class": "DataFrame",
-      "_object": "{\"columns\":[\"p_a_mw\",\"q_a_mvar\",\"p_b_mw\",\"q_b_mvar\",\"p_c_mw\",\"q_c_mvar\"],\"index\":[],\"data\":[]}",
-      "orient": "split",
-      "dtype": {
-        "p_a_mw": "float64",
-        "q_a_mvar": "float64",
-        "p_b_mw": "float64",
-        "q_b_mvar": "float64",
-        "p_c_mw": "float64",
-        "q_c_mvar": "float64"
-      },
-      "is_multiindex": false,
-      "is_multicolumn": false
-    },
-    "res_asymmetric_sgen_3ph": {
-      "_module": "pandas.core.frame",
-      "_class": "DataFrame",
-      "_object": "{\"columns\":[\"p_a_mw\",\"q_a_mvar\",\"p_b_mw\",\"q_b_mvar\",\"p_c_mw\",\"q_c_mvar\"],\"index\":[],\"data\":[]}",
-      "orient": "split",
-      "dtype": {
-        "p_a_mw": "float64",
-        "q_a_mvar": "float64",
-        "p_b_mw": "float64",
-        "q_b_mvar": "float64",
-        "p_c_mw": "float64",
-        "q_c_mvar": "float64"
-      },
-      "is_multiindex": false,
-      "is_multicolumn": false
-    },
-    "user_pf_options": {},
-    "characteristic": {
-      "_module": "pandas.core.frame",
-      "_class": "DataFrame",
-      "_object": "{\"columns\":[\"object\"],\"index\":[],\"data\":[]}",
-      "orient": "split",
-      "dtype": {
-        "object": "object"
-      },
-      "is_multiindex": false,
-      "is_multicolumn": false
-    }
-  }
+{
+  "_module": "pandapower.auxiliary",
+  "_class": "pandapowerNet",
+  "_object": {
+    "bus": {
+      "_module": "pandas.core.frame",
+      "_class": "DataFrame",
+      "_object": "{\"columns\":[\"name\",\"vn_kv\",\"type\",\"zone\",\"in_service\",\"max_vm_pu\",\"min_vm_pu\",\"geo\"],\"index\":[0,1,10,11,12,13,14,15,16,17,18,19,2,20,21,22,23,3,4,5,6,7,8,9],\"data\":[[1,138.0,\"b\",1.0,true,1.05,0.95,\"{\\\"coordinates\\\": [2.7759619498, -1.278020978], \\\"type\\\": \\\"Point\\\"}\"],[2,138.0,\"b\",1.0,true,1.05,0.95,\"{\\\"coordinates\\\": [2.5012550969, -0.1447433104], \\\"type\\\": \\\"Point\\\"}\"],[11,230.0,\"b\",3.0,true,1.05,0.95,\"{\\\"coordinates\\\": [0.2422043369, -2.1509281876], \\\"type\\\": \\\"Point\\\"}\"],[12,230.0,\"b\",3.0,true,1.05,0.95,\"{\\\"coordinates\\\": [-0.3208140931, -1.4622890209], \\\"type\\\": \\\"Point\\\"}\"],[13,230.0,\"b\",3.0,true,1.05,0.95,\"{\\\"coordinates\\\": [-1.024931433, -1.8261631093], \\\"type\\\": \\\"Point\\\"}\"],[14,230.0,\"b\",3.0,true,1.05,0.95,\"{\\\"coordinates\\\": [0.3976427401, -3.3182460239], \\\"type\\\": \\\"Point\\\"}\"],[15,230.0,\"b\",4.0,true,1.05,0.95,\"{\\\"coordinates\\\": [1.7688738401, -4.2913797972], \\\"type\\\": \\\"Point\\\"}\"],[16,230.0,\"b\",4.0,true,1.05,0.95,\"{\\\"coordinates\\\": [0.5566216815, -4.4124685519], \\\"type\\\": \\\"Point\\\"}\"],[17,230.0,\"b\",4.0,true,1.05,0.95,\"{\\\"coordinates\\\": [0.7638583209, -5.5214799082], \\\"type\\\": \\\"Point\\\"}\"],[18,230.0,\"b\",4.0,true,1.05,0.95,\"{\\\"coordinates\\\": [1.9059720195, -6.0847698451], \\\"type\\\": \\\"Point\\\"}\"],[19,230.0,\"b\",3.0,true,1.05,0.95,\"{\\\"coordinates\\\": [-0.6641567436, -4.5522779125], \\\"type\\\": \\\"Point\\\"}\"],[20,230.0,\"b\",3.0,true,1.05,0.95,\"{\\\"coordinates\\\": [-1.3730473208, -3.6135438978], \\\"type\\\": \\\"Point\\\"}\"],[3,138.0,\"b\",1.0,true,1.05,0.95,\"{\\\"coordinates\\\": [1.9820386365, -2.1490309973], \\\"type\\\": \\\"Point\\\"}\"],[21,230.0,\"b\",4.0,true,1.05,0.95,\"{\\\"coordinates\\\": [2.2407781942, -5.3107995687], \\\"type\\\": \\\"Point\\\"}\"],[22,230.0,\"b\",4.0,true,1.05,0.95,\"{\\\"coordinates\\\": [1.3199387893, -6.2287630082], \\\"type\\\": \\\"Point\\\"}\"],[23,230.0,\"b\",3.0,true,1.05,0.95,\"{\\\"coordinates\\\": [-1.1969510913, -2.4748388435], \\\"type\\\": \\\"Point\\\"}\"],[24,230.0,\"b\",4.0,true,1.05,0.95,\"{\\\"coordinates\\\": [2.3286467152, -3.2685722192], \\\"type\\\": \\\"Point\\\"}\"],[4,138.0,\"b\",1.0,true,1.05,0.95,\"{\\\"coordinates\\\": [1.61982258, -0.5433284509], \\\"type\\\": \\\"Point\\\"}\"],[5,138.0,\"b\",1.0,true,1.05,0.95,\"{\\\"coordinates\\\": [1.7811971347, -1.049758788], \\\"type\\\": \\\"Point\\\"}\"],[6,138.0,\"b\",2.0,true,1.05,0.95,\"{\\\"coordinates\\\": [1.2749925358, 0.1433862776], \\\"type\\\": \\\"Point\\\"}\"],[7,138.0,\"b\",2.0,true,1.05,0.95,\"{\\\"coordinates\\\": [-0.4646735958, 0.7036672915], \\\"type\\\": \\\"Point\\\"}\"],[8,138.0,\"b\",2.0,true,1.05,0.95,\"{\\\"coordinates\\\": [0.1067929329, -0.2603906494], \\\"type\\\": \\\"Point\\\"}\"],[9,138.0,\"b\",1.0,true,1.05,0.95,\"{\\\"coordinates\\\": [0.8431378211, -1.4711207032], \\\"type\\\": \\\"Point\\\"}\"],[10,138.0,\"b\",2.0,true,1.05,0.95,\"{\\\"coordinates\\\": [0.5451378694, -0.950440448], \\\"type\\\": \\\"Point\\\"}\"]]}",
+      "orient": "split",
+      "dtype": {
+        "name": "object",
+        "vn_kv": "float64",
+        "type": "object",
+        "zone": "object",
+        "in_service": "bool",
+        "max_vm_pu": "float64",
+        "min_vm_pu": "float64",
+        "geo": "object"
+      },
+      "is_multiindex": false,
+      "is_multicolumn": false
+    },
+    "bus_dc": {
+      "_module": "pandas.core.frame",
+      "_class": "DataFrame",
+      "_object": "{\"columns\":[\"name\",\"vn_kv\",\"type\",\"zone\",\"in_service\",\"geo\"],\"index\":[],\"data\":[]}",
+      "orient": "split",
+      "dtype": {
+        "name": "object",
+        "vn_kv": "float64",
+        "type": "object",
+        "zone": "object",
+        "in_service": "bool",
+        "geo": "object"
+      },
+      "is_multiindex": false,
+      "is_multicolumn": false
+    },
+    "load": {
+      "_module": "pandas.core.frame",
+      "_class": "DataFrame",
+      "_object": "{\"columns\":[\"name\",\"bus\",\"p_mw\",\"q_mvar\",\"const_z_p_percent\",\"const_z_q_percent\",\"const_i_p_percent\",\"const_i_q_percent\",\"sn_mva\",\"scaling\",\"in_service\",\"type\",\"controllable\"],\"index\":[0,1,10,11,12,13,14,15,16,2,3,4,5,6,7,8,9],\"data\":[[null,0,108.0,22.0,0.0,0.0,0.0,0.0,null,1.0,true,null,false],[null,1,97.0,20.0,0.0,0.0,0.0,0.0,null,1.0,true,null,false],[null,12,265.0,54.0,0.0,0.0,0.0,0.0,null,1.0,true,null,false],[null,13,194.0,39.0,0.0,0.0,0.0,0.0,null,1.0,true,null,false],[null,14,317.0,64.0,0.0,0.0,0.0,0.0,null,1.0,true,null,false],[null,15,100.0,20.0,0.0,0.0,0.0,0.0,null,1.0,true,null,false],[null,17,333.0,68.0,0.0,0.0,0.0,0.0,null,1.0,true,null,false],[null,18,181.0,37.0,0.0,0.0,0.0,0.0,null,1.0,true,null,false],[null,19,128.0,26.0,0.0,0.0,0.0,0.0,null,1.0,true,null,false],[null,2,180.0,37.0,0.0,0.0,0.0,0.0,null,1.0,true,null,false],[null,3,74.0,15.0,0.0,0.0,0.0,0.0,null,1.0,true,null,false],[null,4,71.0,14.0,0.0,0.0,0.0,0.0,null,1.0,true,null,false],[null,5,136.0,28.0,0.0,0.0,0.0,0.0,null,1.0,true,null,false],[null,6,125.0,25.0,0.0,0.0,0.0,0.0,null,1.0,true,null,false],[null,7,171.0,35.0,0.0,0.0,0.0,0.0,null,1.0,true,null,false],[null,8,175.0,36.0,0.0,0.0,0.0,0.0,null,1.0,true,null,false],[null,9,195.0,40.0,0.0,0.0,0.0,0.0,null,1.0,true,null,false]]}",
+      "orient": "split",
+      "dtype": {
+        "name": "object",
+        "bus": "uint32",
+        "p_mw": "float64",
+        "q_mvar": "float64",
+        "const_z_p_percent": "float64",
+        "const_z_q_percent": "float64",
+        "const_i_p_percent": "float64",
+        "const_i_q_percent": "float64",
+        "sn_mva": "float64",
+        "scaling": "float64",
+        "in_service": "bool",
+        "type": "object",
+        "controllable": "bool"
+      },
+      "is_multiindex": false,
+      "is_multicolumn": false
+    },
+    "sgen": {
+      "_module": "pandas.core.frame",
+      "_class": "DataFrame",
+      "_object": "{\"columns\":[\"name\",\"bus\",\"p_mw\",\"q_mvar\",\"sn_mva\",\"scaling\",\"in_service\",\"type\",\"current_source\",\"controllable\",\"max_p_mw\",\"min_p_mw\",\"max_q_mvar\",\"min_q_mvar\"],\"index\":[0,1,10,11,12,13,14,15,16,17,18,19,2,20,21,3,4,5,6,7,8,9],\"data\":[[null,0,10.0,0.0,null,1.0,true,\"\",true,true,20.0,16.0,0.0,-10.0],[null,0,76.0,0.0,null,1.0,true,\"\",true,true,76.0,15.199999999999999,25.0,-30.0],[null,14,12.0,0.0,null,1.0,true,\"\",true,true,12.0,2.4,0.0,-6.0],[null,14,12.0,0.0,null,1.0,true,\"\",true,true,12.0,2.4,0.0,-6.0],[null,14,12.0,0.0,null,1.0,true,\"\",true,true,12.0,2.4,0.0,-6.0],[null,14,12.0,0.0,null,1.0,true,\"\",true,true,12.0,2.4,0.0,-6.0],[null,14,155.0,0.0,null,1.0,true,\"\",true,true,155.0,54.299999999999997,50.0,-80.0],[null,21,50.0,0.0,null,1.0,true,\"\",true,true,50.0,10.0,10.0,-16.0],[null,21,50.0,0.0,null,1.0,true,\"\",true,true,50.0,10.0,10.0,-16.0],[null,21,50.0,0.0,null,1.0,true,\"\",true,true,50.0,10.0,10.0,-16.0],[null,21,50.0,0.0,null,1.0,true,\"\",true,true,50.0,10.0,10.0,-16.0],[null,21,50.0,0.0,null,1.0,true,\"\",true,true,50.0,10.0,10.0,-16.0],[null,0,76.0,0.0,null,1.0,true,\"\",true,true,76.0,15.199999999999999,25.0,-30.0],[null,22,155.0,0.0,null,1.0,true,\"\",true,true,155.0,54.299999999999997,50.0,-80.0],[null,22,350.0,0.0,null,1.0,true,\"\",true,true,350.0,140.0,25.0,-150.0],[null,1,10.0,0.0,null,1.0,true,\"\",true,true,20.0,16.0,0.0,-10.0],[null,1,76.0,0.0,null,1.0,true,\"\",true,true,76.0,15.199999999999999,25.0,-30.0],[null,1,76.0,0.0,null,1.0,true,\"\",true,true,76.0,15.199999999999999,25.0,-30.0],[null,6,80.0,0.0,null,1.0,true,\"\",true,true,100.0,25.0,0.0,-60.0],[null,6,80.0,0.0,null,1.0,true,\"\",true,true,100.0,25.0,0.0,-60.0],[null,12,95.100000000000009,0.0,null,1.0,true,\"\",true,true,197.0,69.0,0.0,-80.0],[null,12,95.100000000000009,0.0,null,1.0,true,\"\",true,true,197.0,69.0,0.0,-80.0]]}",
+      "orient": "split",
+      "dtype": {
+        "name": "object",
+        "bus": "int64",
+        "p_mw": "float64",
+        "q_mvar": "float64",
+        "sn_mva": "float64",
+        "scaling": "float64",
+        "in_service": "bool",
+        "type": "object",
+        "current_source": "bool",
+        "controllable": "bool",
+        "max_p_mw": "float64",
+        "min_p_mw": "float64",
+        "max_q_mvar": "float64",
+        "min_q_mvar": "float64"
+      },
+      "is_multiindex": false,
+      "is_multicolumn": false
+    },
+    "motor": {
+      "_module": "pandas.core.frame",
+      "_class": "DataFrame",
+      "_object": "{\"columns\":[\"name\",\"bus\",\"pn_mech_mw\",\"loading_percent\",\"cos_phi\",\"cos_phi_n\",\"efficiency_percent\",\"efficiency_n_percent\",\"lrc_pu\",\"vn_kv\",\"scaling\",\"in_service\",\"rx\"],\"index\":[],\"data\":[]}",
+      "orient": "split",
+      "dtype": {
+        "name": "object",
+        "bus": "int64",
+        "pn_mech_mw": "float64",
+        "loading_percent": "float64",
+        "cos_phi": "float64",
+        "cos_phi_n": "float64",
+        "efficiency_percent": "float64",
+        "efficiency_n_percent": "float64",
+        "lrc_pu": "float64",
+        "vn_kv": "float64",
+        "scaling": "float64",
+        "in_service": "bool",
+        "rx": "float64"
+      },
+      "is_multiindex": false,
+      "is_multicolumn": false
+    },
+    "asymmetric_load": {
+      "_module": "pandas.core.frame",
+      "_class": "DataFrame",
+      "_object": "{\"columns\":[\"name\",\"bus\",\"p_a_mw\",\"q_a_mvar\",\"p_b_mw\",\"q_b_mvar\",\"p_c_mw\",\"q_c_mvar\",\"sn_mva\",\"scaling\",\"in_service\",\"type\"],\"index\":[],\"data\":[]}",
+      "orient": "split",
+      "dtype": {
+        "name": "object",
+        "bus": "uint32",
+        "p_a_mw": "float64",
+        "q_a_mvar": "float64",
+        "p_b_mw": "float64",
+        "q_b_mvar": "float64",
+        "p_c_mw": "float64",
+        "q_c_mvar": "float64",
+        "sn_mva": "float64",
+        "scaling": "float64",
+        "in_service": "bool",
+        "type": "object"
+      },
+      "is_multiindex": false,
+      "is_multicolumn": false
+    },
+    "asymmetric_sgen": {
+      "_module": "pandas.core.frame",
+      "_class": "DataFrame",
+      "_object": "{\"columns\":[\"name\",\"bus\",\"p_a_mw\",\"q_a_mvar\",\"p_b_mw\",\"q_b_mvar\",\"p_c_mw\",\"q_c_mvar\",\"sn_mva\",\"scaling\",\"in_service\",\"type\",\"current_source\"],\"index\":[],\"data\":[]}",
+      "orient": "split",
+      "dtype": {
+        "name": "object",
+        "bus": "int64",
+        "p_a_mw": "float64",
+        "q_a_mvar": "float64",
+        "p_b_mw": "float64",
+        "q_b_mvar": "float64",
+        "p_c_mw": "float64",
+        "q_c_mvar": "float64",
+        "sn_mva": "float64",
+        "scaling": "float64",
+        "in_service": "bool",
+        "type": "object",
+        "current_source": "bool"
+      },
+      "is_multiindex": false,
+      "is_multicolumn": false
+    },
+    "storage": {
+      "_module": "pandas.core.frame",
+      "_class": "DataFrame",
+      "_object": "{\"columns\":[\"name\",\"bus\",\"p_mw\",\"q_mvar\",\"sn_mva\",\"soc_percent\",\"min_e_mwh\",\"max_e_mwh\",\"scaling\",\"in_service\",\"type\"],\"index\":[],\"data\":[]}",
+      "orient": "split",
+      "dtype": {
+        "name": "object",
+        "bus": "int64",
+        "p_mw": "float64",
+        "q_mvar": "float64",
+        "sn_mva": "float64",
+        "soc_percent": "float64",
+        "min_e_mwh": "float64",
+        "max_e_mwh": "float64",
+        "scaling": "float64",
+        "in_service": "bool",
+        "type": "object"
+      },
+      "is_multiindex": false,
+      "is_multicolumn": false
+    },
+    "gen": {
+      "_module": "pandas.core.frame",
+      "_class": "DataFrame",
+      "_object": "{\"columns\":[\"name\",\"bus\",\"p_mw\",\"vm_pu\",\"sn_mva\",\"min_q_mvar\",\"max_q_mvar\",\"scaling\",\"slack\",\"in_service\",\"slack_weight\",\"type\",\"controllable\",\"max_p_mw\",\"min_p_mw\"],\"index\":[0,1,2,3,4,5,6,7,8,9],\"data\":[[null,0,10.0,1.035,null,0.0,10.0,1.0,false,true,0.0,null,true,20.0,16.0],[null,1,10.0,1.035,null,0.0,10.0,1.0,false,true,0.0,null,true,20.0,16.0],[null,6,80.0,1.025,null,0.0,60.0,1.0,false,true,0.0,null,true,100.0,25.0],[null,13,0.0,0.98,null,-50.0,200.0,1.0,false,true,0.0,null,true,0.0,0.0],[null,14,12.0,1.014,null,0.0,6.0,1.0,false,true,0.0,null,true,12.0,2.4],[null,15,155.0,1.017,null,-50.0,80.0,1.0,false,true,0.0,null,true,155.0,54.299999999999997],[null,17,400.0,1.05,null,-50.0,200.0,1.0,false,true,0.0,null,true,400.0,100.0],[null,20,400.0,1.05,null,-50.0,200.0,1.0,false,true,0.0,null,true,400.0,100.0],[null,21,50.0,1.05,null,-10.0,16.0,1.0,false,true,0.0,null,true,50.0,10.0],[null,22,155.0,1.05,null,-50.0,80.0,1.0,false,true,0.0,null,true,155.0,54.299999999999997]]}",
+      "orient": "split",
+      "dtype": {
+        "name": "object",
+        "bus": "uint32",
+        "p_mw": "float64",
+        "vm_pu": "float64",
+        "sn_mva": "float64",
+        "min_q_mvar": "float64",
+        "max_q_mvar": "float64",
+        "scaling": "float64",
+        "slack": "bool",
+        "in_service": "bool",
+        "slack_weight": "float64",
+        "type": "object",
+        "controllable": "bool",
+        "max_p_mw": "float64",
+        "min_p_mw": "float64"
+      },
+      "is_multiindex": false,
+      "is_multicolumn": false
+    },
+    "switch": {
+      "_module": "pandas.core.frame",
+      "_class": "DataFrame",
+      "_object": "{\"columns\":[\"bus\",\"element\",\"et\",\"type\",\"closed\",\"name\",\"z_ohm\",\"in_ka\"],\"index\":[],\"data\":[]}",
+      "orient": "split",
+      "dtype": {
+        "bus": "int64",
+        "element": "int64",
+        "et": "object",
+        "type": "object",
+        "closed": "bool",
+        "name": "object",
+        "z_ohm": "float64",
+        "in_ka": "float64"
+      },
+      "is_multiindex": false,
+      "is_multicolumn": false
+    },
+    "shunt": {
+      "_module": "pandas.core.frame",
+      "_class": "DataFrame",
+      "_object": "{\"columns\":[\"bus\",\"name\",\"q_mvar\",\"p_mw\",\"vn_kv\",\"step\",\"max_step\",\"in_service\"],\"index\":[0],\"data\":[[5,null,100.0,0.0,138.0,1,1,true]]}",
+      "orient": "split",
+      "dtype": {
+        "bus": "uint32",
+        "name": "object",
+        "q_mvar": "float64",
+        "p_mw": "float64",
+        "vn_kv": "float64",
+        "step": "uint32",
+        "max_step": "uint32",
+        "in_service": "bool"
+      },
+      "is_multiindex": false,
+      "is_multicolumn": false
+    },
+    "svc": {
+      "_module": "pandas.core.frame",
+      "_class": "DataFrame",
+      "_object": "{\"columns\":[\"name\",\"bus\",\"x_l_ohm\",\"x_cvar_ohm\",\"set_vm_pu\",\"thyristor_firing_angle_degree\",\"controllable\",\"in_service\",\"min_angle_degree\",\"max_angle_degree\"],\"index\":[],\"data\":[]}",
+      "orient": "split",
+      "dtype": {
+        "name": "object",
+        "bus": "uint32",
+        "x_l_ohm": "float64",
+        "x_cvar_ohm": "float64",
+        "set_vm_pu": "float64",
+        "thyristor_firing_angle_degree": "float64",
+        "controllable": "bool",
+        "in_service": "bool",
+        "min_angle_degree": "float64",
+        "max_angle_degree": "float64"
+      },
+      "is_multiindex": false,
+      "is_multicolumn": false
+    },
+    "ssc": {
+      "_module": "pandas.core.frame",
+      "_class": "DataFrame",
+      "_object": "{\"columns\":[\"name\",\"bus\",\"r_ohm\",\"x_ohm\",\"vm_internal_pu\",\"va_internal_degree\",\"set_vm_pu\",\"controllable\",\"in_service\"],\"index\":[],\"data\":[]}",
+      "orient": "split",
+      "dtype": {
+        "name": "object",
+        "bus": "uint32",
+        "r_ohm": "float64",
+        "x_ohm": "float64",
+        "vm_internal_pu": "float64",
+        "va_internal_degree": "float64",
+        "set_vm_pu": "float64",
+        "controllable": "bool",
+        "in_service": "bool"
+      },
+      "is_multiindex": false,
+      "is_multicolumn": false
+    },
+    "vsc": {
+      "_module": "pandas.core.frame",
+      "_class": "DataFrame",
+      "_object": "{\"columns\":[\"name\",\"bus\",\"bus_dc\",\"r_ohm\",\"x_ohm\",\"r_dc_ohm\",\"pl_dc_mw\",\"control_mode_ac\",\"control_value_ac\",\"control_mode_dc\",\"control_value_dc\",\"controllable\",\"in_service\"],\"index\":[],\"data\":[]}",
+      "orient": "split",
+      "dtype": {
+        "name": "object",
+        "bus": "uint32",
+        "bus_dc": "uint32",
+        "r_ohm": "float64",
+        "x_ohm": "float64",
+        "r_dc_ohm": "float64",
+        "pl_dc_mw": "float64",
+        "control_mode_ac": "object",
+        "control_value_ac": "float64",
+        "control_mode_dc": "object",
+        "control_value_dc": "float64",
+        "controllable": "bool",
+        "in_service": "bool"
+      },
+      "is_multiindex": false,
+      "is_multicolumn": false
+    },
+    "ext_grid": {
+      "_module": "pandas.core.frame",
+      "_class": "DataFrame",
+      "_object": "{\"columns\":[\"name\",\"bus\",\"vm_pu\",\"va_degree\",\"slack_weight\",\"in_service\",\"max_p_mw\",\"min_p_mw\",\"max_q_mvar\",\"min_q_mvar\"],\"index\":[0],\"data\":[[null,12,1.02,0.0,1.0,true,197.0,69.0,80.0,0.0]]}",
+      "orient": "split",
+      "dtype": {
+        "name": "object",
+        "bus": "uint32",
+        "vm_pu": "float64",
+        "va_degree": "float64",
+        "slack_weight": "float64",
+        "in_service": "bool",
+        "max_p_mw": "float64",
+        "min_p_mw": "float64",
+        "max_q_mvar": "float64",
+        "min_q_mvar": "float64"
+      },
+      "is_multiindex": false,
+      "is_multicolumn": false
+    },
+    "line": {
+      "_module": "pandas.core.frame",
+      "_class": "DataFrame",
+      "_object": "{\"columns\":[\"name\",\"std_type\",\"from_bus\",\"to_bus\",\"length_km\",\"r_ohm_per_km\",\"x_ohm_per_km\",\"c_nf_per_km\",\"g_us_per_km\",\"max_i_ka\",\"df\",\"parallel\",\"type\",\"in_service\",\"max_loading_percent\",\"geo\"],\"index\":[0,1,10,11,12,13,14,15,16,17,18,19,2,20,21,22,23,24,25,26,27,28,29,3,30,31,32,4,5,6,7,8,9],\"data\":[[null,null,0,1,1.0,0.495144,2.647116,6422.525402547867088,0.0,0.73214708049409,1.0,1,\"ol\",true,100.0,null],[null,null,0,2,1.0,10.398024,40.220928000000001,796.721867329728866,0.0,0.73214708049409,1.0,1,\"ol\",true,100.0,null],[null,null,7,8,1.0,8.131788,31.441644,622.613067651029382,0.0,0.73214708049409,1.0,1,\"ol\",true,100.0,null],[null,null,7,9,1.0,8.131788,31.441644,622.613067651029382,0.0,0.73214708049409,1.0,1,\"ol\",true,100.0,null],[null,null,10,12,1.0,3.2269,25.180399999999999,500.931909731579878,0.0,1.25510928084701,1.0,1,\"ol\",true,100.0,null],[null,null,10,13,1.0,2.8566,22.112200000000001,440.759908562621376,0.0,1.25510928084701,1.0,1,\"ol\",true,100.0,null],[null,null,11,12,1.0,3.2269,25.180399999999999,500.931909731579878,0.0,1.25510928084701,1.0,1,\"ol\",true,100.0,null],[null,null,11,22,1.0,6.5596,51.101400000000012,1017.909686441548729,0.0,1.25510928084701,1.0,1,\"ol\",true,100.0,null],[null,null,12,22,1.0,5.8719,45.758499999999998,911.605817709721919,0.0,1.25510928084701,1.0,1,\"ol\",true,100.0,null],[null,null,13,15,1.0,2.645,20.578099999999999,410.172474635067374,0.0,1.25510928084701,1.0,1,\"ol\",true,100.0,null],[null,null,14,15,1.0,1.1638,9.1517,182.521736879174256,0.0,1.25510928084701,1.0,1,\"ol\",true,100.0,null],[null,null,14,20,1.0,3.3327,25.920999999999999,516.476343366894071,0.0,1.25510928084701,1.0,1,\"ol\",true,100.0,null],[null,null,0,4,1.0,4.151592,16.092179999999999,318.967321011377464,0.0,0.73214708049409,1.0,1,\"ol\",true,100.0,null],[null,null,14,20,1.0,3.3327,25.920999999999999,516.476343366894071,0.0,1.25510928084701,1.0,1,\"ol\",true,100.0,null],[null,null,14,23,1.0,3.5443,27.455100000000002,547.063777294448187,0.0,1.25510928084701,1.0,1,\"ol\",true,100.0,null],[null,null,15,16,1.0,1.7457,13.7011,273.281171975686732,0.0,1.25510928084701,1.0,1,\"ol\",true,100.0,null],[null,null,15,18,1.0,1.587,12.219900000000001,243.195171391207481,0.0,1.25510928084701,1.0,1,\"ol\",true,100.0,null],[null,null,16,17,1.0,0.9522,7.6176,151.934302951620339,0.0,1.25510928084701,1.0,1,\"ol\",true,100.0,null],[null,null,16,21,1.0,7.1415,55.703699999999998,1109.170554881136013,0.0,1.25510928084701,1.0,1,\"ol\",true,100.0,null],[null,null,17,20,1.0,1.7457,13.7011,273.281171975686732,0.0,1.25510928084701,1.0,1,\"ol\",true,100.0,null],[null,null,17,20,1.0,1.7457,13.7011,273.281171975686732,0.0,1.25510928084701,1.0,1,\"ol\",true,100.0,null],[null,null,18,19,1.0,2.6979,20.9484,417.693974781187194,0.0,1.25510928084701,1.0,1,\"ol\",true,100.0,null],[null,null,18,19,1.0,2.6979,20.9484,417.693974781187194,0.0,1.25510928084701,1.0,1,\"ol\",true,100.0,null],[null,null,1,3,1.0,6.246432,24.128748000000002,477.754546318351402,0.0,0.73214708049409,1.0,1,\"ol\",true,100.0,null],[null,null,19,22,1.0,1.4812,11.426399999999999,228.152171098967813,0.0,1.25510928084701,1.0,1,\"ol\",true,100.0,null],[null,null,19,22,1.0,1.4812,11.426399999999999,228.152171098967813,0.0,1.25510928084701,1.0,1,\"ol\",true,100.0,null],[null,null,20,21,1.0,4.6023,35.866199999999999,714.041080538307938,0.0,1.25510928084701,1.0,1,\"ol\",true,100.0,null],[null,null,1,5,1.0,9.464867999999999,36.564480000000003,724.292606663389961,0.0,0.73214708049409,1.0,1,\"ol\",true,100.0,null],[null,null,2,8,1.0,5.865552,22.66236,448.504267972329899,0.0,0.73214708049409,1.0,1,\"ol\",true,100.0,null],[null,null,3,8,1.0,5.103792,19.748628,391.396581677716426,0.0,0.73214708049409,1.0,1,\"ol\",true,100.0,null],[null,null,4,9,1.0,4.342032,16.815852,332.896024985673421,0.0,0.73214708049409,1.0,1,\"ol\",true,100.0,null],[null,null,5,9,1.0,2.647116,11.52162,34250.683072793770407,0.0,0.73214708049409,1.0,1,\"ol\",true,100.0,null],[null,null,6,7,1.0,3.027996,11.693016,231.216485973312928,0.0,0.73214708049409,1.0,1,\"ol\",true,100.0,null]]}",
+      "orient": "split",
+      "dtype": {
+        "name": "object",
+        "std_type": "object",
+        "from_bus": "uint32",
+        "to_bus": "uint32",
+        "length_km": "float64",
+        "r_ohm_per_km": "float64",
+        "x_ohm_per_km": "float64",
+        "c_nf_per_km": "float64",
+        "g_us_per_km": "float64",
+        "max_i_ka": "float64",
+        "df": "float64",
+        "parallel": "uint32",
+        "type": "object",
+        "in_service": "bool",
+        "max_loading_percent": "float64",
+        "geo": "object"
+      },
+      "is_multiindex": false,
+      "is_multicolumn": false
+    },
+    "line_dc": {
+      "_module": "pandas.core.frame",
+      "_class": "DataFrame",
+      "_object": "{\"columns\":[\"name\",\"std_type\",\"from_bus_dc\",\"to_bus_dc\",\"length_km\",\"r_ohm_per_km\",\"g_us_per_km\",\"max_i_ka\",\"df\",\"parallel\",\"type\",\"in_service\",\"geo\"],\"index\":[],\"data\":[]}",
+      "orient": "split",
+      "dtype": {
+        "name": "object",
+        "std_type": "object",
+        "from_bus_dc": "uint32",
+        "to_bus_dc": "uint32",
+        "length_km": "float64",
+        "r_ohm_per_km": "float64",
+        "g_us_per_km": "float64",
+        "max_i_ka": "float64",
+        "df": "float64",
+        "parallel": "uint32",
+        "type": "object",
+        "in_service": "bool",
+        "geo": "object"
+      },
+      "is_multiindex": false,
+      "is_multicolumn": false
+    },
+    "trafo": {
+      "_module": "pandas.core.frame",
+      "_class": "DataFrame",
+      "_object": "{\"columns\":[\"name\",\"std_type\",\"hv_bus\",\"lv_bus\",\"sn_mva\",\"vn_hv_kv\",\"vn_lv_kv\",\"vk_percent\",\"vkr_percent\",\"pfe_kw\",\"i0_percent\",\"shift_degree\",\"tap_side\",\"tap_neutral\",\"tap_min\",\"tap_max\",\"tap_step_percent\",\"tap_step_degree\",\"tap_pos\",\"tap_phase_shifter\",\"parallel\",\"df\",\"in_service\",\"max_loading_percent\"],\"index\":[0,1,2,3,4],\"data\":[[null,null,23,2,400.0,230.0,138.0,33.572607882021913,0.92,0.0,0.0,0.0,\"hv\",0,null,null,3.0,null,1,false,1,1.0,true,100.0],[null,null,10,8,400.0,230.0,138.0,33.572607882021913,0.92,0.0,0.0,0.0,\"hv\",0,null,null,3.0,null,1,false,1,1.0,true,100.0],[null,null,11,8,400.0,230.0,138.0,33.572607882021913,0.92,0.0,0.0,0.0,\"hv\",0,null,null,3.0,null,1,false,1,1.0,true,100.0],[null,null,10,9,400.0,230.0,138.0,33.572607882021913,0.92,0.0,0.0,0.0,\"hv\",0,null,null,2.0,null,1,false,1,1.0,true,100.0],[null,null,11,9,400.0,230.0,138.0,33.572607882021913,0.92,0.0,0.0,0.0,\"hv\",0,null,null,2.0,null,1,false,1,1.0,true,100.0]]}",
+      "orient": "split",
+      "dtype": {
+        "name": "object",
+        "std_type": "object",
+        "hv_bus": "uint32",
+        "lv_bus": "uint32",
+        "sn_mva": "float64",
+        "vn_hv_kv": "float64",
+        "vn_lv_kv": "float64",
+        "vk_percent": "float64",
+        "vkr_percent": "float64",
+        "pfe_kw": "float64",
+        "i0_percent": "float64",
+        "shift_degree": "float64",
+        "tap_side": "object",
+        "tap_neutral": "int32",
+        "tap_min": "float64",
+        "tap_max": "float64",
+        "tap_step_percent": "float64",
+        "tap_step_degree": "float64",
+        "tap_pos": "int32",
+        "tap_phase_shifter": "bool",
+        "parallel": "uint32",
+        "df": "float64",
+        "in_service": "bool",
+        "max_loading_percent": "float64"
+      },
+      "is_multiindex": false,
+      "is_multicolumn": false
+    },
+    "trafo3w": {
+      "_module": "pandas.core.frame",
+      "_class": "DataFrame",
+      "_object": "{\"columns\":[\"name\",\"std_type\",\"hv_bus\",\"mv_bus\",\"lv_bus\",\"sn_hv_mva\",\"sn_mv_mva\",\"sn_lv_mva\",\"vn_hv_kv\",\"vn_mv_kv\",\"vn_lv_kv\",\"vk_hv_percent\",\"vk_mv_percent\",\"vk_lv_percent\",\"vkr_hv_percent\",\"vkr_mv_percent\",\"vkr_lv_percent\",\"pfe_kw\",\"i0_percent\",\"shift_mv_degree\",\"shift_lv_degree\",\"tap_side\",\"tap_neutral\",\"tap_min\",\"tap_max\",\"tap_step_percent\",\"tap_step_degree\",\"tap_pos\",\"tap_at_star_point\",\"in_service\"],\"index\":[],\"data\":[]}",
+      "orient": "split",
+      "dtype": {
+        "name": "object",
+        "std_type": "object",
+        "hv_bus": "uint32",
+        "mv_bus": "uint32",
+        "lv_bus": "uint32",
+        "sn_hv_mva": "float64",
+        "sn_mv_mva": "float64",
+        "sn_lv_mva": "float64",
+        "vn_hv_kv": "float64",
+        "vn_mv_kv": "float64",
+        "vn_lv_kv": "float64",
+        "vk_hv_percent": "float64",
+        "vk_mv_percent": "float64",
+        "vk_lv_percent": "float64",
+        "vkr_hv_percent": "float64",
+        "vkr_mv_percent": "float64",
+        "vkr_lv_percent": "float64",
+        "pfe_kw": "float64",
+        "i0_percent": "float64",
+        "shift_mv_degree": "float64",
+        "shift_lv_degree": "float64",
+        "tap_side": "object",
+        "tap_neutral": "int32",
+        "tap_min": "int32",
+        "tap_max": "int32",
+        "tap_step_percent": "float64",
+        "tap_step_degree": "float64",
+        "tap_pos": "int32",
+        "tap_at_star_point": "bool",
+        "in_service": "bool"
+      },
+      "is_multiindex": false,
+      "is_multicolumn": false
+    },
+    "impedance": {
+      "_module": "pandas.core.frame",
+      "_class": "DataFrame",
+      "_object": "{\"columns\":[\"name\",\"from_bus\",\"to_bus\",\"rft_pu\",\"xft_pu\",\"rtf_pu\",\"xtf_pu\",\"sn_mva\",\"in_service\",\"gf_pu\",\"gt_pu\",\"bf_pu\",\"bt_pu\"],\"index\":[],\"data\":[]}",
+      "orient": "split",
+      "dtype": {
+        "name": "object",
+        "from_bus": "uint32",
+        "to_bus": "uint32",
+        "rft_pu": "float64",
+        "xft_pu": "float64",
+        "rtf_pu": "float64",
+        "xtf_pu": "float64",
+        "sn_mva": "float64",
+        "in_service": "bool",
+        "gf_pu": "float64",
+        "gt_pu": "float64",
+        "bf_pu": "float64",
+        "bt_pu": "float64"
+      },
+      "is_multiindex": false,
+      "is_multicolumn": false
+    },
+    "tcsc": {
+      "_module": "pandas.core.frame",
+      "_class": "DataFrame",
+      "_object": "{\"columns\":[\"name\",\"from_bus\",\"to_bus\",\"x_l_ohm\",\"x_cvar_ohm\",\"set_p_to_mw\",\"thyristor_firing_angle_degree\",\"controllable\",\"in_service\"],\"index\":[],\"data\":[]}",
+      "orient": "split",
+      "dtype": {
+        "name": "object",
+        "from_bus": "uint32",
+        "to_bus": "uint32",
+        "x_l_ohm": "float64",
+        "x_cvar_ohm": "float64",
+        "set_p_to_mw": "float64",
+        "thyristor_firing_angle_degree": "float64",
+        "controllable": "bool",
+        "in_service": "bool"
+      },
+      "is_multiindex": false,
+      "is_multicolumn": false
+    },
+    "dcline": {
+      "_module": "pandas.core.frame",
+      "_class": "DataFrame",
+      "_object": "{\"columns\":[\"name\",\"from_bus\",\"to_bus\",\"p_mw\",\"loss_percent\",\"loss_mw\",\"vm_from_pu\",\"vm_to_pu\",\"max_p_mw\",\"min_q_from_mvar\",\"min_q_to_mvar\",\"max_q_from_mvar\",\"max_q_to_mvar\",\"in_service\"],\"index\":[],\"data\":[]}",
+      "orient": "split",
+      "dtype": {
+        "name": "object",
+        "from_bus": "uint32",
+        "to_bus": "uint32",
+        "p_mw": "float64",
+        "loss_percent": "float64",
+        "loss_mw": "float64",
+        "vm_from_pu": "float64",
+        "vm_to_pu": "float64",
+        "max_p_mw": "float64",
+        "min_q_from_mvar": "float64",
+        "min_q_to_mvar": "float64",
+        "max_q_from_mvar": "float64",
+        "max_q_to_mvar": "float64",
+        "in_service": "bool"
+      },
+      "is_multiindex": false,
+      "is_multicolumn": false
+    },
+    "ward": {
+      "_module": "pandas.core.frame",
+      "_class": "DataFrame",
+      "_object": "{\"columns\":[\"name\",\"bus\",\"ps_mw\",\"qs_mvar\",\"qz_mvar\",\"pz_mw\",\"in_service\"],\"index\":[],\"data\":[]}",
+      "orient": "split",
+      "dtype": {
+        "name": "object",
+        "bus": "uint32",
+        "ps_mw": "float64",
+        "qs_mvar": "float64",
+        "qz_mvar": "float64",
+        "pz_mw": "float64",
+        "in_service": "bool"
+      },
+      "is_multiindex": false,
+      "is_multicolumn": false
+    },
+    "xward": {
+      "_module": "pandas.core.frame",
+      "_class": "DataFrame",
+      "_object": "{\"columns\":[\"name\",\"bus\",\"ps_mw\",\"qs_mvar\",\"qz_mvar\",\"pz_mw\",\"r_ohm\",\"x_ohm\",\"vm_pu\",\"slack_weight\",\"in_service\"],\"index\":[],\"data\":[]}",
+      "orient": "split",
+      "dtype": {
+        "name": "object",
+        "bus": "uint32",
+        "ps_mw": "float64",
+        "qs_mvar": "float64",
+        "qz_mvar": "float64",
+        "pz_mw": "float64",
+        "r_ohm": "float64",
+        "x_ohm": "float64",
+        "vm_pu": "float64",
+        "slack_weight": "float64",
+        "in_service": "bool"
+      },
+      "is_multiindex": false,
+      "is_multicolumn": false
+    },
+    "measurement": {
+      "_module": "pandas.core.frame",
+      "_class": "DataFrame",
+      "_object": "{\"columns\":[\"name\",\"measurement_type\",\"element_type\",\"element\",\"value\",\"std_dev\",\"side\"],\"index\":[],\"data\":[]}",
+      "orient": "split",
+      "dtype": {
+        "name": "object",
+        "measurement_type": "object",
+        "element_type": "object",
+        "element": "uint32",
+        "value": "float64",
+        "std_dev": "float64",
+        "side": "object"
+      },
+      "is_multiindex": false,
+      "is_multicolumn": false
+    },
+    "pwl_cost": {
+      "_module": "pandas.core.frame",
+      "_class": "DataFrame",
+      "_object": "{\"columns\":[\"power_type\",\"element\",\"et\",\"points\"],\"index\":[],\"data\":[]}",
+      "orient": "split",
+      "dtype": {
+        "power_type": "object",
+        "element": "uint32",
+        "et": "object",
+        "points": "object"
+      },
+      "is_multiindex": false,
+      "is_multicolumn": false
+    },
+    "poly_cost": {
+      "_module": "pandas.core.frame",
+      "_class": "DataFrame",
+      "_object": "{\"columns\":[\"element\",\"et\",\"cp0_eur\",\"cp1_eur_per_mw\",\"cp2_eur_per_mw2\",\"cq0_eur\",\"cq1_eur_per_mvar\",\"cq2_eur_per_mvar2\"],\"index\":[0,1,2,3,4,5,6,7,8,9,10,11,12,13,14,15,16,17,18,19,20,21,22,23,24,25,26,27,28,29,30,31,32],\"data\":[[0,\"gen\",400.684900000000027,130.0,0.0,0.0,0.0,0.0],[0,\"sgen\",400.684900000000027,130.0,0.0,0.0,0.0,0.0],[7,\"sgen\",781.520999999999958,43.661499999999997,0.052672,0.0,0.0,0.0],[0,\"ext_grid\",832.75750000000005,48.580399999999997,0.00717,0.0,0.0,0.0],[8,\"sgen\",832.75750000000005,48.580399999999997,0.00717,0.0,0.0,0.0],[9,\"sgen\",832.75750000000005,48.580399999999997,0.00717,0.0,0.0,0.0],[3,\"gen\",0.0,0.0,0.0,0.0,0.0,0.0],[4,\"gen\",86.385199999999998,56.563999999999993,0.328412,0.0,0.0,0.0],[10,\"sgen\",86.385199999999998,56.563999999999993,0.328412,0.0,0.0,0.0],[11,\"sgen\",86.385199999999998,56.563999999999993,0.328412,0.0,0.0,0.0],[12,\"sgen\",86.385199999999998,56.563999999999993,0.328412,0.0,0.0,0.0],[13,\"sgen\",86.385199999999998,56.563999999999993,0.328412,0.0,0.0,0.0],[1,\"sgen\",212.307600000000008,16.081099999999999,0.014142,0.0,0.0,0.0],[14,\"sgen\",382.239100000000008,12.388299999999999,0.008342,0.0,0.0,0.0],[5,\"gen\",382.239100000000008,12.388299999999999,0.008342,0.0,0.0,0.0],[6,\"gen\",395.374900000000025,4.4231,0.000213,0.0,0.0,0.0],[7,\"gen\",395.374900000000025,4.4231,0.000213,0.0,0.0,0.0],[8,\"gen\",0.001,0.001,0.0,0.0,0.0,0.0],[15,\"sgen\",0.001,0.001,0.0,0.0,0.0,0.0],[16,\"sgen\",0.001,0.001,0.0,0.0,0.0,0.0],[17,\"sgen\",0.001,0.001,0.0,0.0,0.0,0.0],[18,\"sgen\",0.001,0.001,0.0,0.0,0.0,0.0],[19,\"sgen\",0.001,0.001,0.0,0.0,0.0,0.0],[2,\"sgen\",212.307600000000008,16.081099999999999,0.014142,0.0,0.0,0.0],[9,\"gen\",382.239100000000008,12.388299999999999,0.008342,0.0,0.0,0.0],[20,\"sgen\",382.239100000000008,12.388299999999999,0.008342,0.0,0.0,0.0],[21,\"sgen\",665.109400000000051,11.849500000000001,0.004895,0.0,0.0,0.0],[1,\"gen\",400.684900000000027,130.0,0.0,0.0,0.0,0.0],[3,\"sgen\",400.684900000000027,130.0,0.0,0.0,0.0,0.0],[4,\"sgen\",212.307600000000008,16.081099999999999,0.014142,0.0,0.0,0.0],[5,\"sgen\",212.307600000000008,16.081099999999999,0.014142,0.0,0.0,0.0],[2,\"gen\",781.520999999999958,43.661499999999997,0.052672,0.0,0.0,0.0],[6,\"sgen\",781.520999999999958,43.661499999999997,0.052672,0.0,0.0,0.0]]}",
+      "orient": "split",
+      "dtype": {
+        "element": "uint32",
+        "et": "object",
+        "cp0_eur": "float64",
+        "cp1_eur_per_mw": "float64",
+        "cp2_eur_per_mw2": "float64",
+        "cq0_eur": "float64",
+        "cq1_eur_per_mvar": "float64",
+        "cq2_eur_per_mvar2": "float64"
+      },
+      "is_multiindex": false,
+      "is_multicolumn": false
+    },
+    "characteristic": {
+      "_module": "pandas.core.frame",
+      "_class": "DataFrame",
+      "_object": "{\"columns\":[\"object\"],\"index\":[],\"data\":[]}",
+      "orient": "split",
+      "dtype": {
+        "object": "object"
+      },
+      "is_multiindex": false,
+      "is_multicolumn": false
+    },
+    "controller": {
+      "_module": "pandas.core.frame",
+      "_class": "DataFrame",
+      "_object": "{\"columns\":[\"object\",\"in_service\",\"order\",\"level\",\"initial_run\",\"recycle\"],\"index\":[],\"data\":[]}",
+      "orient": "split",
+      "dtype": {
+        "object": "object",
+        "in_service": "bool",
+        "order": "float64",
+        "level": "object",
+        "initial_run": "bool",
+        "recycle": "object"
+      },
+      "is_multiindex": false,
+      "is_multicolumn": false
+    },
+    "group": {
+      "_module": "pandas.core.frame",
+      "_class": "DataFrame",
+      "_object": "{\"columns\":[\"name\",\"element_type\",\"element_index\",\"reference_column\"],\"index\":[],\"data\":[]}",
+      "orient": "split",
+      "dtype": {
+        "name": "object",
+        "element_type": "object",
+        "element_index": "object",
+        "reference_column": "object"
+      },
+      "is_multiindex": false,
+      "is_multicolumn": false
+    },
+    "version": "3.0.0",
+    "format_version": "3.1.0",
+    "converged": true,
+    "OPF_converged": false,
+    "name": "",
+    "f_hz": 60,
+    "sn_mva": 100,
+    "std_types": {
+      "line": {
+        "NAYY 4x150 SE": {
+          "type": "cs",
+          "r_ohm_per_km": 0.208,
+          "q_mm2": 150,
+          "x_ohm_per_km": 0.08,
+          "c_nf_per_km": 261.0,
+          "max_i_ka": 0.27
+        },
+        "70-AL1/11-ST1A 20.0": {
+          "type": "ol",
+          "r_ohm_per_km": 0.4132,
+          "q_mm2": 70,
+          "x_ohm_per_km": 0.36,
+          "c_nf_per_km": 9.7,
+          "max_i_ka": 0.29
+        },
+        "NA2XS2Y 1x70 RM/25 6/10 kV": {
+          "type": "cs",
+          "r_ohm_per_km": 0.443,
+          "q_mm2": 70,
+          "x_ohm_per_km": 0.123,
+          "c_nf_per_km": 280.0,
+          "max_i_ka": 0.217
+        },
+        "N2XS(FL)2Y 1x300 RM/35 64/110 kV": {
+          "type": "cs",
+          "r_ohm_per_km": 0.06,
+          "q_mm2": 300,
+          "x_ohm_per_km": 0.144,
+          "c_nf_per_km": 144.0,
+          "max_i_ka": 0.588
+        },
+        "NA2XS2Y 1x120 RM/25 6/10 kV": {
+          "type": "cs",
+          "r_ohm_per_km": 0.253,
+          "q_mm2": 120,
+          "x_ohm_per_km": 0.113,
+          "c_nf_per_km": 340.0,
+          "max_i_ka": 0.28
+        },
+        "149-AL1/24-ST1A 10.0": {
+          "type": "ol",
+          "r_ohm_per_km": 0.194,
+          "q_mm2": 149,
+          "x_ohm_per_km": 0.315,
+          "c_nf_per_km": 11.25,
+          "max_i_ka": 0.47
+        },
+        "15-AL1/3-ST1A 0.4": {
+          "type": "ol",
+          "r_ohm_per_km": 1.8769,
+          "q_mm2": 16,
+          "x_ohm_per_km": 0.35,
+          "c_nf_per_km": 11.0,
+          "max_i_ka": 0.105
+        },
+        "NA2XS2Y 1x185 RM/25 6/10 kV": {
+          "type": "cs",
+          "r_ohm_per_km": 0.161,
+          "q_mm2": 185,
+          "x_ohm_per_km": 0.11,
+          "c_nf_per_km": 406.0,
+          "max_i_ka": 0.358
+        },
+        "NA2XS2Y 1x240 RM/25 6/10 kV": {
+          "type": "cs",
+          "r_ohm_per_km": 0.122,
+          "q_mm2": 240,
+          "x_ohm_per_km": 0.105,
+          "c_nf_per_km": 456.0,
+          "max_i_ka": 0.416
+        },
+        "N2XS(FL)2Y 1x240 RM/35 64/110 kV": {
+          "type": "cs",
+          "r_ohm_per_km": 0.075,
+          "q_mm2": 240,
+          "x_ohm_per_km": 0.149,
+          "c_nf_per_km": 135.0,
+          "max_i_ka": 0.526
+        },
+        "NAYY 4x120 SE": {
+          "type": "cs",
+          "r_ohm_per_km": 0.225,
+          "q_mm2": 120,
+          "x_ohm_per_km": 0.08,
+          "c_nf_per_km": 264.0,
+          "max_i_ka": 0.242
+        },
+        "48-AL1/8-ST1A 10.0": {
+          "type": "ol",
+          "r_ohm_per_km": 0.5939,
+          "q_mm2": 48,
+          "x_ohm_per_km": 0.35,
+          "c_nf_per_km": 10.1,
+          "max_i_ka": 0.21
+        },
+        "94-AL1/15-ST1A 10.0": {
+          "type": "ol",
+          "r_ohm_per_km": 0.306,
+          "q_mm2": 94,
+          "x_ohm_per_km": 0.33,
+          "c_nf_per_km": 10.75,
+          "max_i_ka": 0.35
+        },
+        "NA2XS2Y 1x70 RM/25 12/20 kV": {
+          "type": "cs",
+          "r_ohm_per_km": 0.443,
+          "q_mm2": 70,
+          "x_ohm_per_km": 0.132,
+          "c_nf_per_km": 190.0,
+          "max_i_ka": 0.22
+        },
+        "243-AL1/39-ST1A 20.0": {
+          "type": "ol",
+          "r_ohm_per_km": 0.1188,
+          "q_mm2": 243,
+          "x_ohm_per_km": 0.32,
+          "c_nf_per_km": 11.0,
+          "max_i_ka": 0.645
+        },
+        "NA2XS2Y 1x150 RM/25 6/10 kV": {
+          "type": "cs",
+          "r_ohm_per_km": 0.206,
+          "q_mm2": 150,
+          "x_ohm_per_km": 0.11,
+          "c_nf_per_km": 360.0,
+          "max_i_ka": 0.315
+        },
+        "184-AL1/30-ST1A 110.0": {
+          "type": "ol",
+          "r_ohm_per_km": 0.1571,
+          "q_mm2": 184,
+          "x_ohm_per_km": 0.4,
+          "c_nf_per_km": 8.8,
+          "max_i_ka": 0.535
+        },
+        "149-AL1/24-ST1A 110.0": {
+          "type": "ol",
+          "r_ohm_per_km": 0.194,
+          "q_mm2": 149,
+          "x_ohm_per_km": 0.41,
+          "c_nf_per_km": 8.75,
+          "max_i_ka": 0.47
+        },
+        "NA2XS2Y 1x240 RM/25 12/20 kV": {
+          "type": "cs",
+          "r_ohm_per_km": 0.122,
+          "q_mm2": 240,
+          "x_ohm_per_km": 0.112,
+          "c_nf_per_km": 304.0,
+          "max_i_ka": 0.421
+        },
+        "122-AL1/20-ST1A 20.0": {
+          "type": "ol",
+          "r_ohm_per_km": 0.2376,
+          "q_mm2": 122,
+          "x_ohm_per_km": 0.344,
+          "c_nf_per_km": 10.3,
+          "max_i_ka": 0.41
+        },
+        "48-AL1/8-ST1A 20.0": {
+          "type": "ol",
+          "r_ohm_per_km": 0.5939,
+          "q_mm2": 48,
+          "x_ohm_per_km": 0.372,
+          "c_nf_per_km": 9.5,
+          "max_i_ka": 0.21
+        },
+        "34-AL1/6-ST1A 10.0": {
+          "type": "ol",
+          "r_ohm_per_km": 0.8342,
+          "q_mm2": 34,
+          "x_ohm_per_km": 0.36,
+          "c_nf_per_km": 9.7,
+          "max_i_ka": 0.17
+        },
+        "24-AL1/4-ST1A 0.4": {
+          "type": "ol",
+          "r_ohm_per_km": 1.2012,
+          "q_mm2": 24,
+          "x_ohm_per_km": 0.335,
+          "c_nf_per_km": 11.25,
+          "max_i_ka": 0.14
+        },
+        "184-AL1/30-ST1A 20.0": {
+          "type": "ol",
+          "r_ohm_per_km": 0.1571,
+          "q_mm2": 184,
+          "x_ohm_per_km": 0.33,
+          "c_nf_per_km": 10.75,
+          "max_i_ka": 0.535
+        },
+        "94-AL1/15-ST1A 20.0": {
+          "type": "ol",
+          "r_ohm_per_km": 0.306,
+          "q_mm2": 94,
+          "x_ohm_per_km": 0.35,
+          "c_nf_per_km": 10.0,
+          "max_i_ka": 0.35
+        },
+        "NAYY 4x50 SE": {
+          "type": "cs",
+          "r_ohm_per_km": 0.642,
+          "q_mm2": 50,
+          "x_ohm_per_km": 0.083,
+          "c_nf_per_km": 210.0,
+          "max_i_ka": 0.142
+        },
+        "490-AL1/64-ST1A 380.0": {
+          "type": "ol",
+          "r_ohm_per_km": 0.059,
+          "q_mm2": 490,
+          "x_ohm_per_km": 0.253,
+          "c_nf_per_km": 11.0,
+          "max_i_ka": 0.96
+        },
+        "48-AL1/8-ST1A 0.4": {
+          "type": "ol",
+          "r_ohm_per_km": 0.5939,
+          "q_mm2": 48,
+          "x_ohm_per_km": 0.3,
+          "c_nf_per_km": 12.2,
+          "max_i_ka": 0.21
+        },
+        "NA2XS2Y 1x95 RM/25 6/10 kV": {
+          "type": "cs",
+          "r_ohm_per_km": 0.313,
+          "q_mm2": 95,
+          "x_ohm_per_km": 0.123,
+          "c_nf_per_km": 315.0,
+          "max_i_ka": 0.249
+        },
+        "NA2XS2Y 1x120 RM/25 12/20 kV": {
+          "type": "cs",
+          "r_ohm_per_km": 0.253,
+          "q_mm2": 120,
+          "x_ohm_per_km": 0.119,
+          "c_nf_per_km": 230.0,
+          "max_i_ka": 0.283
+        },
+        "34-AL1/6-ST1A 20.0": {
+          "type": "ol",
+          "r_ohm_per_km": 0.8342,
+          "q_mm2": 34,
+          "x_ohm_per_km": 0.382,
+          "c_nf_per_km": 9.15,
+          "max_i_ka": 0.17
+        },
+        "94-AL1/15-ST1A 0.4": {
+          "type": "ol",
+          "r_ohm_per_km": 0.306,
+          "q_mm2": 94,
+          "x_ohm_per_km": 0.29,
+          "c_nf_per_km": 13.2,
+          "max_i_ka": 0.35
+        },
+        "NA2XS2Y 1x185 RM/25 12/20 kV": {
+          "type": "cs",
+          "r_ohm_per_km": 0.161,
+          "q_mm2": 185,
+          "x_ohm_per_km": 0.117,
+          "c_nf_per_km": 273.0,
+          "max_i_ka": 0.362
+        },
+        "NA2XS2Y 1x150 RM/25 12/20 kV": {
+          "type": "cs",
+          "r_ohm_per_km": 0.206,
+          "q_mm2": 150,
+          "x_ohm_per_km": 0.116,
+          "c_nf_per_km": 250.0,
+          "max_i_ka": 0.319
+        },
+        "243-AL1/39-ST1A 110.0": {
+          "type": "ol",
+          "r_ohm_per_km": 0.1188,
+          "q_mm2": 243,
+          "x_ohm_per_km": 0.39,
+          "c_nf_per_km": 9.0,
+          "max_i_ka": 0.645
+        },
+        "490-AL1/64-ST1A 220.0": {
+          "type": "ol",
+          "r_ohm_per_km": 0.059,
+          "q_mm2": 490,
+          "x_ohm_per_km": 0.285,
+          "c_nf_per_km": 10.0,
+          "max_i_ka": 0.96
+        },
+        "N2XS(FL)2Y 1x185 RM/35 64/110 kV": {
+          "type": "cs",
+          "r_ohm_per_km": 0.099,
+          "q_mm2": 185,
+          "x_ohm_per_km": 0.156,
+          "c_nf_per_km": 125.0,
+          "max_i_ka": 0.457
+        },
+        "N2XS(FL)2Y 1x120 RM/35 64/110 kV": {
+          "type": "cs",
+          "r_ohm_per_km": 0.153,
+          "q_mm2": 120,
+          "x_ohm_per_km": 0.166,
+          "c_nf_per_km": 112.0,
+          "max_i_ka": 0.366
+        },
+        "NA2XS2Y 1x95 RM/25 12/20 kV": {
+          "type": "cs",
+          "r_ohm_per_km": 0.313,
+          "q_mm2": 95,
+          "x_ohm_per_km": 0.132,
+          "c_nf_per_km": 216.0,
+          "max_i_ka": 0.252
+        },
+        "122-AL1/20-ST1A 10.0": {
+          "type": "ol",
+          "r_ohm_per_km": 0.2376,
+          "q_mm2": 122,
+          "x_ohm_per_km": 0.323,
+          "c_nf_per_km": 11.1,
+          "max_i_ka": 0.41
+        },
+        "149-AL1/24-ST1A 20.0": {
+          "type": "ol",
+          "r_ohm_per_km": 0.194,
+          "q_mm2": 149,
+          "x_ohm_per_km": 0.337,
+          "c_nf_per_km": 10.5,
+          "max_i_ka": 0.47
+        },
+        "70-AL1/11-ST1A 10.0": {
+          "type": "ol",
+          "r_ohm_per_km": 0.4132,
+          "q_mm2": 70,
+          "x_ohm_per_km": 0.339,
+          "c_nf_per_km": 10.4,
+          "max_i_ka": 0.29
+        },
+        "305-AL1/39-ST1A 110.0": {
+          "type": "ol",
+          "r_ohm_per_km": 0.0949,
+          "q_mm2": 305,
+          "x_ohm_per_km": 0.38,
+          "c_nf_per_km": 9.2,
+          "max_i_ka": 0.74
+        }
+      },
+      "trafo": {
+        "0.4 MVA 20/0.4 kV": {
+          "shift_degree": 150,
+          "vector_group": "Dyn5",
+          "vn_hv_kv": 20.0,
+          "pfe_kw": 1.35,
+          "i0_percent": 0.3375,
+          "vn_lv_kv": 0.4,
+          "sn_mva": 0.4,
+          "tap_step_degree": 0,
+          "tap_neutral": 0,
+          "tap_min": -2,
+          "vkr_percent": 1.425,
+          "tap_step_percent": 2.5,
+          "tap_side": "hv",
+          "tap_phase_shifter": false,
+          "tap_max": 2,
+          "vk_percent": 6.0
+        },
+        "63 MVA 110/20 kV v1.4.3 and older": {
+          "shift_degree": 150,
+          "vector_group": "YNd5",
+          "vn_hv_kv": 110.0,
+          "pfe_kw": 33.0,
+          "i0_percent": 0.086,
+          "vn_lv_kv": 20.0,
+          "sn_mva": 63.0,
+          "tap_step_degree": 0,
+          "tap_neutral": 0,
+          "tap_min": -9,
+          "vkr_percent": 0.322,
+          "tap_step_percent": 1.5,
+          "tap_side": "hv",
+          "tap_phase_shifter": false,
+          "tap_max": 9,
+          "vk_percent": 11.2
+        },
+        "63 MVA 110/10 kV v1.4.3 and older": {
+          "shift_degree": 150,
+          "vector_group": "YNd5",
+          "vn_hv_kv": 110.0,
+          "pfe_kw": 31.51,
+          "i0_percent": 0.078,
+          "vn_lv_kv": 10.0,
+          "sn_mva": 63.0,
+          "tap_step_degree": 0,
+          "tap_neutral": 0,
+          "tap_min": -9,
+          "vkr_percent": 0.31,
+          "tap_step_percent": 1.5,
+          "tap_side": "hv",
+          "tap_phase_shifter": false,
+          "tap_max": 9,
+          "vk_percent": 10.04
+        },
+        "25 MVA 110/20 kV v1.4.3 and older": {
+          "shift_degree": 150,
+          "vector_group": "YNd5",
+          "vn_hv_kv": 110.0,
+          "pfe_kw": 29.0,
+          "i0_percent": 0.071,
+          "vn_lv_kv": 20.0,
+          "sn_mva": 25.0,
+          "tap_step_degree": 0,
+          "tap_neutral": 0,
+          "tap_min": -9,
+          "vkr_percent": 0.282,
+          "tap_step_percent": 1.5,
+          "tap_side": "hv",
+          "tap_phase_shifter": false,
+          "tap_max": 9,
+          "vk_percent": 11.2
+        },
+        "40 MVA 110/20 kV v1.4.3 and older": {
+          "shift_degree": 150,
+          "vector_group": "YNd5",
+          "vn_hv_kv": 110.0,
+          "pfe_kw": 31.0,
+          "i0_percent": 0.08,
+          "vn_lv_kv": 20.0,
+          "sn_mva": 40.0,
+          "tap_step_degree": 0,
+          "tap_neutral": 0,
+          "tap_min": -9,
+          "vkr_percent": 0.302,
+          "tap_step_percent": 1.5,
+          "tap_side": "hv",
+          "tap_phase_shifter": false,
+          "tap_max": 9,
+          "vk_percent": 11.2
+        },
+        "0.25 MVA 20/0.4 kV": {
+          "shift_degree": 150,
+          "vector_group": "Yzn5",
+          "vn_hv_kv": 20.0,
+          "pfe_kw": 0.8,
+          "i0_percent": 0.32,
+          "vn_lv_kv": 0.4,
+          "sn_mva": 0.25,
+          "tap_step_degree": 0,
+          "tap_neutral": 0,
+          "tap_min": -2,
+          "vkr_percent": 1.44,
+          "tap_step_percent": 2.5,
+          "tap_side": "hv",
+          "tap_phase_shifter": false,
+          "tap_max": 2,
+          "vk_percent": 6.0
+        },
+        "25 MVA 110/10 kV v1.4.3 and older": {
+          "shift_degree": 150,
+          "vector_group": "YNd5",
+          "vn_hv_kv": 110.0,
+          "pfe_kw": 28.51,
+          "i0_percent": 0.073,
+          "vn_lv_kv": 10.0,
+          "sn_mva": 25.0,
+          "tap_step_degree": 0,
+          "tap_neutral": 0,
+          "tap_min": -9,
+          "vkr_percent": 0.276,
+          "tap_step_percent": 1.5,
+          "tap_side": "hv",
+          "tap_phase_shifter": false,
+          "tap_max": 9,
+          "vk_percent": 10.04
+        },
+        "0.25 MVA 10/0.4 kV": {
+          "shift_degree": 150,
+          "vector_group": "Dyn5",
+          "vn_hv_kv": 10.0,
+          "pfe_kw": 0.6,
+          "i0_percent": 0.24,
+          "vn_lv_kv": 0.4,
+          "sn_mva": 0.25,
+          "tap_step_degree": 0,
+          "tap_neutral": 0,
+          "tap_min": -2,
+          "vkr_percent": 1.2,
+          "tap_step_percent": 2.5,
+          "tap_side": "hv",
+          "tap_phase_shifter": false,
+          "tap_max": 2,
+          "vk_percent": 4.0
+        },
+        "160 MVA 380/110 kV": {
+          "shift_degree": 0,
+          "vector_group": "Yy0",
+          "vn_hv_kv": 380.0,
+          "pfe_kw": 60.0,
+          "i0_percent": 0.06,
+          "vn_lv_kv": 110.0,
+          "sn_mva": 160.0,
+          "tap_step_degree": 0,
+          "tap_neutral": 0,
+          "tap_min": -9,
+          "vkr_percent": 0.25,
+          "tap_step_percent": 1.5,
+          "tap_side": "hv",
+          "tap_phase_shifter": false,
+          "tap_max": 9,
+          "vk_percent": 12.2
+        },
+        "63 MVA 110/10 kV": {
+          "shift_degree": 150,
+          "vector_group": "YNd5",
+          "vn_hv_kv": 110.0,
+          "pfe_kw": 22.0,
+          "i0_percent": 0.04,
+          "vn_lv_kv": 10.0,
+          "sn_mva": 63.0,
+          "tap_step_degree": 0,
+          "tap_neutral": 0,
+          "tap_min": -9,
+          "vkr_percent": 0.32,
+          "tap_step_percent": 1.5,
+          "tap_side": "hv",
+          "tap_phase_shifter": false,
+          "tap_max": 9,
+          "vk_percent": 18.0
+        },
+        "0.63 MVA 20/0.4 kV": {
+          "shift_degree": 150,
+          "vector_group": "Dyn5",
+          "vn_hv_kv": 20.0,
+          "pfe_kw": 1.65,
+          "i0_percent": 0.2619,
+          "vn_lv_kv": 0.4,
+          "sn_mva": 0.63,
+          "tap_step_degree": 0,
+          "tap_neutral": 0,
+          "tap_min": -2,
+          "vkr_percent": 1.206,
+          "tap_step_percent": 2.5,
+          "tap_side": "hv",
+          "tap_phase_shifter": false,
+          "tap_max": 2,
+          "vk_percent": 6.0
+        },
+        "0.4 MVA 10/0.4 kV": {
+          "shift_degree": 150,
+          "vector_group": "Dyn5",
+          "vn_hv_kv": 10.0,
+          "pfe_kw": 0.95,
+          "i0_percent": 0.2375,
+          "vn_lv_kv": 0.4,
+          "sn_mva": 0.4,
+          "tap_step_degree": 0,
+          "tap_neutral": 0,
+          "tap_min": -2,
+          "vkr_percent": 1.325,
+          "tap_step_percent": 2.5,
+          "tap_side": "hv",
+          "tap_phase_shifter": false,
+          "tap_max": 2,
+          "vk_percent": 4.0
+        },
+        "0.63 MVA 10/0.4 kV": {
+          "shift_degree": 150,
+          "vector_group": "Dyn5",
+          "vn_hv_kv": 10.0,
+          "pfe_kw": 1.18,
+          "i0_percent": 0.1873,
+          "vn_lv_kv": 0.4,
+          "sn_mva": 0.63,
+          "tap_step_degree": 0,
+          "tap_neutral": 0,
+          "tap_min": -2,
+          "vkr_percent": 1.0794,
+          "tap_step_percent": 2.5,
+          "tap_side": "hv",
+          "tap_phase_shifter": false,
+          "tap_max": 2,
+          "vk_percent": 4.0
+        },
+        "63 MVA 110/20 kV": {
+          "shift_degree": 150,
+          "vector_group": "YNd5",
+          "vn_hv_kv": 110.0,
+          "pfe_kw": 22.0,
+          "i0_percent": 0.04,
+          "vn_lv_kv": 20.0,
+          "sn_mva": 63.0,
+          "tap_step_degree": 0,
+          "tap_neutral": 0,
+          "tap_min": -9,
+          "vkr_percent": 0.32,
+          "tap_step_percent": 1.5,
+          "tap_side": "hv",
+          "tap_phase_shifter": false,
+          "tap_max": 9,
+          "vk_percent": 18.0
+        },
+        "100 MVA 220/110 kV": {
+          "shift_degree": 0,
+          "vector_group": "Yy0",
+          "vn_hv_kv": 220.0,
+          "pfe_kw": 55.0,
+          "i0_percent": 0.06,
+          "vn_lv_kv": 110.0,
+          "sn_mva": 100.0,
+          "tap_step_degree": 0,
+          "tap_neutral": 0,
+          "tap_min": -9,
+          "vkr_percent": 0.26,
+          "tap_step_percent": 1.5,
+          "tap_side": "hv",
+          "tap_phase_shifter": false,
+          "tap_max": 9,
+          "vk_percent": 12.0
+        },
+        "25 MVA 110/10 kV": {
+          "shift_degree": 150,
+          "vector_group": "YNd5",
+          "vn_hv_kv": 110.0,
+          "pfe_kw": 14.0,
+          "i0_percent": 0.07,
+          "vn_lv_kv": 10.0,
+          "sn_mva": 25.0,
+          "tap_step_degree": 0,
+          "tap_neutral": 0,
+          "tap_min": -9,
+          "vkr_percent": 0.41,
+          "tap_step_percent": 1.5,
+          "tap_side": "hv",
+          "tap_phase_shifter": false,
+          "tap_max": 9,
+          "vk_percent": 12.0
+        },
+        "40 MVA 110/20 kV": {
+          "shift_degree": 150,
+          "vector_group": "YNd5",
+          "vn_hv_kv": 110.0,
+          "pfe_kw": 18.0,
+          "i0_percent": 0.05,
+          "vn_lv_kv": 20.0,
+          "sn_mva": 40.0,
+          "tap_step_degree": 0,
+          "tap_neutral": 0,
+          "tap_min": -9,
+          "vkr_percent": 0.34,
+          "tap_step_percent": 1.5,
+          "tap_side": "hv",
+          "tap_phase_shifter": false,
+          "tap_max": 9,
+          "vk_percent": 16.2
+        },
+        "40 MVA 110/10 kV v1.4.3 and older": {
+          "shift_degree": 150,
+          "vector_group": "YNd5",
+          "vn_hv_kv": 110.0,
+          "pfe_kw": 30.45,
+          "i0_percent": 0.076,
+          "vn_lv_kv": 10.0,
+          "sn_mva": 40.0,
+          "tap_step_degree": 0,
+          "tap_neutral": 0,
+          "tap_min": -9,
+          "vkr_percent": 0.295,
+          "tap_step_percent": 1.5,
+          "tap_side": "hv",
+          "tap_phase_shifter": false,
+          "tap_max": 9,
+          "vk_percent": 10.04
+        },
+        "25 MVA 110/20 kV": {
+          "shift_degree": 150,
+          "vector_group": "YNd5",
+          "vn_hv_kv": 110.0,
+          "pfe_kw": 14.0,
+          "i0_percent": 0.07,
+          "vn_lv_kv": 20.0,
+          "sn_mva": 25.0,
+          "tap_step_degree": 0,
+          "tap_neutral": 0,
+          "tap_min": -9,
+          "vkr_percent": 0.41,
+          "tap_step_percent": 1.5,
+          "tap_side": "hv",
+          "tap_phase_shifter": false,
+          "tap_max": 9,
+          "vk_percent": 12.0
+        },
+        "40 MVA 110/10 kV": {
+          "shift_degree": 150,
+          "vector_group": "YNd5",
+          "vn_hv_kv": 110.0,
+          "pfe_kw": 18.0,
+          "i0_percent": 0.05,
+          "vn_lv_kv": 10.0,
+          "sn_mva": 40.0,
+          "tap_step_degree": 0,
+          "tap_neutral": 0,
+          "tap_min": -9,
+          "vkr_percent": 0.34,
+          "tap_step_percent": 1.5,
+          "tap_side": "hv",
+          "tap_phase_shifter": false,
+          "tap_max": 9,
+          "vk_percent": 16.2
+        }
+      },
+      "trafo3w": {
+        "63/25/38 MVA 110/10/10 kV": {
+          "vector_group": "YN0yn0yn0",
+          "vn_mv_kv": 10,
+          "vn_lv_kv": 10,
+          "shift_lv_degree": 0,
+          "shift_mv_degree": 0,
+          "pfe_kw": 35,
+          "vn_hv_kv": 110,
+          "i0_percent": 0.89,
+          "sn_lv_mva": 38.0,
+          "sn_hv_mva": 63.0,
+          "sn_mv_mva": 25.0,
+          "vkr_lv_percent": 0.35,
+          "tap_neutral": 0,
+          "tap_min": -10,
+          "vk_mv_percent": 10.4,
+          "vkr_hv_percent": 0.28,
+          "vk_lv_percent": 10.4,
+          "tap_max": 10,
+          "vkr_mv_percent": 0.32,
+          "tap_step_percent": 1.2,
+          "tap_side": "hv",
+          "vk_hv_percent": 10.4
+        },
+        "63/25/38 MVA 110/20/10 kV": {
+          "vector_group": "YN0yn0yn0",
+          "vn_mv_kv": 20,
+          "vn_lv_kv": 10,
+          "shift_lv_degree": 0,
+          "shift_mv_degree": 0,
+          "pfe_kw": 35,
+          "vn_hv_kv": 110,
+          "i0_percent": 0.89,
+          "sn_lv_mva": 38.0,
+          "sn_hv_mva": 63.0,
+          "sn_mv_mva": 25.0,
+          "vkr_lv_percent": 0.35,
+          "tap_neutral": 0,
+          "tap_min": -10,
+          "vk_mv_percent": 10.4,
+          "vkr_hv_percent": 0.28,
+          "vk_lv_percent": 10.4,
+          "tap_max": 10,
+          "vkr_mv_percent": 0.32,
+          "tap_step_percent": 1.2,
+          "tap_side": "hv",
+          "vk_hv_percent": 10.4
+        }
+      },
+      "fuse": {},
+      "line_dc": {}
+    },
+    "res_bus": {
+      "_module": "pandas.core.frame",
+      "_class": "DataFrame",
+      "_object": "{\"columns\":[\"vm_pu\",\"va_degree\",\"p_mw\",\"q_mvar\"],\"index\":[],\"data\":[]}",
+      "orient": "split",
+      "dtype": {
+        "vm_pu": "float64",
+        "va_degree": "float64",
+        "p_mw": "float64",
+        "q_mvar": "float64"
+      },
+      "is_multiindex": false,
+      "is_multicolumn": false
+    },
+    "res_bus_dc": {
+      "_module": "pandas.core.frame",
+      "_class": "DataFrame",
+      "_object": "{\"columns\":[\"vm_pu\",\"p_mw\"],\"index\":[],\"data\":[]}",
+      "orient": "split",
+      "dtype": {
+        "vm_pu": "float64",
+        "p_mw": "float64"
+      },
+      "is_multiindex": false,
+      "is_multicolumn": false
+    },
+    "res_line": {
+      "_module": "pandas.core.frame",
+      "_class": "DataFrame",
+      "_object": "{\"columns\":[\"p_from_mw\",\"q_from_mvar\",\"p_to_mw\",\"q_to_mvar\",\"pl_mw\",\"ql_mvar\",\"i_from_ka\",\"i_to_ka\",\"i_ka\",\"vm_from_pu\",\"va_from_degree\",\"vm_to_pu\",\"va_to_degree\",\"loading_percent\"],\"index\":[],\"data\":[]}",
+      "orient": "split",
+      "dtype": {
+        "p_from_mw": "float64",
+        "q_from_mvar": "float64",
+        "p_to_mw": "float64",
+        "q_to_mvar": "float64",
+        "pl_mw": "float64",
+        "ql_mvar": "float64",
+        "i_from_ka": "float64",
+        "i_to_ka": "float64",
+        "i_ka": "float64",
+        "vm_from_pu": "float64",
+        "va_from_degree": "float64",
+        "vm_to_pu": "float64",
+        "va_to_degree": "float64",
+        "loading_percent": "float64"
+      },
+      "is_multiindex": false,
+      "is_multicolumn": false
+    },
+    "res_line_dc": {
+      "_module": "pandas.core.frame",
+      "_class": "DataFrame",
+      "_object": "{\"columns\":[\"p_from_mw\",\"p_to_mw\",\"pl_mw\",\"i_from_ka\",\"i_to_ka\",\"i_ka\",\"vm_from_pu\",\"vm_to_pu\",\"loading_percent\"],\"index\":[],\"data\":[]}",
+      "orient": "split",
+      "dtype": {
+        "p_from_mw": "float64",
+        "p_to_mw": "float64",
+        "pl_mw": "float64",
+        "i_from_ka": "float64",
+        "i_to_ka": "float64",
+        "i_ka": "float64",
+        "vm_from_pu": "float64",
+        "vm_to_pu": "float64",
+        "loading_percent": "float64"
+      },
+      "is_multiindex": false,
+      "is_multicolumn": false
+    },
+    "res_trafo": {
+      "_module": "pandas.core.frame",
+      "_class": "DataFrame",
+      "_object": "{\"columns\":[\"p_hv_mw\",\"q_hv_mvar\",\"p_lv_mw\",\"q_lv_mvar\",\"pl_mw\",\"ql_mvar\",\"i_hv_ka\",\"i_lv_ka\",\"vm_hv_pu\",\"va_hv_degree\",\"vm_lv_pu\",\"va_lv_degree\",\"loading_percent\"],\"index\":[],\"data\":[]}",
+      "orient": "split",
+      "dtype": {
+        "p_hv_mw": "float64",
+        "q_hv_mvar": "float64",
+        "p_lv_mw": "float64",
+        "q_lv_mvar": "float64",
+        "pl_mw": "float64",
+        "ql_mvar": "float64",
+        "i_hv_ka": "float64",
+        "i_lv_ka": "float64",
+        "vm_hv_pu": "float64",
+        "va_hv_degree": "float64",
+        "vm_lv_pu": "float64",
+        "va_lv_degree": "float64",
+        "loading_percent": "float64"
+      },
+      "is_multiindex": false,
+      "is_multicolumn": false
+    },
+    "res_trafo3w": {
+      "_module": "pandas.core.frame",
+      "_class": "DataFrame",
+      "_object": "{\"columns\":[\"p_hv_mw\",\"q_hv_mvar\",\"p_mv_mw\",\"q_mv_mvar\",\"p_lv_mw\",\"q_lv_mvar\",\"pl_mw\",\"ql_mvar\",\"i_hv_ka\",\"i_mv_ka\",\"i_lv_ka\",\"vm_hv_pu\",\"va_hv_degree\",\"vm_mv_pu\",\"va_mv_degree\",\"vm_lv_pu\",\"va_lv_degree\",\"va_internal_degree\",\"vm_internal_pu\",\"loading_percent\"],\"index\":[],\"data\":[]}",
+      "orient": "split",
+      "dtype": {
+        "p_hv_mw": "float64",
+        "q_hv_mvar": "float64",
+        "p_mv_mw": "float64",
+        "q_mv_mvar": "float64",
+        "p_lv_mw": "float64",
+        "q_lv_mvar": "float64",
+        "pl_mw": "float64",
+        "ql_mvar": "float64",
+        "i_hv_ka": "float64",
+        "i_mv_ka": "float64",
+        "i_lv_ka": "float64",
+        "vm_hv_pu": "float64",
+        "va_hv_degree": "float64",
+        "vm_mv_pu": "float64",
+        "va_mv_degree": "float64",
+        "vm_lv_pu": "float64",
+        "va_lv_degree": "float64",
+        "va_internal_degree": "float64",
+        "vm_internal_pu": "float64",
+        "loading_percent": "float64"
+      },
+      "is_multiindex": false,
+      "is_multicolumn": false
+    },
+    "res_impedance": {
+      "_module": "pandas.core.frame",
+      "_class": "DataFrame",
+      "_object": "{\"columns\":[\"p_from_mw\",\"q_from_mvar\",\"p_to_mw\",\"q_to_mvar\",\"pl_mw\",\"ql_mvar\",\"i_from_ka\",\"i_to_ka\"],\"index\":[],\"data\":[]}",
+      "orient": "split",
+      "dtype": {
+        "p_from_mw": "float64",
+        "q_from_mvar": "float64",
+        "p_to_mw": "float64",
+        "q_to_mvar": "float64",
+        "pl_mw": "float64",
+        "ql_mvar": "float64",
+        "i_from_ka": "float64",
+        "i_to_ka": "float64"
+      },
+      "is_multiindex": false,
+      "is_multicolumn": false
+    },
+    "res_ext_grid": {
+      "_module": "pandas.core.frame",
+      "_class": "DataFrame",
+      "_object": "{\"columns\":[\"p_mw\",\"q_mvar\"],\"index\":[],\"data\":[]}",
+      "orient": "split",
+      "dtype": {
+        "p_mw": "float64",
+        "q_mvar": "float64"
+      },
+      "is_multiindex": false,
+      "is_multicolumn": false
+    },
+    "res_load": {
+      "_module": "pandas.core.frame",
+      "_class": "DataFrame",
+      "_object": "{\"columns\":[\"p_mw\",\"q_mvar\"],\"index\":[],\"data\":[]}",
+      "orient": "split",
+      "dtype": {
+        "p_mw": "float64",
+        "q_mvar": "float64"
+      },
+      "is_multiindex": false,
+      "is_multicolumn": false
+    },
+    "res_motor": {
+      "_module": "pandas.core.frame",
+      "_class": "DataFrame",
+      "_object": "{\"columns\":[\"p_mw\",\"q_mvar\"],\"index\":[],\"data\":[]}",
+      "orient": "split",
+      "dtype": {
+        "p_mw": "float64",
+        "q_mvar": "float64"
+      },
+      "is_multiindex": false,
+      "is_multicolumn": false
+    },
+    "res_sgen": {
+      "_module": "pandas.core.frame",
+      "_class": "DataFrame",
+      "_object": "{\"columns\":[\"p_mw\",\"q_mvar\"],\"index\":[],\"data\":[]}",
+      "orient": "split",
+      "dtype": {
+        "p_mw": "float64",
+        "q_mvar": "float64"
+      },
+      "is_multiindex": false,
+      "is_multicolumn": false
+    },
+    "res_storage": {
+      "_module": "pandas.core.frame",
+      "_class": "DataFrame",
+      "_object": "{\"columns\":[\"p_mw\",\"q_mvar\"],\"index\":[],\"data\":[]}",
+      "orient": "split",
+      "dtype": {
+        "p_mw": "float64",
+        "q_mvar": "float64"
+      },
+      "is_multiindex": false,
+      "is_multicolumn": false
+    },
+    "res_shunt": {
+      "_module": "pandas.core.frame",
+      "_class": "DataFrame",
+      "_object": "{\"columns\":[\"p_mw\",\"q_mvar\",\"vm_pu\"],\"index\":[],\"data\":[]}",
+      "orient": "split",
+      "dtype": {
+        "p_mw": "float64",
+        "q_mvar": "float64",
+        "vm_pu": "float64"
+      },
+      "is_multiindex": false,
+      "is_multicolumn": false
+    },
+    "res_gen": {
+      "_module": "pandas.core.frame",
+      "_class": "DataFrame",
+      "_object": "{\"columns\":[\"p_mw\",\"q_mvar\",\"va_degree\",\"vm_pu\"],\"index\":[],\"data\":[]}",
+      "orient": "split",
+      "dtype": {
+        "p_mw": "float64",
+        "q_mvar": "float64",
+        "va_degree": "float64",
+        "vm_pu": "float64"
+      },
+      "is_multiindex": false,
+      "is_multicolumn": false
+    },
+    "res_ward": {
+      "_module": "pandas.core.frame",
+      "_class": "DataFrame",
+      "_object": "{\"columns\":[\"p_mw\",\"q_mvar\",\"vm_pu\"],\"index\":[],\"data\":[]}",
+      "orient": "split",
+      "dtype": {
+        "p_mw": "float64",
+        "q_mvar": "float64",
+        "vm_pu": "float64"
+      },
+      "is_multiindex": false,
+      "is_multicolumn": false
+    },
+    "res_xward": {
+      "_module": "pandas.core.frame",
+      "_class": "DataFrame",
+      "_object": "{\"columns\":[\"p_mw\",\"q_mvar\",\"vm_pu\",\"va_internal_degree\",\"vm_internal_pu\"],\"index\":[],\"data\":[]}",
+      "orient": "split",
+      "dtype": {
+        "p_mw": "float64",
+        "q_mvar": "float64",
+        "vm_pu": "float64",
+        "va_internal_degree": "float64",
+        "vm_internal_pu": "float64"
+      },
+      "is_multiindex": false,
+      "is_multicolumn": false
+    },
+    "res_dcline": {
+      "_module": "pandas.core.frame",
+      "_class": "DataFrame",
+      "_object": "{\"columns\":[\"p_from_mw\",\"q_from_mvar\",\"p_to_mw\",\"q_to_mvar\",\"pl_mw\",\"vm_from_pu\",\"va_from_degree\",\"vm_to_pu\",\"va_to_degree\"],\"index\":[],\"data\":[]}",
+      "orient": "split",
+      "dtype": {
+        "p_from_mw": "float64",
+        "q_from_mvar": "float64",
+        "p_to_mw": "float64",
+        "q_to_mvar": "float64",
+        "pl_mw": "float64",
+        "vm_from_pu": "float64",
+        "va_from_degree": "float64",
+        "vm_to_pu": "float64",
+        "va_to_degree": "float64"
+      },
+      "is_multiindex": false,
+      "is_multicolumn": false
+    },
+    "res_asymmetric_load": {
+      "_module": "pandas.core.frame",
+      "_class": "DataFrame",
+      "_object": "{\"columns\":[\"p_mw\",\"q_mvar\"],\"index\":[],\"data\":[]}",
+      "orient": "split",
+      "dtype": {
+        "p_mw": "float64",
+        "q_mvar": "float64"
+      },
+      "is_multiindex": false,
+      "is_multicolumn": false
+    },
+    "res_asymmetric_sgen": {
+      "_module": "pandas.core.frame",
+      "_class": "DataFrame",
+      "_object": "{\"columns\":[\"p_mw\",\"q_mvar\"],\"index\":[],\"data\":[]}",
+      "orient": "split",
+      "dtype": {
+        "p_mw": "float64",
+        "q_mvar": "float64"
+      },
+      "is_multiindex": false,
+      "is_multicolumn": false
+    },
+    "res_switch": {
+      "_module": "pandas.core.frame",
+      "_class": "DataFrame",
+      "_object": "{\"columns\":[\"i_ka\",\"loading_percent\",\"p_from_mw\",\"q_from_mvar\",\"p_to_mw\",\"q_to_mvar\"],\"index\":[],\"data\":[]}",
+      "orient": "split",
+      "dtype": {
+        "i_ka": "float64",
+        "loading_percent": "float64",
+        "p_from_mw": "float64",
+        "q_from_mvar": "float64",
+        "p_to_mw": "float64",
+        "q_to_mvar": "float64"
+      },
+      "is_multiindex": false,
+      "is_multicolumn": false
+    },
+    "res_tcsc": {
+      "_module": "pandas.core.frame",
+      "_class": "DataFrame",
+      "_object": "{\"columns\":[\"thyristor_firing_angle_degree\",\"x_ohm\",\"p_from_mw\",\"q_from_mvar\",\"p_to_mw\",\"q_to_mvar\",\"pl_mw\",\"ql_mvar\",\"i_ka\",\"vm_from_pu\",\"va_from_degree\",\"vm_to_pu\",\"va_to_degree\"],\"index\":[],\"data\":[]}",
+      "orient": "split",
+      "dtype": {
+        "thyristor_firing_angle_degree": "float64",
+        "x_ohm": "float64",
+        "p_from_mw": "float64",
+        "q_from_mvar": "float64",
+        "p_to_mw": "float64",
+        "q_to_mvar": "float64",
+        "pl_mw": "float64",
+        "ql_mvar": "float64",
+        "i_ka": "float64",
+        "vm_from_pu": "float64",
+        "va_from_degree": "float64",
+        "vm_to_pu": "float64",
+        "va_to_degree": "float64"
+      },
+      "is_multiindex": false,
+      "is_multicolumn": false
+    },
+    "res_svc": {
+      "_module": "pandas.core.frame",
+      "_class": "DataFrame",
+      "_object": "{\"columns\":[\"thyristor_firing_angle_degree\",\"x_ohm\",\"q_mvar\",\"vm_pu\",\"va_degree\"],\"index\":[],\"data\":[]}",
+      "orient": "split",
+      "dtype": {
+        "thyristor_firing_angle_degree": "float64",
+        "x_ohm": "float64",
+        "q_mvar": "float64",
+        "vm_pu": "float64",
+        "va_degree": "float64"
+      },
+      "is_multiindex": false,
+      "is_multicolumn": false
+    },
+    "res_ssc": {
+      "_module": "pandas.core.frame",
+      "_class": "DataFrame",
+      "_object": "{\"columns\":[\"q_mvar\",\"vm_internal_pu\",\"va_internal_degree\",\"vm_pu\",\"va_degree\"],\"index\":[],\"data\":[]}",
+      "orient": "split",
+      "dtype": {
+        "q_mvar": "float64",
+        "vm_internal_pu": "float64",
+        "va_internal_degree": "float64",
+        "vm_pu": "float64",
+        "va_degree": "float64"
+      },
+      "is_multiindex": false,
+      "is_multicolumn": false
+    },
+    "res_vsc": {
+      "_module": "pandas.core.frame",
+      "_class": "DataFrame",
+      "_object": "{\"columns\":[\"p_mw\",\"q_mvar\",\"p_dc_mw\",\"vm_internal_pu\",\"va_internal_degree\",\"vm_pu\",\"va_degree\",\"vm_internal_dc_pu\",\"vm_dc_pu\"],\"index\":[],\"data\":[]}",
+      "orient": "split",
+      "dtype": {
+        "p_mw": "float64",
+        "q_mvar": "float64",
+        "p_dc_mw": "float64",
+        "vm_internal_pu": "float64",
+        "va_internal_degree": "float64",
+        "vm_pu": "float64",
+        "va_degree": "float64",
+        "vm_internal_dc_pu": "float64",
+        "vm_dc_pu": "float64"
+      },
+      "is_multiindex": false,
+      "is_multicolumn": false
+    },
+    "res_bus_est": {
+      "_module": "pandas.core.frame",
+      "_class": "DataFrame",
+      "_object": "{\"columns\":[\"vm_pu\",\"va_degree\",\"p_mw\",\"q_mvar\"],\"index\":[],\"data\":[]}",
+      "orient": "split",
+      "dtype": {
+        "vm_pu": "float64",
+        "va_degree": "float64",
+        "p_mw": "float64",
+        "q_mvar": "float64"
+      },
+      "is_multiindex": false,
+      "is_multicolumn": false
+    },
+    "res_line_est": {
+      "_module": "pandas.core.frame",
+      "_class": "DataFrame",
+      "_object": "{\"columns\":[\"p_from_mw\",\"q_from_mvar\",\"p_to_mw\",\"q_to_mvar\",\"pl_mw\",\"ql_mvar\",\"i_from_ka\",\"i_to_ka\",\"i_ka\",\"vm_from_pu\",\"va_from_degree\",\"vm_to_pu\",\"va_to_degree\",\"loading_percent\"],\"index\":[],\"data\":[]}",
+      "orient": "split",
+      "dtype": {
+        "p_from_mw": "float64",
+        "q_from_mvar": "float64",
+        "p_to_mw": "float64",
+        "q_to_mvar": "float64",
+        "pl_mw": "float64",
+        "ql_mvar": "float64",
+        "i_from_ka": "float64",
+        "i_to_ka": "float64",
+        "i_ka": "float64",
+        "vm_from_pu": "float64",
+        "va_from_degree": "float64",
+        "vm_to_pu": "float64",
+        "va_to_degree": "float64",
+        "loading_percent": "float64"
+      },
+      "is_multiindex": false,
+      "is_multicolumn": false
+    },
+    "res_trafo_est": {
+      "_module": "pandas.core.frame",
+      "_class": "DataFrame",
+      "_object": "{\"columns\":[\"p_hv_mw\",\"q_hv_mvar\",\"p_lv_mw\",\"q_lv_mvar\",\"pl_mw\",\"ql_mvar\",\"i_hv_ka\",\"i_lv_ka\",\"vm_hv_pu\",\"va_hv_degree\",\"vm_lv_pu\",\"va_lv_degree\",\"loading_percent\"],\"index\":[],\"data\":[]}",
+      "orient": "split",
+      "dtype": {
+        "p_hv_mw": "float64",
+        "q_hv_mvar": "float64",
+        "p_lv_mw": "float64",
+        "q_lv_mvar": "float64",
+        "pl_mw": "float64",
+        "ql_mvar": "float64",
+        "i_hv_ka": "float64",
+        "i_lv_ka": "float64",
+        "vm_hv_pu": "float64",
+        "va_hv_degree": "float64",
+        "vm_lv_pu": "float64",
+        "va_lv_degree": "float64",
+        "loading_percent": "float64"
+      },
+      "is_multiindex": false,
+      "is_multicolumn": false
+    },
+    "res_trafo3w_est": {
+      "_module": "pandas.core.frame",
+      "_class": "DataFrame",
+      "_object": "{\"columns\":[\"p_hv_mw\",\"q_hv_mvar\",\"p_mv_mw\",\"q_mv_mvar\",\"p_lv_mw\",\"q_lv_mvar\",\"pl_mw\",\"ql_mvar\",\"i_hv_ka\",\"i_mv_ka\",\"i_lv_ka\",\"vm_hv_pu\",\"va_hv_degree\",\"vm_mv_pu\",\"va_mv_degree\",\"vm_lv_pu\",\"va_lv_degree\",\"va_internal_degree\",\"vm_internal_pu\",\"loading_percent\"],\"index\":[],\"data\":[]}",
+      "orient": "split",
+      "dtype": {
+        "p_hv_mw": "float64",
+        "q_hv_mvar": "float64",
+        "p_mv_mw": "float64",
+        "q_mv_mvar": "float64",
+        "p_lv_mw": "float64",
+        "q_lv_mvar": "float64",
+        "pl_mw": "float64",
+        "ql_mvar": "float64",
+        "i_hv_ka": "float64",
+        "i_mv_ka": "float64",
+        "i_lv_ka": "float64",
+        "vm_hv_pu": "float64",
+        "va_hv_degree": "float64",
+        "vm_mv_pu": "float64",
+        "va_mv_degree": "float64",
+        "vm_lv_pu": "float64",
+        "va_lv_degree": "float64",
+        "va_internal_degree": "float64",
+        "vm_internal_pu": "float64",
+        "loading_percent": "float64"
+      },
+      "is_multiindex": false,
+      "is_multicolumn": false
+    },
+    "res_impedance_est": {
+      "_module": "pandas.core.frame",
+      "_class": "DataFrame",
+      "_object": "{\"columns\":[\"p_from_mw\",\"q_from_mvar\",\"p_to_mw\",\"q_to_mvar\",\"pl_mw\",\"ql_mvar\",\"i_from_ka\",\"i_to_ka\"],\"index\":[],\"data\":[]}",
+      "orient": "split",
+      "dtype": {
+        "p_from_mw": "float64",
+        "q_from_mvar": "float64",
+        "p_to_mw": "float64",
+        "q_to_mvar": "float64",
+        "pl_mw": "float64",
+        "ql_mvar": "float64",
+        "i_from_ka": "float64",
+        "i_to_ka": "float64"
+      },
+      "is_multiindex": false,
+      "is_multicolumn": false
+    },
+    "res_switch_est": {
+      "_module": "pandas.core.frame",
+      "_class": "DataFrame",
+      "_object": "{\"columns\":[\"i_ka\",\"loading_percent\",\"p_from_mw\",\"q_from_mvar\",\"p_to_mw\",\"q_to_mvar\"],\"index\":[],\"data\":[]}",
+      "orient": "split",
+      "dtype": {
+        "i_ka": "float64",
+        "loading_percent": "float64",
+        "p_from_mw": "float64",
+        "q_from_mvar": "float64",
+        "p_to_mw": "float64",
+        "q_to_mvar": "float64"
+      },
+      "is_multiindex": false,
+      "is_multicolumn": false
+    },
+    "res_bus_sc": {
+      "_module": "pandas.core.frame",
+      "_class": "DataFrame",
+      "_object": "{\"columns\":[],\"index\":[],\"data\":[]}",
+      "orient": "split",
+      "is_multiindex": false,
+      "is_multicolumn": false
+    },
+    "res_line_sc": {
+      "_module": "pandas.core.frame",
+      "_class": "DataFrame",
+      "_object": "{\"columns\":[],\"index\":[],\"data\":[]}",
+      "orient": "split",
+      "is_multiindex": false,
+      "is_multicolumn": false
+    },
+    "res_trafo_sc": {
+      "_module": "pandas.core.frame",
+      "_class": "DataFrame",
+      "_object": "{\"columns\":[],\"index\":[],\"data\":[]}",
+      "orient": "split",
+      "is_multiindex": false,
+      "is_multicolumn": false
+    },
+    "res_trafo3w_sc": {
+      "_module": "pandas.core.frame",
+      "_class": "DataFrame",
+      "_object": "{\"columns\":[],\"index\":[],\"data\":[]}",
+      "orient": "split",
+      "is_multiindex": false,
+      "is_multicolumn": false
+    },
+    "res_ext_grid_sc": {
+      "_module": "pandas.core.frame",
+      "_class": "DataFrame",
+      "_object": "{\"columns\":[],\"index\":[],\"data\":[]}",
+      "orient": "split",
+      "is_multiindex": false,
+      "is_multicolumn": false
+    },
+    "res_gen_sc": {
+      "_module": "pandas.core.frame",
+      "_class": "DataFrame",
+      "_object": "{\"columns\":[],\"index\":[],\"data\":[]}",
+      "orient": "split",
+      "is_multiindex": false,
+      "is_multicolumn": false
+    },
+    "res_sgen_sc": {
+      "_module": "pandas.core.frame",
+      "_class": "DataFrame",
+      "_object": "{\"columns\":[],\"index\":[],\"data\":[]}",
+      "orient": "split",
+      "is_multiindex": false,
+      "is_multicolumn": false
+    },
+    "res_switch_sc": {
+      "_module": "pandas.core.frame",
+      "_class": "DataFrame",
+      "_object": "{\"columns\":[],\"index\":[],\"data\":[]}",
+      "orient": "split",
+      "is_multiindex": false,
+      "is_multicolumn": false
+    },
+    "res_bus_3ph": {
+      "_module": "pandas.core.frame",
+      "_class": "DataFrame",
+      "_object": "{\"columns\":[\"vm_a_pu\",\"va_a_degree\",\"vm_b_pu\",\"va_b_degree\",\"vm_c_pu\",\"va_c_degree\",\"p_a_mw\",\"q_a_mvar\",\"p_b_mw\",\"q_b_mvar\",\"p_c_mw\",\"q_c_mvar\"],\"index\":[],\"data\":[]}",
+      "orient": "split",
+      "dtype": {
+        "vm_a_pu": "float64",
+        "va_a_degree": "float64",
+        "vm_b_pu": "float64",
+        "va_b_degree": "float64",
+        "vm_c_pu": "float64",
+        "va_c_degree": "float64",
+        "p_a_mw": "float64",
+        "q_a_mvar": "float64",
+        "p_b_mw": "float64",
+        "q_b_mvar": "float64",
+        "p_c_mw": "float64",
+        "q_c_mvar": "float64"
+      },
+      "is_multiindex": false,
+      "is_multicolumn": false
+    },
+    "res_line_3ph": {
+      "_module": "pandas.core.frame",
+      "_class": "DataFrame",
+      "_object": "{\"columns\":[\"p_a_from_mw\",\"q_a_from_mvar\",\"p_b_from_mw\",\"q_b_from_mvar\",\"q_c_from_mvar\",\"p_a_to_mw\",\"q_a_to_mvar\",\"p_b_to_mw\",\"q_b_to_mvar\",\"p_c_to_mw\",\"q_c_to_mvar\",\"p_a_l_mw\",\"q_a_l_mvar\",\"p_b_l_mw\",\"q_b_l_mvar\",\"p_c_l_mw\",\"q_c_l_mvar\",\"i_a_from_ka\",\"i_a_to_ka\",\"i_b_from_ka\",\"i_b_to_ka\",\"i_c_from_ka\",\"i_c_to_ka\",\"i_a_ka\",\"i_b_ka\",\"i_c_ka\",\"i_n_from_ka\",\"i_n_to_ka\",\"i_n_ka\",\"loading_a_percent\",\"loading_b_percent\",\"loading_c_percent\"],\"index\":[],\"data\":[]}",
+      "orient": "split",
+      "dtype": {
+        "p_a_from_mw": "float64",
+        "q_a_from_mvar": "float64",
+        "p_b_from_mw": "float64",
+        "q_b_from_mvar": "float64",
+        "q_c_from_mvar": "float64",
+        "p_a_to_mw": "float64",
+        "q_a_to_mvar": "float64",
+        "p_b_to_mw": "float64",
+        "q_b_to_mvar": "float64",
+        "p_c_to_mw": "float64",
+        "q_c_to_mvar": "float64",
+        "p_a_l_mw": "float64",
+        "q_a_l_mvar": "float64",
+        "p_b_l_mw": "float64",
+        "q_b_l_mvar": "float64",
+        "p_c_l_mw": "float64",
+        "q_c_l_mvar": "float64",
+        "i_a_from_ka": "float64",
+        "i_a_to_ka": "float64",
+        "i_b_from_ka": "float64",
+        "i_b_to_ka": "float64",
+        "i_c_from_ka": "float64",
+        "i_c_to_ka": "float64",
+        "i_a_ka": "float64",
+        "i_b_ka": "float64",
+        "i_c_ka": "float64",
+        "i_n_from_ka": "float64",
+        "i_n_to_ka": "float64",
+        "i_n_ka": "float64",
+        "loading_a_percent": "float64",
+        "loading_b_percent": "float64",
+        "loading_c_percent": "float64"
+      },
+      "is_multiindex": false,
+      "is_multicolumn": false
+    },
+    "res_trafo_3ph": {
+      "_module": "pandas.core.frame",
+      "_class": "DataFrame",
+      "_object": "{\"columns\":[\"p_a_hv_mw\",\"q_a_hv_mvar\",\"p_b_hv_mw\",\"q_b_hv_mvar\",\"p_c_hv_mw\",\"q_c_hv_mvar\",\"p_a_lv_mw\",\"q_a_lv_mvar\",\"p_b_lv_mw\",\"q_b_lv_mvar\",\"p_c_lv_mw\",\"q_c_lv_mvar\",\"p_a_l_mw\",\"q_a_l_mvar\",\"p_b_l_mw\",\"q_b_l_mvar\",\"p_c_l_mw\",\"q_c_l_mvar\",\"i_a_hv_ka\",\"i_a_lv_ka\",\"i_b_hv_ka\",\"i_b_lv_ka\",\"i_c_hv_ka\",\"i_c_lv_ka\",\"loading_a_percent\",\"loading_b_percent\",\"loading_c_percent\",\"loading_percent\"],\"index\":[],\"data\":[]}",
+      "orient": "split",
+      "dtype": {
+        "p_a_hv_mw": "float64",
+        "q_a_hv_mvar": "float64",
+        "p_b_hv_mw": "float64",
+        "q_b_hv_mvar": "float64",
+        "p_c_hv_mw": "float64",
+        "q_c_hv_mvar": "float64",
+        "p_a_lv_mw": "float64",
+        "q_a_lv_mvar": "float64",
+        "p_b_lv_mw": "float64",
+        "q_b_lv_mvar": "float64",
+        "p_c_lv_mw": "float64",
+        "q_c_lv_mvar": "float64",
+        "p_a_l_mw": "float64",
+        "q_a_l_mvar": "float64",
+        "p_b_l_mw": "float64",
+        "q_b_l_mvar": "float64",
+        "p_c_l_mw": "float64",
+        "q_c_l_mvar": "float64",
+        "i_a_hv_ka": "float64",
+        "i_a_lv_ka": "float64",
+        "i_b_hv_ka": "float64",
+        "i_b_lv_ka": "float64",
+        "i_c_hv_ka": "float64",
+        "i_c_lv_ka": "float64",
+        "loading_a_percent": "float64",
+        "loading_b_percent": "float64",
+        "loading_c_percent": "float64",
+        "loading_percent": "float64"
+      },
+      "is_multiindex": false,
+      "is_multicolumn": false
+    },
+    "res_ext_grid_3ph": {
+      "_module": "pandas.core.frame",
+      "_class": "DataFrame",
+      "_object": "{\"columns\":[\"p_a_mw\",\"q_a_mvar\",\"p_b_mw\",\"q_b_mvar\",\"p_c_mw\",\"q_c_mvar\"],\"index\":[],\"data\":[]}",
+      "orient": "split",
+      "dtype": {
+        "p_a_mw": "float64",
+        "q_a_mvar": "float64",
+        "p_b_mw": "float64",
+        "q_b_mvar": "float64",
+        "p_c_mw": "float64",
+        "q_c_mvar": "float64"
+      },
+      "is_multiindex": false,
+      "is_multicolumn": false
+    },
+    "res_shunt_3ph": {
+      "_module": "pandas.core.frame",
+      "_class": "DataFrame",
+      "_object": "{\"columns\":[],\"index\":[],\"data\":[]}",
+      "orient": "split",
+      "is_multiindex": false,
+      "is_multicolumn": false
+    },
+    "res_load_3ph": {
+      "_module": "pandas.core.frame",
+      "_class": "DataFrame",
+      "_object": "{\"columns\":[\"p_mw\",\"q_mvar\"],\"index\":[],\"data\":[]}",
+      "orient": "split",
+      "dtype": {
+        "p_mw": "float64",
+        "q_mvar": "float64"
+      },
+      "is_multiindex": false,
+      "is_multicolumn": false
+    },
+    "res_sgen_3ph": {
+      "_module": "pandas.core.frame",
+      "_class": "DataFrame",
+      "_object": "{\"columns\":[\"p_mw\",\"q_mvar\"],\"index\":[],\"data\":[]}",
+      "orient": "split",
+      "dtype": {
+        "p_mw": "float64",
+        "q_mvar": "float64"
+      },
+      "is_multiindex": false,
+      "is_multicolumn": false
+    },
+    "res_storage_3ph": {
+      "_module": "pandas.core.frame",
+      "_class": "DataFrame",
+      "_object": "{\"columns\":[\"p_mw\",\"q_mvar\"],\"index\":[],\"data\":[]}",
+      "orient": "split",
+      "dtype": {
+        "p_mw": "float64",
+        "q_mvar": "float64"
+      },
+      "is_multiindex": false,
+      "is_multicolumn": false
+    },
+    "res_asymmetric_load_3ph": {
+      "_module": "pandas.core.frame",
+      "_class": "DataFrame",
+      "_object": "{\"columns\":[\"p_a_mw\",\"q_a_mvar\",\"p_b_mw\",\"q_b_mvar\",\"p_c_mw\",\"q_c_mvar\"],\"index\":[],\"data\":[]}",
+      "orient": "split",
+      "dtype": {
+        "p_a_mw": "float64",
+        "q_a_mvar": "float64",
+        "p_b_mw": "float64",
+        "q_b_mvar": "float64",
+        "p_c_mw": "float64",
+        "q_c_mvar": "float64"
+      },
+      "is_multiindex": false,
+      "is_multicolumn": false
+    },
+    "res_asymmetric_sgen_3ph": {
+      "_module": "pandas.core.frame",
+      "_class": "DataFrame",
+      "_object": "{\"columns\":[\"p_a_mw\",\"q_a_mvar\",\"p_b_mw\",\"q_b_mvar\",\"p_c_mw\",\"q_c_mvar\"],\"index\":[],\"data\":[]}",
+      "orient": "split",
+      "dtype": {
+        "p_a_mw": "float64",
+        "q_a_mvar": "float64",
+        "p_b_mw": "float64",
+        "q_b_mvar": "float64",
+        "p_c_mw": "float64",
+        "q_c_mvar": "float64"
+      },
+      "is_multiindex": false,
+      "is_multicolumn": false
+    },
+    "user_pf_options": {}
+  }
 }