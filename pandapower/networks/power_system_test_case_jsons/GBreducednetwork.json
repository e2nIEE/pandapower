{
  "_module": "pandapower.auxiliary",
  "_class": "pandapowerNet",
  "_object": {
    "bus": {
      "_module": "pandas.core.frame",
      "_class": "DataFrame",
      "_object": "{\"columns\":[\"name\",\"vn_kv\",\"type\",\"zone\",\"in_service\",\"max_vm_pu\",\"min_vm_pu\",\"geo\"],\"index\":[0,1,10,11,12,13,14,15,16,17,18,19,2,20,21,22,23,24,25,26,27,28,3,4,5,6,7,8,9],\"data\":[[0,275.0,\"b\",1.0,true,1.1,0.9,\"{\\\"coordinates\\\": [0.4547712237, -3.3551312574], \\\"type\\\": \\\"Point\\\"}\"],[1,275.0,\"b\",1.0,true,1.1,0.9,\"{\\\"coordinates\\\": [0.3720237935, -2.3015211945], \\\"type\\\": \\\"Point\\\"}\"],[10,400.0,\"b\",1.0,true,1.1,0.9,\"{\\\"coordinates\\\": [-1.0714054232, 1.5554725152], \\\"type\\\": \\\"Point\\\"}\"],[11,400.0,\"b\",1.0,true,1.1,0.9,\"{\\\"coordinates\\\": [-0.4581256809, 2.5810382487], \\\"type\\\": \\\"Point\\\"}\"],[12,400.0,\"b\",1.0,true,1.1,0.9,\"{\\\"coordinates\\\": [-1.3772171442, 2.4080399234], \\\"type\\\": \\\"Point\\\"}\"],[13,400.0,\"b\",1.0,true,1.1,0.9,\"{\\\"coordinates\\\": [-2.719830972, 2.1203004533], \\\"type\\\": \\\"Point\\\"}\"],[14,400.0,\"b\",1.0,true,1.1,0.9,\"{\\\"coordinates\\\": [-2.1402662804, 1.8527242569], \\\"type\\\": \\\"Point\\\"}\"],[15,400.0,\"b\",1.0,true,1.1,0.9,\"{\\\"coordinates\\\": [-2.9311102326, 2.8854357274], \\\"type\\\": \\\"Point\\\"}\"],[16,400.0,\"b\",1.0,true,1.1,0.9,\"{\\\"coordinates\\\": [-2.0466159916, 3.4826032141], \\\"type\\\": \\\"Point\\\"}\"],[17,400.0,\"b\",1.0,true,1.1,0.9,\"{\\\"coordinates\\\": [-1.0510703204, 3.5219672558], \\\"type\\\": \\\"Point\\\"}\"],[18,400.0,\"b\",1.0,true,1.1,0.9,\"{\\\"coordinates\\\": [-4.118877048, 3.0637623107], \\\"type\\\": \\\"Point\\\"}\"],[19,400.0,\"b\",1.0,true,1.1,0.9,\"{\\\"coordinates\\\": [-4.594422093, 4.1421486215], \\\"type\\\": \\\"Point\\\"}\"],[2,132.0,\"b\",1.0,true,1.1,0.9,\"{\\\"coordinates\\\": [-0.3934443266, -2.7315808859], \\\"type\\\": \\\"Point\\\"}\"],[20,400.0,\"b\",1.0,true,1.1,0.9,\"{\\\"coordinates\\\": [-3.5982690886, 3.725573529], \\\"type\\\": \\\"Point\\\"}\"],[21,400.0,\"b\",1.0,true,1.1,0.9,\"{\\\"coordinates\\\": [-2.6949758916, 4.0064689065], \\\"type\\\": \\\"Point\\\"}\"],[22,400.0,\"b\",1.0,true,1.1,0.9,\"{\\\"coordinates\\\": [-1.6137002971, 4.5864123255], \\\"type\\\": \\\"Point\\\"}\"],[23,400.0,\"b\",1.0,true,1.1,0.9,\"{\\\"coordinates\\\": [-2.4137671185, 5.3982240978], \\\"type\\\": \\\"Point\\\"}\"],[24,400.0,\"b\",1.0,true,1.1,0.9,\"{\\\"coordinates\\\": [-3.3834217046, 4.8000126369], \\\"type\\\": \\\"Point\\\"}\"],[25,400.0,\"b\",1.0,true,1.1,0.9,\"{\\\"coordinates\\\": [-4.2962382978, 5.3445908289], \\\"type\\\": \\\"Point\\\"}\"],[26,400.0,\"b\",1.0,true,1.1,0.9,\"{\\\"coordinates\\\": [-3.7078336534, 6.421328652], \\\"type\\\": \\\"Point\\\"}\"],[27,400.0,\"b\",1.0,true,1.1,0.9,\"{\\\"coordinates\\\": [-2.4652328471, 6.4185808963], \\\"type\\\": \\\"Point\\\"}\"],[28,400.0,\"b\",1.0,true,1.1,0.9,\"{\\\"coordinates\\\": [-1.399879733, 5.7291653716], \\\"type\\\": \\\"Point\\\"}\"],[3,275.0,\"b\",1.0,true,1.1,0.9,\"{\\\"coordinates\\\": [-0.5631254584, -1.6778037508], \\\"type\\\": \\\"Point\\\"}\"],[4,400.0,\"b\",1.0,true,1.1,0.9,\"{\\\"coordinates\\\": [-1.6480702257, -1.7718489874], \\\"type\\\": \\\"Point\\\"}\"],[5,400.0,\"b\",1.0,true,1.1,0.9,\"{\\\"coordinates\\\": [-1.1939932169, -0.8332070171], \\\"type\\\": \\\"Point\\\"}\"],[6,400.0,\"b\",1.0,true,1.1,0.9,\"{\\\"coordinates\\\": [-0.2095321958, -0.7092506319], \\\"type\\\": \\\"Point\\\"}\"],[7,400.0,\"b\",1.0,true,1.1,0.9,\"{\\\"coordinates\\\": [-0.6068404444, 0.282741895], \\\"type\\\": \\\"Point\\\"}\"],[8,400.0,\"b\",1.0,true,1.1,0.9,\"{\\\"coordinates\\\": [-1.3297797538, 0.3174900356], \\\"type\\\": \\\"Point\\\"}\"],[9,400.0,\"b\",1.0,true,1.1,0.9,\"{\\\"coordinates\\\": [-1.9969767921, 0.7386230554], \\\"type\\\": \\\"Point\\\"}\"]]}",
      "orient": "split",
      "dtype": {
        "name": "object",
        "vn_kv": "float64",
        "type": "object",
        "zone": "object",
        "in_service": "bool",
        "max_vm_pu": "float64",
        "min_vm_pu": "float64",
        "geo": "object"
      },
      "is_multiindex": false,
      "is_multicolumn": false
    },
    "bus_dc": {
      "_module": "pandas.core.frame",
      "_class": "DataFrame",
      "_object": "{\"columns\":[\"name\",\"vn_kv\",\"type\",\"zone\",\"in_service\",\"geo\"],\"index\":[],\"data\":[]}",
      "orient": "split",
      "dtype": {
        "name": "object",
        "vn_kv": "float64",
        "type": "object",
        "zone": "object",
        "in_service": "bool",
        "geo": "object"
      },
      "is_multiindex": false,
      "is_multicolumn": false
    },
    "load": {
      "_module": "pandas.core.frame",
      "_class": "DataFrame",
      "_object": "{\"columns\":[\"name\",\"bus\",\"p_mw\",\"q_mvar\",\"const_z_p_percent\",\"const_z_q_percent\",\"const_i_p_percent\",\"const_i_q_percent\",\"sn_mva\",\"scaling\",\"in_service\",\"type\"],\"index\":[0,1,10,11,12,13,14,15,16,17,18,19,2,20,21,22,23,24,25,26,27,28,3,4,5,6,7,8,9],\"data\":[[null,0,468.0,102.0,0.0,0.0,0.0,0.0,null,1.0,true,null],[null,1,513.0,113.0,0.0,0.0,0.0,0.0,null,1.0,true,null],[null,10,3360.0,760.0,0.0,0.0,0.0,0.0,null,1.0,true,null],[null,11,1189.0,338.0,0.0,0.0,0.0,0.0,null,1.0,true,null],[null,12,2524.0,766.0,0.0,0.0,0.0,0.0,null,1.0,true,null],[null,13,1831.0,566.5,0.0,0.0,0.0,0.0,null,1.0,true,null],[null,14,2633.0,694.600000000000023,0.0,0.0,0.0,0.0,null,1.0,true,null],[null,15,1607.0,655.0,0.0,0.0,0.0,0.0,null,1.0,true,null],[null,16,1081.0,371.0,0.0,0.0,0.0,0.0,null,1.0,true,null],[null,17,5362.0,1935.0,0.0,0.0,0.0,0.0,null,1.0,true,null],[null,18,2019.0,648.0,0.0,0.0,0.0,0.0,null,1.0,true,null],[null,19,1027.3599999999999,305.800000000000011,0.0,0.0,0.0,0.0,null,1.0,true,null],[null,2,555.0,105.0,0.0,0.0,0.0,0.0,null,1.0,true,null],[null,20,702.0,202.200000000000017,0.0,0.0,0.0,0.0,null,1.0,true,null],[null,21,1820.0,665.0,0.0,0.0,0.0,0.0,null,1.0,true,null],[null,22,4734.0,1337.0,0.0,0.0,0.0,0.0,null,1.0,true,null],[null,23,1418.0,528.0,0.0,0.0,0.0,0.0,null,1.0,true,null],[null,24,9734.0,2902.0,0.0,0.0,0.0,0.0,null,1.0,true,null],[null,25,1424.0,434.0,0.0,0.0,0.0,0.0,null,1.0,true,null],[null,26,457.0,138.0,0.0,0.0,0.0,0.0,null,1.0,true,null],[null,27,2751.0,841.0,0.0,0.0,0.0,0.0,null,1.0,true,null],[null,28,2577.0,356.0,0.0,0.0,0.0,0.0,null,1.0,true,null],[null,3,1308.0,317.0,0.0,0.0,0.0,0.0,null,1.0,true,null],[null,4,502.0,128.0,0.0,0.0,0.0,0.0,null,1.0,true,null],[null,5,1176.0,315.0,0.0,0.0,0.0,0.0,null,1.0,true,null],[null,6,745.0,171.0,0.0,0.0,0.0,0.0,null,1.0,true,null],[null,7,117.5,37.399999999999999,0.0,0.0,0.0,0.0,null,1.0,true,null],[null,8,130.0,53.0,0.0,0.0,0.0,0.0,null,1.0,true,null],[null,9,2561.0,465.0,0.0,0.0,0.0,0.0,null,1.0,true,null]]}",
      "orient": "split",
      "dtype": {
        "name": "object",
        "bus": "uint32",
        "p_mw": "float64",
        "q_mvar": "float64",
        "const_z_p_percent": "float64",
        "const_z_q_percent": "float64",
        "const_i_p_percent": "float64",
        "const_i_q_percent": "float64",
        "sn_mva": "float64",
        "scaling": "float64",
        "in_service": "bool",
        "type": "object"
      },
      "is_multiindex": false,
      "is_multicolumn": false
    },
    "sgen": {
      "_module": "pandas.core.frame",
      "_class": "DataFrame",
      "_object": "{\"columns\":[\"name\",\"bus\",\"p_mw\",\"q_mvar\",\"sn_mva\",\"scaling\",\"in_service\",\"type\",\"current_source\",\"controllable\",\"max_p_mw\",\"min_p_mw\",\"max_q_mvar\",\"min_q_mvar\"],\"index\":[0],\"data\":[[null,26,216.0,35.5,null,1.0,true,\"\",true,true,300.0,0.0,0.0,-71.0]]}",
      "orient": "split",
      "dtype": {
        "name": "object",
        "bus": "int64",
        "p_mw": "float64",
        "q_mvar": "float64",
        "sn_mva": "float64",
        "scaling": "float64",
        "in_service": "bool",
        "type": "object",
        "current_source": "bool",
        "controllable": "bool",
        "max_p_mw": "float64",
        "min_p_mw": "float64",
        "max_q_mvar": "float64",
        "min_q_mvar": "float64"
      },
      "is_multiindex": false,
      "is_multicolumn": false
    },
    "motor": {
      "_module": "pandas.core.frame",
      "_class": "DataFrame",
      "_object": "{\"columns\":[\"name\",\"bus\",\"pn_mech_mw\",\"loading_percent\",\"cos_phi\",\"cos_phi_n\",\"efficiency_percent\",\"efficiency_n_percent\",\"lrc_pu\",\"vn_kv\",\"scaling\",\"in_service\",\"rx\"],\"index\":[],\"data\":[]}",
      "orient": "split",
      "dtype": {
        "name": "object",
        "bus": "int64",
        "pn_mech_mw": "float64",
        "loading_percent": "float64",
        "cos_phi": "float64",
        "cos_phi_n": "float64",
        "efficiency_percent": "float64",
        "efficiency_n_percent": "float64",
        "lrc_pu": "float64",
        "vn_kv": "float64",
        "scaling": "float64",
        "in_service": "bool",
        "rx": "float64"
      },
      "is_multiindex": false,
      "is_multicolumn": false
    },
    "asymmetric_load": {
      "_module": "pandas.core.frame",
      "_class": "DataFrame",
      "_object": "{\"columns\":[\"name\",\"bus\",\"p_a_mw\",\"q_a_mvar\",\"p_b_mw\",\"q_b_mvar\",\"p_c_mw\",\"q_c_mvar\",\"sn_mva\",\"scaling\",\"in_service\",\"type\"],\"index\":[],\"data\":[]}",
      "orient": "split",
      "dtype": {
        "name": "object",
        "bus": "uint32",
        "p_a_mw": "float64",
        "q_a_mvar": "float64",
        "p_b_mw": "float64",
        "q_b_mvar": "float64",
        "p_c_mw": "float64",
        "q_c_mvar": "float64",
        "sn_mva": "float64",
        "scaling": "float64",
        "in_service": "bool",
        "type": "object"
      },
      "is_multiindex": false,
      "is_multicolumn": false
    },
    "asymmetric_sgen": {
      "_module": "pandas.core.frame",
      "_class": "DataFrame",
      "_object": "{\"columns\":[\"name\",\"bus\",\"p_a_mw\",\"q_a_mvar\",\"p_b_mw\",\"q_b_mvar\",\"p_c_mw\",\"q_c_mvar\",\"sn_mva\",\"scaling\",\"in_service\",\"type\",\"current_source\"],\"index\":[],\"data\":[]}",
      "orient": "split",
      "dtype": {
        "name": "object",
        "bus": "int64",
        "p_a_mw": "float64",
        "q_a_mvar": "float64",
        "p_b_mw": "float64",
        "q_b_mvar": "float64",
        "p_c_mw": "float64",
        "q_c_mvar": "float64",
        "sn_mva": "float64",
        "scaling": "float64",
        "in_service": "bool",
        "type": "object",
        "current_source": "bool"
      },
      "is_multiindex": false,
      "is_multicolumn": false
    },
    "storage": {
      "_module": "pandas.core.frame",
      "_class": "DataFrame",
      "_object": "{\"columns\":[\"name\",\"bus\",\"p_mw\",\"q_mvar\",\"sn_mva\",\"soc_percent\",\"min_e_mwh\",\"max_e_mwh\",\"scaling\",\"in_service\",\"type\"],\"index\":[],\"data\":[]}",
      "orient": "split",
      "dtype": {
        "name": "object",
        "bus": "int64",
        "p_mw": "float64",
        "q_mvar": "float64",
        "sn_mva": "float64",
        "soc_percent": "float64",
        "min_e_mwh": "float64",
        "max_e_mwh": "float64",
        "scaling": "float64",
        "in_service": "bool",
        "type": "object"
      },
      "is_multiindex": false,
      "is_multicolumn": false
    },
    "gen": {
      "_module": "pandas.core.frame",
      "_class": "DataFrame",
      "_object": "{\"columns\":[\"name\",\"bus\",\"p_mw\",\"vm_pu\",\"sn_mva\",\"min_q_mvar\",\"max_q_mvar\",\"scaling\",\"slack\",\"in_service\",\"slack_weight\",\"type\",\"controllable\",\"max_p_mw\",\"min_p_mw\"],\"index\":[0,1,10,11,12,13,14,15,16,17,18,19,2,20,21,22,23,24,25,26,27,28,29,3,30,31,32,33,34,35,36,37,38,39,4,40,41,42,43,44,45,46,47,48,49,5,50,51,52,53,54,55,56,57,58,59,6,60,61,62,63,7,8,9],\"data\":[[null,0,493.5,1.0,null,-188.460000000000008,139.219999999999999,1.0,false,true,0.0,null,true,668.0,0.0],[null,0,549.580000000000041,1.0,null,-66.299999999999997,105.230000000000004,1.0,false,true,0.0,null,true,554.279999999999973,0.0],[null,2,15.119999999999999,1.0,null,-7.29,6.51,1.0,false,true,0.0,null,true,15.119999999999999,0.0],[null,3,25.199999999999999,1.0,null,-12.34,10.66,1.0,false,true,0.0,null,true,35.0,0.0],[null,3,2284.0,1.0,null,-679.0,641.470000000000027,1.0,false,true,0.0,null,true,2284.0,0.0],[null,3,340.0,1.0,null,-137.860000000000014,150.340000000000003,1.0,false,true,0.0,null,true,440.0,0.0],[null,3,259.0,1.0,null,-122.950000000000003,137.27000000000001,1.0,false,true,0.0,null,true,259.0,0.0],[null,4,1074.0,1.0,null,-429.769999999999982,416.470000000000027,1.0,false,true,0.0,null,true,1074.0,0.0],[null,4,23.199999999999999,1.0,null,-9.94,15.390000000000001,1.0,false,true,0.0,null,true,23.199999999999999,0.0],[null,5,1001.519999999999982,1.0,null,-484.800000000000011,439.660000000000025,1.0,false,true,0.0,null,true,1390.920000000000073,0.0],[null,5,33.0,1.0,null,-25.5,24.800000000000001,1.0,false,true,0.0,null,true,33.0,0.0],[null,5,49.399999999999999,1.0,null,-17.489999999999998,12.09,1.0,false,true,0.0,null,true,49.399999999999999,0.0],[null,0,0.0,1.0,null,-100.0,180.0,1.0,false,true,0.0,null,true,300.0,0.0],[null,6,226.800000000000011,1.0,null,-131.02000000000001,125.760000000000005,1.0,false,true,0.0,null,true,314.25,0.0],[null,6,1216.0,1.0,null,-469.069999999999993,681.340000000000032,1.0,false,true,0.0,null,true,1215.0,0.0],[null,6,1104.0,1.0,null,-205.240000000000009,220.340000000000003,1.0,false,true,0.0,null,true,1102.0,0.0],[null,9,1208.0,1.0,null,-539.680000000000064,559.190000000000055,1.0,false,true,0.0,null,true,1207.0,0.0],[null,9,1875.0,1.0,null,-829.629999999999996,697.169999999999959,1.0,false,true,0.0,null,true,1875.0,0.0],[null,9,420.0,1.0,null,-138.039999999999992,167.950000000000017,1.0,false,true,0.0,null,true,420.0,0.0],[null,10,130.319999999999993,1.0,null,-57.600000000000001,-57.600000000000001,1.0,false,true,0.0,null,true,180.0,0.0],[null,10,2406.0,1.0,null,-1006.32000000000005,1216.100000000000136,1.0,false,true,0.0,null,true,2406.0,0.0],[null,10,1961.0,1.0,null,-571.460000000000036,873.220000000000027,1.0,false,true,0.0,null,true,1987.0,0.0],[null,10,155.0,1.0,null,-75.210000000000008,94.219999999999999,1.0,false,true,0.0,null,true,155.0,0.0],[null,0,18.719999999999999,1.0,null,-8.99,7.8,1.0,false,true,0.0,null,true,18.719999999999999,0.0],[null,10,1039.0,1.0,null,-539.07000000000005,670.32000000000005,1.0,false,true,0.0,null,true,1039.0,0.0],[null,11,980.0,1.0,null,-418.120000000000005,579.980000000000018,1.0,false,true,0.0,null,true,980.0,0.0],[null,11,1885.0,1.0,null,-853.060000000000059,960.050000000000068,1.0,false,true,0.0,null,true,1885.0,0.0],[null,11,210.0,1.0,null,-94.969999999999999,116.420000000000002,1.0,false,true,0.0,null,true,210.0,0.0],[null,11,1096.0,1.0,null,-575.519999999999982,344.480000000000018,1.0,false,true,0.0,null,true,2004.0,0.0],[null,14,7800.0,1.0,null,-2527.869999999999891,3535.0300000000002,1.0,false,true,0.0,null,true,7832.0,0.0],[null,15,3972.0,1.0,null,-1289.620000000000118,1587.059999999999945,1.0,false,true,0.0,null,true,3987.0,0.0],[null,15,7041.0,1.0,null,-3354.579999999999927,3653.230000000000018,1.0,false,true,0.0,null,true,7040.0,0.0],[null,15,1218.0,1.0,null,-562.850000000000023,767.330000000000041,1.0,false,true,0.0,null,true,1218.0,0.0],[null,16,2000.0,1.0,null,-405.939999999999998,814.230000000000018,1.0,false,true,0.0,null,true,2021.0,0.0],[null,1,36.43,1.0,null,-17.670000000000002,14.33,1.0,false,true,0.0,null,true,50.600000000000001,0.0],[null,17,1960.0,1.0,null,-534.169999999999959,884.970000000000027,1.0,false,true,0.0,null,true,1982.0,0.0],[null,17,228.0,1.0,null,-73.579999999999998,40.020000000000003,1.0,false,true,0.0,null,true,228.0,0.0],[null,18,2845.0,1.0,null,-1468.980000000000018,1336.630000000000109,1.0,false,true,0.0,null,true,2845.0,0.0],[null,18,406.800000000000011,1.0,null,-162.700000000000017,162.700000000000017,1.0,false,true,0.0,null,true,406.800000000000011,0.0],[null,19,1200.0,1.0,null,-523.379999999999995,621.139999999999986,1.0,false,true,0.0,null,true,1200.0,0.0],[null,19,360.0,1.0,null,236.640000000000015,236.640000000000015,1.0,false,true,0.0,null,true,360.0,0.0],[null,20,665.0,1.0,null,-306.069999999999993,326.150000000000034,1.0,false,true,0.0,null,true,665.0,0.0],[null,21,401.100000000000023,1.0,null,-232.680000000000007,189.719999999999999,1.0,false,true,0.0,null,true,401.0,0.0],[null,22,3772.0,1.0,null,-1388.269999999999982,1589.670000000000073,1.0,false,true,0.0,null,true,3801.0,0.0],[null,22,363.0,1.0,null,-153.990000000000009,84.810000000000002,1.0,false,true,0.0,null,true,363.0,0.0],[null,1,1524.0,1.0,null,-473.360000000000014,1108.509999999999991,1.0,false,true,0.0,null,true,1524.0,0.0],[null,22,470.0,1.0,null,-211.430000000000007,317.759999999999991,1.0,false,true,0.0,null,true,470.400000000000034,0.0],[null,22,3081.010000000000218,1.0,null,-1262.240000000000009,1200.809999999999945,1.0,false,true,0.0,null,true,4431.0,0.0],[null,22,0.0,1.0,null,0.0,0.0,1.0,false,true,0.0,null,true,100.0,0.0],[null,24,2123.0,1.0,null,-947.420000000000073,949.379999999999995,1.0,false,true,0.0,null,true,2123.0,0.0],[null,24,0.0,1.0,null,0.0,0.0,1.0,false,true,0.0,null,true,1245.0,0.0],[null,25,1940.0,1.0,null,-431.350000000000023,881.440000000000055,1.0,false,true,0.0,null,true,1966.0,0.0],[null,25,1104.0,1.0,null,-294.620000000000004,384.110000000000014,1.0,false,true,0.0,null,true,1131.0,0.0],[null,25,2465.0,1.0,null,-1114.6400000000001,1254.529999999999973,1.0,false,true,0.0,null,true,3165.0,0.0],[null,25,0.0,1.0,null,0.0,0.0,1.0,false,true,0.0,null,true,1355.0,0.0],[null,27,1320.0,1.0,null,-579.700000000000046,657.82000000000005,1.0,false,true,0.0,null,true,1320.0,0.0],[null,1,12.0,1.0,null,0.0,0.0,1.0,false,true,0.0,null,true,12.0,0.0],[null,27,208.0,1.0,null,-71.210000000000008,60.789999999999999,1.0,false,true,0.0,null,true,208.0,0.0],[null,28,1261.0,1.0,null,-480.430000000000007,455.319999999999993,1.0,false,true,0.0,null,true,1261.0,0.0],[null,28,905.0,1.0,null,-412.03000000000003,403.350000000000023,1.0,false,true,0.0,null,true,905.0,0.0],[null,28,0.0,1.0,null,0.0,0.0,1.0,false,true,0.0,null,true,140.0,0.0],[null,2,387.900000000000034,1.0,null,-158.140000000000015,128.340000000000003,1.0,false,true,0.0,null,true,550.990000000000009,0.0],[null,2,13.539999999999999,1.0,null,-3.51,-3.51,1.0,false,true,0.0,null,true,19.0,0.0],[null,2,553.0,1.0,null,-66.170000000000002,144.789999999999992,1.0,false,true,0.0,null,true,553.120000000000005,0.0]]}",
      "orient": "split",
      "dtype": {
        "name": "object",
        "bus": "uint32",
        "p_mw": "float64",
        "vm_pu": "float64",
        "sn_mva": "float64",
        "min_q_mvar": "float64",
        "max_q_mvar": "float64",
        "scaling": "float64",
        "slack": "bool",
        "in_service": "bool",
        "slack_weight": "float64",
        "type": "object",
        "controllable": "bool",
        "max_p_mw": "float64",
        "min_p_mw": "float64"
      },
      "is_multiindex": false,
      "is_multicolumn": false
    },
    "switch": {
      "_module": "pandas.core.frame",
      "_class": "DataFrame",
      "_object": "{\"columns\":[\"bus\",\"element\",\"et\",\"type\",\"closed\",\"name\",\"z_ohm\",\"in_ka\"],\"index\":[],\"data\":[]}",
      "orient": "split",
      "dtype": {
        "bus": "int64",
        "element": "int64",
        "et": "object",
        "type": "object",
        "closed": "bool",
        "name": "object",
        "z_ohm": "float64",
        "in_ka": "float64"
      },
      "is_multiindex": false,
      "is_multicolumn": false
    },
    "shunt": {
      "_module": "pandas.core.frame",
      "_class": "DataFrame",
      "_object": "{\"columns\":[\"bus\",\"name\",\"q_mvar\",\"p_mw\",\"vn_kv\",\"step\",\"max_step\",\"in_service\"],\"index\":[],\"data\":[]}",
      "orient": "split",
      "dtype": {
        "bus": "uint32",
        "name": "object",
        "q_mvar": "float64",
        "p_mw": "float64",
        "vn_kv": "float64",
        "step": "uint32",
        "max_step": "uint32",
        "in_service": "bool"
      },
      "is_multiindex": false,
      "is_multicolumn": false
    },
    "svc": {
      "_module": "pandas.core.frame",
      "_class": "DataFrame",
      "_object": "{\"columns\":[\"name\",\"bus\",\"x_l_ohm\",\"x_cvar_ohm\",\"set_vm_pu\",\"thyristor_firing_angle_degree\",\"controllable\",\"in_service\",\"min_angle_degree\",\"max_angle_degree\"],\"index\":[],\"data\":[]}",
      "orient": "split",
      "dtype": {
        "name": "object",
        "bus": "uint32",
        "x_l_ohm": "float64",
        "x_cvar_ohm": "float64",
        "set_vm_pu": "float64",
        "thyristor_firing_angle_degree": "float64",
        "controllable": "bool",
        "in_service": "bool",
        "min_angle_degree": "float64",
        "max_angle_degree": "float64"
      },
      "is_multiindex": false,
      "is_multicolumn": false
    },
    "ssc": {
      "_module": "pandas.core.frame",
      "_class": "DataFrame",
      "_object": "{\"columns\":[\"name\",\"bus\",\"r_ohm\",\"x_ohm\",\"vm_internal_pu\",\"va_internal_degree\",\"set_vm_pu\",\"controllable\",\"in_service\"],\"index\":[],\"data\":[]}",
      "orient": "split",
      "dtype": {
        "name": "object",
        "bus": "uint32",
        "r_ohm": "float64",
        "x_ohm": "float64",
        "vm_internal_pu": "float64",
        "va_internal_degree": "float64",
        "set_vm_pu": "float64",
        "controllable": "bool",
        "in_service": "bool"
      },
      "is_multiindex": false,
      "is_multicolumn": false
    },
    "vsc": {
      "_module": "pandas.core.frame",
      "_class": "DataFrame",
      "_object": "{\"columns\":[\"name\",\"bus\",\"bus_dc\",\"r_ohm\",\"x_ohm\",\"r_dc_ohm\",\"pl_dc_mw\",\"control_mode_ac\",\"control_value_ac\",\"control_mode_dc\",\"control_value_dc\",\"controllable\",\"in_service\"],\"index\":[],\"data\":[]}",
      "orient": "split",
      "dtype": {
        "name": "object",
        "bus": "uint32",
        "bus_dc": "uint32",
        "r_ohm": "float64",
        "x_ohm": "float64",
        "r_dc_ohm": "float64",
        "pl_dc_mw": "float64",
        "control_mode_ac": "object",
        "control_value_ac": "float64",
        "control_mode_dc": "object",
        "control_value_dc": "float64",
        "controllable": "bool",
        "in_service": "bool"
      },
      "is_multiindex": false,
      "is_multicolumn": false
    },
    "ext_grid": {
      "_module": "pandas.core.frame",
      "_class": "DataFrame",
      "_object": "{\"columns\":[\"name\",\"bus\",\"vm_pu\",\"va_degree\",\"slack_weight\",\"in_service\",\"max_p_mw\",\"min_p_mw\",\"max_q_mvar\",\"min_q_mvar\"],\"index\":[0],\"data\":[[null,26,1.0,0.0,1.0,true,1081.0,0.0,666.029999999999973,-541.789999999999964]]}",
      "orient": "split",
      "dtype": {
        "name": "object",
        "bus": "uint32",
        "vm_pu": "float64",
        "va_degree": "float64",
        "slack_weight": "float64",
        "in_service": "bool",
        "max_p_mw": "float64",
        "min_p_mw": "float64",
        "max_q_mvar": "float64",
        "min_q_mvar": "float64"
      },
      "is_multiindex": false,
      "is_multicolumn": false
    },
    "line": {
      "_module": "pandas.core.frame",
      "_class": "DataFrame",
      "_object": "{\"columns\":[\"name\",\"std_type\",\"from_bus\",\"to_bus\",\"length_km\",\"r_ohm_per_km\",\"x_ohm_per_km\",\"c_nf_per_km\",\"g_us_per_km\",\"max_i_ka\",\"df\",\"parallel\",\"type\",\"in_service\",\"geo\"],\"index\":[0,1,10,11,12,13,14,15,16,17,18,19,2,20,21,22,23,24,25,26,27,28,29,3,30,31,32,33,34,35,36,37,38,39,4,40,41,42,43,44,45,46,47,48,49,5,50,51,52,53,54,55,56,57,58,59,6,60,61,62,63,64,65,66,67,68,69,7,70,71,72,73,74,75,76,77,78,79,8,80,81,82,83,84,85,9],\"data\":[[null,null,0,1,1.0,9.22625,15.125,360.295223237500011,0.0,1.1022141503,1.0,1,\"ol\",true,null],[null,null,0,1,1.0,9.22625,15.125,1197.055624868399946,0.0,1.1022141503,1.0,1,\"ol\",true,null],[null,null,6,5,1.0,4.8,320.0,584.695472183900051,0.0,1.3712068893,1.0,1,\"ol\",true,null],[null,null,6,5,1.0,4.8,320.0,584.695472183900051,0.0,1.3712068893,1.0,1,\"ol\",true,null],[null,null,7,9,1.0,1.328,28.0,1317.802928800899963,0.0,4.431163316,1.0,1,\"ol\",true,null],[null,null,7,9,1.0,1.328,28.0,1317.802928800899963,0.0,4.431163316,1.0,1,\"ol\",true,null],[null,null,8,10,1.0,2.624,26.079999999999998,968.457828714199991,0.0,2.0062921854,1.0,1,\"ol\",true,null],[null,null,8,10,1.0,2.624,26.079999999999998,968.457828714199991,0.0,2.0062921854,1.0,1,\"ol\",true,null],[null,null,8,9,1.0,5.632,39.247999999999998,377.595102485499979,0.0,1.2340862004,1.0,1,\"ol\",true,null],[null,null,8,9,1.0,7.872,54.880000000000002,497.75708451989999,0.0,1.1186161466,1.0,1,\"ol\",true,null],[null,null,9,14,1.0,0.848,13.359999999999999,10689.243865409400314,0.0,6.9859382572,1.0,1,\"ol\",true,null],[null,null,9,14,1.0,0.832,10.08,2115.964968406699882,0.0,5.8023702054,1.0,1,\"ol\",true,null],[null,null,1,3,1.0,0.3025,49.15625,1874.713696611700016,0.0,1.5955861985,1.0,1,\"ol\",true,null],[null,null,10,14,1.0,1.12,67.200000000000003,777.272953325000003,0.0,3.6373066959,1.0,1,\"ol\",true,null],[null,null,10,14,1.0,1.584,67.200000000000003,1141.53882932660008,0.0,3.6373066959,1.0,1,\"ol\",true,null],[null,null,10,12,1.0,0.64,8.32,496.961309804400003,0.0,3.1321252104,1.0,1,\"ol\",true,null],[null,null,10,12,1.0,0.64,8.32,529.985960495999962,0.0,3.1898602373,1.0,1,\"ol\",true,null],[null,null,10,11,1.0,0.16,13.6,158.757055734200009,0.0,4.7920072343,1.0,1,\"ol\",true,null],[null,null,10,11,1.0,0.16,13.6,158.757055734200009,0.0,4.7920072343,1.0,1,\"ol\",true,null],[null,null,11,12,1.0,1.536,17.248000000000001,765.933163629699948,0.0,4.4744645862,1.0,1,\"ol\",true,null],[null,null,11,17,1.0,1.552,14.4,762.949008446800008,0.0,3.4641016151,1.0,1,\"ol\",true,null],[null,null,12,17,1.0,0.784,11.199999999999999,386.547568034400001,0.0,3.4641016151,1.0,1,\"ol\",true,null],[null,null,12,17,1.0,1.344,11.199999999999999,1543.60400431249991,0.0,3.4641016151,1.0,1,\"ol\",true,null],[null,null,1,3,1.0,0.3025,49.15625,2333.921743985600188,0.0,1.5955861985,1.0,1,\"ol\",true,null],[null,null,12,14,1.0,2.192,36.799999999999997,1321.582858699300004,0.0,1.7897858345,1.0,1,\"ol\",true,null],[null,null,12,14,1.0,2.624,36.799999999999997,219.633821466799986,0.0,1.3784237677,1.0,1,\"ol\",true,null],[null,null,12,13,1.0,1.712,18.608,2336.593508267899779,0.0,1.5011106999,1.0,1,\"ol\",true,null],[null,null,12,13,1.0,1.312,19.216000000000001,2412.192106236499967,0.0,1.5011106999,1.0,1,\"ol\",true,null],[null,null,13,15,1.0,0.8,25.600000000000001,556.047582427299972,0.0,3.7239092363,1.0,1,\"ol\",true,null],[null,null,13,15,1.0,8.0,28.800000000000001,291.651433215899999,0.0,0.9021097956,1.0,1,\"ol\",true,null],[null,null,14,15,1.0,0.528,8.32,703.066961108400051,0.0,3.9981506141,1.0,1,\"ol\",true,null],[null,null,14,15,1.0,0.256,2.752,794.183166028599999,0.0,7.9963012283,1.0,1,\"ol\",true,null],[null,null,14,13,1.0,0.304,3.552,1510.380409942099959,0.0,7.2168783649,1.0,1,\"ol\",true,null],[null,null,14,13,1.0,0.288,3.552,1108.71312231389993,0.0,7.2168783649,1.0,1,\"ol\",true,null],[null,null,4,5,1.0,1.36,16.815999999999999,761.039149129700036,0.0,2.0062921854,1.0,1,\"ol\",true,null],[null,null,15,18,1.0,0.896,22.559999999999999,894.450780176499961,0.0,4.0125843709,1.0,1,\"ol\",true,null],[null,null,15,18,1.0,0.896,22.559999999999999,894.450780176499961,0.0,5.5136950708,1.0,1,\"ol\",true,null],[null,null,16,15,1.0,1.6,17.152000000000001,527.39969267080005,0.0,3.1032576969,1.0,1,\"ol\",true,null],[null,null,16,15,1.0,1.6,17.152000000000001,909.76944344900005,0.0,2.7279800219,1.0,1,\"ol\",true,null],[null,null,16,21,1.0,1.088,15.52,908.376837697000042,0.0,3.0310889132,1.0,1,\"ol\",true,null],[null,null,16,21,1.0,1.104,15.52,909.968387127899973,0.0,3.0310889132,1.0,1,\"ol\",true,null],[null,null,17,16,1.0,0.672,2.88,467.318701653599987,0.0,4.4744645862,1.0,1,\"ol\",true,null],[null,null,17,16,1.0,0.672,2.88,467.318701653599987,0.0,4.9940798285,1.0,1,\"ol\",true,null],[null,null,17,22,1.0,2.208,15.359999999999999,960.699025238499985,0.0,2.8434500758,1.0,1,\"ol\",true,null],[null,null,17,22,1.0,1.872,15.359999999999999,820.045844280999972,0.0,2.8434500758,1.0,1,\"ol\",true,null],[null,null,4,5,1.0,2.416,25.808,1179.656438197099988,0.0,2.0062921854,1.0,1,\"ol\",true,null],[null,null,19,25,1.0,0.56,3.68,447.424333767099995,0.0,4.0125843709,1.0,1,\"ol\",true,null],[null,null,19,25,1.0,0.56,3.68,447.424333767099995,0.0,4.0125843709,1.0,1,\"ol\",true,null],[null,null,19,18,1.0,2.848,34.079999999999998,1329.341662175100055,0.0,2.29496732,1.0,1,\"ol\",true,null],[null,null,19,18,1.0,2.112,22.879999999999999,727.338089930000024,0.0,2.29496732,1.0,1,\"ol\",true,null],[null,null,20,15,1.0,2.32,29.184000000000001,1824.114591512000061,0.0,4.0125843709,1.0,1,\"ol\",true,null],[null,null,20,15,1.0,2.32,29.184000000000001,1824.114591512000061,0.0,4.0125843709,1.0,1,\"ol\",true,null],[null,null,20,24,1.0,0.4,16.0,315.524674679700013,0.0,4.0125843709,1.0,1,\"ol\",true,null],[null,null,20,24,1.0,0.4,16.0,315.524674679700013,0.0,4.0125843709,1.0,1,\"ol\",true,null],[null,null,20,19,1.0,1.92,7.68,884.503596233200028,0.0,4.0125843709,1.0,1,\"ol\",true,null],[null,null,20,19,1.0,1.92,7.68,1392.605752054100094,0.0,4.0125843709,1.0,1,\"ol\",true,null],[null,null,5,8,1.0,1.248,13.632,146.621491323399994,0.0,3.0310889132,1.0,1,\"ol\",true,null],[null,null,20,18,1.0,0.592,9.44,584.894415862700043,0.0,4.3734282891,1.0,1,\"ol\",true,null],[null,null,20,18,1.0,0.592,9.44,587.878571045700028,0.0,4.0125843709,1.0,1,\"ol\",true,null],[null,null,21,15,1.0,2.848,27.52,1671.723733501499964,0.0,2.9011851027,1.0,1,\"ol\",true,null],[null,null,21,15,1.0,2.848,27.52,1247.376866482700052,0.0,2.9011851027,1.0,1,\"ol\",true,null],[null,null,21,24,1.0,0.592,6.56,815.27119598820002,0.0,4.727055329,1.0,1,\"ol\",true,null],[null,null,21,24,1.0,0.544,6.56,853.46838233029996,0.0,4.727055329,1.0,1,\"ol\",true,null],[null,null,21,20,1.0,0.304,1.776,245.098612361499988,0.0,4.0125843709,1.0,1,\"ol\",true,null],[null,null,21,20,1.0,0.768,9.76,604.987727428100016,0.0,4.0125843709,1.0,1,\"ol\",true,null],[null,null,22,28,1.0,2.416,29.120000000000001,1054.401497983800027,0.0,2.9011851027,1.0,1,\"ol\",true,null],[null,null,22,23,1.0,1.376,1.28,1914.236078037800098,0.0,4.0125843709,1.0,1,\"ol\",true,null],[null,null,5,8,1.0,1.248,13.632,922.103951538700016,0.0,3.0310889132,1.0,1,\"ol\",true,null],[null,null,22,23,1.0,0.368,1.12,5659.350832668899784,0.0,6.3508529611,1.0,1,\"ol\",true,null],[null,null,22,21,1.0,0.88,4.8,689.936678303399958,0.0,4.0125843709,1.0,1,\"ol\",true,null],[null,null,22,21,1.0,0.624,4.8,490.595112080799993,0.0,3.9981506141,1.0,1,\"ol\",true,null],[null,null,22,28,1.0,2.416,29.120000000000001,1054.401497983800027,0.0,2.9011851027,1.0,1,\"ol\",true,null],[null,null,23,27,1.0,1.088,11.199999999999999,475.077505129299993,0.0,3.1898602373,1.0,1,\"ol\",true,null],[null,null,23,24,1.0,1.664,14.56,580.51765492770005,0.0,2.0062921854,1.0,1,\"ol\",true,null],[null,null,23,24,1.0,1.664,14.56,580.51765492770005,0.0,2.0062921854,1.0,1,\"ol\",true,null],[null,null,23,27,1.0,1.088,11.199999999999999,475.077505129299993,0.0,3.1898602373,1.0,1,\"ol\",true,null],[null,null,24,25,1.0,0.32,9.119999999999999,1058.380371561099992,0.0,10.0458946839,1.0,1,\"ol\",true,null],[null,null,24,25,1.0,0.32,9.119999999999999,1058.380371561099992,0.0,7.9963012283,1.0,1,\"ol\",true,null],[null,null,6,7,1.0,0.64,0.16,1448.309982136200006,0.0,3.1465589671,1.0,1,\"ol\",true,null],[null,null,26,25,1.0,0.32,8.048,357.501790920199994,0.0,4.4744645862,1.0,1,\"ol\",true,null],[null,null,26,25,1.0,0.32,8.048,357.501790920199994,0.0,4.4744645862,1.0,1,\"ol\",true,null],[null,null,27,26,1.0,0.608,11.375999999999999,596.433149236900022,0.0,4.431163316,1.0,1,\"ol\",true,null],[null,null,27,26,1.0,0.608,11.375999999999999,596.433149236900022,0.0,4.431163316,1.0,1,\"ol\",true,null],[null,null,28,27,1.0,0.816,12.736000000000001,676.40850814060002,0.0,4.0125843709,1.0,1,\"ol\",true,null],[null,null,28,27,1.0,0.816,12.736000000000001,676.40850814060002,0.0,4.0125843709,1.0,1,\"ol\",true,null],[null,null,6,7,1.0,0.64,0.16,2560.803034348599795,0.0,3.6084391824,1.0,1,\"ol\",true,null]]}",
      "orient": "split",
      "dtype": {
        "name": "object",
        "std_type": "object",
        "from_bus": "uint32",
        "to_bus": "uint32",
        "length_km": "float64",
        "r_ohm_per_km": "float64",
        "x_ohm_per_km": "float64",
        "c_nf_per_km": "float64",
        "g_us_per_km": "float64",
        "max_i_ka": "float64",
        "df": "float64",
        "parallel": "uint32",
        "type": "object",
        "in_service": "bool",
        "geo": "object"
      },
      "is_multiindex": false,
      "is_multicolumn": false
    },
    "line_dc": {
      "_module": "pandas.core.frame",
      "_class": "DataFrame",
      "_object": "{\"columns\":[\"name\",\"std_type\",\"from_bus_dc\",\"to_bus_dc\",\"length_km\",\"r_ohm_per_km\",\"g_us_per_km\",\"max_i_ka\",\"df\",\"parallel\",\"type\",\"in_service\",\"geo\"],\"index\":[],\"data\":[]}",
      "orient": "split",
      "dtype": {
        "name": "object",
        "std_type": "object",
        "from_bus_dc": "uint32",
        "to_bus_dc": "uint32",
        "length_km": "float64",
        "r_ohm_per_km": "float64",
        "g_us_per_km": "float64",
        "max_i_ka": "float64",
        "df": "float64",
        "parallel": "uint32",
        "type": "object",
        "in_service": "bool",
        "geo": "object"
      },
      "is_multiindex": false,
      "is_multicolumn": false
    },
    "trafo": {
      "_module": "pandas.core.frame",
      "_class": "DataFrame",
      "_object": "{\"columns\":[\"name\",\"std_type\",\"hv_bus\",\"lv_bus\",\"sn_mva\",\"vn_hv_kv\",\"vn_lv_kv\",\"vk_percent\",\"vkr_percent\",\"pfe_kw\",\"i0_percent\",\"shift_degree\",\"tap_side\",\"tap_neutral\",\"tap_min\",\"tap_max\",\"tap_step_percent\",\"tap_step_degree\",\"tap_pos\",\"parallel\",\"df\",\"in_service\",\"tap_changer_type\"],\"index\":[0,1,10,11,12,2,3,4,5,6,7,8,9],\"data\":[[null,null,0,2,132.0,275.0,132.0,19.8215482745,0.924,0.0,-3.9393939394,2.0,null,null,null,null,null,null,null,1,1.0,true,null],[null,null,0,2,132.0,275.0,132.0,19.8215482745,0.924,0.0,-3.9393939394,2.0,null,null,null,null,null,null,null,1,1.0,true,null],[null,null,3,2,648.0,275.0,132.0,26.639027009300001,1.944,0.0,-0.0679012346,0.0,null,null,null,null,null,null,null,1,1.0,true,null],[null,null,3,2,648.0,275.0,132.0,26.639027009300001,1.944,0.0,-0.6790123457,0.0,null,null,null,null,null,null,null,1,1.0,true,null],[null,null,1,2,652.0,275.0,132.0,53.889295279899997,19.586079999999999,0.0,-0.1901840491,0.0,null,null,null,null,null,null,null,1,1.0,true,null],[null,null,6,3,1090.0,400.0,275.0,14.893648478799999,2.2999,0.0,-1.0770642202,0.0,null,null,null,null,null,null,null,1,1.0,true,null],[null,null,5,3,1500.0,400.0,275.0,34.555064751800003,1.95,0.0,-0.9973333333,0.0,null,null,null,null,null,null,null,1,1.0,true,null],[null,null,5,3,1120.0,400.0,275.0,25.801115014699999,1.456,0.0,-1.5696428571,0.0,null,null,null,null,null,null,null,1,1.0,true,null],[null,null,4,3,1000.0,400.0,275.0,24.020824298899999,1.0,0.0,-1.25,0.0,null,null,null,null,null,null,null,1,1.0,true,null],[null,null,4,3,1000.0,400.0,275.0,24.020824298899999,1.0,0.0,-1.25,0.0,null,null,null,null,null,null,null,1,1.0,true,null],[null,null,6,3,1090.0,400.0,275.0,14.8919691781,2.289,0.0,-1.4110091743,0.0,null,null,null,null,null,null,null,1,1.0,true,null],[null,null,11,17,2400.0,400.0,400.0,21.672890347199999,1.776,0.0,-1.2129166667,2.0,null,null,null,null,null,null,null,1,1.0,true,null],[null,null,11,12,3100.0,400.0,400.0,33.550250371600001,2.976,0.0,-1.2419354839,2.0,null,null,null,null,null,null,null,1,1.0,true,null]]}",
      "orient": "split",
      "dtype": {
        "name": "object",
        "std_type": "object",
        "hv_bus": "uint32",
        "lv_bus": "uint32",
        "sn_mva": "float64",
        "vn_hv_kv": "float64",
        "vn_lv_kv": "float64",
        "vk_percent": "float64",
        "vkr_percent": "float64",
        "pfe_kw": "float64",
        "i0_percent": "float64",
        "shift_degree": "float64",
        "tap_side": "object",
        "tap_neutral": "float64",
        "tap_min": "float64",
        "tap_max": "float64",
        "tap_step_percent": "float64",
        "tap_step_degree": "float64",
        "tap_pos": "float64",
        "parallel": "uint32",
        "df": "float64",
        "in_service": "bool",
        "tap_changer_type": "object"
      },
      "is_multiindex": false,
      "is_multicolumn": false
    },
    "trafo3w": {
      "_module": "pandas.core.frame",
      "_class": "DataFrame",
      "_object": "{\"columns\":[\"name\",\"std_type\",\"hv_bus\",\"mv_bus\",\"lv_bus\",\"sn_hv_mva\",\"sn_mv_mva\",\"sn_lv_mva\",\"vn_hv_kv\",\"vn_mv_kv\",\"vn_lv_kv\",\"vk_hv_percent\",\"vk_mv_percent\",\"vk_lv_percent\",\"vkr_hv_percent\",\"vkr_mv_percent\",\"vkr_lv_percent\",\"pfe_kw\",\"i0_percent\",\"shift_mv_degree\",\"shift_lv_degree\",\"tap_side\",\"tap_neutral\",\"tap_min\",\"tap_max\",\"tap_step_percent\",\"tap_step_degree\",\"tap_pos\",\"tap_at_star_point\",\"in_service\"],\"index\":[],\"data\":[]}",
      "orient": "split",
      "dtype": {
        "name": "object",
        "std_type": "object",
        "hv_bus": "uint32",
        "mv_bus": "uint32",
        "lv_bus": "uint32",
        "sn_hv_mva": "float64",
        "sn_mv_mva": "float64",
        "sn_lv_mva": "float64",
        "vn_hv_kv": "float64",
        "vn_mv_kv": "float64",
        "vn_lv_kv": "float64",
        "vk_hv_percent": "float64",
        "vk_mv_percent": "float64",
        "vk_lv_percent": "float64",
        "vkr_hv_percent": "float64",
        "vkr_mv_percent": "float64",
        "vkr_lv_percent": "float64",
        "pfe_kw": "float64",
        "i0_percent": "float64",
        "shift_mv_degree": "float64",
        "shift_lv_degree": "float64",
        "tap_side": "object",
        "tap_neutral": "int32",
        "tap_min": "int32",
        "tap_max": "int32",
        "tap_step_percent": "float64",
        "tap_step_degree": "float64",
        "tap_pos": "int32",
        "tap_at_star_point": "bool",
        "in_service": "bool"
      },
      "is_multiindex": false,
      "is_multicolumn": false
    },
    "impedance": {
      "_module": "pandas.core.frame",
      "_class": "DataFrame",
      "_object": "{\"columns\":[\"name\",\"from_bus\",\"to_bus\",\"rft_pu\",\"xft_pu\",\"rtf_pu\",\"xtf_pu\",\"sn_mva\",\"in_service\",\"gf_pu\",\"gt_pu\",\"bf_pu\",\"bt_pu\"],\"index\":[],\"data\":[]}",
      "orient": "split",
      "dtype": {
        "name": "object",
        "from_bus": "uint32",
        "to_bus": "uint32",
        "rft_pu": "float64",
        "xft_pu": "float64",
        "rtf_pu": "float64",
        "xtf_pu": "float64",
        "sn_mva": "float64",
        "in_service": "bool",
        "gf_pu": "float64",
        "gt_pu": "float64",
        "bf_pu": "float64",
        "bt_pu": "float64"
      },
      "is_multiindex": false,
      "is_multicolumn": false
    },
    "tcsc": {
      "_module": "pandas.core.frame",
      "_class": "DataFrame",
      "_object": "{\"columns\":[\"name\",\"from_bus\",\"to_bus\",\"x_l_ohm\",\"x_cvar_ohm\",\"set_p_to_mw\",\"thyristor_firing_angle_degree\",\"controllable\",\"in_service\"],\"index\":[],\"data\":[]}",
      "orient": "split",
      "dtype": {
        "name": "object",
        "from_bus": "uint32",
        "to_bus": "uint32",
        "x_l_ohm": "float64",
        "x_cvar_ohm": "float64",
        "set_p_to_mw": "float64",
        "thyristor_firing_angle_degree": "float64",
        "controllable": "bool",
        "in_service": "bool"
      },
      "is_multiindex": false,
      "is_multicolumn": false
    },
    "dcline": {
      "_module": "pandas.core.frame",
      "_class": "DataFrame",
      "_object": "{\"columns\":[\"name\",\"from_bus\",\"to_bus\",\"p_mw\",\"loss_percent\",\"loss_mw\",\"vm_from_pu\",\"vm_to_pu\",\"max_p_mw\",\"min_q_from_mvar\",\"min_q_to_mvar\",\"max_q_from_mvar\",\"max_q_to_mvar\",\"in_service\",\"cost_per_mw\"],\"index\":[],\"data\":[]}",
      "orient": "split",
      "dtype": {
        "name": "object",
        "from_bus": "uint32",
        "to_bus": "uint32",
        "p_mw": "float64",
        "loss_percent": "float64",
        "loss_mw": "float64",
        "vm_from_pu": "float64",
        "vm_to_pu": "float64",
        "max_p_mw": "float64",
        "min_q_from_mvar": "float64",
        "min_q_to_mvar": "float64",
        "max_q_from_mvar": "float64",
        "max_q_to_mvar": "float64",
        "in_service": "bool",
        "cost_per_mw": "float64"
      },
      "is_multiindex": false,
      "is_multicolumn": false
    },
    "ward": {
      "_module": "pandas.core.frame",
      "_class": "DataFrame",
      "_object": "{\"columns\":[\"name\",\"bus\",\"ps_mw\",\"qs_mvar\",\"qz_mvar\",\"pz_mw\",\"in_service\"],\"index\":[],\"data\":[]}",
      "orient": "split",
      "dtype": {
        "name": "object",
        "bus": "uint32",
        "ps_mw": "float64",
        "qs_mvar": "float64",
        "qz_mvar": "float64",
        "pz_mw": "float64",
        "in_service": "bool"
      },
      "is_multiindex": false,
      "is_multicolumn": false
    },
    "xward": {
      "_module": "pandas.core.frame",
      "_class": "DataFrame",
      "_object": "{\"columns\":[\"name\",\"bus\",\"ps_mw\",\"qs_mvar\",\"qz_mvar\",\"pz_mw\",\"r_ohm\",\"x_ohm\",\"vm_pu\",\"slack_weight\",\"in_service\"],\"index\":[],\"data\":[]}",
      "orient": "split",
      "dtype": {
        "name": "object",
        "bus": "uint32",
        "ps_mw": "float64",
        "qs_mvar": "float64",
        "qz_mvar": "float64",
        "pz_mw": "float64",
        "r_ohm": "float64",
        "x_ohm": "float64",
        "vm_pu": "float64",
        "slack_weight": "float64",
        "in_service": "bool"
      },
      "is_multiindex": false,
      "is_multicolumn": false
    },
    "measurement": {
      "_module": "pandas.core.frame",
      "_class": "DataFrame",
      "_object": "{\"columns\":[\"name\",\"measurement_type\",\"element_type\",\"element\",\"value\",\"std_dev\",\"side\"],\"index\":[],\"data\":[]}",
      "orient": "split",
      "dtype": {
        "name": "object",
        "measurement_type": "object",
        "element_type": "object",
        "element": "uint32",
        "value": "float64",
        "std_dev": "float64",
        "side": "object"
      },
      "is_multiindex": false,
      "is_multicolumn": false
    },
    "pwl_cost": {
      "_module": "pandas.core.frame",
      "_class": "DataFrame",
      "_object": "{\"columns\":[\"power_type\",\"element\",\"et\",\"points\"],\"index\":[],\"data\":[]}",
      "orient": "split",
      "dtype": {
        "power_type": "object",
        "element": "uint32",
        "et": "object",
        "points": "object"
      },
      "is_multiindex": false,
      "is_multicolumn": false
    },
    "poly_cost": {
      "_module": "pandas.core.frame",
      "_class": "DataFrame",
      "_object": "{\"columns\":[\"element\",\"et\",\"cp0_eur\",\"cp1_eur_per_mw\",\"cp2_eur_per_mw2\",\"cq0_eur\",\"cq1_eur_per_mvar\",\"cq2_eur_per_mvar2\"],\"index\":[0,1,2,3,4,5,6,7,8,9,10,11,12,13,14,15,16,17,18,19,20,21,22,23,24,25,26,27,28,29,30,31,32,33,34,35,36,37,38,39,40,41,42,43,44,45,46,47,48,49,50,51,52,53,54,55,56,57,58,59,60,61,62,63,64,65],\"data\":[[0,\"gen\",0.01,0.01,0.0,0.0,0.0,0.0],[1,\"gen\",395.370000000000005,4.42,0.0,0.0,0.0,0.0],[10,\"gen\",0.01,0.01,0.0,0.0,0.0,0.0],[11,\"gen\",0.01,0.01,0.0,0.0,0.0,0.0],[12,\"gen\",382.240000000000009,12.380000000000001,0.33,0.0,0.0,0.0],[13,\"gen\",86.379999999999995,56.560000000000009,0.33,0.0,0.0,0.0],[14,\"gen\",400.680000000000007,130.0,0.0,0.0,0.0,0.0],[15,\"gen\",86.379999999999995,118.000000000000014,0.0,0.0,0.0,0.0],[16,\"gen\",400.680000000000007,130.0,0.0,0.0,0.0,0.0],[17,\"gen\",0.01,0.01,0.0,0.0,0.0,0.0],[18,\"gen\",395.370000000000005,4.42,0.0,0.0,0.0,0.0],[19,\"gen\",0.01,0.01,0.0,0.0,0.0,0.0],[2,\"gen\",86.379999999999995,56.560000000000009,0.33,0.0,0.0,0.0],[20,\"gen\",0.01,0.01,0.0,0.0,0.0,0.0],[21,\"gen\",86.379999999999995,118.000000000000014,0.0,0.0,0.0,0.0],[22,\"gen\",400.680000000000007,16.379999999999999,0.39,0.0,0.0,0.0],[23,\"gen\",86.379999999999995,118.000000000000014,0.0,0.0,0.0,0.0],[24,\"gen\",400.680000000000007,130.0,0.0,0.0,0.0,0.0],[25,\"gen\",639.980000000000018,19.379999999999999,0.1,0.0,0.0,0.0],[26,\"gen\",0.01,0.01,0.0,0.0,0.0,0.0],[27,\"gen\",86.379999999999995,118.000000000000014,0.0,0.0,0.0,0.0],[28,\"gen\",382.240000000000009,12.380000000000001,0.33,0.0,0.0,0.0],[29,\"gen\",400.680000000000007,130.0,0.0,0.0,0.0,0.0],[3,\"gen\",0.01,0.01,0.0,0.0,0.0,0.0],[30,\"gen\",400.680000000000007,130.0,0.0,0.0,0.0,0.0],[31,\"gen\",382.149999999999977,10.300000000000001,0.01,0.0,0.0,0.0],[32,\"gen\",400.680000000000007,130.0,0.0,0.0,0.0,0.0],[33,\"gen\",400.680000000000007,130.0,0.0,0.0,0.0,0.0],[34,\"gen\",86.379999999999995,56.560000000000009,0.33,0.0,0.0,0.0],[35,\"gen\",382.240000000000009,12.380000000000001,0.33,0.0,0.0,0.0],[36,\"gen\",382.240000000000009,12.380000000000001,0.33,0.0,0.0,0.0],[37,\"gen\",400.680000000000007,130.0,0.0,0.0,0.0,0.0],[38,\"gen\",400.680000000000007,130.0,0.0,0.0,0.0,0.0],[39,\"gen\",382.240000000000009,12.380000000000001,0.33,0.0,0.0,0.0],[4,\"gen\",0.01,0.01,0.0,0.0,0.0,0.0],[40,\"gen\",382.240000000000009,12.380000000000001,0.33,0.0,0.0,0.0],[41,\"gen\",400.680000000000007,130.0,0.0,0.0,0.0,0.0],[42,\"gen\",400.680000000000007,130.0,0.0,0.0,0.0,0.0],[43,\"gen\",0.01,0.01,0.0,0.0,0.0,0.0],[44,\"gen\",392.149999999999977,10.300000000000001,0.01,0.0,0.0,0.0],[45,\"gen\",0.01,0.01,0.0,0.0,0.0,0.0],[46,\"gen\",400.680000000000007,130.0,0.0,0.0,0.0,0.0],[47,\"gen\",400.680000000000007,130.0,0.0,0.0,0.0,0.0],[48,\"gen\",382.240000000000009,12.380000000000001,0.33,0.0,0.0,0.0],[49,\"gen\",639.980000000000018,19.379999999999999,0.1,0.0,0.0,0.0],[5,\"gen\",400.680000000000007,130.0,0.0,0.0,0.0,0.0],[50,\"gen\",382.149999999999977,10.300000000000001,0.01,0.0,0.0,0.0],[51,\"gen\",400.680000000000007,130.0,0.0,0.0,0.0,0.0],[52,\"gen\",650.0,130.0,0.0,0.0,0.0,0.0],[53,\"gen\",400.680000000000007,130.0,0.0,0.0,0.0,0.0],[54,\"gen\",665.110000000000014,11.84,0.33,0.0,0.0,0.0],[55,\"gen\",382.240000000000009,12.380000000000001,0.33,0.0,0.0,0.0],[56,\"gen\",400.680000000000007,16.379999999999999,0.39,0.0,0.0,0.0],[57,\"gen\",400.680000000000007,130.0,0.0,0.0,0.0,0.0],[58,\"gen\",665.110000000000014,11.84,0.33,0.0,0.0,0.0],[0,\"ext_grid\",86.379999999999995,118.000000000000014,0.0,0.0,0.0,0.0],[6,\"gen\",400.680000000000007,130.0,0.0,0.0,0.0,0.0],[0,\"sgen\",0.01,0.01,0.0,0.0,0.0,0.0],[59,\"gen\",400.680000000000007,130.0,0.0,0.0,0.0,0.0],[60,\"gen\",400.680000000000007,130.0,0.0,0.0,0.0,0.0],[61,\"gen\",86.379999999999995,118.000000000000014,0.0,0.0,0.0,0.0],[62,\"gen\",400.680000000000007,130.0,0.0,0.0,0.0,0.0],[63,\"gen\",650.0,130.0,0.0,0.0,0.0,0.0],[7,\"gen\",0.01,0.01,0.0,0.0,0.0,0.0],[8,\"gen\",0.01,0.01,0.0,0.0,0.0,0.0],[9,\"gen\",395.370000000000005,4.42,0.0,0.0,0.0,0.0]]}",
      "orient": "split",
      "dtype": {
        "element": "uint32",
        "et": "object",
        "cp0_eur": "float64",
        "cp1_eur_per_mw": "float64",
        "cp2_eur_per_mw2": "float64",
        "cq0_eur": "float64",
        "cq1_eur_per_mvar": "float64",
        "cq2_eur_per_mvar2": "float64"
      },
      "is_multiindex": false,
      "is_multicolumn": false
    },
    "controller": {
      "_module": "pandas.core.frame",
      "_class": "DataFrame",
      "_object": "{\"columns\":[\"object\",\"in_service\",\"order\",\"level\",\"initial_run\",\"recycle\"],\"index\":[],\"data\":[]}",
      "orient": "split",
      "dtype": {
        "object": "object",
        "in_service": "bool",
        "order": "float64",
        "level": "object",
        "initial_run": "bool",
        "recycle": "object"
      },
      "is_multiindex": false,
      "is_multicolumn": false
    },
    "group": {
      "_module": "pandas.core.frame",
      "_class": "DataFrame",
      "_object": "{\"columns\":[\"name\",\"element_type\",\"element_index\",\"reference_column\"],\"index\":[],\"data\":[]}",
      "orient": "split",
      "dtype": {
        "name": "object",
        "element_type": "object",
        "element_index": "object",
        "reference_column": "object"
      },
      "is_multiindex": false,
      "is_multicolumn": false
    },
<<<<<<< HEAD
    "version": "3.0.0.dev1",
    "format_version": "3.0.0.dev0",
=======
    "version": "3.0.0",
    "format_version": "3.1.0",
>>>>>>> d9ce8813
    "converged": true,
    "OPF_converged": false,
    "name": "",
    "f_hz": 50.0,
    "sn_mva": 100,
    "std_types": {
      "line": {
        "N2XS(FL)2Y 1x300 RM/35 64/110 kV": {
          "type": "cs",
          "r_ohm_per_km": 0.06,
          "q_mm2": 300,
          "x_ohm_per_km": 0.144,
          "c_nf_per_km": 144.0,
          "max_i_ka": 0.588
        },
        "149-AL1/24-ST1A 10.0": {
          "type": "ol",
          "r_ohm_per_km": 0.194,
          "q_mm2": 149,
          "x_ohm_per_km": 0.315,
          "c_nf_per_km": 11.25,
          "max_i_ka": 0.47
        },
        "15-AL1/3-ST1A 0.4": {
          "type": "ol",
          "r_ohm_per_km": 1.8769,
          "q_mm2": 16,
          "x_ohm_per_km": 0.35,
          "c_nf_per_km": 11.0,
          "max_i_ka": 0.105
        },
        "NAYY 4x120 SE": {
          "type": "cs",
          "r_ohm_per_km": 0.225,
          "q_mm2": 120,
          "x_ohm_per_km": 0.08,
          "c_nf_per_km": 264.0,
          "max_i_ka": 0.242
        },
        "48-AL1/8-ST1A 10.0": {
          "type": "ol",
          "r_ohm_per_km": 0.5939,
          "q_mm2": 48,
          "x_ohm_per_km": 0.35,
          "c_nf_per_km": 10.1,
          "max_i_ka": 0.21
        },
        "NAYY 4x150 SE": {
          "type": "cs",
          "r_ohm_per_km": 0.208,
          "q_mm2": 150,
          "x_ohm_per_km": 0.08,
          "c_nf_per_km": 261.0,
          "max_i_ka": 0.27
        },
        "243-AL1/39-ST1A 20.0": {
          "type": "ol",
          "r_ohm_per_km": 0.1188,
          "q_mm2": 243,
          "x_ohm_per_km": 0.32,
          "c_nf_per_km": 11.0,
          "max_i_ka": 0.645
        },
        "184-AL1/30-ST1A 110.0": {
          "type": "ol",
          "r_ohm_per_km": 0.1571,
          "q_mm2": 184,
          "x_ohm_per_km": 0.4,
          "c_nf_per_km": 8.8,
          "max_i_ka": 0.535
        },
        "149-AL1/24-ST1A 110.0": {
          "type": "ol",
          "r_ohm_per_km": 0.194,
          "q_mm2": 149,
          "x_ohm_per_km": 0.41,
          "c_nf_per_km": 8.75,
          "max_i_ka": 0.47
        },
        "NA2XS2Y 1x240 RM/25 12/20 kV": {
          "type": "cs",
          "r_ohm_per_km": 0.122,
          "q_mm2": 240,
          "x_ohm_per_km": 0.112,
          "c_nf_per_km": 304.0,
          "max_i_ka": 0.421
        },
        "48-AL1/8-ST1A 20.0": {
          "type": "ol",
          "r_ohm_per_km": 0.5939,
          "q_mm2": 48,
          "x_ohm_per_km": 0.372,
          "c_nf_per_km": 9.5,
          "max_i_ka": 0.21
        },
        "24-AL1/4-ST1A 0.4": {
          "type": "ol",
          "r_ohm_per_km": 1.2012,
          "q_mm2": 24,
          "x_ohm_per_km": 0.335,
          "c_nf_per_km": 11.25,
          "max_i_ka": 0.14
        },
        "N2XS(FL)2Y 1x240 RM/35 64/110 kV": {
          "type": "cs",
          "r_ohm_per_km": 0.075,
          "q_mm2": 240,
          "x_ohm_per_km": 0.149,
          "c_nf_per_km": 135.0,
          "max_i_ka": 0.526
        },
        "94-AL1/15-ST1A 20.0": {
          "type": "ol",
          "r_ohm_per_km": 0.306,
          "q_mm2": 94,
          "x_ohm_per_km": 0.35,
          "c_nf_per_km": 10.0,
          "max_i_ka": 0.35
        },
        "NAYY 4x50 SE": {
          "type": "cs",
          "r_ohm_per_km": 0.642,
          "q_mm2": 50,
          "x_ohm_per_km": 0.083,
          "c_nf_per_km": 210.0,
          "max_i_ka": 0.142
        },
        "490-AL1/64-ST1A 380.0": {
          "type": "ol",
          "r_ohm_per_km": 0.059,
          "q_mm2": 490,
          "x_ohm_per_km": 0.253,
          "c_nf_per_km": 11.0,
          "max_i_ka": 0.96
        },
        "48-AL1/8-ST1A 0.4": {
          "type": "ol",
          "r_ohm_per_km": 0.5939,
          "q_mm2": 48,
          "x_ohm_per_km": 0.3,
          "c_nf_per_km": 12.2,
          "max_i_ka": 0.21
        },
        "94-AL1/15-ST1A 10.0": {
          "type": "ol",
          "r_ohm_per_km": 0.306,
          "q_mm2": 94,
          "x_ohm_per_km": 0.33,
          "c_nf_per_km": 10.75,
          "max_i_ka": 0.35
        },
        "94-AL1/15-ST1A 0.4": {
          "type": "ol",
          "r_ohm_per_km": 0.306,
          "q_mm2": 94,
          "x_ohm_per_km": 0.29,
          "c_nf_per_km": 13.2,
          "max_i_ka": 0.35
        },
        "NA2XS2Y 1x185 RM/25 12/20 kV": {
          "type": "cs",
          "r_ohm_per_km": 0.161,
          "q_mm2": 185,
          "x_ohm_per_km": 0.117,
          "c_nf_per_km": 273.0,
          "max_i_ka": 0.362
        },
        "243-AL1/39-ST1A 110.0": {
          "type": "ol",
          "r_ohm_per_km": 0.1188,
          "q_mm2": 243,
          "x_ohm_per_km": 0.39,
          "c_nf_per_km": 9.0,
          "max_i_ka": 0.645
        },
        "490-AL1/64-ST1A 220.0": {
          "type": "ol",
          "r_ohm_per_km": 0.059,
          "q_mm2": 490,
          "x_ohm_per_km": 0.285,
          "c_nf_per_km": 10.0,
          "max_i_ka": 0.96
        },
        "N2XS(FL)2Y 1x185 RM/35 64/110 kV": {
          "type": "cs",
          "r_ohm_per_km": 0.099,
          "q_mm2": 185,
          "x_ohm_per_km": 0.156,
          "c_nf_per_km": 125.0,
          "max_i_ka": 0.457
        },
        "N2XS(FL)2Y 1x120 RM/35 64/110 kV": {
          "type": "cs",
          "r_ohm_per_km": 0.153,
          "q_mm2": 120,
          "x_ohm_per_km": 0.166,
          "c_nf_per_km": 112.0,
          "max_i_ka": 0.366
        },
        "NA2XS2Y 1x95 RM/25 12/20 kV": {
          "type": "cs",
          "r_ohm_per_km": 0.313,
          "q_mm2": 95,
          "x_ohm_per_km": 0.132,
          "c_nf_per_km": 216.0,
          "max_i_ka": 0.252
        },
        "184-AL1/30-ST1A 20.0": {
          "type": "ol",
          "r_ohm_per_km": 0.1571,
          "q_mm2": 184,
          "x_ohm_per_km": 0.33,
          "c_nf_per_km": 10.75,
          "max_i_ka": 0.535
        },
        "149-AL1/24-ST1A 20.0": {
          "type": "ol",
          "r_ohm_per_km": 0.194,
          "q_mm2": 149,
          "x_ohm_per_km": 0.337,
          "c_nf_per_km": 10.5,
          "max_i_ka": 0.47
        },
        "305-AL1/39-ST1A 110.0": {
          "type": "ol",
          "r_ohm_per_km": 0.0949,
          "q_mm2": 305,
          "x_ohm_per_km": 0.38,
          "c_nf_per_km": 9.2,
          "max_i_ka": 0.74
        }
      },
      "trafo": {
        "0.4 MVA 20/0.4 kV": {
          "shift_degree": 150,
          "vector_group": "Dyn5",
          "pfe_kw": 1.35,
          "vn_hv_kv": 20.0,
          "i0_percent": 0.3375,
          "vn_lv_kv": 0.4,
          "sn_mva": 0.4,
          "tap_neutral": 0,
          "tap_min": -2,
          "vkr_percent": 1.425,
          "tap_step_percent": 2.5,
          "tap_side": "hv",
          "vk_percent": 6.0,
          "tap_max": 2
        },
        "0.25 MVA 20/0.4 kV": {
          "shift_degree": 150,
          "vector_group": "Yzn5",
          "pfe_kw": 0.8,
          "vn_hv_kv": 20.0,
          "i0_percent": 0.32,
          "vn_lv_kv": 0.4,
          "sn_mva": 0.25,
          "tap_neutral": 0,
          "tap_min": -2,
          "vkr_percent": 1.44,
          "tap_step_percent": 2.5,
          "tap_side": "hv",
          "vk_percent": 6.0,
          "tap_max": 2
        },
        "0.25 MVA 10/0.4 kV": {
          "shift_degree": 150,
          "vector_group": "Dyn5",
          "pfe_kw": 0.6,
          "vn_hv_kv": 10.0,
          "i0_percent": 0.24,
          "vn_lv_kv": 0.4,
          "sn_mva": 0.25,
          "tap_neutral": 0,
          "tap_min": -2,
          "vkr_percent": 1.2,
          "tap_step_percent": 2.5,
          "tap_side": "hv",
          "vk_percent": 4.0,
          "tap_max": 2
        },
        "160 MVA 380/110 kV": {
          "shift_degree": 0,
          "vector_group": "Yy0",
          "pfe_kw": 60.0,
          "vn_hv_kv": 380.0,
          "i0_percent": 0.06,
          "vn_lv_kv": 110.0,
          "sn_mva": 160.0,
          "tap_neutral": 0,
          "tap_min": -9,
          "vkr_percent": 0.25,
          "tap_step_percent": 1.5,
          "tap_side": "hv",
          "vk_percent": 12.2,
          "tap_max": 9
        },
        "63 MVA 110/10 kV": {
          "shift_degree": 150,
          "vector_group": "YNd5",
          "pfe_kw": 31.51,
          "vn_hv_kv": 110.0,
          "i0_percent": 0.078,
          "vn_lv_kv": 10.0,
          "sn_mva": 63.0,
          "tap_neutral": 0,
          "tap_min": -9,
          "vkr_percent": 0.31,
          "tap_step_percent": 1.5,
          "tap_side": "hv",
          "vk_percent": 10.04,
          "tap_max": 9
        },
        "0.63 MVA 20/0.4 kV": {
          "shift_degree": 150,
          "vector_group": "Dyn5",
          "pfe_kw": 1.65,
          "vn_hv_kv": 20.0,
          "i0_percent": 0.2619,
          "vn_lv_kv": 0.4,
          "sn_mva": 0.63,
          "tap_neutral": 0,
          "tap_min": -2,
          "vkr_percent": 1.206,
          "tap_step_percent": 2.5,
          "tap_side": "hv",
          "vk_percent": 6.0,
          "tap_max": 2
        },
        "0.4 MVA 10/0.4 kV": {
          "shift_degree": 150,
          "vector_group": "Dyn5",
          "pfe_kw": 0.95,
          "vn_hv_kv": 10.0,
          "i0_percent": 0.2375,
          "vn_lv_kv": 0.4,
          "sn_mva": 0.4,
          "tap_neutral": 0,
          "tap_min": -2,
          "vkr_percent": 1.325,
          "tap_step_percent": 2.5,
          "tap_side": "hv",
          "vk_percent": 4.0,
          "tap_max": 2
        },
        "0.63 MVA 10/0.4 kV": {
          "shift_degree": 150,
          "vector_group": "Dyn5",
          "pfe_kw": 1.18,
          "vn_hv_kv": 10.0,
          "i0_percent": 0.1873,
          "vn_lv_kv": 0.4,
          "sn_mva": 0.63,
          "tap_neutral": 0,
          "tap_min": -2,
          "vkr_percent": 1.0794,
          "tap_step_percent": 2.5,
          "tap_side": "hv",
          "vk_percent": 4.0,
          "tap_max": 2
        },
        "63 MVA 110/20 kV": {
          "shift_degree": 150,
          "vector_group": "YNd5",
          "pfe_kw": 33.0,
          "vn_hv_kv": 110.0,
          "i0_percent": 0.086,
          "vn_lv_kv": 20.0,
          "sn_mva": 63.0,
          "tap_neutral": 0,
          "tap_min": -9,
          "vkr_percent": 0.322,
          "tap_step_percent": 1.5,
          "tap_side": "hv",
          "vk_percent": 11.2,
          "tap_max": 9
        },
        "100 MVA 220/110 kV": {
          "shift_degree": 0,
          "vector_group": "Yy0",
          "pfe_kw": 55.0,
          "vn_hv_kv": 220.0,
          "i0_percent": 0.06,
          "vn_lv_kv": 110.0,
          "sn_mva": 100.0,
          "tap_neutral": 0,
          "tap_min": -9,
          "vkr_percent": 0.26,
          "tap_step_percent": 1.5,
          "tap_side": "hv",
          "vk_percent": 12.0,
          "tap_max": 9
        },
        "25 MVA 110/10 kV": {
          "shift_degree": 150,
          "vector_group": "YNd5",
          "pfe_kw": 28.51,
          "vn_hv_kv": 110.0,
          "i0_percent": 0.073,
          "vn_lv_kv": 10.0,
          "sn_mva": 25.0,
          "tap_neutral": 0,
          "tap_min": -9,
          "vkr_percent": 0.276,
          "tap_step_percent": 1.5,
          "tap_side": "hv",
          "vk_percent": 10.04,
          "tap_max": 9
        },
        "40 MVA 110/20 kV": {
          "shift_degree": 150,
          "vector_group": "YNd5",
          "pfe_kw": 31.0,
          "vn_hv_kv": 110.0,
          "i0_percent": 0.08,
          "vn_lv_kv": 20.0,
          "sn_mva": 40.0,
          "tap_neutral": 0,
          "tap_min": -9,
          "vkr_percent": 0.302,
          "tap_step_percent": 1.5,
          "tap_side": "hv",
          "vk_percent": 11.2,
          "tap_max": 9
        },
        "25 MVA 110/20 kV": {
          "shift_degree": 150,
          "vector_group": "YNd5",
          "pfe_kw": 29.0,
          "vn_hv_kv": 110.0,
          "i0_percent": 0.071,
          "vn_lv_kv": 20.0,
          "sn_mva": 25.0,
          "tap_neutral": 0,
          "tap_min": -9,
          "vkr_percent": 0.282,
          "tap_step_percent": 1.5,
          "tap_side": "hv",
          "vk_percent": 11.2,
          "tap_max": 9
        },
        "40 MVA 110/10 kV": {
          "shift_degree": 150,
          "vector_group": "YNd5",
          "pfe_kw": 30.45,
          "vn_hv_kv": 110.0,
          "i0_percent": 0.076,
          "vn_lv_kv": 10.0,
          "sn_mva": 40.0,
          "tap_neutral": 0,
          "tap_min": -9,
          "vkr_percent": 0.295,
          "tap_step_percent": 1.5,
          "tap_side": "hv",
          "vk_percent": 10.04,
          "tap_max": 9
        }
      },
      "trafo3w": {
        "63/25/38 MVA 110/10/10 kV": {
          "vector_group": "YN0yn0yn0",
          "vn_mv_kv": 10,
          "vn_lv_kv": 10,
          "shift_lv_degree": 0,
          "shift_mv_degree": 0,
          "pfe_kw": 35,
          "vn_hv_kv": 110,
          "i0_percent": 0.89,
          "sn_lv_mva": 38.0,
          "sn_hv_mva": 63.0,
          "sn_mv_mva": 25.0,
          "vkr_lv_percent": 0.35,
          "tap_neutral": 0,
          "tap_min": -10,
          "vk_mv_percent": 10.4,
          "vkr_hv_percent": 0.28,
          "vk_lv_percent": 10.4,
          "tap_max": 10,
          "vkr_mv_percent": 0.32,
          "tap_step_percent": 1.2,
          "tap_side": "hv",
          "vk_hv_percent": 10.4
        },
        "63/25/38 MVA 110/20/10 kV": {
          "vector_group": "YN0yn0yn0",
          "vn_mv_kv": 20,
          "vn_lv_kv": 10,
          "shift_lv_degree": 0,
          "shift_mv_degree": 0,
          "pfe_kw": 35,
          "vn_hv_kv": 110,
          "i0_percent": 0.89,
          "sn_lv_mva": 38.0,
          "sn_hv_mva": 63.0,
          "sn_mv_mva": 25.0,
          "vkr_lv_percent": 0.35,
          "tap_neutral": 0,
          "tap_min": -10,
          "vk_mv_percent": 10.4,
          "vkr_hv_percent": 0.28,
          "vk_lv_percent": 10.4,
          "tap_max": 10,
          "vkr_mv_percent": 0.32,
          "tap_step_percent": 1.2,
          "tap_side": "hv",
          "vk_hv_percent": 10.4
        }
      },
      "fuse": {},
      "line_dc": {}
    },
    "res_bus": {
      "_module": "pandas.core.frame",
      "_class": "DataFrame",
      "_object": "{\"columns\":[\"vm_pu\",\"va_degree\",\"p_mw\",\"q_mvar\"],\"index\":[],\"data\":[]}",
      "orient": "split",
      "dtype": {
        "vm_pu": "float64",
        "va_degree": "float64",
        "p_mw": "float64",
        "q_mvar": "float64"
      },
      "is_multiindex": false,
      "is_multicolumn": false
    },
    "res_bus_dc": {
      "_module": "pandas.core.frame",
      "_class": "DataFrame",
      "_object": "{\"columns\":[\"vm_pu\",\"p_mw\"],\"index\":[],\"data\":[]}",
      "orient": "split",
      "dtype": {
        "vm_pu": "float64",
        "p_mw": "float64"
      },
      "is_multiindex": false,
      "is_multicolumn": false
    },
    "res_line": {
      "_module": "pandas.core.frame",
      "_class": "DataFrame",
      "_object": "{\"columns\":[\"p_from_mw\",\"q_from_mvar\",\"p_to_mw\",\"q_to_mvar\",\"pl_mw\",\"ql_mvar\",\"i_from_ka\",\"i_to_ka\",\"i_ka\",\"vm_from_pu\",\"va_from_degree\",\"vm_to_pu\",\"va_to_degree\",\"loading_percent\"],\"index\":[],\"data\":[]}",
      "orient": "split",
      "dtype": {
        "p_from_mw": "float64",
        "q_from_mvar": "float64",
        "p_to_mw": "float64",
        "q_to_mvar": "float64",
        "pl_mw": "float64",
        "ql_mvar": "float64",
        "i_from_ka": "float64",
        "i_to_ka": "float64",
        "i_ka": "float64",
        "vm_from_pu": "float64",
        "va_from_degree": "float64",
        "vm_to_pu": "float64",
        "va_to_degree": "float64",
        "loading_percent": "float64"
      },
      "is_multiindex": false,
      "is_multicolumn": false
    },
    "res_line_dc": {
      "_module": "pandas.core.frame",
      "_class": "DataFrame",
      "_object": "{\"columns\":[\"p_from_mw\",\"p_to_mw\",\"pl_mw\",\"i_from_ka\",\"i_to_ka\",\"i_ka\",\"vm_from_pu\",\"vm_to_pu\",\"loading_percent\"],\"index\":[],\"data\":[]}",
      "orient": "split",
      "dtype": {
        "p_from_mw": "float64",
        "p_to_mw": "float64",
        "pl_mw": "float64",
        "i_from_ka": "float64",
        "i_to_ka": "float64",
        "i_ka": "float64",
        "vm_from_pu": "float64",
        "vm_to_pu": "float64",
        "loading_percent": "float64"
      },
      "is_multiindex": false,
      "is_multicolumn": false
    },
    "res_trafo": {
      "_module": "pandas.core.frame",
      "_class": "DataFrame",
      "_object": "{\"columns\":[\"p_hv_mw\",\"q_hv_mvar\",\"p_lv_mw\",\"q_lv_mvar\",\"pl_mw\",\"ql_mvar\",\"i_hv_ka\",\"i_lv_ka\",\"vm_hv_pu\",\"va_hv_degree\",\"vm_lv_pu\",\"va_lv_degree\",\"loading_percent\"],\"index\":[],\"data\":[]}",
      "orient": "split",
      "dtype": {
        "p_hv_mw": "float64",
        "q_hv_mvar": "float64",
        "p_lv_mw": "float64",
        "q_lv_mvar": "float64",
        "pl_mw": "float64",
        "ql_mvar": "float64",
        "i_hv_ka": "float64",
        "i_lv_ka": "float64",
        "vm_hv_pu": "float64",
        "va_hv_degree": "float64",
        "vm_lv_pu": "float64",
        "va_lv_degree": "float64",
        "loading_percent": "float64"
      },
      "is_multiindex": false,
      "is_multicolumn": false
    },
    "res_trafo3w": {
      "_module": "pandas.core.frame",
      "_class": "DataFrame",
      "_object": "{\"columns\":[\"p_hv_mw\",\"q_hv_mvar\",\"p_mv_mw\",\"q_mv_mvar\",\"p_lv_mw\",\"q_lv_mvar\",\"pl_mw\",\"ql_mvar\",\"i_hv_ka\",\"i_mv_ka\",\"i_lv_ka\",\"vm_hv_pu\",\"va_hv_degree\",\"vm_mv_pu\",\"va_mv_degree\",\"vm_lv_pu\",\"va_lv_degree\",\"va_internal_degree\",\"vm_internal_pu\",\"loading_percent\"],\"index\":[],\"data\":[]}",
      "orient": "split",
      "dtype": {
        "p_hv_mw": "float64",
        "q_hv_mvar": "float64",
        "p_mv_mw": "float64",
        "q_mv_mvar": "float64",
        "p_lv_mw": "float64",
        "q_lv_mvar": "float64",
        "pl_mw": "float64",
        "ql_mvar": "float64",
        "i_hv_ka": "float64",
        "i_mv_ka": "float64",
        "i_lv_ka": "float64",
        "vm_hv_pu": "float64",
        "va_hv_degree": "float64",
        "vm_mv_pu": "float64",
        "va_mv_degree": "float64",
        "vm_lv_pu": "float64",
        "va_lv_degree": "float64",
        "va_internal_degree": "float64",
        "vm_internal_pu": "float64",
        "loading_percent": "float64"
      },
      "is_multiindex": false,
      "is_multicolumn": false
    },
    "res_impedance": {
      "_module": "pandas.core.frame",
      "_class": "DataFrame",
      "_object": "{\"columns\":[\"p_from_mw\",\"q_from_mvar\",\"p_to_mw\",\"q_to_mvar\",\"pl_mw\",\"ql_mvar\",\"i_from_ka\",\"i_to_ka\"],\"index\":[],\"data\":[]}",
      "orient": "split",
      "dtype": {
        "p_from_mw": "float64",
        "q_from_mvar": "float64",
        "p_to_mw": "float64",
        "q_to_mvar": "float64",
        "pl_mw": "float64",
        "ql_mvar": "float64",
        "i_from_ka": "float64",
        "i_to_ka": "float64"
      },
      "is_multiindex": false,
      "is_multicolumn": false
    },
    "res_ext_grid": {
      "_module": "pandas.core.frame",
      "_class": "DataFrame",
      "_object": "{\"columns\":[\"p_mw\",\"q_mvar\"],\"index\":[],\"data\":[]}",
      "orient": "split",
      "dtype": {
        "p_mw": "float64",
        "q_mvar": "float64"
      },
      "is_multiindex": false,
      "is_multicolumn": false
    },
    "res_load": {
      "_module": "pandas.core.frame",
      "_class": "DataFrame",
      "_object": "{\"columns\":[\"p_mw\",\"q_mvar\"],\"index\":[],\"data\":[]}",
      "orient": "split",
      "dtype": {
        "p_mw": "float64",
        "q_mvar": "float64"
      },
      "is_multiindex": false,
      "is_multicolumn": false
    },
    "res_motor": {
      "_module": "pandas.core.frame",
      "_class": "DataFrame",
      "_object": "{\"columns\":[\"p_mw\",\"q_mvar\"],\"index\":[],\"data\":[]}",
      "orient": "split",
      "dtype": {
        "p_mw": "float64",
        "q_mvar": "float64"
      },
      "is_multiindex": false,
      "is_multicolumn": false
    },
    "res_sgen": {
      "_module": "pandas.core.frame",
      "_class": "DataFrame",
      "_object": "{\"columns\":[\"p_mw\",\"q_mvar\"],\"index\":[],\"data\":[]}",
      "orient": "split",
      "dtype": {
        "p_mw": "float64",
        "q_mvar": "float64"
      },
      "is_multiindex": false,
      "is_multicolumn": false
    },
    "res_storage": {
      "_module": "pandas.core.frame",
      "_class": "DataFrame",
      "_object": "{\"columns\":[\"p_mw\",\"q_mvar\"],\"index\":[],\"data\":[]}",
      "orient": "split",
      "dtype": {
        "p_mw": "float64",
        "q_mvar": "float64"
      },
      "is_multiindex": false,
      "is_multicolumn": false
    },
    "res_shunt": {
      "_module": "pandas.core.frame",
      "_class": "DataFrame",
      "_object": "{\"columns\":[\"p_mw\",\"q_mvar\",\"vm_pu\"],\"index\":[],\"data\":[]}",
      "orient": "split",
      "dtype": {
        "p_mw": "float64",
        "q_mvar": "float64",
        "vm_pu": "float64"
      },
      "is_multiindex": false,
      "is_multicolumn": false
    },
    "res_gen": {
      "_module": "pandas.core.frame",
      "_class": "DataFrame",
      "_object": "{\"columns\":[\"p_mw\",\"q_mvar\",\"va_degree\",\"vm_pu\"],\"index\":[],\"data\":[]}",
      "orient": "split",
      "dtype": {
        "p_mw": "float64",
        "q_mvar": "float64",
        "va_degree": "float64",
        "vm_pu": "float64"
      },
      "is_multiindex": false,
      "is_multicolumn": false
    },
    "res_ward": {
      "_module": "pandas.core.frame",
      "_class": "DataFrame",
      "_object": "{\"columns\":[\"p_mw\",\"q_mvar\",\"vm_pu\"],\"index\":[],\"data\":[]}",
      "orient": "split",
      "dtype": {
        "p_mw": "float64",
        "q_mvar": "float64",
        "vm_pu": "float64"
      },
      "is_multiindex": false,
      "is_multicolumn": false
    },
    "res_xward": {
      "_module": "pandas.core.frame",
      "_class": "DataFrame",
      "_object": "{\"columns\":[\"p_mw\",\"q_mvar\",\"vm_pu\",\"va_internal_degree\",\"vm_internal_pu\"],\"index\":[],\"data\":[]}",
      "orient": "split",
      "dtype": {
        "p_mw": "float64",
        "q_mvar": "float64",
        "vm_pu": "float64",
        "va_internal_degree": "float64",
        "vm_internal_pu": "float64"
      },
      "is_multiindex": false,
      "is_multicolumn": false
    },
    "res_dcline": {
      "_module": "pandas.core.frame",
      "_class": "DataFrame",
      "_object": "{\"columns\":[\"p_from_mw\",\"q_from_mvar\",\"p_to_mw\",\"q_to_mvar\",\"pl_mw\",\"vm_from_pu\",\"va_from_degree\",\"vm_to_pu\",\"va_to_degree\"],\"index\":[],\"data\":[]}",
      "orient": "split",
      "dtype": {
        "p_from_mw": "float64",
        "q_from_mvar": "float64",
        "p_to_mw": "float64",
        "q_to_mvar": "float64",
        "pl_mw": "float64",
        "vm_from_pu": "float64",
        "va_from_degree": "float64",
        "vm_to_pu": "float64",
        "va_to_degree": "float64"
      },
      "is_multiindex": false,
      "is_multicolumn": false
    },
    "res_asymmetric_load": {
      "_module": "pandas.core.frame",
      "_class": "DataFrame",
      "_object": "{\"columns\":[\"p_mw\",\"q_mvar\"],\"index\":[],\"data\":[]}",
      "orient": "split",
      "dtype": {
        "p_mw": "float64",
        "q_mvar": "float64"
      },
      "is_multiindex": false,
      "is_multicolumn": false
    },
    "res_asymmetric_sgen": {
      "_module": "pandas.core.frame",
      "_class": "DataFrame",
      "_object": "{\"columns\":[\"p_mw\",\"q_mvar\"],\"index\":[],\"data\":[]}",
      "orient": "split",
      "dtype": {
        "p_mw": "float64",
        "q_mvar": "float64"
      },
      "is_multiindex": false,
      "is_multicolumn": false
    },
    "res_switch": {
      "_module": "pandas.core.frame",
      "_class": "DataFrame",
      "_object": "{\"columns\":[\"i_ka\",\"loading_percent\",\"p_from_mw\",\"q_from_mvar\",\"p_to_mw\",\"q_to_mvar\"],\"index\":[],\"data\":[]}",
      "orient": "split",
      "dtype": {
        "i_ka": "float64",
        "loading_percent": "float64",
        "p_from_mw": "float64",
        "q_from_mvar": "float64",
        "p_to_mw": "float64",
        "q_to_mvar": "float64"
      },
      "is_multiindex": false,
      "is_multicolumn": false
    },
    "res_tcsc": {
      "_module": "pandas.core.frame",
      "_class": "DataFrame",
      "_object": "{\"columns\":[\"thyristor_firing_angle_degree\",\"x_ohm\",\"p_from_mw\",\"q_from_mvar\",\"p_to_mw\",\"q_to_mvar\",\"pl_mw\",\"ql_mvar\",\"i_ka\",\"vm_from_pu\",\"va_from_degree\",\"vm_to_pu\",\"va_to_degree\"],\"index\":[],\"data\":[]}",
      "orient": "split",
      "dtype": {
        "thyristor_firing_angle_degree": "float64",
        "x_ohm": "float64",
        "p_from_mw": "float64",
        "q_from_mvar": "float64",
        "p_to_mw": "float64",
        "q_to_mvar": "float64",
        "pl_mw": "float64",
        "ql_mvar": "float64",
        "i_ka": "float64",
        "vm_from_pu": "float64",
        "va_from_degree": "float64",
        "vm_to_pu": "float64",
        "va_to_degree": "float64"
      },
      "is_multiindex": false,
      "is_multicolumn": false
    },
    "res_svc": {
      "_module": "pandas.core.frame",
      "_class": "DataFrame",
      "_object": "{\"columns\":[\"thyristor_firing_angle_degree\",\"x_ohm\",\"q_mvar\",\"vm_pu\",\"va_degree\"],\"index\":[],\"data\":[]}",
      "orient": "split",
      "dtype": {
        "thyristor_firing_angle_degree": "float64",
        "x_ohm": "float64",
        "q_mvar": "float64",
        "vm_pu": "float64",
        "va_degree": "float64"
      },
      "is_multiindex": false,
      "is_multicolumn": false
    },
    "res_ssc": {
      "_module": "pandas.core.frame",
      "_class": "DataFrame",
      "_object": "{\"columns\":[\"q_mvar\",\"vm_internal_pu\",\"va_internal_degree\",\"vm_pu\",\"va_degree\"],\"index\":[],\"data\":[]}",
      "orient": "split",
      "dtype": {
        "q_mvar": "float64",
        "vm_internal_pu": "float64",
        "va_internal_degree": "float64",
        "vm_pu": "float64",
        "va_degree": "float64"
      },
      "is_multiindex": false,
      "is_multicolumn": false
    },
    "res_vsc": {
      "_module": "pandas.core.frame",
      "_class": "DataFrame",
      "_object": "{\"columns\":[\"p_mw\",\"q_mvar\",\"p_dc_mw\",\"vm_internal_pu\",\"va_internal_degree\",\"vm_pu\",\"va_degree\",\"vm_internal_dc_pu\",\"vm_dc_pu\"],\"index\":[],\"data\":[]}",
      "orient": "split",
      "dtype": {
        "p_mw": "float64",
        "q_mvar": "float64",
        "p_dc_mw": "float64",
        "vm_internal_pu": "float64",
        "va_internal_degree": "float64",
        "vm_pu": "float64",
        "va_degree": "float64",
        "vm_internal_dc_pu": "float64",
        "vm_dc_pu": "float64"
      },
      "is_multiindex": false,
      "is_multicolumn": false
    },
    "res_bus_est": {
      "_module": "pandas.core.frame",
      "_class": "DataFrame",
      "_object": "{\"columns\":[\"vm_pu\",\"va_degree\",\"p_mw\",\"q_mvar\"],\"index\":[],\"data\":[]}",
      "orient": "split",
      "dtype": {
        "vm_pu": "float64",
        "va_degree": "float64",
        "p_mw": "float64",
        "q_mvar": "float64"
      },
      "is_multiindex": false,
      "is_multicolumn": false
    },
    "res_line_est": {
      "_module": "pandas.core.frame",
      "_class": "DataFrame",
      "_object": "{\"columns\":[\"p_from_mw\",\"q_from_mvar\",\"p_to_mw\",\"q_to_mvar\",\"pl_mw\",\"ql_mvar\",\"i_from_ka\",\"i_to_ka\",\"i_ka\",\"vm_from_pu\",\"va_from_degree\",\"vm_to_pu\",\"va_to_degree\",\"loading_percent\"],\"index\":[],\"data\":[]}",
      "orient": "split",
      "dtype": {
        "p_from_mw": "float64",
        "q_from_mvar": "float64",
        "p_to_mw": "float64",
        "q_to_mvar": "float64",
        "pl_mw": "float64",
        "ql_mvar": "float64",
        "i_from_ka": "float64",
        "i_to_ka": "float64",
        "i_ka": "float64",
        "vm_from_pu": "float64",
        "va_from_degree": "float64",
        "vm_to_pu": "float64",
        "va_to_degree": "float64",
        "loading_percent": "float64"
      },
      "is_multiindex": false,
      "is_multicolumn": false
    },
    "res_trafo_est": {
      "_module": "pandas.core.frame",
      "_class": "DataFrame",
      "_object": "{\"columns\":[\"p_hv_mw\",\"q_hv_mvar\",\"p_lv_mw\",\"q_lv_mvar\",\"pl_mw\",\"ql_mvar\",\"i_hv_ka\",\"i_lv_ka\",\"vm_hv_pu\",\"va_hv_degree\",\"vm_lv_pu\",\"va_lv_degree\",\"loading_percent\"],\"index\":[],\"data\":[]}",
      "orient": "split",
      "dtype": {
        "p_hv_mw": "float64",
        "q_hv_mvar": "float64",
        "p_lv_mw": "float64",
        "q_lv_mvar": "float64",
        "pl_mw": "float64",
        "ql_mvar": "float64",
        "i_hv_ka": "float64",
        "i_lv_ka": "float64",
        "vm_hv_pu": "float64",
        "va_hv_degree": "float64",
        "vm_lv_pu": "float64",
        "va_lv_degree": "float64",
        "loading_percent": "float64"
      },
      "is_multiindex": false,
      "is_multicolumn": false
    },
    "res_trafo3w_est": {
      "_module": "pandas.core.frame",
      "_class": "DataFrame",
      "_object": "{\"columns\":[\"p_hv_mw\",\"q_hv_mvar\",\"p_mv_mw\",\"q_mv_mvar\",\"p_lv_mw\",\"q_lv_mvar\",\"pl_mw\",\"ql_mvar\",\"i_hv_ka\",\"i_mv_ka\",\"i_lv_ka\",\"vm_hv_pu\",\"va_hv_degree\",\"vm_mv_pu\",\"va_mv_degree\",\"vm_lv_pu\",\"va_lv_degree\",\"va_internal_degree\",\"vm_internal_pu\",\"loading_percent\"],\"index\":[],\"data\":[]}",
      "orient": "split",
      "dtype": {
        "p_hv_mw": "float64",
        "q_hv_mvar": "float64",
        "p_mv_mw": "float64",
        "q_mv_mvar": "float64",
        "p_lv_mw": "float64",
        "q_lv_mvar": "float64",
        "pl_mw": "float64",
        "ql_mvar": "float64",
        "i_hv_ka": "float64",
        "i_mv_ka": "float64",
        "i_lv_ka": "float64",
        "vm_hv_pu": "float64",
        "va_hv_degree": "float64",
        "vm_mv_pu": "float64",
        "va_mv_degree": "float64",
        "vm_lv_pu": "float64",
        "va_lv_degree": "float64",
        "va_internal_degree": "float64",
        "vm_internal_pu": "float64",
        "loading_percent": "float64"
      },
      "is_multiindex": false,
      "is_multicolumn": false
    },
    "res_impedance_est": {
      "_module": "pandas.core.frame",
      "_class": "DataFrame",
      "_object": "{\"columns\":[\"p_from_mw\",\"q_from_mvar\",\"p_to_mw\",\"q_to_mvar\",\"pl_mw\",\"ql_mvar\",\"i_from_ka\",\"i_to_ka\"],\"index\":[],\"data\":[]}",
      "orient": "split",
      "dtype": {
        "p_from_mw": "float64",
        "q_from_mvar": "float64",
        "p_to_mw": "float64",
        "q_to_mvar": "float64",
        "pl_mw": "float64",
        "ql_mvar": "float64",
        "i_from_ka": "float64",
        "i_to_ka": "float64"
      },
      "is_multiindex": false,
      "is_multicolumn": false
    },
    "res_switch_est": {
      "_module": "pandas.core.frame",
      "_class": "DataFrame",
      "_object": "{\"columns\":[\"i_ka\",\"loading_percent\",\"p_from_mw\",\"q_from_mvar\",\"p_to_mw\",\"q_to_mvar\"],\"index\":[],\"data\":[]}",
      "orient": "split",
      "dtype": {
        "i_ka": "float64",
        "loading_percent": "float64",
        "p_from_mw": "float64",
        "q_from_mvar": "float64",
        "p_to_mw": "float64",
        "q_to_mvar": "float64"
<<<<<<< HEAD
      },
      "is_multiindex": false,
      "is_multicolumn": false
    },
    "res_shunt_est": {
      "_module": "pandas.core.frame",
      "_class": "DataFrame",
      "_object": "{\"columns\":[\"p_mw\",\"q_mvar\",\"vm_pu\"],\"index\":[],\"data\":[]}",
      "orient": "split",
      "dtype": {
        "p_mw": "float64",
        "q_mvar": "float64",
        "vm_pu": "float64"
=======
>>>>>>> d9ce8813
      },
      "is_multiindex": false,
      "is_multicolumn": false
    },
    "res_bus_sc": {
      "_module": "pandas.core.frame",
      "_class": "DataFrame",
      "_object": "{\"columns\":[],\"index\":[],\"data\":[]}",
      "orient": "split",
      "is_multiindex": false,
      "is_multicolumn": false
    },
    "res_line_sc": {
      "_module": "pandas.core.frame",
      "_class": "DataFrame",
      "_object": "{\"columns\":[],\"index\":[],\"data\":[]}",
      "orient": "split",
      "is_multiindex": false,
      "is_multicolumn": false
    },
    "res_trafo_sc": {
      "_module": "pandas.core.frame",
      "_class": "DataFrame",
      "_object": "{\"columns\":[],\"index\":[],\"data\":[]}",
      "orient": "split",
      "is_multiindex": false,
      "is_multicolumn": false
    },
    "res_trafo3w_sc": {
      "_module": "pandas.core.frame",
      "_class": "DataFrame",
      "_object": "{\"columns\":[],\"index\":[],\"data\":[]}",
      "orient": "split",
      "is_multiindex": false,
      "is_multicolumn": false
    },
    "res_ext_grid_sc": {
      "_module": "pandas.core.frame",
      "_class": "DataFrame",
      "_object": "{\"columns\":[],\"index\":[],\"data\":[]}",
      "orient": "split",
      "is_multiindex": false,
      "is_multicolumn": false
    },
    "res_gen_sc": {
      "_module": "pandas.core.frame",
      "_class": "DataFrame",
      "_object": "{\"columns\":[],\"index\":[],\"data\":[]}",
      "orient": "split",
      "is_multiindex": false,
      "is_multicolumn": false
    },
    "res_sgen_sc": {
      "_module": "pandas.core.frame",
      "_class": "DataFrame",
      "_object": "{\"columns\":[],\"index\":[],\"data\":[]}",
      "orient": "split",
      "is_multiindex": false,
      "is_multicolumn": false
    },
    "res_switch_sc": {
      "_module": "pandas.core.frame",
      "_class": "DataFrame",
      "_object": "{\"columns\":[],\"index\":[],\"data\":[]}",
      "orient": "split",
      "is_multiindex": false,
      "is_multicolumn": false
    },
    "res_bus_3ph": {
      "_module": "pandas.core.frame",
      "_class": "DataFrame",
      "_object": "{\"columns\":[\"vm_a_pu\",\"va_a_degree\",\"vm_b_pu\",\"va_b_degree\",\"vm_c_pu\",\"va_c_degree\",\"p_a_mw\",\"q_a_mvar\",\"p_b_mw\",\"q_b_mvar\",\"p_c_mw\",\"q_c_mvar\"],\"index\":[],\"data\":[]}",
      "orient": "split",
      "dtype": {
        "vm_a_pu": "float64",
        "va_a_degree": "float64",
        "vm_b_pu": "float64",
        "va_b_degree": "float64",
        "vm_c_pu": "float64",
        "va_c_degree": "float64",
        "p_a_mw": "float64",
        "q_a_mvar": "float64",
        "p_b_mw": "float64",
        "q_b_mvar": "float64",
        "p_c_mw": "float64",
        "q_c_mvar": "float64"
      },
      "is_multiindex": false,
      "is_multicolumn": false
    },
    "res_line_3ph": {
      "_module": "pandas.core.frame",
      "_class": "DataFrame",
      "_object": "{\"columns\":[\"p_a_from_mw\",\"q_a_from_mvar\",\"p_b_from_mw\",\"q_b_from_mvar\",\"q_c_from_mvar\",\"p_a_to_mw\",\"q_a_to_mvar\",\"p_b_to_mw\",\"q_b_to_mvar\",\"p_c_to_mw\",\"q_c_to_mvar\",\"p_a_l_mw\",\"q_a_l_mvar\",\"p_b_l_mw\",\"q_b_l_mvar\",\"p_c_l_mw\",\"q_c_l_mvar\",\"i_a_from_ka\",\"i_a_to_ka\",\"i_b_from_ka\",\"i_b_to_ka\",\"i_c_from_ka\",\"i_c_to_ka\",\"i_a_ka\",\"i_b_ka\",\"i_c_ka\",\"i_n_from_ka\",\"i_n_to_ka\",\"i_n_ka\",\"loading_a_percent\",\"loading_b_percent\",\"loading_c_percent\"],\"index\":[],\"data\":[]}",
      "orient": "split",
      "dtype": {
        "p_a_from_mw": "float64",
        "q_a_from_mvar": "float64",
        "p_b_from_mw": "float64",
        "q_b_from_mvar": "float64",
        "q_c_from_mvar": "float64",
        "p_a_to_mw": "float64",
        "q_a_to_mvar": "float64",
        "p_b_to_mw": "float64",
        "q_b_to_mvar": "float64",
        "p_c_to_mw": "float64",
        "q_c_to_mvar": "float64",
        "p_a_l_mw": "float64",
        "q_a_l_mvar": "float64",
        "p_b_l_mw": "float64",
        "q_b_l_mvar": "float64",
        "p_c_l_mw": "float64",
        "q_c_l_mvar": "float64",
        "i_a_from_ka": "float64",
        "i_a_to_ka": "float64",
        "i_b_from_ka": "float64",
        "i_b_to_ka": "float64",
        "i_c_from_ka": "float64",
        "i_c_to_ka": "float64",
        "i_a_ka": "float64",
        "i_b_ka": "float64",
        "i_c_ka": "float64",
        "i_n_from_ka": "float64",
        "i_n_to_ka": "float64",
        "i_n_ka": "float64",
        "loading_a_percent": "float64",
        "loading_b_percent": "float64",
        "loading_c_percent": "float64"
      },
      "is_multiindex": false,
      "is_multicolumn": false
    },
    "res_trafo_3ph": {
      "_module": "pandas.core.frame",
      "_class": "DataFrame",
      "_object": "{\"columns\":[\"p_a_hv_mw\",\"q_a_hv_mvar\",\"p_b_hv_mw\",\"q_b_hv_mvar\",\"p_c_hv_mw\",\"q_c_hv_mvar\",\"p_a_lv_mw\",\"q_a_lv_mvar\",\"p_b_lv_mw\",\"q_b_lv_mvar\",\"p_c_lv_mw\",\"q_c_lv_mvar\",\"p_a_l_mw\",\"q_a_l_mvar\",\"p_b_l_mw\",\"q_b_l_mvar\",\"p_c_l_mw\",\"q_c_l_mvar\",\"i_a_hv_ka\",\"i_a_lv_ka\",\"i_b_hv_ka\",\"i_b_lv_ka\",\"i_c_hv_ka\",\"i_c_lv_ka\",\"loading_a_percent\",\"loading_b_percent\",\"loading_c_percent\",\"loading_percent\"],\"index\":[],\"data\":[]}",
      "orient": "split",
      "dtype": {
        "p_a_hv_mw": "float64",
        "q_a_hv_mvar": "float64",
        "p_b_hv_mw": "float64",
        "q_b_hv_mvar": "float64",
        "p_c_hv_mw": "float64",
        "q_c_hv_mvar": "float64",
        "p_a_lv_mw": "float64",
        "q_a_lv_mvar": "float64",
        "p_b_lv_mw": "float64",
        "q_b_lv_mvar": "float64",
        "p_c_lv_mw": "float64",
        "q_c_lv_mvar": "float64",
        "p_a_l_mw": "float64",
        "q_a_l_mvar": "float64",
        "p_b_l_mw": "float64",
        "q_b_l_mvar": "float64",
        "p_c_l_mw": "float64",
        "q_c_l_mvar": "float64",
        "i_a_hv_ka": "float64",
        "i_a_lv_ka": "float64",
        "i_b_hv_ka": "float64",
        "i_b_lv_ka": "float64",
        "i_c_hv_ka": "float64",
        "i_c_lv_ka": "float64",
        "loading_a_percent": "float64",
        "loading_b_percent": "float64",
        "loading_c_percent": "float64",
        "loading_percent": "float64"
      },
      "is_multiindex": false,
      "is_multicolumn": false
    },
    "res_ext_grid_3ph": {
      "_module": "pandas.core.frame",
      "_class": "DataFrame",
      "_object": "{\"columns\":[\"p_a_mw\",\"q_a_mvar\",\"p_b_mw\",\"q_b_mvar\",\"p_c_mw\",\"q_c_mvar\"],\"index\":[],\"data\":[]}",
      "orient": "split",
      "dtype": {
        "p_a_mw": "float64",
        "q_a_mvar": "float64",
        "p_b_mw": "float64",
        "q_b_mvar": "float64",
        "p_c_mw": "float64",
        "q_c_mvar": "float64"
      },
      "is_multiindex": false,
      "is_multicolumn": false
    },
    "res_shunt_3ph": {
      "_module": "pandas.core.frame",
      "_class": "DataFrame",
      "_object": "{\"columns\":[],\"index\":[],\"data\":[]}",
      "orient": "split",
      "is_multiindex": false,
      "is_multicolumn": false
    },
    "res_load_3ph": {
      "_module": "pandas.core.frame",
      "_class": "DataFrame",
      "_object": "{\"columns\":[\"p_mw\",\"q_mvar\"],\"index\":[],\"data\":[]}",
      "orient": "split",
      "dtype": {
        "p_mw": "float64",
        "q_mvar": "float64"
      },
      "is_multiindex": false,
      "is_multicolumn": false
    },
    "res_sgen_3ph": {
      "_module": "pandas.core.frame",
      "_class": "DataFrame",
      "_object": "{\"columns\":[\"p_mw\",\"q_mvar\"],\"index\":[],\"data\":[]}",
      "orient": "split",
      "dtype": {
        "p_mw": "float64",
        "q_mvar": "float64"
      },
      "is_multiindex": false,
      "is_multicolumn": false
    },
    "res_storage_3ph": {
      "_module": "pandas.core.frame",
      "_class": "DataFrame",
      "_object": "{\"columns\":[\"p_mw\",\"q_mvar\"],\"index\":[],\"data\":[]}",
      "orient": "split",
      "dtype": {
        "p_mw": "float64",
        "q_mvar": "float64"
      },
      "is_multiindex": false,
      "is_multicolumn": false
    },
    "res_asymmetric_load_3ph": {
      "_module": "pandas.core.frame",
      "_class": "DataFrame",
      "_object": "{\"columns\":[\"p_a_mw\",\"q_a_mvar\",\"p_b_mw\",\"q_b_mvar\",\"p_c_mw\",\"q_c_mvar\"],\"index\":[],\"data\":[]}",
      "orient": "split",
      "dtype": {
        "p_a_mw": "float64",
        "q_a_mvar": "float64",
        "p_b_mw": "float64",
        "q_b_mvar": "float64",
        "p_c_mw": "float64",
        "q_c_mvar": "float64"
      },
      "is_multiindex": false,
      "is_multicolumn": false
    },
    "res_asymmetric_sgen_3ph": {
      "_module": "pandas.core.frame",
      "_class": "DataFrame",
      "_object": "{\"columns\":[\"p_a_mw\",\"q_a_mvar\",\"p_b_mw\",\"q_b_mvar\",\"p_c_mw\",\"q_c_mvar\"],\"index\":[],\"data\":[]}",
      "orient": "split",
      "dtype": {
        "p_a_mw": "float64",
        "q_a_mvar": "float64",
        "p_b_mw": "float64",
        "q_b_mvar": "float64",
        "p_c_mw": "float64",
        "q_c_mvar": "float64"
      },
      "is_multiindex": false,
      "is_multicolumn": false
    },
    "user_pf_options": {},
    "characteristic": {
      "_module": "pandas.core.frame",
      "_class": "DataFrame",
      "_object": "{\"columns\":[\"object\"],\"index\":[],\"data\":[]}",
      "orient": "split",
      "dtype": {
        "object": "object"
      },
      "is_multiindex": false,
      "is_multicolumn": false
    }
  }
}<|MERGE_RESOLUTION|>--- conflicted
+++ resolved
@@ -1,1938 +1,1917 @@
-{
-  "_module": "pandapower.auxiliary",
-  "_class": "pandapowerNet",
-  "_object": {
-    "bus": {
-      "_module": "pandas.core.frame",
-      "_class": "DataFrame",
-      "_object": "{\"columns\":[\"name\",\"vn_kv\",\"type\",\"zone\",\"in_service\",\"max_vm_pu\",\"min_vm_pu\",\"geo\"],\"index\":[0,1,10,11,12,13,14,15,16,17,18,19,2,20,21,22,23,24,25,26,27,28,3,4,5,6,7,8,9],\"data\":[[0,275.0,\"b\",1.0,true,1.1,0.9,\"{\\\"coordinates\\\": [0.4547712237, -3.3551312574], \\\"type\\\": \\\"Point\\\"}\"],[1,275.0,\"b\",1.0,true,1.1,0.9,\"{\\\"coordinates\\\": [0.3720237935, -2.3015211945], \\\"type\\\": \\\"Point\\\"}\"],[10,400.0,\"b\",1.0,true,1.1,0.9,\"{\\\"coordinates\\\": [-1.0714054232, 1.5554725152], \\\"type\\\": \\\"Point\\\"}\"],[11,400.0,\"b\",1.0,true,1.1,0.9,\"{\\\"coordinates\\\": [-0.4581256809, 2.5810382487], \\\"type\\\": \\\"Point\\\"}\"],[12,400.0,\"b\",1.0,true,1.1,0.9,\"{\\\"coordinates\\\": [-1.3772171442, 2.4080399234], \\\"type\\\": \\\"Point\\\"}\"],[13,400.0,\"b\",1.0,true,1.1,0.9,\"{\\\"coordinates\\\": [-2.719830972, 2.1203004533], \\\"type\\\": \\\"Point\\\"}\"],[14,400.0,\"b\",1.0,true,1.1,0.9,\"{\\\"coordinates\\\": [-2.1402662804, 1.8527242569], \\\"type\\\": \\\"Point\\\"}\"],[15,400.0,\"b\",1.0,true,1.1,0.9,\"{\\\"coordinates\\\": [-2.9311102326, 2.8854357274], \\\"type\\\": \\\"Point\\\"}\"],[16,400.0,\"b\",1.0,true,1.1,0.9,\"{\\\"coordinates\\\": [-2.0466159916, 3.4826032141], \\\"type\\\": \\\"Point\\\"}\"],[17,400.0,\"b\",1.0,true,1.1,0.9,\"{\\\"coordinates\\\": [-1.0510703204, 3.5219672558], \\\"type\\\": \\\"Point\\\"}\"],[18,400.0,\"b\",1.0,true,1.1,0.9,\"{\\\"coordinates\\\": [-4.118877048, 3.0637623107], \\\"type\\\": \\\"Point\\\"}\"],[19,400.0,\"b\",1.0,true,1.1,0.9,\"{\\\"coordinates\\\": [-4.594422093, 4.1421486215], \\\"type\\\": \\\"Point\\\"}\"],[2,132.0,\"b\",1.0,true,1.1,0.9,\"{\\\"coordinates\\\": [-0.3934443266, -2.7315808859], \\\"type\\\": \\\"Point\\\"}\"],[20,400.0,\"b\",1.0,true,1.1,0.9,\"{\\\"coordinates\\\": [-3.5982690886, 3.725573529], \\\"type\\\": \\\"Point\\\"}\"],[21,400.0,\"b\",1.0,true,1.1,0.9,\"{\\\"coordinates\\\": [-2.6949758916, 4.0064689065], \\\"type\\\": \\\"Point\\\"}\"],[22,400.0,\"b\",1.0,true,1.1,0.9,\"{\\\"coordinates\\\": [-1.6137002971, 4.5864123255], \\\"type\\\": \\\"Point\\\"}\"],[23,400.0,\"b\",1.0,true,1.1,0.9,\"{\\\"coordinates\\\": [-2.4137671185, 5.3982240978], \\\"type\\\": \\\"Point\\\"}\"],[24,400.0,\"b\",1.0,true,1.1,0.9,\"{\\\"coordinates\\\": [-3.3834217046, 4.8000126369], \\\"type\\\": \\\"Point\\\"}\"],[25,400.0,\"b\",1.0,true,1.1,0.9,\"{\\\"coordinates\\\": [-4.2962382978, 5.3445908289], \\\"type\\\": \\\"Point\\\"}\"],[26,400.0,\"b\",1.0,true,1.1,0.9,\"{\\\"coordinates\\\": [-3.7078336534, 6.421328652], \\\"type\\\": \\\"Point\\\"}\"],[27,400.0,\"b\",1.0,true,1.1,0.9,\"{\\\"coordinates\\\": [-2.4652328471, 6.4185808963], \\\"type\\\": \\\"Point\\\"}\"],[28,400.0,\"b\",1.0,true,1.1,0.9,\"{\\\"coordinates\\\": [-1.399879733, 5.7291653716], \\\"type\\\": \\\"Point\\\"}\"],[3,275.0,\"b\",1.0,true,1.1,0.9,\"{\\\"coordinates\\\": [-0.5631254584, -1.6778037508], \\\"type\\\": \\\"Point\\\"}\"],[4,400.0,\"b\",1.0,true,1.1,0.9,\"{\\\"coordinates\\\": [-1.6480702257, -1.7718489874], \\\"type\\\": \\\"Point\\\"}\"],[5,400.0,\"b\",1.0,true,1.1,0.9,\"{\\\"coordinates\\\": [-1.1939932169, -0.8332070171], \\\"type\\\": \\\"Point\\\"}\"],[6,400.0,\"b\",1.0,true,1.1,0.9,\"{\\\"coordinates\\\": [-0.2095321958, -0.7092506319], \\\"type\\\": \\\"Point\\\"}\"],[7,400.0,\"b\",1.0,true,1.1,0.9,\"{\\\"coordinates\\\": [-0.6068404444, 0.282741895], \\\"type\\\": \\\"Point\\\"}\"],[8,400.0,\"b\",1.0,true,1.1,0.9,\"{\\\"coordinates\\\": [-1.3297797538, 0.3174900356], \\\"type\\\": \\\"Point\\\"}\"],[9,400.0,\"b\",1.0,true,1.1,0.9,\"{\\\"coordinates\\\": [-1.9969767921, 0.7386230554], \\\"type\\\": \\\"Point\\\"}\"]]}",
-      "orient": "split",
-      "dtype": {
-        "name": "object",
-        "vn_kv": "float64",
-        "type": "object",
-        "zone": "object",
-        "in_service": "bool",
-        "max_vm_pu": "float64",
-        "min_vm_pu": "float64",
-        "geo": "object"
-      },
-      "is_multiindex": false,
-      "is_multicolumn": false
-    },
-    "bus_dc": {
-      "_module": "pandas.core.frame",
-      "_class": "DataFrame",
-      "_object": "{\"columns\":[\"name\",\"vn_kv\",\"type\",\"zone\",\"in_service\",\"geo\"],\"index\":[],\"data\":[]}",
-      "orient": "split",
-      "dtype": {
-        "name": "object",
-        "vn_kv": "float64",
-        "type": "object",
-        "zone": "object",
-        "in_service": "bool",
-        "geo": "object"
-      },
-      "is_multiindex": false,
-      "is_multicolumn": false
-    },
-    "load": {
-      "_module": "pandas.core.frame",
-      "_class": "DataFrame",
-      "_object": "{\"columns\":[\"name\",\"bus\",\"p_mw\",\"q_mvar\",\"const_z_p_percent\",\"const_z_q_percent\",\"const_i_p_percent\",\"const_i_q_percent\",\"sn_mva\",\"scaling\",\"in_service\",\"type\"],\"index\":[0,1,10,11,12,13,14,15,16,17,18,19,2,20,21,22,23,24,25,26,27,28,3,4,5,6,7,8,9],\"data\":[[null,0,468.0,102.0,0.0,0.0,0.0,0.0,null,1.0,true,null],[null,1,513.0,113.0,0.0,0.0,0.0,0.0,null,1.0,true,null],[null,10,3360.0,760.0,0.0,0.0,0.0,0.0,null,1.0,true,null],[null,11,1189.0,338.0,0.0,0.0,0.0,0.0,null,1.0,true,null],[null,12,2524.0,766.0,0.0,0.0,0.0,0.0,null,1.0,true,null],[null,13,1831.0,566.5,0.0,0.0,0.0,0.0,null,1.0,true,null],[null,14,2633.0,694.600000000000023,0.0,0.0,0.0,0.0,null,1.0,true,null],[null,15,1607.0,655.0,0.0,0.0,0.0,0.0,null,1.0,true,null],[null,16,1081.0,371.0,0.0,0.0,0.0,0.0,null,1.0,true,null],[null,17,5362.0,1935.0,0.0,0.0,0.0,0.0,null,1.0,true,null],[null,18,2019.0,648.0,0.0,0.0,0.0,0.0,null,1.0,true,null],[null,19,1027.3599999999999,305.800000000000011,0.0,0.0,0.0,0.0,null,1.0,true,null],[null,2,555.0,105.0,0.0,0.0,0.0,0.0,null,1.0,true,null],[null,20,702.0,202.200000000000017,0.0,0.0,0.0,0.0,null,1.0,true,null],[null,21,1820.0,665.0,0.0,0.0,0.0,0.0,null,1.0,true,null],[null,22,4734.0,1337.0,0.0,0.0,0.0,0.0,null,1.0,true,null],[null,23,1418.0,528.0,0.0,0.0,0.0,0.0,null,1.0,true,null],[null,24,9734.0,2902.0,0.0,0.0,0.0,0.0,null,1.0,true,null],[null,25,1424.0,434.0,0.0,0.0,0.0,0.0,null,1.0,true,null],[null,26,457.0,138.0,0.0,0.0,0.0,0.0,null,1.0,true,null],[null,27,2751.0,841.0,0.0,0.0,0.0,0.0,null,1.0,true,null],[null,28,2577.0,356.0,0.0,0.0,0.0,0.0,null,1.0,true,null],[null,3,1308.0,317.0,0.0,0.0,0.0,0.0,null,1.0,true,null],[null,4,502.0,128.0,0.0,0.0,0.0,0.0,null,1.0,true,null],[null,5,1176.0,315.0,0.0,0.0,0.0,0.0,null,1.0,true,null],[null,6,745.0,171.0,0.0,0.0,0.0,0.0,null,1.0,true,null],[null,7,117.5,37.399999999999999,0.0,0.0,0.0,0.0,null,1.0,true,null],[null,8,130.0,53.0,0.0,0.0,0.0,0.0,null,1.0,true,null],[null,9,2561.0,465.0,0.0,0.0,0.0,0.0,null,1.0,true,null]]}",
-      "orient": "split",
-      "dtype": {
-        "name": "object",
-        "bus": "uint32",
-        "p_mw": "float64",
-        "q_mvar": "float64",
-        "const_z_p_percent": "float64",
-        "const_z_q_percent": "float64",
-        "const_i_p_percent": "float64",
-        "const_i_q_percent": "float64",
-        "sn_mva": "float64",
-        "scaling": "float64",
-        "in_service": "bool",
-        "type": "object"
-      },
-      "is_multiindex": false,
-      "is_multicolumn": false
-    },
-    "sgen": {
-      "_module": "pandas.core.frame",
-      "_class": "DataFrame",
-      "_object": "{\"columns\":[\"name\",\"bus\",\"p_mw\",\"q_mvar\",\"sn_mva\",\"scaling\",\"in_service\",\"type\",\"current_source\",\"controllable\",\"max_p_mw\",\"min_p_mw\",\"max_q_mvar\",\"min_q_mvar\"],\"index\":[0],\"data\":[[null,26,216.0,35.5,null,1.0,true,\"\",true,true,300.0,0.0,0.0,-71.0]]}",
-      "orient": "split",
-      "dtype": {
-        "name": "object",
-        "bus": "int64",
-        "p_mw": "float64",
-        "q_mvar": "float64",
-        "sn_mva": "float64",
-        "scaling": "float64",
-        "in_service": "bool",
-        "type": "object",
-        "current_source": "bool",
-        "controllable": "bool",
-        "max_p_mw": "float64",
-        "min_p_mw": "float64",
-        "max_q_mvar": "float64",
-        "min_q_mvar": "float64"
-      },
-      "is_multiindex": false,
-      "is_multicolumn": false
-    },
-    "motor": {
-      "_module": "pandas.core.frame",
-      "_class": "DataFrame",
-      "_object": "{\"columns\":[\"name\",\"bus\",\"pn_mech_mw\",\"loading_percent\",\"cos_phi\",\"cos_phi_n\",\"efficiency_percent\",\"efficiency_n_percent\",\"lrc_pu\",\"vn_kv\",\"scaling\",\"in_service\",\"rx\"],\"index\":[],\"data\":[]}",
-      "orient": "split",
-      "dtype": {
-        "name": "object",
-        "bus": "int64",
-        "pn_mech_mw": "float64",
-        "loading_percent": "float64",
-        "cos_phi": "float64",
-        "cos_phi_n": "float64",
-        "efficiency_percent": "float64",
-        "efficiency_n_percent": "float64",
-        "lrc_pu": "float64",
-        "vn_kv": "float64",
-        "scaling": "float64",
-        "in_service": "bool",
-        "rx": "float64"
-      },
-      "is_multiindex": false,
-      "is_multicolumn": false
-    },
-    "asymmetric_load": {
-      "_module": "pandas.core.frame",
-      "_class": "DataFrame",
-      "_object": "{\"columns\":[\"name\",\"bus\",\"p_a_mw\",\"q_a_mvar\",\"p_b_mw\",\"q_b_mvar\",\"p_c_mw\",\"q_c_mvar\",\"sn_mva\",\"scaling\",\"in_service\",\"type\"],\"index\":[],\"data\":[]}",
-      "orient": "split",
-      "dtype": {
-        "name": "object",
-        "bus": "uint32",
-        "p_a_mw": "float64",
-        "q_a_mvar": "float64",
-        "p_b_mw": "float64",
-        "q_b_mvar": "float64",
-        "p_c_mw": "float64",
-        "q_c_mvar": "float64",
-        "sn_mva": "float64",
-        "scaling": "float64",
-        "in_service": "bool",
-        "type": "object"
-      },
-      "is_multiindex": false,
-      "is_multicolumn": false
-    },
-    "asymmetric_sgen": {
-      "_module": "pandas.core.frame",
-      "_class": "DataFrame",
-      "_object": "{\"columns\":[\"name\",\"bus\",\"p_a_mw\",\"q_a_mvar\",\"p_b_mw\",\"q_b_mvar\",\"p_c_mw\",\"q_c_mvar\",\"sn_mva\",\"scaling\",\"in_service\",\"type\",\"current_source\"],\"index\":[],\"data\":[]}",
-      "orient": "split",
-      "dtype": {
-        "name": "object",
-        "bus": "int64",
-        "p_a_mw": "float64",
-        "q_a_mvar": "float64",
-        "p_b_mw": "float64",
-        "q_b_mvar": "float64",
-        "p_c_mw": "float64",
-        "q_c_mvar": "float64",
-        "sn_mva": "float64",
-        "scaling": "float64",
-        "in_service": "bool",
-        "type": "object",
-        "current_source": "bool"
-      },
-      "is_multiindex": false,
-      "is_multicolumn": false
-    },
-    "storage": {
-      "_module": "pandas.core.frame",
-      "_class": "DataFrame",
-      "_object": "{\"columns\":[\"name\",\"bus\",\"p_mw\",\"q_mvar\",\"sn_mva\",\"soc_percent\",\"min_e_mwh\",\"max_e_mwh\",\"scaling\",\"in_service\",\"type\"],\"index\":[],\"data\":[]}",
-      "orient": "split",
-      "dtype": {
-        "name": "object",
-        "bus": "int64",
-        "p_mw": "float64",
-        "q_mvar": "float64",
-        "sn_mva": "float64",
-        "soc_percent": "float64",
-        "min_e_mwh": "float64",
-        "max_e_mwh": "float64",
-        "scaling": "float64",
-        "in_service": "bool",
-        "type": "object"
-      },
-      "is_multiindex": false,
-      "is_multicolumn": false
-    },
-    "gen": {
-      "_module": "pandas.core.frame",
-      "_class": "DataFrame",
-      "_object": "{\"columns\":[\"name\",\"bus\",\"p_mw\",\"vm_pu\",\"sn_mva\",\"min_q_mvar\",\"max_q_mvar\",\"scaling\",\"slack\",\"in_service\",\"slack_weight\",\"type\",\"controllable\",\"max_p_mw\",\"min_p_mw\"],\"index\":[0,1,10,11,12,13,14,15,16,17,18,19,2,20,21,22,23,24,25,26,27,28,29,3,30,31,32,33,34,35,36,37,38,39,4,40,41,42,43,44,45,46,47,48,49,5,50,51,52,53,54,55,56,57,58,59,6,60,61,62,63,7,8,9],\"data\":[[null,0,493.5,1.0,null,-188.460000000000008,139.219999999999999,1.0,false,true,0.0,null,true,668.0,0.0],[null,0,549.580000000000041,1.0,null,-66.299999999999997,105.230000000000004,1.0,false,true,0.0,null,true,554.279999999999973,0.0],[null,2,15.119999999999999,1.0,null,-7.29,6.51,1.0,false,true,0.0,null,true,15.119999999999999,0.0],[null,3,25.199999999999999,1.0,null,-12.34,10.66,1.0,false,true,0.0,null,true,35.0,0.0],[null,3,2284.0,1.0,null,-679.0,641.470000000000027,1.0,false,true,0.0,null,true,2284.0,0.0],[null,3,340.0,1.0,null,-137.860000000000014,150.340000000000003,1.0,false,true,0.0,null,true,440.0,0.0],[null,3,259.0,1.0,null,-122.950000000000003,137.27000000000001,1.0,false,true,0.0,null,true,259.0,0.0],[null,4,1074.0,1.0,null,-429.769999999999982,416.470000000000027,1.0,false,true,0.0,null,true,1074.0,0.0],[null,4,23.199999999999999,1.0,null,-9.94,15.390000000000001,1.0,false,true,0.0,null,true,23.199999999999999,0.0],[null,5,1001.519999999999982,1.0,null,-484.800000000000011,439.660000000000025,1.0,false,true,0.0,null,true,1390.920000000000073,0.0],[null,5,33.0,1.0,null,-25.5,24.800000000000001,1.0,false,true,0.0,null,true,33.0,0.0],[null,5,49.399999999999999,1.0,null,-17.489999999999998,12.09,1.0,false,true,0.0,null,true,49.399999999999999,0.0],[null,0,0.0,1.0,null,-100.0,180.0,1.0,false,true,0.0,null,true,300.0,0.0],[null,6,226.800000000000011,1.0,null,-131.02000000000001,125.760000000000005,1.0,false,true,0.0,null,true,314.25,0.0],[null,6,1216.0,1.0,null,-469.069999999999993,681.340000000000032,1.0,false,true,0.0,null,true,1215.0,0.0],[null,6,1104.0,1.0,null,-205.240000000000009,220.340000000000003,1.0,false,true,0.0,null,true,1102.0,0.0],[null,9,1208.0,1.0,null,-539.680000000000064,559.190000000000055,1.0,false,true,0.0,null,true,1207.0,0.0],[null,9,1875.0,1.0,null,-829.629999999999996,697.169999999999959,1.0,false,true,0.0,null,true,1875.0,0.0],[null,9,420.0,1.0,null,-138.039999999999992,167.950000000000017,1.0,false,true,0.0,null,true,420.0,0.0],[null,10,130.319999999999993,1.0,null,-57.600000000000001,-57.600000000000001,1.0,false,true,0.0,null,true,180.0,0.0],[null,10,2406.0,1.0,null,-1006.32000000000005,1216.100000000000136,1.0,false,true,0.0,null,true,2406.0,0.0],[null,10,1961.0,1.0,null,-571.460000000000036,873.220000000000027,1.0,false,true,0.0,null,true,1987.0,0.0],[null,10,155.0,1.0,null,-75.210000000000008,94.219999999999999,1.0,false,true,0.0,null,true,155.0,0.0],[null,0,18.719999999999999,1.0,null,-8.99,7.8,1.0,false,true,0.0,null,true,18.719999999999999,0.0],[null,10,1039.0,1.0,null,-539.07000000000005,670.32000000000005,1.0,false,true,0.0,null,true,1039.0,0.0],[null,11,980.0,1.0,null,-418.120000000000005,579.980000000000018,1.0,false,true,0.0,null,true,980.0,0.0],[null,11,1885.0,1.0,null,-853.060000000000059,960.050000000000068,1.0,false,true,0.0,null,true,1885.0,0.0],[null,11,210.0,1.0,null,-94.969999999999999,116.420000000000002,1.0,false,true,0.0,null,true,210.0,0.0],[null,11,1096.0,1.0,null,-575.519999999999982,344.480000000000018,1.0,false,true,0.0,null,true,2004.0,0.0],[null,14,7800.0,1.0,null,-2527.869999999999891,3535.0300000000002,1.0,false,true,0.0,null,true,7832.0,0.0],[null,15,3972.0,1.0,null,-1289.620000000000118,1587.059999999999945,1.0,false,true,0.0,null,true,3987.0,0.0],[null,15,7041.0,1.0,null,-3354.579999999999927,3653.230000000000018,1.0,false,true,0.0,null,true,7040.0,0.0],[null,15,1218.0,1.0,null,-562.850000000000023,767.330000000000041,1.0,false,true,0.0,null,true,1218.0,0.0],[null,16,2000.0,1.0,null,-405.939999999999998,814.230000000000018,1.0,false,true,0.0,null,true,2021.0,0.0],[null,1,36.43,1.0,null,-17.670000000000002,14.33,1.0,false,true,0.0,null,true,50.600000000000001,0.0],[null,17,1960.0,1.0,null,-534.169999999999959,884.970000000000027,1.0,false,true,0.0,null,true,1982.0,0.0],[null,17,228.0,1.0,null,-73.579999999999998,40.020000000000003,1.0,false,true,0.0,null,true,228.0,0.0],[null,18,2845.0,1.0,null,-1468.980000000000018,1336.630000000000109,1.0,false,true,0.0,null,true,2845.0,0.0],[null,18,406.800000000000011,1.0,null,-162.700000000000017,162.700000000000017,1.0,false,true,0.0,null,true,406.800000000000011,0.0],[null,19,1200.0,1.0,null,-523.379999999999995,621.139999999999986,1.0,false,true,0.0,null,true,1200.0,0.0],[null,19,360.0,1.0,null,236.640000000000015,236.640000000000015,1.0,false,true,0.0,null,true,360.0,0.0],[null,20,665.0,1.0,null,-306.069999999999993,326.150000000000034,1.0,false,true,0.0,null,true,665.0,0.0],[null,21,401.100000000000023,1.0,null,-232.680000000000007,189.719999999999999,1.0,false,true,0.0,null,true,401.0,0.0],[null,22,3772.0,1.0,null,-1388.269999999999982,1589.670000000000073,1.0,false,true,0.0,null,true,3801.0,0.0],[null,22,363.0,1.0,null,-153.990000000000009,84.810000000000002,1.0,false,true,0.0,null,true,363.0,0.0],[null,1,1524.0,1.0,null,-473.360000000000014,1108.509999999999991,1.0,false,true,0.0,null,true,1524.0,0.0],[null,22,470.0,1.0,null,-211.430000000000007,317.759999999999991,1.0,false,true,0.0,null,true,470.400000000000034,0.0],[null,22,3081.010000000000218,1.0,null,-1262.240000000000009,1200.809999999999945,1.0,false,true,0.0,null,true,4431.0,0.0],[null,22,0.0,1.0,null,0.0,0.0,1.0,false,true,0.0,null,true,100.0,0.0],[null,24,2123.0,1.0,null,-947.420000000000073,949.379999999999995,1.0,false,true,0.0,null,true,2123.0,0.0],[null,24,0.0,1.0,null,0.0,0.0,1.0,false,true,0.0,null,true,1245.0,0.0],[null,25,1940.0,1.0,null,-431.350000000000023,881.440000000000055,1.0,false,true,0.0,null,true,1966.0,0.0],[null,25,1104.0,1.0,null,-294.620000000000004,384.110000000000014,1.0,false,true,0.0,null,true,1131.0,0.0],[null,25,2465.0,1.0,null,-1114.6400000000001,1254.529999999999973,1.0,false,true,0.0,null,true,3165.0,0.0],[null,25,0.0,1.0,null,0.0,0.0,1.0,false,true,0.0,null,true,1355.0,0.0],[null,27,1320.0,1.0,null,-579.700000000000046,657.82000000000005,1.0,false,true,0.0,null,true,1320.0,0.0],[null,1,12.0,1.0,null,0.0,0.0,1.0,false,true,0.0,null,true,12.0,0.0],[null,27,208.0,1.0,null,-71.210000000000008,60.789999999999999,1.0,false,true,0.0,null,true,208.0,0.0],[null,28,1261.0,1.0,null,-480.430000000000007,455.319999999999993,1.0,false,true,0.0,null,true,1261.0,0.0],[null,28,905.0,1.0,null,-412.03000000000003,403.350000000000023,1.0,false,true,0.0,null,true,905.0,0.0],[null,28,0.0,1.0,null,0.0,0.0,1.0,false,true,0.0,null,true,140.0,0.0],[null,2,387.900000000000034,1.0,null,-158.140000000000015,128.340000000000003,1.0,false,true,0.0,null,true,550.990000000000009,0.0],[null,2,13.539999999999999,1.0,null,-3.51,-3.51,1.0,false,true,0.0,null,true,19.0,0.0],[null,2,553.0,1.0,null,-66.170000000000002,144.789999999999992,1.0,false,true,0.0,null,true,553.120000000000005,0.0]]}",
-      "orient": "split",
-      "dtype": {
-        "name": "object",
-        "bus": "uint32",
-        "p_mw": "float64",
-        "vm_pu": "float64",
-        "sn_mva": "float64",
-        "min_q_mvar": "float64",
-        "max_q_mvar": "float64",
-        "scaling": "float64",
-        "slack": "bool",
-        "in_service": "bool",
-        "slack_weight": "float64",
-        "type": "object",
-        "controllable": "bool",
-        "max_p_mw": "float64",
-        "min_p_mw": "float64"
-      },
-      "is_multiindex": false,
-      "is_multicolumn": false
-    },
-    "switch": {
-      "_module": "pandas.core.frame",
-      "_class": "DataFrame",
-      "_object": "{\"columns\":[\"bus\",\"element\",\"et\",\"type\",\"closed\",\"name\",\"z_ohm\",\"in_ka\"],\"index\":[],\"data\":[]}",
-      "orient": "split",
-      "dtype": {
-        "bus": "int64",
-        "element": "int64",
-        "et": "object",
-        "type": "object",
-        "closed": "bool",
-        "name": "object",
-        "z_ohm": "float64",
-        "in_ka": "float64"
-      },
-      "is_multiindex": false,
-      "is_multicolumn": false
-    },
-    "shunt": {
-      "_module": "pandas.core.frame",
-      "_class": "DataFrame",
-      "_object": "{\"columns\":[\"bus\",\"name\",\"q_mvar\",\"p_mw\",\"vn_kv\",\"step\",\"max_step\",\"in_service\"],\"index\":[],\"data\":[]}",
-      "orient": "split",
-      "dtype": {
-        "bus": "uint32",
-        "name": "object",
-        "q_mvar": "float64",
-        "p_mw": "float64",
-        "vn_kv": "float64",
-        "step": "uint32",
-        "max_step": "uint32",
-        "in_service": "bool"
-      },
-      "is_multiindex": false,
-      "is_multicolumn": false
-    },
-    "svc": {
-      "_module": "pandas.core.frame",
-      "_class": "DataFrame",
-      "_object": "{\"columns\":[\"name\",\"bus\",\"x_l_ohm\",\"x_cvar_ohm\",\"set_vm_pu\",\"thyristor_firing_angle_degree\",\"controllable\",\"in_service\",\"min_angle_degree\",\"max_angle_degree\"],\"index\":[],\"data\":[]}",
-      "orient": "split",
-      "dtype": {
-        "name": "object",
-        "bus": "uint32",
-        "x_l_ohm": "float64",
-        "x_cvar_ohm": "float64",
-        "set_vm_pu": "float64",
-        "thyristor_firing_angle_degree": "float64",
-        "controllable": "bool",
-        "in_service": "bool",
-        "min_angle_degree": "float64",
-        "max_angle_degree": "float64"
-      },
-      "is_multiindex": false,
-      "is_multicolumn": false
-    },
-    "ssc": {
-      "_module": "pandas.core.frame",
-      "_class": "DataFrame",
-      "_object": "{\"columns\":[\"name\",\"bus\",\"r_ohm\",\"x_ohm\",\"vm_internal_pu\",\"va_internal_degree\",\"set_vm_pu\",\"controllable\",\"in_service\"],\"index\":[],\"data\":[]}",
-      "orient": "split",
-      "dtype": {
-        "name": "object",
-        "bus": "uint32",
-        "r_ohm": "float64",
-        "x_ohm": "float64",
-        "vm_internal_pu": "float64",
-        "va_internal_degree": "float64",
-        "set_vm_pu": "float64",
-        "controllable": "bool",
-        "in_service": "bool"
-      },
-      "is_multiindex": false,
-      "is_multicolumn": false
-    },
-    "vsc": {
-      "_module": "pandas.core.frame",
-      "_class": "DataFrame",
-      "_object": "{\"columns\":[\"name\",\"bus\",\"bus_dc\",\"r_ohm\",\"x_ohm\",\"r_dc_ohm\",\"pl_dc_mw\",\"control_mode_ac\",\"control_value_ac\",\"control_mode_dc\",\"control_value_dc\",\"controllable\",\"in_service\"],\"index\":[],\"data\":[]}",
-      "orient": "split",
-      "dtype": {
-        "name": "object",
-        "bus": "uint32",
-        "bus_dc": "uint32",
-        "r_ohm": "float64",
-        "x_ohm": "float64",
-        "r_dc_ohm": "float64",
-        "pl_dc_mw": "float64",
-        "control_mode_ac": "object",
-        "control_value_ac": "float64",
-        "control_mode_dc": "object",
-        "control_value_dc": "float64",
-        "controllable": "bool",
-        "in_service": "bool"
-      },
-      "is_multiindex": false,
-      "is_multicolumn": false
-    },
-    "ext_grid": {
-      "_module": "pandas.core.frame",
-      "_class": "DataFrame",
-      "_object": "{\"columns\":[\"name\",\"bus\",\"vm_pu\",\"va_degree\",\"slack_weight\",\"in_service\",\"max_p_mw\",\"min_p_mw\",\"max_q_mvar\",\"min_q_mvar\"],\"index\":[0],\"data\":[[null,26,1.0,0.0,1.0,true,1081.0,0.0,666.029999999999973,-541.789999999999964]]}",
-      "orient": "split",
-      "dtype": {
-        "name": "object",
-        "bus": "uint32",
-        "vm_pu": "float64",
-        "va_degree": "float64",
-        "slack_weight": "float64",
-        "in_service": "bool",
-        "max_p_mw": "float64",
-        "min_p_mw": "float64",
-        "max_q_mvar": "float64",
-        "min_q_mvar": "float64"
-      },
-      "is_multiindex": false,
-      "is_multicolumn": false
-    },
-    "line": {
-      "_module": "pandas.core.frame",
-      "_class": "DataFrame",
-      "_object": "{\"columns\":[\"name\",\"std_type\",\"from_bus\",\"to_bus\",\"length_km\",\"r_ohm_per_km\",\"x_ohm_per_km\",\"c_nf_per_km\",\"g_us_per_km\",\"max_i_ka\",\"df\",\"parallel\",\"type\",\"in_service\",\"geo\"],\"index\":[0,1,10,11,12,13,14,15,16,17,18,19,2,20,21,22,23,24,25,26,27,28,29,3,30,31,32,33,34,35,36,37,38,39,4,40,41,42,43,44,45,46,47,48,49,5,50,51,52,53,54,55,56,57,58,59,6,60,61,62,63,64,65,66,67,68,69,7,70,71,72,73,74,75,76,77,78,79,8,80,81,82,83,84,85,9],\"data\":[[null,null,0,1,1.0,9.22625,15.125,360.295223237500011,0.0,1.1022141503,1.0,1,\"ol\",true,null],[null,null,0,1,1.0,9.22625,15.125,1197.055624868399946,0.0,1.1022141503,1.0,1,\"ol\",true,null],[null,null,6,5,1.0,4.8,320.0,584.695472183900051,0.0,1.3712068893,1.0,1,\"ol\",true,null],[null,null,6,5,1.0,4.8,320.0,584.695472183900051,0.0,1.3712068893,1.0,1,\"ol\",true,null],[null,null,7,9,1.0,1.328,28.0,1317.802928800899963,0.0,4.431163316,1.0,1,\"ol\",true,null],[null,null,7,9,1.0,1.328,28.0,1317.802928800899963,0.0,4.431163316,1.0,1,\"ol\",true,null],[null,null,8,10,1.0,2.624,26.079999999999998,968.457828714199991,0.0,2.0062921854,1.0,1,\"ol\",true,null],[null,null,8,10,1.0,2.624,26.079999999999998,968.457828714199991,0.0,2.0062921854,1.0,1,\"ol\",true,null],[null,null,8,9,1.0,5.632,39.247999999999998,377.595102485499979,0.0,1.2340862004,1.0,1,\"ol\",true,null],[null,null,8,9,1.0,7.872,54.880000000000002,497.75708451989999,0.0,1.1186161466,1.0,1,\"ol\",true,null],[null,null,9,14,1.0,0.848,13.359999999999999,10689.243865409400314,0.0,6.9859382572,1.0,1,\"ol\",true,null],[null,null,9,14,1.0,0.832,10.08,2115.964968406699882,0.0,5.8023702054,1.0,1,\"ol\",true,null],[null,null,1,3,1.0,0.3025,49.15625,1874.713696611700016,0.0,1.5955861985,1.0,1,\"ol\",true,null],[null,null,10,14,1.0,1.12,67.200000000000003,777.272953325000003,0.0,3.6373066959,1.0,1,\"ol\",true,null],[null,null,10,14,1.0,1.584,67.200000000000003,1141.53882932660008,0.0,3.6373066959,1.0,1,\"ol\",true,null],[null,null,10,12,1.0,0.64,8.32,496.961309804400003,0.0,3.1321252104,1.0,1,\"ol\",true,null],[null,null,10,12,1.0,0.64,8.32,529.985960495999962,0.0,3.1898602373,1.0,1,\"ol\",true,null],[null,null,10,11,1.0,0.16,13.6,158.757055734200009,0.0,4.7920072343,1.0,1,\"ol\",true,null],[null,null,10,11,1.0,0.16,13.6,158.757055734200009,0.0,4.7920072343,1.0,1,\"ol\",true,null],[null,null,11,12,1.0,1.536,17.248000000000001,765.933163629699948,0.0,4.4744645862,1.0,1,\"ol\",true,null],[null,null,11,17,1.0,1.552,14.4,762.949008446800008,0.0,3.4641016151,1.0,1,\"ol\",true,null],[null,null,12,17,1.0,0.784,11.199999999999999,386.547568034400001,0.0,3.4641016151,1.0,1,\"ol\",true,null],[null,null,12,17,1.0,1.344,11.199999999999999,1543.60400431249991,0.0,3.4641016151,1.0,1,\"ol\",true,null],[null,null,1,3,1.0,0.3025,49.15625,2333.921743985600188,0.0,1.5955861985,1.0,1,\"ol\",true,null],[null,null,12,14,1.0,2.192,36.799999999999997,1321.582858699300004,0.0,1.7897858345,1.0,1,\"ol\",true,null],[null,null,12,14,1.0,2.624,36.799999999999997,219.633821466799986,0.0,1.3784237677,1.0,1,\"ol\",true,null],[null,null,12,13,1.0,1.712,18.608,2336.593508267899779,0.0,1.5011106999,1.0,1,\"ol\",true,null],[null,null,12,13,1.0,1.312,19.216000000000001,2412.192106236499967,0.0,1.5011106999,1.0,1,\"ol\",true,null],[null,null,13,15,1.0,0.8,25.600000000000001,556.047582427299972,0.0,3.7239092363,1.0,1,\"ol\",true,null],[null,null,13,15,1.0,8.0,28.800000000000001,291.651433215899999,0.0,0.9021097956,1.0,1,\"ol\",true,null],[null,null,14,15,1.0,0.528,8.32,703.066961108400051,0.0,3.9981506141,1.0,1,\"ol\",true,null],[null,null,14,15,1.0,0.256,2.752,794.183166028599999,0.0,7.9963012283,1.0,1,\"ol\",true,null],[null,null,14,13,1.0,0.304,3.552,1510.380409942099959,0.0,7.2168783649,1.0,1,\"ol\",true,null],[null,null,14,13,1.0,0.288,3.552,1108.71312231389993,0.0,7.2168783649,1.0,1,\"ol\",true,null],[null,null,4,5,1.0,1.36,16.815999999999999,761.039149129700036,0.0,2.0062921854,1.0,1,\"ol\",true,null],[null,null,15,18,1.0,0.896,22.559999999999999,894.450780176499961,0.0,4.0125843709,1.0,1,\"ol\",true,null],[null,null,15,18,1.0,0.896,22.559999999999999,894.450780176499961,0.0,5.5136950708,1.0,1,\"ol\",true,null],[null,null,16,15,1.0,1.6,17.152000000000001,527.39969267080005,0.0,3.1032576969,1.0,1,\"ol\",true,null],[null,null,16,15,1.0,1.6,17.152000000000001,909.76944344900005,0.0,2.7279800219,1.0,1,\"ol\",true,null],[null,null,16,21,1.0,1.088,15.52,908.376837697000042,0.0,3.0310889132,1.0,1,\"ol\",true,null],[null,null,16,21,1.0,1.104,15.52,909.968387127899973,0.0,3.0310889132,1.0,1,\"ol\",true,null],[null,null,17,16,1.0,0.672,2.88,467.318701653599987,0.0,4.4744645862,1.0,1,\"ol\",true,null],[null,null,17,16,1.0,0.672,2.88,467.318701653599987,0.0,4.9940798285,1.0,1,\"ol\",true,null],[null,null,17,22,1.0,2.208,15.359999999999999,960.699025238499985,0.0,2.8434500758,1.0,1,\"ol\",true,null],[null,null,17,22,1.0,1.872,15.359999999999999,820.045844280999972,0.0,2.8434500758,1.0,1,\"ol\",true,null],[null,null,4,5,1.0,2.416,25.808,1179.656438197099988,0.0,2.0062921854,1.0,1,\"ol\",true,null],[null,null,19,25,1.0,0.56,3.68,447.424333767099995,0.0,4.0125843709,1.0,1,\"ol\",true,null],[null,null,19,25,1.0,0.56,3.68,447.424333767099995,0.0,4.0125843709,1.0,1,\"ol\",true,null],[null,null,19,18,1.0,2.848,34.079999999999998,1329.341662175100055,0.0,2.29496732,1.0,1,\"ol\",true,null],[null,null,19,18,1.0,2.112,22.879999999999999,727.338089930000024,0.0,2.29496732,1.0,1,\"ol\",true,null],[null,null,20,15,1.0,2.32,29.184000000000001,1824.114591512000061,0.0,4.0125843709,1.0,1,\"ol\",true,null],[null,null,20,15,1.0,2.32,29.184000000000001,1824.114591512000061,0.0,4.0125843709,1.0,1,\"ol\",true,null],[null,null,20,24,1.0,0.4,16.0,315.524674679700013,0.0,4.0125843709,1.0,1,\"ol\",true,null],[null,null,20,24,1.0,0.4,16.0,315.524674679700013,0.0,4.0125843709,1.0,1,\"ol\",true,null],[null,null,20,19,1.0,1.92,7.68,884.503596233200028,0.0,4.0125843709,1.0,1,\"ol\",true,null],[null,null,20,19,1.0,1.92,7.68,1392.605752054100094,0.0,4.0125843709,1.0,1,\"ol\",true,null],[null,null,5,8,1.0,1.248,13.632,146.621491323399994,0.0,3.0310889132,1.0,1,\"ol\",true,null],[null,null,20,18,1.0,0.592,9.44,584.894415862700043,0.0,4.3734282891,1.0,1,\"ol\",true,null],[null,null,20,18,1.0,0.592,9.44,587.878571045700028,0.0,4.0125843709,1.0,1,\"ol\",true,null],[null,null,21,15,1.0,2.848,27.52,1671.723733501499964,0.0,2.9011851027,1.0,1,\"ol\",true,null],[null,null,21,15,1.0,2.848,27.52,1247.376866482700052,0.0,2.9011851027,1.0,1,\"ol\",true,null],[null,null,21,24,1.0,0.592,6.56,815.27119598820002,0.0,4.727055329,1.0,1,\"ol\",true,null],[null,null,21,24,1.0,0.544,6.56,853.46838233029996,0.0,4.727055329,1.0,1,\"ol\",true,null],[null,null,21,20,1.0,0.304,1.776,245.098612361499988,0.0,4.0125843709,1.0,1,\"ol\",true,null],[null,null,21,20,1.0,0.768,9.76,604.987727428100016,0.0,4.0125843709,1.0,1,\"ol\",true,null],[null,null,22,28,1.0,2.416,29.120000000000001,1054.401497983800027,0.0,2.9011851027,1.0,1,\"ol\",true,null],[null,null,22,23,1.0,1.376,1.28,1914.236078037800098,0.0,4.0125843709,1.0,1,\"ol\",true,null],[null,null,5,8,1.0,1.248,13.632,922.103951538700016,0.0,3.0310889132,1.0,1,\"ol\",true,null],[null,null,22,23,1.0,0.368,1.12,5659.350832668899784,0.0,6.3508529611,1.0,1,\"ol\",true,null],[null,null,22,21,1.0,0.88,4.8,689.936678303399958,0.0,4.0125843709,1.0,1,\"ol\",true,null],[null,null,22,21,1.0,0.624,4.8,490.595112080799993,0.0,3.9981506141,1.0,1,\"ol\",true,null],[null,null,22,28,1.0,2.416,29.120000000000001,1054.401497983800027,0.0,2.9011851027,1.0,1,\"ol\",true,null],[null,null,23,27,1.0,1.088,11.199999999999999,475.077505129299993,0.0,3.1898602373,1.0,1,\"ol\",true,null],[null,null,23,24,1.0,1.664,14.56,580.51765492770005,0.0,2.0062921854,1.0,1,\"ol\",true,null],[null,null,23,24,1.0,1.664,14.56,580.51765492770005,0.0,2.0062921854,1.0,1,\"ol\",true,null],[null,null,23,27,1.0,1.088,11.199999999999999,475.077505129299993,0.0,3.1898602373,1.0,1,\"ol\",true,null],[null,null,24,25,1.0,0.32,9.119999999999999,1058.380371561099992,0.0,10.0458946839,1.0,1,\"ol\",true,null],[null,null,24,25,1.0,0.32,9.119999999999999,1058.380371561099992,0.0,7.9963012283,1.0,1,\"ol\",true,null],[null,null,6,7,1.0,0.64,0.16,1448.309982136200006,0.0,3.1465589671,1.0,1,\"ol\",true,null],[null,null,26,25,1.0,0.32,8.048,357.501790920199994,0.0,4.4744645862,1.0,1,\"ol\",true,null],[null,null,26,25,1.0,0.32,8.048,357.501790920199994,0.0,4.4744645862,1.0,1,\"ol\",true,null],[null,null,27,26,1.0,0.608,11.375999999999999,596.433149236900022,0.0,4.431163316,1.0,1,\"ol\",true,null],[null,null,27,26,1.0,0.608,11.375999999999999,596.433149236900022,0.0,4.431163316,1.0,1,\"ol\",true,null],[null,null,28,27,1.0,0.816,12.736000000000001,676.40850814060002,0.0,4.0125843709,1.0,1,\"ol\",true,null],[null,null,28,27,1.0,0.816,12.736000000000001,676.40850814060002,0.0,4.0125843709,1.0,1,\"ol\",true,null],[null,null,6,7,1.0,0.64,0.16,2560.803034348599795,0.0,3.6084391824,1.0,1,\"ol\",true,null]]}",
-      "orient": "split",
-      "dtype": {
-        "name": "object",
-        "std_type": "object",
-        "from_bus": "uint32",
-        "to_bus": "uint32",
-        "length_km": "float64",
-        "r_ohm_per_km": "float64",
-        "x_ohm_per_km": "float64",
-        "c_nf_per_km": "float64",
-        "g_us_per_km": "float64",
-        "max_i_ka": "float64",
-        "df": "float64",
-        "parallel": "uint32",
-        "type": "object",
-        "in_service": "bool",
-        "geo": "object"
-      },
-      "is_multiindex": false,
-      "is_multicolumn": false
-    },
-    "line_dc": {
-      "_module": "pandas.core.frame",
-      "_class": "DataFrame",
-      "_object": "{\"columns\":[\"name\",\"std_type\",\"from_bus_dc\",\"to_bus_dc\",\"length_km\",\"r_ohm_per_km\",\"g_us_per_km\",\"max_i_ka\",\"df\",\"parallel\",\"type\",\"in_service\",\"geo\"],\"index\":[],\"data\":[]}",
-      "orient": "split",
-      "dtype": {
-        "name": "object",
-        "std_type": "object",
-        "from_bus_dc": "uint32",
-        "to_bus_dc": "uint32",
-        "length_km": "float64",
-        "r_ohm_per_km": "float64",
-        "g_us_per_km": "float64",
-        "max_i_ka": "float64",
-        "df": "float64",
-        "parallel": "uint32",
-        "type": "object",
-        "in_service": "bool",
-        "geo": "object"
-      },
-      "is_multiindex": false,
-      "is_multicolumn": false
-    },
-    "trafo": {
-      "_module": "pandas.core.frame",
-      "_class": "DataFrame",
-      "_object": "{\"columns\":[\"name\",\"std_type\",\"hv_bus\",\"lv_bus\",\"sn_mva\",\"vn_hv_kv\",\"vn_lv_kv\",\"vk_percent\",\"vkr_percent\",\"pfe_kw\",\"i0_percent\",\"shift_degree\",\"tap_side\",\"tap_neutral\",\"tap_min\",\"tap_max\",\"tap_step_percent\",\"tap_step_degree\",\"tap_pos\",\"parallel\",\"df\",\"in_service\",\"tap_changer_type\"],\"index\":[0,1,10,11,12,2,3,4,5,6,7,8,9],\"data\":[[null,null,0,2,132.0,275.0,132.0,19.8215482745,0.924,0.0,-3.9393939394,2.0,null,null,null,null,null,null,null,1,1.0,true,null],[null,null,0,2,132.0,275.0,132.0,19.8215482745,0.924,0.0,-3.9393939394,2.0,null,null,null,null,null,null,null,1,1.0,true,null],[null,null,3,2,648.0,275.0,132.0,26.639027009300001,1.944,0.0,-0.0679012346,0.0,null,null,null,null,null,null,null,1,1.0,true,null],[null,null,3,2,648.0,275.0,132.0,26.639027009300001,1.944,0.0,-0.6790123457,0.0,null,null,null,null,null,null,null,1,1.0,true,null],[null,null,1,2,652.0,275.0,132.0,53.889295279899997,19.586079999999999,0.0,-0.1901840491,0.0,null,null,null,null,null,null,null,1,1.0,true,null],[null,null,6,3,1090.0,400.0,275.0,14.893648478799999,2.2999,0.0,-1.0770642202,0.0,null,null,null,null,null,null,null,1,1.0,true,null],[null,null,5,3,1500.0,400.0,275.0,34.555064751800003,1.95,0.0,-0.9973333333,0.0,null,null,null,null,null,null,null,1,1.0,true,null],[null,null,5,3,1120.0,400.0,275.0,25.801115014699999,1.456,0.0,-1.5696428571,0.0,null,null,null,null,null,null,null,1,1.0,true,null],[null,null,4,3,1000.0,400.0,275.0,24.020824298899999,1.0,0.0,-1.25,0.0,null,null,null,null,null,null,null,1,1.0,true,null],[null,null,4,3,1000.0,400.0,275.0,24.020824298899999,1.0,0.0,-1.25,0.0,null,null,null,null,null,null,null,1,1.0,true,null],[null,null,6,3,1090.0,400.0,275.0,14.8919691781,2.289,0.0,-1.4110091743,0.0,null,null,null,null,null,null,null,1,1.0,true,null],[null,null,11,17,2400.0,400.0,400.0,21.672890347199999,1.776,0.0,-1.2129166667,2.0,null,null,null,null,null,null,null,1,1.0,true,null],[null,null,11,12,3100.0,400.0,400.0,33.550250371600001,2.976,0.0,-1.2419354839,2.0,null,null,null,null,null,null,null,1,1.0,true,null]]}",
-      "orient": "split",
-      "dtype": {
-        "name": "object",
-        "std_type": "object",
-        "hv_bus": "uint32",
-        "lv_bus": "uint32",
-        "sn_mva": "float64",
-        "vn_hv_kv": "float64",
-        "vn_lv_kv": "float64",
-        "vk_percent": "float64",
-        "vkr_percent": "float64",
-        "pfe_kw": "float64",
-        "i0_percent": "float64",
-        "shift_degree": "float64",
-        "tap_side": "object",
-        "tap_neutral": "float64",
-        "tap_min": "float64",
-        "tap_max": "float64",
-        "tap_step_percent": "float64",
-        "tap_step_degree": "float64",
-        "tap_pos": "float64",
-        "parallel": "uint32",
-        "df": "float64",
-        "in_service": "bool",
-        "tap_changer_type": "object"
-      },
-      "is_multiindex": false,
-      "is_multicolumn": false
-    },
-    "trafo3w": {
-      "_module": "pandas.core.frame",
-      "_class": "DataFrame",
-      "_object": "{\"columns\":[\"name\",\"std_type\",\"hv_bus\",\"mv_bus\",\"lv_bus\",\"sn_hv_mva\",\"sn_mv_mva\",\"sn_lv_mva\",\"vn_hv_kv\",\"vn_mv_kv\",\"vn_lv_kv\",\"vk_hv_percent\",\"vk_mv_percent\",\"vk_lv_percent\",\"vkr_hv_percent\",\"vkr_mv_percent\",\"vkr_lv_percent\",\"pfe_kw\",\"i0_percent\",\"shift_mv_degree\",\"shift_lv_degree\",\"tap_side\",\"tap_neutral\",\"tap_min\",\"tap_max\",\"tap_step_percent\",\"tap_step_degree\",\"tap_pos\",\"tap_at_star_point\",\"in_service\"],\"index\":[],\"data\":[]}",
-      "orient": "split",
-      "dtype": {
-        "name": "object",
-        "std_type": "object",
-        "hv_bus": "uint32",
-        "mv_bus": "uint32",
-        "lv_bus": "uint32",
-        "sn_hv_mva": "float64",
-        "sn_mv_mva": "float64",
-        "sn_lv_mva": "float64",
-        "vn_hv_kv": "float64",
-        "vn_mv_kv": "float64",
-        "vn_lv_kv": "float64",
-        "vk_hv_percent": "float64",
-        "vk_mv_percent": "float64",
-        "vk_lv_percent": "float64",
-        "vkr_hv_percent": "float64",
-        "vkr_mv_percent": "float64",
-        "vkr_lv_percent": "float64",
-        "pfe_kw": "float64",
-        "i0_percent": "float64",
-        "shift_mv_degree": "float64",
-        "shift_lv_degree": "float64",
-        "tap_side": "object",
-        "tap_neutral": "int32",
-        "tap_min": "int32",
-        "tap_max": "int32",
-        "tap_step_percent": "float64",
-        "tap_step_degree": "float64",
-        "tap_pos": "int32",
-        "tap_at_star_point": "bool",
-        "in_service": "bool"
-      },
-      "is_multiindex": false,
-      "is_multicolumn": false
-    },
-    "impedance": {
-      "_module": "pandas.core.frame",
-      "_class": "DataFrame",
-      "_object": "{\"columns\":[\"name\",\"from_bus\",\"to_bus\",\"rft_pu\",\"xft_pu\",\"rtf_pu\",\"xtf_pu\",\"sn_mva\",\"in_service\",\"gf_pu\",\"gt_pu\",\"bf_pu\",\"bt_pu\"],\"index\":[],\"data\":[]}",
-      "orient": "split",
-      "dtype": {
-        "name": "object",
-        "from_bus": "uint32",
-        "to_bus": "uint32",
-        "rft_pu": "float64",
-        "xft_pu": "float64",
-        "rtf_pu": "float64",
-        "xtf_pu": "float64",
-        "sn_mva": "float64",
-        "in_service": "bool",
-        "gf_pu": "float64",
-        "gt_pu": "float64",
-        "bf_pu": "float64",
-        "bt_pu": "float64"
-      },
-      "is_multiindex": false,
-      "is_multicolumn": false
-    },
-    "tcsc": {
-      "_module": "pandas.core.frame",
-      "_class": "DataFrame",
-      "_object": "{\"columns\":[\"name\",\"from_bus\",\"to_bus\",\"x_l_ohm\",\"x_cvar_ohm\",\"set_p_to_mw\",\"thyristor_firing_angle_degree\",\"controllable\",\"in_service\"],\"index\":[],\"data\":[]}",
-      "orient": "split",
-      "dtype": {
-        "name": "object",
-        "from_bus": "uint32",
-        "to_bus": "uint32",
-        "x_l_ohm": "float64",
-        "x_cvar_ohm": "float64",
-        "set_p_to_mw": "float64",
-        "thyristor_firing_angle_degree": "float64",
-        "controllable": "bool",
-        "in_service": "bool"
-      },
-      "is_multiindex": false,
-      "is_multicolumn": false
-    },
-    "dcline": {
-      "_module": "pandas.core.frame",
-      "_class": "DataFrame",
-      "_object": "{\"columns\":[\"name\",\"from_bus\",\"to_bus\",\"p_mw\",\"loss_percent\",\"loss_mw\",\"vm_from_pu\",\"vm_to_pu\",\"max_p_mw\",\"min_q_from_mvar\",\"min_q_to_mvar\",\"max_q_from_mvar\",\"max_q_to_mvar\",\"in_service\",\"cost_per_mw\"],\"index\":[],\"data\":[]}",
-      "orient": "split",
-      "dtype": {
-        "name": "object",
-        "from_bus": "uint32",
-        "to_bus": "uint32",
-        "p_mw": "float64",
-        "loss_percent": "float64",
-        "loss_mw": "float64",
-        "vm_from_pu": "float64",
-        "vm_to_pu": "float64",
-        "max_p_mw": "float64",
-        "min_q_from_mvar": "float64",
-        "min_q_to_mvar": "float64",
-        "max_q_from_mvar": "float64",
-        "max_q_to_mvar": "float64",
-        "in_service": "bool",
-        "cost_per_mw": "float64"
-      },
-      "is_multiindex": false,
-      "is_multicolumn": false
-    },
-    "ward": {
-      "_module": "pandas.core.frame",
-      "_class": "DataFrame",
-      "_object": "{\"columns\":[\"name\",\"bus\",\"ps_mw\",\"qs_mvar\",\"qz_mvar\",\"pz_mw\",\"in_service\"],\"index\":[],\"data\":[]}",
-      "orient": "split",
-      "dtype": {
-        "name": "object",
-        "bus": "uint32",
-        "ps_mw": "float64",
-        "qs_mvar": "float64",
-        "qz_mvar": "float64",
-        "pz_mw": "float64",
-        "in_service": "bool"
-      },
-      "is_multiindex": false,
-      "is_multicolumn": false
-    },
-    "xward": {
-      "_module": "pandas.core.frame",
-      "_class": "DataFrame",
-      "_object": "{\"columns\":[\"name\",\"bus\",\"ps_mw\",\"qs_mvar\",\"qz_mvar\",\"pz_mw\",\"r_ohm\",\"x_ohm\",\"vm_pu\",\"slack_weight\",\"in_service\"],\"index\":[],\"data\":[]}",
-      "orient": "split",
-      "dtype": {
-        "name": "object",
-        "bus": "uint32",
-        "ps_mw": "float64",
-        "qs_mvar": "float64",
-        "qz_mvar": "float64",
-        "pz_mw": "float64",
-        "r_ohm": "float64",
-        "x_ohm": "float64",
-        "vm_pu": "float64",
-        "slack_weight": "float64",
-        "in_service": "bool"
-      },
-      "is_multiindex": false,
-      "is_multicolumn": false
-    },
-    "measurement": {
-      "_module": "pandas.core.frame",
-      "_class": "DataFrame",
-      "_object": "{\"columns\":[\"name\",\"measurement_type\",\"element_type\",\"element\",\"value\",\"std_dev\",\"side\"],\"index\":[],\"data\":[]}",
-      "orient": "split",
-      "dtype": {
-        "name": "object",
-        "measurement_type": "object",
-        "element_type": "object",
-        "element": "uint32",
-        "value": "float64",
-        "std_dev": "float64",
-        "side": "object"
-      },
-      "is_multiindex": false,
-      "is_multicolumn": false
-    },
-    "pwl_cost": {
-      "_module": "pandas.core.frame",
-      "_class": "DataFrame",
-      "_object": "{\"columns\":[\"power_type\",\"element\",\"et\",\"points\"],\"index\":[],\"data\":[]}",
-      "orient": "split",
-      "dtype": {
-        "power_type": "object",
-        "element": "uint32",
-        "et": "object",
-        "points": "object"
-      },
-      "is_multiindex": false,
-      "is_multicolumn": false
-    },
-    "poly_cost": {
-      "_module": "pandas.core.frame",
-      "_class": "DataFrame",
-      "_object": "{\"columns\":[\"element\",\"et\",\"cp0_eur\",\"cp1_eur_per_mw\",\"cp2_eur_per_mw2\",\"cq0_eur\",\"cq1_eur_per_mvar\",\"cq2_eur_per_mvar2\"],\"index\":[0,1,2,3,4,5,6,7,8,9,10,11,12,13,14,15,16,17,18,19,20,21,22,23,24,25,26,27,28,29,30,31,32,33,34,35,36,37,38,39,40,41,42,43,44,45,46,47,48,49,50,51,52,53,54,55,56,57,58,59,60,61,62,63,64,65],\"data\":[[0,\"gen\",0.01,0.01,0.0,0.0,0.0,0.0],[1,\"gen\",395.370000000000005,4.42,0.0,0.0,0.0,0.0],[10,\"gen\",0.01,0.01,0.0,0.0,0.0,0.0],[11,\"gen\",0.01,0.01,0.0,0.0,0.0,0.0],[12,\"gen\",382.240000000000009,12.380000000000001,0.33,0.0,0.0,0.0],[13,\"gen\",86.379999999999995,56.560000000000009,0.33,0.0,0.0,0.0],[14,\"gen\",400.680000000000007,130.0,0.0,0.0,0.0,0.0],[15,\"gen\",86.379999999999995,118.000000000000014,0.0,0.0,0.0,0.0],[16,\"gen\",400.680000000000007,130.0,0.0,0.0,0.0,0.0],[17,\"gen\",0.01,0.01,0.0,0.0,0.0,0.0],[18,\"gen\",395.370000000000005,4.42,0.0,0.0,0.0,0.0],[19,\"gen\",0.01,0.01,0.0,0.0,0.0,0.0],[2,\"gen\",86.379999999999995,56.560000000000009,0.33,0.0,0.0,0.0],[20,\"gen\",0.01,0.01,0.0,0.0,0.0,0.0],[21,\"gen\",86.379999999999995,118.000000000000014,0.0,0.0,0.0,0.0],[22,\"gen\",400.680000000000007,16.379999999999999,0.39,0.0,0.0,0.0],[23,\"gen\",86.379999999999995,118.000000000000014,0.0,0.0,0.0,0.0],[24,\"gen\",400.680000000000007,130.0,0.0,0.0,0.0,0.0],[25,\"gen\",639.980000000000018,19.379999999999999,0.1,0.0,0.0,0.0],[26,\"gen\",0.01,0.01,0.0,0.0,0.0,0.0],[27,\"gen\",86.379999999999995,118.000000000000014,0.0,0.0,0.0,0.0],[28,\"gen\",382.240000000000009,12.380000000000001,0.33,0.0,0.0,0.0],[29,\"gen\",400.680000000000007,130.0,0.0,0.0,0.0,0.0],[3,\"gen\",0.01,0.01,0.0,0.0,0.0,0.0],[30,\"gen\",400.680000000000007,130.0,0.0,0.0,0.0,0.0],[31,\"gen\",382.149999999999977,10.300000000000001,0.01,0.0,0.0,0.0],[32,\"gen\",400.680000000000007,130.0,0.0,0.0,0.0,0.0],[33,\"gen\",400.680000000000007,130.0,0.0,0.0,0.0,0.0],[34,\"gen\",86.379999999999995,56.560000000000009,0.33,0.0,0.0,0.0],[35,\"gen\",382.240000000000009,12.380000000000001,0.33,0.0,0.0,0.0],[36,\"gen\",382.240000000000009,12.380000000000001,0.33,0.0,0.0,0.0],[37,\"gen\",400.680000000000007,130.0,0.0,0.0,0.0,0.0],[38,\"gen\",400.680000000000007,130.0,0.0,0.0,0.0,0.0],[39,\"gen\",382.240000000000009,12.380000000000001,0.33,0.0,0.0,0.0],[4,\"gen\",0.01,0.01,0.0,0.0,0.0,0.0],[40,\"gen\",382.240000000000009,12.380000000000001,0.33,0.0,0.0,0.0],[41,\"gen\",400.680000000000007,130.0,0.0,0.0,0.0,0.0],[42,\"gen\",400.680000000000007,130.0,0.0,0.0,0.0,0.0],[43,\"gen\",0.01,0.01,0.0,0.0,0.0,0.0],[44,\"gen\",392.149999999999977,10.300000000000001,0.01,0.0,0.0,0.0],[45,\"gen\",0.01,0.01,0.0,0.0,0.0,0.0],[46,\"gen\",400.680000000000007,130.0,0.0,0.0,0.0,0.0],[47,\"gen\",400.680000000000007,130.0,0.0,0.0,0.0,0.0],[48,\"gen\",382.240000000000009,12.380000000000001,0.33,0.0,0.0,0.0],[49,\"gen\",639.980000000000018,19.379999999999999,0.1,0.0,0.0,0.0],[5,\"gen\",400.680000000000007,130.0,0.0,0.0,0.0,0.0],[50,\"gen\",382.149999999999977,10.300000000000001,0.01,0.0,0.0,0.0],[51,\"gen\",400.680000000000007,130.0,0.0,0.0,0.0,0.0],[52,\"gen\",650.0,130.0,0.0,0.0,0.0,0.0],[53,\"gen\",400.680000000000007,130.0,0.0,0.0,0.0,0.0],[54,\"gen\",665.110000000000014,11.84,0.33,0.0,0.0,0.0],[55,\"gen\",382.240000000000009,12.380000000000001,0.33,0.0,0.0,0.0],[56,\"gen\",400.680000000000007,16.379999999999999,0.39,0.0,0.0,0.0],[57,\"gen\",400.680000000000007,130.0,0.0,0.0,0.0,0.0],[58,\"gen\",665.110000000000014,11.84,0.33,0.0,0.0,0.0],[0,\"ext_grid\",86.379999999999995,118.000000000000014,0.0,0.0,0.0,0.0],[6,\"gen\",400.680000000000007,130.0,0.0,0.0,0.0,0.0],[0,\"sgen\",0.01,0.01,0.0,0.0,0.0,0.0],[59,\"gen\",400.680000000000007,130.0,0.0,0.0,0.0,0.0],[60,\"gen\",400.680000000000007,130.0,0.0,0.0,0.0,0.0],[61,\"gen\",86.379999999999995,118.000000000000014,0.0,0.0,0.0,0.0],[62,\"gen\",400.680000000000007,130.0,0.0,0.0,0.0,0.0],[63,\"gen\",650.0,130.0,0.0,0.0,0.0,0.0],[7,\"gen\",0.01,0.01,0.0,0.0,0.0,0.0],[8,\"gen\",0.01,0.01,0.0,0.0,0.0,0.0],[9,\"gen\",395.370000000000005,4.42,0.0,0.0,0.0,0.0]]}",
-      "orient": "split",
-      "dtype": {
-        "element": "uint32",
-        "et": "object",
-        "cp0_eur": "float64",
-        "cp1_eur_per_mw": "float64",
-        "cp2_eur_per_mw2": "float64",
-        "cq0_eur": "float64",
-        "cq1_eur_per_mvar": "float64",
-        "cq2_eur_per_mvar2": "float64"
-      },
-      "is_multiindex": false,
-      "is_multicolumn": false
-    },
-    "controller": {
-      "_module": "pandas.core.frame",
-      "_class": "DataFrame",
-      "_object": "{\"columns\":[\"object\",\"in_service\",\"order\",\"level\",\"initial_run\",\"recycle\"],\"index\":[],\"data\":[]}",
-      "orient": "split",
-      "dtype": {
-        "object": "object",
-        "in_service": "bool",
-        "order": "float64",
-        "level": "object",
-        "initial_run": "bool",
-        "recycle": "object"
-      },
-      "is_multiindex": false,
-      "is_multicolumn": false
-    },
-    "group": {
-      "_module": "pandas.core.frame",
-      "_class": "DataFrame",
-      "_object": "{\"columns\":[\"name\",\"element_type\",\"element_index\",\"reference_column\"],\"index\":[],\"data\":[]}",
-      "orient": "split",
-      "dtype": {
-        "name": "object",
-        "element_type": "object",
-        "element_index": "object",
-        "reference_column": "object"
-      },
-      "is_multiindex": false,
-      "is_multicolumn": false
-    },
-<<<<<<< HEAD
-    "version": "3.0.0.dev1",
-    "format_version": "3.0.0.dev0",
-=======
-    "version": "3.0.0",
-    "format_version": "3.1.0",
->>>>>>> d9ce8813
-    "converged": true,
-    "OPF_converged": false,
-    "name": "",
-    "f_hz": 50.0,
-    "sn_mva": 100,
-    "std_types": {
-      "line": {
-        "N2XS(FL)2Y 1x300 RM/35 64/110 kV": {
-          "type": "cs",
-          "r_ohm_per_km": 0.06,
-          "q_mm2": 300,
-          "x_ohm_per_km": 0.144,
-          "c_nf_per_km": 144.0,
-          "max_i_ka": 0.588
-        },
-        "149-AL1/24-ST1A 10.0": {
-          "type": "ol",
-          "r_ohm_per_km": 0.194,
-          "q_mm2": 149,
-          "x_ohm_per_km": 0.315,
-          "c_nf_per_km": 11.25,
-          "max_i_ka": 0.47
-        },
-        "15-AL1/3-ST1A 0.4": {
-          "type": "ol",
-          "r_ohm_per_km": 1.8769,
-          "q_mm2": 16,
-          "x_ohm_per_km": 0.35,
-          "c_nf_per_km": 11.0,
-          "max_i_ka": 0.105
-        },
-        "NAYY 4x120 SE": {
-          "type": "cs",
-          "r_ohm_per_km": 0.225,
-          "q_mm2": 120,
-          "x_ohm_per_km": 0.08,
-          "c_nf_per_km": 264.0,
-          "max_i_ka": 0.242
-        },
-        "48-AL1/8-ST1A 10.0": {
-          "type": "ol",
-          "r_ohm_per_km": 0.5939,
-          "q_mm2": 48,
-          "x_ohm_per_km": 0.35,
-          "c_nf_per_km": 10.1,
-          "max_i_ka": 0.21
-        },
-        "NAYY 4x150 SE": {
-          "type": "cs",
-          "r_ohm_per_km": 0.208,
-          "q_mm2": 150,
-          "x_ohm_per_km": 0.08,
-          "c_nf_per_km": 261.0,
-          "max_i_ka": 0.27
-        },
-        "243-AL1/39-ST1A 20.0": {
-          "type": "ol",
-          "r_ohm_per_km": 0.1188,
-          "q_mm2": 243,
-          "x_ohm_per_km": 0.32,
-          "c_nf_per_km": 11.0,
-          "max_i_ka": 0.645
-        },
-        "184-AL1/30-ST1A 110.0": {
-          "type": "ol",
-          "r_ohm_per_km": 0.1571,
-          "q_mm2": 184,
-          "x_ohm_per_km": 0.4,
-          "c_nf_per_km": 8.8,
-          "max_i_ka": 0.535
-        },
-        "149-AL1/24-ST1A 110.0": {
-          "type": "ol",
-          "r_ohm_per_km": 0.194,
-          "q_mm2": 149,
-          "x_ohm_per_km": 0.41,
-          "c_nf_per_km": 8.75,
-          "max_i_ka": 0.47
-        },
-        "NA2XS2Y 1x240 RM/25 12/20 kV": {
-          "type": "cs",
-          "r_ohm_per_km": 0.122,
-          "q_mm2": 240,
-          "x_ohm_per_km": 0.112,
-          "c_nf_per_km": 304.0,
-          "max_i_ka": 0.421
-        },
-        "48-AL1/8-ST1A 20.0": {
-          "type": "ol",
-          "r_ohm_per_km": 0.5939,
-          "q_mm2": 48,
-          "x_ohm_per_km": 0.372,
-          "c_nf_per_km": 9.5,
-          "max_i_ka": 0.21
-        },
-        "24-AL1/4-ST1A 0.4": {
-          "type": "ol",
-          "r_ohm_per_km": 1.2012,
-          "q_mm2": 24,
-          "x_ohm_per_km": 0.335,
-          "c_nf_per_km": 11.25,
-          "max_i_ka": 0.14
-        },
-        "N2XS(FL)2Y 1x240 RM/35 64/110 kV": {
-          "type": "cs",
-          "r_ohm_per_km": 0.075,
-          "q_mm2": 240,
-          "x_ohm_per_km": 0.149,
-          "c_nf_per_km": 135.0,
-          "max_i_ka": 0.526
-        },
-        "94-AL1/15-ST1A 20.0": {
-          "type": "ol",
-          "r_ohm_per_km": 0.306,
-          "q_mm2": 94,
-          "x_ohm_per_km": 0.35,
-          "c_nf_per_km": 10.0,
-          "max_i_ka": 0.35
-        },
-        "NAYY 4x50 SE": {
-          "type": "cs",
-          "r_ohm_per_km": 0.642,
-          "q_mm2": 50,
-          "x_ohm_per_km": 0.083,
-          "c_nf_per_km": 210.0,
-          "max_i_ka": 0.142
-        },
-        "490-AL1/64-ST1A 380.0": {
-          "type": "ol",
-          "r_ohm_per_km": 0.059,
-          "q_mm2": 490,
-          "x_ohm_per_km": 0.253,
-          "c_nf_per_km": 11.0,
-          "max_i_ka": 0.96
-        },
-        "48-AL1/8-ST1A 0.4": {
-          "type": "ol",
-          "r_ohm_per_km": 0.5939,
-          "q_mm2": 48,
-          "x_ohm_per_km": 0.3,
-          "c_nf_per_km": 12.2,
-          "max_i_ka": 0.21
-        },
-        "94-AL1/15-ST1A 10.0": {
-          "type": "ol",
-          "r_ohm_per_km": 0.306,
-          "q_mm2": 94,
-          "x_ohm_per_km": 0.33,
-          "c_nf_per_km": 10.75,
-          "max_i_ka": 0.35
-        },
-        "94-AL1/15-ST1A 0.4": {
-          "type": "ol",
-          "r_ohm_per_km": 0.306,
-          "q_mm2": 94,
-          "x_ohm_per_km": 0.29,
-          "c_nf_per_km": 13.2,
-          "max_i_ka": 0.35
-        },
-        "NA2XS2Y 1x185 RM/25 12/20 kV": {
-          "type": "cs",
-          "r_ohm_per_km": 0.161,
-          "q_mm2": 185,
-          "x_ohm_per_km": 0.117,
-          "c_nf_per_km": 273.0,
-          "max_i_ka": 0.362
-        },
-        "243-AL1/39-ST1A 110.0": {
-          "type": "ol",
-          "r_ohm_per_km": 0.1188,
-          "q_mm2": 243,
-          "x_ohm_per_km": 0.39,
-          "c_nf_per_km": 9.0,
-          "max_i_ka": 0.645
-        },
-        "490-AL1/64-ST1A 220.0": {
-          "type": "ol",
-          "r_ohm_per_km": 0.059,
-          "q_mm2": 490,
-          "x_ohm_per_km": 0.285,
-          "c_nf_per_km": 10.0,
-          "max_i_ka": 0.96
-        },
-        "N2XS(FL)2Y 1x185 RM/35 64/110 kV": {
-          "type": "cs",
-          "r_ohm_per_km": 0.099,
-          "q_mm2": 185,
-          "x_ohm_per_km": 0.156,
-          "c_nf_per_km": 125.0,
-          "max_i_ka": 0.457
-        },
-        "N2XS(FL)2Y 1x120 RM/35 64/110 kV": {
-          "type": "cs",
-          "r_ohm_per_km": 0.153,
-          "q_mm2": 120,
-          "x_ohm_per_km": 0.166,
-          "c_nf_per_km": 112.0,
-          "max_i_ka": 0.366
-        },
-        "NA2XS2Y 1x95 RM/25 12/20 kV": {
-          "type": "cs",
-          "r_ohm_per_km": 0.313,
-          "q_mm2": 95,
-          "x_ohm_per_km": 0.132,
-          "c_nf_per_km": 216.0,
-          "max_i_ka": 0.252
-        },
-        "184-AL1/30-ST1A 20.0": {
-          "type": "ol",
-          "r_ohm_per_km": 0.1571,
-          "q_mm2": 184,
-          "x_ohm_per_km": 0.33,
-          "c_nf_per_km": 10.75,
-          "max_i_ka": 0.535
-        },
-        "149-AL1/24-ST1A 20.0": {
-          "type": "ol",
-          "r_ohm_per_km": 0.194,
-          "q_mm2": 149,
-          "x_ohm_per_km": 0.337,
-          "c_nf_per_km": 10.5,
-          "max_i_ka": 0.47
-        },
-        "305-AL1/39-ST1A 110.0": {
-          "type": "ol",
-          "r_ohm_per_km": 0.0949,
-          "q_mm2": 305,
-          "x_ohm_per_km": 0.38,
-          "c_nf_per_km": 9.2,
-          "max_i_ka": 0.74
-        }
-      },
-      "trafo": {
-        "0.4 MVA 20/0.4 kV": {
-          "shift_degree": 150,
-          "vector_group": "Dyn5",
-          "pfe_kw": 1.35,
-          "vn_hv_kv": 20.0,
-          "i0_percent": 0.3375,
-          "vn_lv_kv": 0.4,
-          "sn_mva": 0.4,
-          "tap_neutral": 0,
-          "tap_min": -2,
-          "vkr_percent": 1.425,
-          "tap_step_percent": 2.5,
-          "tap_side": "hv",
-          "vk_percent": 6.0,
-          "tap_max": 2
-        },
-        "0.25 MVA 20/0.4 kV": {
-          "shift_degree": 150,
-          "vector_group": "Yzn5",
-          "pfe_kw": 0.8,
-          "vn_hv_kv": 20.0,
-          "i0_percent": 0.32,
-          "vn_lv_kv": 0.4,
-          "sn_mva": 0.25,
-          "tap_neutral": 0,
-          "tap_min": -2,
-          "vkr_percent": 1.44,
-          "tap_step_percent": 2.5,
-          "tap_side": "hv",
-          "vk_percent": 6.0,
-          "tap_max": 2
-        },
-        "0.25 MVA 10/0.4 kV": {
-          "shift_degree": 150,
-          "vector_group": "Dyn5",
-          "pfe_kw": 0.6,
-          "vn_hv_kv": 10.0,
-          "i0_percent": 0.24,
-          "vn_lv_kv": 0.4,
-          "sn_mva": 0.25,
-          "tap_neutral": 0,
-          "tap_min": -2,
-          "vkr_percent": 1.2,
-          "tap_step_percent": 2.5,
-          "tap_side": "hv",
-          "vk_percent": 4.0,
-          "tap_max": 2
-        },
-        "160 MVA 380/110 kV": {
-          "shift_degree": 0,
-          "vector_group": "Yy0",
-          "pfe_kw": 60.0,
-          "vn_hv_kv": 380.0,
-          "i0_percent": 0.06,
-          "vn_lv_kv": 110.0,
-          "sn_mva": 160.0,
-          "tap_neutral": 0,
-          "tap_min": -9,
-          "vkr_percent": 0.25,
-          "tap_step_percent": 1.5,
-          "tap_side": "hv",
-          "vk_percent": 12.2,
-          "tap_max": 9
-        },
-        "63 MVA 110/10 kV": {
-          "shift_degree": 150,
-          "vector_group": "YNd5",
-          "pfe_kw": 31.51,
-          "vn_hv_kv": 110.0,
-          "i0_percent": 0.078,
-          "vn_lv_kv": 10.0,
-          "sn_mva": 63.0,
-          "tap_neutral": 0,
-          "tap_min": -9,
-          "vkr_percent": 0.31,
-          "tap_step_percent": 1.5,
-          "tap_side": "hv",
-          "vk_percent": 10.04,
-          "tap_max": 9
-        },
-        "0.63 MVA 20/0.4 kV": {
-          "shift_degree": 150,
-          "vector_group": "Dyn5",
-          "pfe_kw": 1.65,
-          "vn_hv_kv": 20.0,
-          "i0_percent": 0.2619,
-          "vn_lv_kv": 0.4,
-          "sn_mva": 0.63,
-          "tap_neutral": 0,
-          "tap_min": -2,
-          "vkr_percent": 1.206,
-          "tap_step_percent": 2.5,
-          "tap_side": "hv",
-          "vk_percent": 6.0,
-          "tap_max": 2
-        },
-        "0.4 MVA 10/0.4 kV": {
-          "shift_degree": 150,
-          "vector_group": "Dyn5",
-          "pfe_kw": 0.95,
-          "vn_hv_kv": 10.0,
-          "i0_percent": 0.2375,
-          "vn_lv_kv": 0.4,
-          "sn_mva": 0.4,
-          "tap_neutral": 0,
-          "tap_min": -2,
-          "vkr_percent": 1.325,
-          "tap_step_percent": 2.5,
-          "tap_side": "hv",
-          "vk_percent": 4.0,
-          "tap_max": 2
-        },
-        "0.63 MVA 10/0.4 kV": {
-          "shift_degree": 150,
-          "vector_group": "Dyn5",
-          "pfe_kw": 1.18,
-          "vn_hv_kv": 10.0,
-          "i0_percent": 0.1873,
-          "vn_lv_kv": 0.4,
-          "sn_mva": 0.63,
-          "tap_neutral": 0,
-          "tap_min": -2,
-          "vkr_percent": 1.0794,
-          "tap_step_percent": 2.5,
-          "tap_side": "hv",
-          "vk_percent": 4.0,
-          "tap_max": 2
-        },
-        "63 MVA 110/20 kV": {
-          "shift_degree": 150,
-          "vector_group": "YNd5",
-          "pfe_kw": 33.0,
-          "vn_hv_kv": 110.0,
-          "i0_percent": 0.086,
-          "vn_lv_kv": 20.0,
-          "sn_mva": 63.0,
-          "tap_neutral": 0,
-          "tap_min": -9,
-          "vkr_percent": 0.322,
-          "tap_step_percent": 1.5,
-          "tap_side": "hv",
-          "vk_percent": 11.2,
-          "tap_max": 9
-        },
-        "100 MVA 220/110 kV": {
-          "shift_degree": 0,
-          "vector_group": "Yy0",
-          "pfe_kw": 55.0,
-          "vn_hv_kv": 220.0,
-          "i0_percent": 0.06,
-          "vn_lv_kv": 110.0,
-          "sn_mva": 100.0,
-          "tap_neutral": 0,
-          "tap_min": -9,
-          "vkr_percent": 0.26,
-          "tap_step_percent": 1.5,
-          "tap_side": "hv",
-          "vk_percent": 12.0,
-          "tap_max": 9
-        },
-        "25 MVA 110/10 kV": {
-          "shift_degree": 150,
-          "vector_group": "YNd5",
-          "pfe_kw": 28.51,
-          "vn_hv_kv": 110.0,
-          "i0_percent": 0.073,
-          "vn_lv_kv": 10.0,
-          "sn_mva": 25.0,
-          "tap_neutral": 0,
-          "tap_min": -9,
-          "vkr_percent": 0.276,
-          "tap_step_percent": 1.5,
-          "tap_side": "hv",
-          "vk_percent": 10.04,
-          "tap_max": 9
-        },
-        "40 MVA 110/20 kV": {
-          "shift_degree": 150,
-          "vector_group": "YNd5",
-          "pfe_kw": 31.0,
-          "vn_hv_kv": 110.0,
-          "i0_percent": 0.08,
-          "vn_lv_kv": 20.0,
-          "sn_mva": 40.0,
-          "tap_neutral": 0,
-          "tap_min": -9,
-          "vkr_percent": 0.302,
-          "tap_step_percent": 1.5,
-          "tap_side": "hv",
-          "vk_percent": 11.2,
-          "tap_max": 9
-        },
-        "25 MVA 110/20 kV": {
-          "shift_degree": 150,
-          "vector_group": "YNd5",
-          "pfe_kw": 29.0,
-          "vn_hv_kv": 110.0,
-          "i0_percent": 0.071,
-          "vn_lv_kv": 20.0,
-          "sn_mva": 25.0,
-          "tap_neutral": 0,
-          "tap_min": -9,
-          "vkr_percent": 0.282,
-          "tap_step_percent": 1.5,
-          "tap_side": "hv",
-          "vk_percent": 11.2,
-          "tap_max": 9
-        },
-        "40 MVA 110/10 kV": {
-          "shift_degree": 150,
-          "vector_group": "YNd5",
-          "pfe_kw": 30.45,
-          "vn_hv_kv": 110.0,
-          "i0_percent": 0.076,
-          "vn_lv_kv": 10.0,
-          "sn_mva": 40.0,
-          "tap_neutral": 0,
-          "tap_min": -9,
-          "vkr_percent": 0.295,
-          "tap_step_percent": 1.5,
-          "tap_side": "hv",
-          "vk_percent": 10.04,
-          "tap_max": 9
-        }
-      },
-      "trafo3w": {
-        "63/25/38 MVA 110/10/10 kV": {
-          "vector_group": "YN0yn0yn0",
-          "vn_mv_kv": 10,
-          "vn_lv_kv": 10,
-          "shift_lv_degree": 0,
-          "shift_mv_degree": 0,
-          "pfe_kw": 35,
-          "vn_hv_kv": 110,
-          "i0_percent": 0.89,
-          "sn_lv_mva": 38.0,
-          "sn_hv_mva": 63.0,
-          "sn_mv_mva": 25.0,
-          "vkr_lv_percent": 0.35,
-          "tap_neutral": 0,
-          "tap_min": -10,
-          "vk_mv_percent": 10.4,
-          "vkr_hv_percent": 0.28,
-          "vk_lv_percent": 10.4,
-          "tap_max": 10,
-          "vkr_mv_percent": 0.32,
-          "tap_step_percent": 1.2,
-          "tap_side": "hv",
-          "vk_hv_percent": 10.4
-        },
-        "63/25/38 MVA 110/20/10 kV": {
-          "vector_group": "YN0yn0yn0",
-          "vn_mv_kv": 20,
-          "vn_lv_kv": 10,
-          "shift_lv_degree": 0,
-          "shift_mv_degree": 0,
-          "pfe_kw": 35,
-          "vn_hv_kv": 110,
-          "i0_percent": 0.89,
-          "sn_lv_mva": 38.0,
-          "sn_hv_mva": 63.0,
-          "sn_mv_mva": 25.0,
-          "vkr_lv_percent": 0.35,
-          "tap_neutral": 0,
-          "tap_min": -10,
-          "vk_mv_percent": 10.4,
-          "vkr_hv_percent": 0.28,
-          "vk_lv_percent": 10.4,
-          "tap_max": 10,
-          "vkr_mv_percent": 0.32,
-          "tap_step_percent": 1.2,
-          "tap_side": "hv",
-          "vk_hv_percent": 10.4
-        }
-      },
-      "fuse": {},
-      "line_dc": {}
-    },
-    "res_bus": {
-      "_module": "pandas.core.frame",
-      "_class": "DataFrame",
-      "_object": "{\"columns\":[\"vm_pu\",\"va_degree\",\"p_mw\",\"q_mvar\"],\"index\":[],\"data\":[]}",
-      "orient": "split",
-      "dtype": {
-        "vm_pu": "float64",
-        "va_degree": "float64",
-        "p_mw": "float64",
-        "q_mvar": "float64"
-      },
-      "is_multiindex": false,
-      "is_multicolumn": false
-    },
-    "res_bus_dc": {
-      "_module": "pandas.core.frame",
-      "_class": "DataFrame",
-      "_object": "{\"columns\":[\"vm_pu\",\"p_mw\"],\"index\":[],\"data\":[]}",
-      "orient": "split",
-      "dtype": {
-        "vm_pu": "float64",
-        "p_mw": "float64"
-      },
-      "is_multiindex": false,
-      "is_multicolumn": false
-    },
-    "res_line": {
-      "_module": "pandas.core.frame",
-      "_class": "DataFrame",
-      "_object": "{\"columns\":[\"p_from_mw\",\"q_from_mvar\",\"p_to_mw\",\"q_to_mvar\",\"pl_mw\",\"ql_mvar\",\"i_from_ka\",\"i_to_ka\",\"i_ka\",\"vm_from_pu\",\"va_from_degree\",\"vm_to_pu\",\"va_to_degree\",\"loading_percent\"],\"index\":[],\"data\":[]}",
-      "orient": "split",
-      "dtype": {
-        "p_from_mw": "float64",
-        "q_from_mvar": "float64",
-        "p_to_mw": "float64",
-        "q_to_mvar": "float64",
-        "pl_mw": "float64",
-        "ql_mvar": "float64",
-        "i_from_ka": "float64",
-        "i_to_ka": "float64",
-        "i_ka": "float64",
-        "vm_from_pu": "float64",
-        "va_from_degree": "float64",
-        "vm_to_pu": "float64",
-        "va_to_degree": "float64",
-        "loading_percent": "float64"
-      },
-      "is_multiindex": false,
-      "is_multicolumn": false
-    },
-    "res_line_dc": {
-      "_module": "pandas.core.frame",
-      "_class": "DataFrame",
-      "_object": "{\"columns\":[\"p_from_mw\",\"p_to_mw\",\"pl_mw\",\"i_from_ka\",\"i_to_ka\",\"i_ka\",\"vm_from_pu\",\"vm_to_pu\",\"loading_percent\"],\"index\":[],\"data\":[]}",
-      "orient": "split",
-      "dtype": {
-        "p_from_mw": "float64",
-        "p_to_mw": "float64",
-        "pl_mw": "float64",
-        "i_from_ka": "float64",
-        "i_to_ka": "float64",
-        "i_ka": "float64",
-        "vm_from_pu": "float64",
-        "vm_to_pu": "float64",
-        "loading_percent": "float64"
-      },
-      "is_multiindex": false,
-      "is_multicolumn": false
-    },
-    "res_trafo": {
-      "_module": "pandas.core.frame",
-      "_class": "DataFrame",
-      "_object": "{\"columns\":[\"p_hv_mw\",\"q_hv_mvar\",\"p_lv_mw\",\"q_lv_mvar\",\"pl_mw\",\"ql_mvar\",\"i_hv_ka\",\"i_lv_ka\",\"vm_hv_pu\",\"va_hv_degree\",\"vm_lv_pu\",\"va_lv_degree\",\"loading_percent\"],\"index\":[],\"data\":[]}",
-      "orient": "split",
-      "dtype": {
-        "p_hv_mw": "float64",
-        "q_hv_mvar": "float64",
-        "p_lv_mw": "float64",
-        "q_lv_mvar": "float64",
-        "pl_mw": "float64",
-        "ql_mvar": "float64",
-        "i_hv_ka": "float64",
-        "i_lv_ka": "float64",
-        "vm_hv_pu": "float64",
-        "va_hv_degree": "float64",
-        "vm_lv_pu": "float64",
-        "va_lv_degree": "float64",
-        "loading_percent": "float64"
-      },
-      "is_multiindex": false,
-      "is_multicolumn": false
-    },
-    "res_trafo3w": {
-      "_module": "pandas.core.frame",
-      "_class": "DataFrame",
-      "_object": "{\"columns\":[\"p_hv_mw\",\"q_hv_mvar\",\"p_mv_mw\",\"q_mv_mvar\",\"p_lv_mw\",\"q_lv_mvar\",\"pl_mw\",\"ql_mvar\",\"i_hv_ka\",\"i_mv_ka\",\"i_lv_ka\",\"vm_hv_pu\",\"va_hv_degree\",\"vm_mv_pu\",\"va_mv_degree\",\"vm_lv_pu\",\"va_lv_degree\",\"va_internal_degree\",\"vm_internal_pu\",\"loading_percent\"],\"index\":[],\"data\":[]}",
-      "orient": "split",
-      "dtype": {
-        "p_hv_mw": "float64",
-        "q_hv_mvar": "float64",
-        "p_mv_mw": "float64",
-        "q_mv_mvar": "float64",
-        "p_lv_mw": "float64",
-        "q_lv_mvar": "float64",
-        "pl_mw": "float64",
-        "ql_mvar": "float64",
-        "i_hv_ka": "float64",
-        "i_mv_ka": "float64",
-        "i_lv_ka": "float64",
-        "vm_hv_pu": "float64",
-        "va_hv_degree": "float64",
-        "vm_mv_pu": "float64",
-        "va_mv_degree": "float64",
-        "vm_lv_pu": "float64",
-        "va_lv_degree": "float64",
-        "va_internal_degree": "float64",
-        "vm_internal_pu": "float64",
-        "loading_percent": "float64"
-      },
-      "is_multiindex": false,
-      "is_multicolumn": false
-    },
-    "res_impedance": {
-      "_module": "pandas.core.frame",
-      "_class": "DataFrame",
-      "_object": "{\"columns\":[\"p_from_mw\",\"q_from_mvar\",\"p_to_mw\",\"q_to_mvar\",\"pl_mw\",\"ql_mvar\",\"i_from_ka\",\"i_to_ka\"],\"index\":[],\"data\":[]}",
-      "orient": "split",
-      "dtype": {
-        "p_from_mw": "float64",
-        "q_from_mvar": "float64",
-        "p_to_mw": "float64",
-        "q_to_mvar": "float64",
-        "pl_mw": "float64",
-        "ql_mvar": "float64",
-        "i_from_ka": "float64",
-        "i_to_ka": "float64"
-      },
-      "is_multiindex": false,
-      "is_multicolumn": false
-    },
-    "res_ext_grid": {
-      "_module": "pandas.core.frame",
-      "_class": "DataFrame",
-      "_object": "{\"columns\":[\"p_mw\",\"q_mvar\"],\"index\":[],\"data\":[]}",
-      "orient": "split",
-      "dtype": {
-        "p_mw": "float64",
-        "q_mvar": "float64"
-      },
-      "is_multiindex": false,
-      "is_multicolumn": false
-    },
-    "res_load": {
-      "_module": "pandas.core.frame",
-      "_class": "DataFrame",
-      "_object": "{\"columns\":[\"p_mw\",\"q_mvar\"],\"index\":[],\"data\":[]}",
-      "orient": "split",
-      "dtype": {
-        "p_mw": "float64",
-        "q_mvar": "float64"
-      },
-      "is_multiindex": false,
-      "is_multicolumn": false
-    },
-    "res_motor": {
-      "_module": "pandas.core.frame",
-      "_class": "DataFrame",
-      "_object": "{\"columns\":[\"p_mw\",\"q_mvar\"],\"index\":[],\"data\":[]}",
-      "orient": "split",
-      "dtype": {
-        "p_mw": "float64",
-        "q_mvar": "float64"
-      },
-      "is_multiindex": false,
-      "is_multicolumn": false
-    },
-    "res_sgen": {
-      "_module": "pandas.core.frame",
-      "_class": "DataFrame",
-      "_object": "{\"columns\":[\"p_mw\",\"q_mvar\"],\"index\":[],\"data\":[]}",
-      "orient": "split",
-      "dtype": {
-        "p_mw": "float64",
-        "q_mvar": "float64"
-      },
-      "is_multiindex": false,
-      "is_multicolumn": false
-    },
-    "res_storage": {
-      "_module": "pandas.core.frame",
-      "_class": "DataFrame",
-      "_object": "{\"columns\":[\"p_mw\",\"q_mvar\"],\"index\":[],\"data\":[]}",
-      "orient": "split",
-      "dtype": {
-        "p_mw": "float64",
-        "q_mvar": "float64"
-      },
-      "is_multiindex": false,
-      "is_multicolumn": false
-    },
-    "res_shunt": {
-      "_module": "pandas.core.frame",
-      "_class": "DataFrame",
-      "_object": "{\"columns\":[\"p_mw\",\"q_mvar\",\"vm_pu\"],\"index\":[],\"data\":[]}",
-      "orient": "split",
-      "dtype": {
-        "p_mw": "float64",
-        "q_mvar": "float64",
-        "vm_pu": "float64"
-      },
-      "is_multiindex": false,
-      "is_multicolumn": false
-    },
-    "res_gen": {
-      "_module": "pandas.core.frame",
-      "_class": "DataFrame",
-      "_object": "{\"columns\":[\"p_mw\",\"q_mvar\",\"va_degree\",\"vm_pu\"],\"index\":[],\"data\":[]}",
-      "orient": "split",
-      "dtype": {
-        "p_mw": "float64",
-        "q_mvar": "float64",
-        "va_degree": "float64",
-        "vm_pu": "float64"
-      },
-      "is_multiindex": false,
-      "is_multicolumn": false
-    },
-    "res_ward": {
-      "_module": "pandas.core.frame",
-      "_class": "DataFrame",
-      "_object": "{\"columns\":[\"p_mw\",\"q_mvar\",\"vm_pu\"],\"index\":[],\"data\":[]}",
-      "orient": "split",
-      "dtype": {
-        "p_mw": "float64",
-        "q_mvar": "float64",
-        "vm_pu": "float64"
-      },
-      "is_multiindex": false,
-      "is_multicolumn": false
-    },
-    "res_xward": {
-      "_module": "pandas.core.frame",
-      "_class": "DataFrame",
-      "_object": "{\"columns\":[\"p_mw\",\"q_mvar\",\"vm_pu\",\"va_internal_degree\",\"vm_internal_pu\"],\"index\":[],\"data\":[]}",
-      "orient": "split",
-      "dtype": {
-        "p_mw": "float64",
-        "q_mvar": "float64",
-        "vm_pu": "float64",
-        "va_internal_degree": "float64",
-        "vm_internal_pu": "float64"
-      },
-      "is_multiindex": false,
-      "is_multicolumn": false
-    },
-    "res_dcline": {
-      "_module": "pandas.core.frame",
-      "_class": "DataFrame",
-      "_object": "{\"columns\":[\"p_from_mw\",\"q_from_mvar\",\"p_to_mw\",\"q_to_mvar\",\"pl_mw\",\"vm_from_pu\",\"va_from_degree\",\"vm_to_pu\",\"va_to_degree\"],\"index\":[],\"data\":[]}",
-      "orient": "split",
-      "dtype": {
-        "p_from_mw": "float64",
-        "q_from_mvar": "float64",
-        "p_to_mw": "float64",
-        "q_to_mvar": "float64",
-        "pl_mw": "float64",
-        "vm_from_pu": "float64",
-        "va_from_degree": "float64",
-        "vm_to_pu": "float64",
-        "va_to_degree": "float64"
-      },
-      "is_multiindex": false,
-      "is_multicolumn": false
-    },
-    "res_asymmetric_load": {
-      "_module": "pandas.core.frame",
-      "_class": "DataFrame",
-      "_object": "{\"columns\":[\"p_mw\",\"q_mvar\"],\"index\":[],\"data\":[]}",
-      "orient": "split",
-      "dtype": {
-        "p_mw": "float64",
-        "q_mvar": "float64"
-      },
-      "is_multiindex": false,
-      "is_multicolumn": false
-    },
-    "res_asymmetric_sgen": {
-      "_module": "pandas.core.frame",
-      "_class": "DataFrame",
-      "_object": "{\"columns\":[\"p_mw\",\"q_mvar\"],\"index\":[],\"data\":[]}",
-      "orient": "split",
-      "dtype": {
-        "p_mw": "float64",
-        "q_mvar": "float64"
-      },
-      "is_multiindex": false,
-      "is_multicolumn": false
-    },
-    "res_switch": {
-      "_module": "pandas.core.frame",
-      "_class": "DataFrame",
-      "_object": "{\"columns\":[\"i_ka\",\"loading_percent\",\"p_from_mw\",\"q_from_mvar\",\"p_to_mw\",\"q_to_mvar\"],\"index\":[],\"data\":[]}",
-      "orient": "split",
-      "dtype": {
-        "i_ka": "float64",
-        "loading_percent": "float64",
-        "p_from_mw": "float64",
-        "q_from_mvar": "float64",
-        "p_to_mw": "float64",
-        "q_to_mvar": "float64"
-      },
-      "is_multiindex": false,
-      "is_multicolumn": false
-    },
-    "res_tcsc": {
-      "_module": "pandas.core.frame",
-      "_class": "DataFrame",
-      "_object": "{\"columns\":[\"thyristor_firing_angle_degree\",\"x_ohm\",\"p_from_mw\",\"q_from_mvar\",\"p_to_mw\",\"q_to_mvar\",\"pl_mw\",\"ql_mvar\",\"i_ka\",\"vm_from_pu\",\"va_from_degree\",\"vm_to_pu\",\"va_to_degree\"],\"index\":[],\"data\":[]}",
-      "orient": "split",
-      "dtype": {
-        "thyristor_firing_angle_degree": "float64",
-        "x_ohm": "float64",
-        "p_from_mw": "float64",
-        "q_from_mvar": "float64",
-        "p_to_mw": "float64",
-        "q_to_mvar": "float64",
-        "pl_mw": "float64",
-        "ql_mvar": "float64",
-        "i_ka": "float64",
-        "vm_from_pu": "float64",
-        "va_from_degree": "float64",
-        "vm_to_pu": "float64",
-        "va_to_degree": "float64"
-      },
-      "is_multiindex": false,
-      "is_multicolumn": false
-    },
-    "res_svc": {
-      "_module": "pandas.core.frame",
-      "_class": "DataFrame",
-      "_object": "{\"columns\":[\"thyristor_firing_angle_degree\",\"x_ohm\",\"q_mvar\",\"vm_pu\",\"va_degree\"],\"index\":[],\"data\":[]}",
-      "orient": "split",
-      "dtype": {
-        "thyristor_firing_angle_degree": "float64",
-        "x_ohm": "float64",
-        "q_mvar": "float64",
-        "vm_pu": "float64",
-        "va_degree": "float64"
-      },
-      "is_multiindex": false,
-      "is_multicolumn": false
-    },
-    "res_ssc": {
-      "_module": "pandas.core.frame",
-      "_class": "DataFrame",
-      "_object": "{\"columns\":[\"q_mvar\",\"vm_internal_pu\",\"va_internal_degree\",\"vm_pu\",\"va_degree\"],\"index\":[],\"data\":[]}",
-      "orient": "split",
-      "dtype": {
-        "q_mvar": "float64",
-        "vm_internal_pu": "float64",
-        "va_internal_degree": "float64",
-        "vm_pu": "float64",
-        "va_degree": "float64"
-      },
-      "is_multiindex": false,
-      "is_multicolumn": false
-    },
-    "res_vsc": {
-      "_module": "pandas.core.frame",
-      "_class": "DataFrame",
-      "_object": "{\"columns\":[\"p_mw\",\"q_mvar\",\"p_dc_mw\",\"vm_internal_pu\",\"va_internal_degree\",\"vm_pu\",\"va_degree\",\"vm_internal_dc_pu\",\"vm_dc_pu\"],\"index\":[],\"data\":[]}",
-      "orient": "split",
-      "dtype": {
-        "p_mw": "float64",
-        "q_mvar": "float64",
-        "p_dc_mw": "float64",
-        "vm_internal_pu": "float64",
-        "va_internal_degree": "float64",
-        "vm_pu": "float64",
-        "va_degree": "float64",
-        "vm_internal_dc_pu": "float64",
-        "vm_dc_pu": "float64"
-      },
-      "is_multiindex": false,
-      "is_multicolumn": false
-    },
-    "res_bus_est": {
-      "_module": "pandas.core.frame",
-      "_class": "DataFrame",
-      "_object": "{\"columns\":[\"vm_pu\",\"va_degree\",\"p_mw\",\"q_mvar\"],\"index\":[],\"data\":[]}",
-      "orient": "split",
-      "dtype": {
-        "vm_pu": "float64",
-        "va_degree": "float64",
-        "p_mw": "float64",
-        "q_mvar": "float64"
-      },
-      "is_multiindex": false,
-      "is_multicolumn": false
-    },
-    "res_line_est": {
-      "_module": "pandas.core.frame",
-      "_class": "DataFrame",
-      "_object": "{\"columns\":[\"p_from_mw\",\"q_from_mvar\",\"p_to_mw\",\"q_to_mvar\",\"pl_mw\",\"ql_mvar\",\"i_from_ka\",\"i_to_ka\",\"i_ka\",\"vm_from_pu\",\"va_from_degree\",\"vm_to_pu\",\"va_to_degree\",\"loading_percent\"],\"index\":[],\"data\":[]}",
-      "orient": "split",
-      "dtype": {
-        "p_from_mw": "float64",
-        "q_from_mvar": "float64",
-        "p_to_mw": "float64",
-        "q_to_mvar": "float64",
-        "pl_mw": "float64",
-        "ql_mvar": "float64",
-        "i_from_ka": "float64",
-        "i_to_ka": "float64",
-        "i_ka": "float64",
-        "vm_from_pu": "float64",
-        "va_from_degree": "float64",
-        "vm_to_pu": "float64",
-        "va_to_degree": "float64",
-        "loading_percent": "float64"
-      },
-      "is_multiindex": false,
-      "is_multicolumn": false
-    },
-    "res_trafo_est": {
-      "_module": "pandas.core.frame",
-      "_class": "DataFrame",
-      "_object": "{\"columns\":[\"p_hv_mw\",\"q_hv_mvar\",\"p_lv_mw\",\"q_lv_mvar\",\"pl_mw\",\"ql_mvar\",\"i_hv_ka\",\"i_lv_ka\",\"vm_hv_pu\",\"va_hv_degree\",\"vm_lv_pu\",\"va_lv_degree\",\"loading_percent\"],\"index\":[],\"data\":[]}",
-      "orient": "split",
-      "dtype": {
-        "p_hv_mw": "float64",
-        "q_hv_mvar": "float64",
-        "p_lv_mw": "float64",
-        "q_lv_mvar": "float64",
-        "pl_mw": "float64",
-        "ql_mvar": "float64",
-        "i_hv_ka": "float64",
-        "i_lv_ka": "float64",
-        "vm_hv_pu": "float64",
-        "va_hv_degree": "float64",
-        "vm_lv_pu": "float64",
-        "va_lv_degree": "float64",
-        "loading_percent": "float64"
-      },
-      "is_multiindex": false,
-      "is_multicolumn": false
-    },
-    "res_trafo3w_est": {
-      "_module": "pandas.core.frame",
-      "_class": "DataFrame",
-      "_object": "{\"columns\":[\"p_hv_mw\",\"q_hv_mvar\",\"p_mv_mw\",\"q_mv_mvar\",\"p_lv_mw\",\"q_lv_mvar\",\"pl_mw\",\"ql_mvar\",\"i_hv_ka\",\"i_mv_ka\",\"i_lv_ka\",\"vm_hv_pu\",\"va_hv_degree\",\"vm_mv_pu\",\"va_mv_degree\",\"vm_lv_pu\",\"va_lv_degree\",\"va_internal_degree\",\"vm_internal_pu\",\"loading_percent\"],\"index\":[],\"data\":[]}",
-      "orient": "split",
-      "dtype": {
-        "p_hv_mw": "float64",
-        "q_hv_mvar": "float64",
-        "p_mv_mw": "float64",
-        "q_mv_mvar": "float64",
-        "p_lv_mw": "float64",
-        "q_lv_mvar": "float64",
-        "pl_mw": "float64",
-        "ql_mvar": "float64",
-        "i_hv_ka": "float64",
-        "i_mv_ka": "float64",
-        "i_lv_ka": "float64",
-        "vm_hv_pu": "float64",
-        "va_hv_degree": "float64",
-        "vm_mv_pu": "float64",
-        "va_mv_degree": "float64",
-        "vm_lv_pu": "float64",
-        "va_lv_degree": "float64",
-        "va_internal_degree": "float64",
-        "vm_internal_pu": "float64",
-        "loading_percent": "float64"
-      },
-      "is_multiindex": false,
-      "is_multicolumn": false
-    },
-    "res_impedance_est": {
-      "_module": "pandas.core.frame",
-      "_class": "DataFrame",
-      "_object": "{\"columns\":[\"p_from_mw\",\"q_from_mvar\",\"p_to_mw\",\"q_to_mvar\",\"pl_mw\",\"ql_mvar\",\"i_from_ka\",\"i_to_ka\"],\"index\":[],\"data\":[]}",
-      "orient": "split",
-      "dtype": {
-        "p_from_mw": "float64",
-        "q_from_mvar": "float64",
-        "p_to_mw": "float64",
-        "q_to_mvar": "float64",
-        "pl_mw": "float64",
-        "ql_mvar": "float64",
-        "i_from_ka": "float64",
-        "i_to_ka": "float64"
-      },
-      "is_multiindex": false,
-      "is_multicolumn": false
-    },
-    "res_switch_est": {
-      "_module": "pandas.core.frame",
-      "_class": "DataFrame",
-      "_object": "{\"columns\":[\"i_ka\",\"loading_percent\",\"p_from_mw\",\"q_from_mvar\",\"p_to_mw\",\"q_to_mvar\"],\"index\":[],\"data\":[]}",
-      "orient": "split",
-      "dtype": {
-        "i_ka": "float64",
-        "loading_percent": "float64",
-        "p_from_mw": "float64",
-        "q_from_mvar": "float64",
-        "p_to_mw": "float64",
-        "q_to_mvar": "float64"
-<<<<<<< HEAD
-      },
-      "is_multiindex": false,
-      "is_multicolumn": false
-    },
-    "res_shunt_est": {
-      "_module": "pandas.core.frame",
-      "_class": "DataFrame",
-      "_object": "{\"columns\":[\"p_mw\",\"q_mvar\",\"vm_pu\"],\"index\":[],\"data\":[]}",
-      "orient": "split",
-      "dtype": {
-        "p_mw": "float64",
-        "q_mvar": "float64",
-        "vm_pu": "float64"
-=======
->>>>>>> d9ce8813
-      },
-      "is_multiindex": false,
-      "is_multicolumn": false
-    },
-    "res_bus_sc": {
-      "_module": "pandas.core.frame",
-      "_class": "DataFrame",
-      "_object": "{\"columns\":[],\"index\":[],\"data\":[]}",
-      "orient": "split",
-      "is_multiindex": false,
-      "is_multicolumn": false
-    },
-    "res_line_sc": {
-      "_module": "pandas.core.frame",
-      "_class": "DataFrame",
-      "_object": "{\"columns\":[],\"index\":[],\"data\":[]}",
-      "orient": "split",
-      "is_multiindex": false,
-      "is_multicolumn": false
-    },
-    "res_trafo_sc": {
-      "_module": "pandas.core.frame",
-      "_class": "DataFrame",
-      "_object": "{\"columns\":[],\"index\":[],\"data\":[]}",
-      "orient": "split",
-      "is_multiindex": false,
-      "is_multicolumn": false
-    },
-    "res_trafo3w_sc": {
-      "_module": "pandas.core.frame",
-      "_class": "DataFrame",
-      "_object": "{\"columns\":[],\"index\":[],\"data\":[]}",
-      "orient": "split",
-      "is_multiindex": false,
-      "is_multicolumn": false
-    },
-    "res_ext_grid_sc": {
-      "_module": "pandas.core.frame",
-      "_class": "DataFrame",
-      "_object": "{\"columns\":[],\"index\":[],\"data\":[]}",
-      "orient": "split",
-      "is_multiindex": false,
-      "is_multicolumn": false
-    },
-    "res_gen_sc": {
-      "_module": "pandas.core.frame",
-      "_class": "DataFrame",
-      "_object": "{\"columns\":[],\"index\":[],\"data\":[]}",
-      "orient": "split",
-      "is_multiindex": false,
-      "is_multicolumn": false
-    },
-    "res_sgen_sc": {
-      "_module": "pandas.core.frame",
-      "_class": "DataFrame",
-      "_object": "{\"columns\":[],\"index\":[],\"data\":[]}",
-      "orient": "split",
-      "is_multiindex": false,
-      "is_multicolumn": false
-    },
-    "res_switch_sc": {
-      "_module": "pandas.core.frame",
-      "_class": "DataFrame",
-      "_object": "{\"columns\":[],\"index\":[],\"data\":[]}",
-      "orient": "split",
-      "is_multiindex": false,
-      "is_multicolumn": false
-    },
-    "res_bus_3ph": {
-      "_module": "pandas.core.frame",
-      "_class": "DataFrame",
-      "_object": "{\"columns\":[\"vm_a_pu\",\"va_a_degree\",\"vm_b_pu\",\"va_b_degree\",\"vm_c_pu\",\"va_c_degree\",\"p_a_mw\",\"q_a_mvar\",\"p_b_mw\",\"q_b_mvar\",\"p_c_mw\",\"q_c_mvar\"],\"index\":[],\"data\":[]}",
-      "orient": "split",
-      "dtype": {
-        "vm_a_pu": "float64",
-        "va_a_degree": "float64",
-        "vm_b_pu": "float64",
-        "va_b_degree": "float64",
-        "vm_c_pu": "float64",
-        "va_c_degree": "float64",
-        "p_a_mw": "float64",
-        "q_a_mvar": "float64",
-        "p_b_mw": "float64",
-        "q_b_mvar": "float64",
-        "p_c_mw": "float64",
-        "q_c_mvar": "float64"
-      },
-      "is_multiindex": false,
-      "is_multicolumn": false
-    },
-    "res_line_3ph": {
-      "_module": "pandas.core.frame",
-      "_class": "DataFrame",
-      "_object": "{\"columns\":[\"p_a_from_mw\",\"q_a_from_mvar\",\"p_b_from_mw\",\"q_b_from_mvar\",\"q_c_from_mvar\",\"p_a_to_mw\",\"q_a_to_mvar\",\"p_b_to_mw\",\"q_b_to_mvar\",\"p_c_to_mw\",\"q_c_to_mvar\",\"p_a_l_mw\",\"q_a_l_mvar\",\"p_b_l_mw\",\"q_b_l_mvar\",\"p_c_l_mw\",\"q_c_l_mvar\",\"i_a_from_ka\",\"i_a_to_ka\",\"i_b_from_ka\",\"i_b_to_ka\",\"i_c_from_ka\",\"i_c_to_ka\",\"i_a_ka\",\"i_b_ka\",\"i_c_ka\",\"i_n_from_ka\",\"i_n_to_ka\",\"i_n_ka\",\"loading_a_percent\",\"loading_b_percent\",\"loading_c_percent\"],\"index\":[],\"data\":[]}",
-      "orient": "split",
-      "dtype": {
-        "p_a_from_mw": "float64",
-        "q_a_from_mvar": "float64",
-        "p_b_from_mw": "float64",
-        "q_b_from_mvar": "float64",
-        "q_c_from_mvar": "float64",
-        "p_a_to_mw": "float64",
-        "q_a_to_mvar": "float64",
-        "p_b_to_mw": "float64",
-        "q_b_to_mvar": "float64",
-        "p_c_to_mw": "float64",
-        "q_c_to_mvar": "float64",
-        "p_a_l_mw": "float64",
-        "q_a_l_mvar": "float64",
-        "p_b_l_mw": "float64",
-        "q_b_l_mvar": "float64",
-        "p_c_l_mw": "float64",
-        "q_c_l_mvar": "float64",
-        "i_a_from_ka": "float64",
-        "i_a_to_ka": "float64",
-        "i_b_from_ka": "float64",
-        "i_b_to_ka": "float64",
-        "i_c_from_ka": "float64",
-        "i_c_to_ka": "float64",
-        "i_a_ka": "float64",
-        "i_b_ka": "float64",
-        "i_c_ka": "float64",
-        "i_n_from_ka": "float64",
-        "i_n_to_ka": "float64",
-        "i_n_ka": "float64",
-        "loading_a_percent": "float64",
-        "loading_b_percent": "float64",
-        "loading_c_percent": "float64"
-      },
-      "is_multiindex": false,
-      "is_multicolumn": false
-    },
-    "res_trafo_3ph": {
-      "_module": "pandas.core.frame",
-      "_class": "DataFrame",
-      "_object": "{\"columns\":[\"p_a_hv_mw\",\"q_a_hv_mvar\",\"p_b_hv_mw\",\"q_b_hv_mvar\",\"p_c_hv_mw\",\"q_c_hv_mvar\",\"p_a_lv_mw\",\"q_a_lv_mvar\",\"p_b_lv_mw\",\"q_b_lv_mvar\",\"p_c_lv_mw\",\"q_c_lv_mvar\",\"p_a_l_mw\",\"q_a_l_mvar\",\"p_b_l_mw\",\"q_b_l_mvar\",\"p_c_l_mw\",\"q_c_l_mvar\",\"i_a_hv_ka\",\"i_a_lv_ka\",\"i_b_hv_ka\",\"i_b_lv_ka\",\"i_c_hv_ka\",\"i_c_lv_ka\",\"loading_a_percent\",\"loading_b_percent\",\"loading_c_percent\",\"loading_percent\"],\"index\":[],\"data\":[]}",
-      "orient": "split",
-      "dtype": {
-        "p_a_hv_mw": "float64",
-        "q_a_hv_mvar": "float64",
-        "p_b_hv_mw": "float64",
-        "q_b_hv_mvar": "float64",
-        "p_c_hv_mw": "float64",
-        "q_c_hv_mvar": "float64",
-        "p_a_lv_mw": "float64",
-        "q_a_lv_mvar": "float64",
-        "p_b_lv_mw": "float64",
-        "q_b_lv_mvar": "float64",
-        "p_c_lv_mw": "float64",
-        "q_c_lv_mvar": "float64",
-        "p_a_l_mw": "float64",
-        "q_a_l_mvar": "float64",
-        "p_b_l_mw": "float64",
-        "q_b_l_mvar": "float64",
-        "p_c_l_mw": "float64",
-        "q_c_l_mvar": "float64",
-        "i_a_hv_ka": "float64",
-        "i_a_lv_ka": "float64",
-        "i_b_hv_ka": "float64",
-        "i_b_lv_ka": "float64",
-        "i_c_hv_ka": "float64",
-        "i_c_lv_ka": "float64",
-        "loading_a_percent": "float64",
-        "loading_b_percent": "float64",
-        "loading_c_percent": "float64",
-        "loading_percent": "float64"
-      },
-      "is_multiindex": false,
-      "is_multicolumn": false
-    },
-    "res_ext_grid_3ph": {
-      "_module": "pandas.core.frame",
-      "_class": "DataFrame",
-      "_object": "{\"columns\":[\"p_a_mw\",\"q_a_mvar\",\"p_b_mw\",\"q_b_mvar\",\"p_c_mw\",\"q_c_mvar\"],\"index\":[],\"data\":[]}",
-      "orient": "split",
-      "dtype": {
-        "p_a_mw": "float64",
-        "q_a_mvar": "float64",
-        "p_b_mw": "float64",
-        "q_b_mvar": "float64",
-        "p_c_mw": "float64",
-        "q_c_mvar": "float64"
-      },
-      "is_multiindex": false,
-      "is_multicolumn": false
-    },
-    "res_shunt_3ph": {
-      "_module": "pandas.core.frame",
-      "_class": "DataFrame",
-      "_object": "{\"columns\":[],\"index\":[],\"data\":[]}",
-      "orient": "split",
-      "is_multiindex": false,
-      "is_multicolumn": false
-    },
-    "res_load_3ph": {
-      "_module": "pandas.core.frame",
-      "_class": "DataFrame",
-      "_object": "{\"columns\":[\"p_mw\",\"q_mvar\"],\"index\":[],\"data\":[]}",
-      "orient": "split",
-      "dtype": {
-        "p_mw": "float64",
-        "q_mvar": "float64"
-      },
-      "is_multiindex": false,
-      "is_multicolumn": false
-    },
-    "res_sgen_3ph": {
-      "_module": "pandas.core.frame",
-      "_class": "DataFrame",
-      "_object": "{\"columns\":[\"p_mw\",\"q_mvar\"],\"index\":[],\"data\":[]}",
-      "orient": "split",
-      "dtype": {
-        "p_mw": "float64",
-        "q_mvar": "float64"
-      },
-      "is_multiindex": false,
-      "is_multicolumn": false
-    },
-    "res_storage_3ph": {
-      "_module": "pandas.core.frame",
-      "_class": "DataFrame",
-      "_object": "{\"columns\":[\"p_mw\",\"q_mvar\"],\"index\":[],\"data\":[]}",
-      "orient": "split",
-      "dtype": {
-        "p_mw": "float64",
-        "q_mvar": "float64"
-      },
-      "is_multiindex": false,
-      "is_multicolumn": false
-    },
-    "res_asymmetric_load_3ph": {
-      "_module": "pandas.core.frame",
-      "_class": "DataFrame",
-      "_object": "{\"columns\":[\"p_a_mw\",\"q_a_mvar\",\"p_b_mw\",\"q_b_mvar\",\"p_c_mw\",\"q_c_mvar\"],\"index\":[],\"data\":[]}",
-      "orient": "split",
-      "dtype": {
-        "p_a_mw": "float64",
-        "q_a_mvar": "float64",
-        "p_b_mw": "float64",
-        "q_b_mvar": "float64",
-        "p_c_mw": "float64",
-        "q_c_mvar": "float64"
-      },
-      "is_multiindex": false,
-      "is_multicolumn": false
-    },
-    "res_asymmetric_sgen_3ph": {
-      "_module": "pandas.core.frame",
-      "_class": "DataFrame",
-      "_object": "{\"columns\":[\"p_a_mw\",\"q_a_mvar\",\"p_b_mw\",\"q_b_mvar\",\"p_c_mw\",\"q_c_mvar\"],\"index\":[],\"data\":[]}",
-      "orient": "split",
-      "dtype": {
-        "p_a_mw": "float64",
-        "q_a_mvar": "float64",
-        "p_b_mw": "float64",
-        "q_b_mvar": "float64",
-        "p_c_mw": "float64",
-        "q_c_mvar": "float64"
-      },
-      "is_multiindex": false,
-      "is_multicolumn": false
-    },
-    "user_pf_options": {},
-    "characteristic": {
-      "_module": "pandas.core.frame",
-      "_class": "DataFrame",
-      "_object": "{\"columns\":[\"object\"],\"index\":[],\"data\":[]}",
-      "orient": "split",
-      "dtype": {
-        "object": "object"
-      },
-      "is_multiindex": false,
-      "is_multicolumn": false
-    }
-  }
+{
+  "_module": "pandapower.auxiliary",
+  "_class": "pandapowerNet",
+  "_object": {
+    "bus": {
+      "_module": "pandas.core.frame",
+      "_class": "DataFrame",
+      "_object": "{\"columns\":[\"name\",\"vn_kv\",\"type\",\"zone\",\"in_service\",\"max_vm_pu\",\"min_vm_pu\",\"geo\"],\"index\":[0,1,10,11,12,13,14,15,16,17,18,19,2,20,21,22,23,24,25,26,27,28,3,4,5,6,7,8,9],\"data\":[[0,275.0,\"b\",1.0,true,1.1,0.9,\"{\\\"coordinates\\\": [0.4547712237, -3.3551312574], \\\"type\\\": \\\"Point\\\"}\"],[1,275.0,\"b\",1.0,true,1.1,0.9,\"{\\\"coordinates\\\": [0.3720237935, -2.3015211945], \\\"type\\\": \\\"Point\\\"}\"],[10,400.0,\"b\",1.0,true,1.1,0.9,\"{\\\"coordinates\\\": [-1.0714054232, 1.5554725152], \\\"type\\\": \\\"Point\\\"}\"],[11,400.0,\"b\",1.0,true,1.1,0.9,\"{\\\"coordinates\\\": [-0.4581256809, 2.5810382487], \\\"type\\\": \\\"Point\\\"}\"],[12,400.0,\"b\",1.0,true,1.1,0.9,\"{\\\"coordinates\\\": [-1.3772171442, 2.4080399234], \\\"type\\\": \\\"Point\\\"}\"],[13,400.0,\"b\",1.0,true,1.1,0.9,\"{\\\"coordinates\\\": [-2.719830972, 2.1203004533], \\\"type\\\": \\\"Point\\\"}\"],[14,400.0,\"b\",1.0,true,1.1,0.9,\"{\\\"coordinates\\\": [-2.1402662804, 1.8527242569], \\\"type\\\": \\\"Point\\\"}\"],[15,400.0,\"b\",1.0,true,1.1,0.9,\"{\\\"coordinates\\\": [-2.9311102326, 2.8854357274], \\\"type\\\": \\\"Point\\\"}\"],[16,400.0,\"b\",1.0,true,1.1,0.9,\"{\\\"coordinates\\\": [-2.0466159916, 3.4826032141], \\\"type\\\": \\\"Point\\\"}\"],[17,400.0,\"b\",1.0,true,1.1,0.9,\"{\\\"coordinates\\\": [-1.0510703204, 3.5219672558], \\\"type\\\": \\\"Point\\\"}\"],[18,400.0,\"b\",1.0,true,1.1,0.9,\"{\\\"coordinates\\\": [-4.118877048, 3.0637623107], \\\"type\\\": \\\"Point\\\"}\"],[19,400.0,\"b\",1.0,true,1.1,0.9,\"{\\\"coordinates\\\": [-4.594422093, 4.1421486215], \\\"type\\\": \\\"Point\\\"}\"],[2,132.0,\"b\",1.0,true,1.1,0.9,\"{\\\"coordinates\\\": [-0.3934443266, -2.7315808859], \\\"type\\\": \\\"Point\\\"}\"],[20,400.0,\"b\",1.0,true,1.1,0.9,\"{\\\"coordinates\\\": [-3.5982690886, 3.725573529], \\\"type\\\": \\\"Point\\\"}\"],[21,400.0,\"b\",1.0,true,1.1,0.9,\"{\\\"coordinates\\\": [-2.6949758916, 4.0064689065], \\\"type\\\": \\\"Point\\\"}\"],[22,400.0,\"b\",1.0,true,1.1,0.9,\"{\\\"coordinates\\\": [-1.6137002971, 4.5864123255], \\\"type\\\": \\\"Point\\\"}\"],[23,400.0,\"b\",1.0,true,1.1,0.9,\"{\\\"coordinates\\\": [-2.4137671185, 5.3982240978], \\\"type\\\": \\\"Point\\\"}\"],[24,400.0,\"b\",1.0,true,1.1,0.9,\"{\\\"coordinates\\\": [-3.3834217046, 4.8000126369], \\\"type\\\": \\\"Point\\\"}\"],[25,400.0,\"b\",1.0,true,1.1,0.9,\"{\\\"coordinates\\\": [-4.2962382978, 5.3445908289], \\\"type\\\": \\\"Point\\\"}\"],[26,400.0,\"b\",1.0,true,1.1,0.9,\"{\\\"coordinates\\\": [-3.7078336534, 6.421328652], \\\"type\\\": \\\"Point\\\"}\"],[27,400.0,\"b\",1.0,true,1.1,0.9,\"{\\\"coordinates\\\": [-2.4652328471, 6.4185808963], \\\"type\\\": \\\"Point\\\"}\"],[28,400.0,\"b\",1.0,true,1.1,0.9,\"{\\\"coordinates\\\": [-1.399879733, 5.7291653716], \\\"type\\\": \\\"Point\\\"}\"],[3,275.0,\"b\",1.0,true,1.1,0.9,\"{\\\"coordinates\\\": [-0.5631254584, -1.6778037508], \\\"type\\\": \\\"Point\\\"}\"],[4,400.0,\"b\",1.0,true,1.1,0.9,\"{\\\"coordinates\\\": [-1.6480702257, -1.7718489874], \\\"type\\\": \\\"Point\\\"}\"],[5,400.0,\"b\",1.0,true,1.1,0.9,\"{\\\"coordinates\\\": [-1.1939932169, -0.8332070171], \\\"type\\\": \\\"Point\\\"}\"],[6,400.0,\"b\",1.0,true,1.1,0.9,\"{\\\"coordinates\\\": [-0.2095321958, -0.7092506319], \\\"type\\\": \\\"Point\\\"}\"],[7,400.0,\"b\",1.0,true,1.1,0.9,\"{\\\"coordinates\\\": [-0.6068404444, 0.282741895], \\\"type\\\": \\\"Point\\\"}\"],[8,400.0,\"b\",1.0,true,1.1,0.9,\"{\\\"coordinates\\\": [-1.3297797538, 0.3174900356], \\\"type\\\": \\\"Point\\\"}\"],[9,400.0,\"b\",1.0,true,1.1,0.9,\"{\\\"coordinates\\\": [-1.9969767921, 0.7386230554], \\\"type\\\": \\\"Point\\\"}\"]]}",
+      "orient": "split",
+      "dtype": {
+        "name": "object",
+        "vn_kv": "float64",
+        "type": "object",
+        "zone": "object",
+        "in_service": "bool",
+        "max_vm_pu": "float64",
+        "min_vm_pu": "float64",
+        "geo": "object"
+      },
+      "is_multiindex": false,
+      "is_multicolumn": false
+    },
+    "bus_dc": {
+      "_module": "pandas.core.frame",
+      "_class": "DataFrame",
+      "_object": "{\"columns\":[\"name\",\"vn_kv\",\"type\",\"zone\",\"in_service\",\"geo\"],\"index\":[],\"data\":[]}",
+      "orient": "split",
+      "dtype": {
+        "name": "object",
+        "vn_kv": "float64",
+        "type": "object",
+        "zone": "object",
+        "in_service": "bool",
+        "geo": "object"
+      },
+      "is_multiindex": false,
+      "is_multicolumn": false
+    },
+    "load": {
+      "_module": "pandas.core.frame",
+      "_class": "DataFrame",
+      "_object": "{\"columns\":[\"name\",\"bus\",\"p_mw\",\"q_mvar\",\"const_z_p_percent\",\"const_z_q_percent\",\"const_i_p_percent\",\"const_i_q_percent\",\"sn_mva\",\"scaling\",\"in_service\",\"type\"],\"index\":[0,1,10,11,12,13,14,15,16,17,18,19,2,20,21,22,23,24,25,26,27,28,3,4,5,6,7,8,9],\"data\":[[null,0,468.0,102.0,0.0,0.0,0.0,0.0,null,1.0,true,null],[null,1,513.0,113.0,0.0,0.0,0.0,0.0,null,1.0,true,null],[null,10,3360.0,760.0,0.0,0.0,0.0,0.0,null,1.0,true,null],[null,11,1189.0,338.0,0.0,0.0,0.0,0.0,null,1.0,true,null],[null,12,2524.0,766.0,0.0,0.0,0.0,0.0,null,1.0,true,null],[null,13,1831.0,566.5,0.0,0.0,0.0,0.0,null,1.0,true,null],[null,14,2633.0,694.600000000000023,0.0,0.0,0.0,0.0,null,1.0,true,null],[null,15,1607.0,655.0,0.0,0.0,0.0,0.0,null,1.0,true,null],[null,16,1081.0,371.0,0.0,0.0,0.0,0.0,null,1.0,true,null],[null,17,5362.0,1935.0,0.0,0.0,0.0,0.0,null,1.0,true,null],[null,18,2019.0,648.0,0.0,0.0,0.0,0.0,null,1.0,true,null],[null,19,1027.3599999999999,305.800000000000011,0.0,0.0,0.0,0.0,null,1.0,true,null],[null,2,555.0,105.0,0.0,0.0,0.0,0.0,null,1.0,true,null],[null,20,702.0,202.200000000000017,0.0,0.0,0.0,0.0,null,1.0,true,null],[null,21,1820.0,665.0,0.0,0.0,0.0,0.0,null,1.0,true,null],[null,22,4734.0,1337.0,0.0,0.0,0.0,0.0,null,1.0,true,null],[null,23,1418.0,528.0,0.0,0.0,0.0,0.0,null,1.0,true,null],[null,24,9734.0,2902.0,0.0,0.0,0.0,0.0,null,1.0,true,null],[null,25,1424.0,434.0,0.0,0.0,0.0,0.0,null,1.0,true,null],[null,26,457.0,138.0,0.0,0.0,0.0,0.0,null,1.0,true,null],[null,27,2751.0,841.0,0.0,0.0,0.0,0.0,null,1.0,true,null],[null,28,2577.0,356.0,0.0,0.0,0.0,0.0,null,1.0,true,null],[null,3,1308.0,317.0,0.0,0.0,0.0,0.0,null,1.0,true,null],[null,4,502.0,128.0,0.0,0.0,0.0,0.0,null,1.0,true,null],[null,5,1176.0,315.0,0.0,0.0,0.0,0.0,null,1.0,true,null],[null,6,745.0,171.0,0.0,0.0,0.0,0.0,null,1.0,true,null],[null,7,117.5,37.399999999999999,0.0,0.0,0.0,0.0,null,1.0,true,null],[null,8,130.0,53.0,0.0,0.0,0.0,0.0,null,1.0,true,null],[null,9,2561.0,465.0,0.0,0.0,0.0,0.0,null,1.0,true,null]]}",
+      "orient": "split",
+      "dtype": {
+        "name": "object",
+        "bus": "uint32",
+        "p_mw": "float64",
+        "q_mvar": "float64",
+        "const_z_p_percent": "float64",
+        "const_z_q_percent": "float64",
+        "const_i_p_percent": "float64",
+        "const_i_q_percent": "float64",
+        "sn_mva": "float64",
+        "scaling": "float64",
+        "in_service": "bool",
+        "type": "object"
+      },
+      "is_multiindex": false,
+      "is_multicolumn": false
+    },
+    "sgen": {
+      "_module": "pandas.core.frame",
+      "_class": "DataFrame",
+      "_object": "{\"columns\":[\"name\",\"bus\",\"p_mw\",\"q_mvar\",\"sn_mva\",\"scaling\",\"in_service\",\"type\",\"current_source\",\"controllable\",\"max_p_mw\",\"min_p_mw\",\"max_q_mvar\",\"min_q_mvar\"],\"index\":[0],\"data\":[[null,26,216.0,35.5,null,1.0,true,\"\",true,true,300.0,0.0,0.0,-71.0]]}",
+      "orient": "split",
+      "dtype": {
+        "name": "object",
+        "bus": "int64",
+        "p_mw": "float64",
+        "q_mvar": "float64",
+        "sn_mva": "float64",
+        "scaling": "float64",
+        "in_service": "bool",
+        "type": "object",
+        "current_source": "bool",
+        "controllable": "bool",
+        "max_p_mw": "float64",
+        "min_p_mw": "float64",
+        "max_q_mvar": "float64",
+        "min_q_mvar": "float64"
+      },
+      "is_multiindex": false,
+      "is_multicolumn": false
+    },
+    "motor": {
+      "_module": "pandas.core.frame",
+      "_class": "DataFrame",
+      "_object": "{\"columns\":[\"name\",\"bus\",\"pn_mech_mw\",\"loading_percent\",\"cos_phi\",\"cos_phi_n\",\"efficiency_percent\",\"efficiency_n_percent\",\"lrc_pu\",\"vn_kv\",\"scaling\",\"in_service\",\"rx\"],\"index\":[],\"data\":[]}",
+      "orient": "split",
+      "dtype": {
+        "name": "object",
+        "bus": "int64",
+        "pn_mech_mw": "float64",
+        "loading_percent": "float64",
+        "cos_phi": "float64",
+        "cos_phi_n": "float64",
+        "efficiency_percent": "float64",
+        "efficiency_n_percent": "float64",
+        "lrc_pu": "float64",
+        "vn_kv": "float64",
+        "scaling": "float64",
+        "in_service": "bool",
+        "rx": "float64"
+      },
+      "is_multiindex": false,
+      "is_multicolumn": false
+    },
+    "asymmetric_load": {
+      "_module": "pandas.core.frame",
+      "_class": "DataFrame",
+      "_object": "{\"columns\":[\"name\",\"bus\",\"p_a_mw\",\"q_a_mvar\",\"p_b_mw\",\"q_b_mvar\",\"p_c_mw\",\"q_c_mvar\",\"sn_mva\",\"scaling\",\"in_service\",\"type\"],\"index\":[],\"data\":[]}",
+      "orient": "split",
+      "dtype": {
+        "name": "object",
+        "bus": "uint32",
+        "p_a_mw": "float64",
+        "q_a_mvar": "float64",
+        "p_b_mw": "float64",
+        "q_b_mvar": "float64",
+        "p_c_mw": "float64",
+        "q_c_mvar": "float64",
+        "sn_mva": "float64",
+        "scaling": "float64",
+        "in_service": "bool",
+        "type": "object"
+      },
+      "is_multiindex": false,
+      "is_multicolumn": false
+    },
+    "asymmetric_sgen": {
+      "_module": "pandas.core.frame",
+      "_class": "DataFrame",
+      "_object": "{\"columns\":[\"name\",\"bus\",\"p_a_mw\",\"q_a_mvar\",\"p_b_mw\",\"q_b_mvar\",\"p_c_mw\",\"q_c_mvar\",\"sn_mva\",\"scaling\",\"in_service\",\"type\",\"current_source\"],\"index\":[],\"data\":[]}",
+      "orient": "split",
+      "dtype": {
+        "name": "object",
+        "bus": "int64",
+        "p_a_mw": "float64",
+        "q_a_mvar": "float64",
+        "p_b_mw": "float64",
+        "q_b_mvar": "float64",
+        "p_c_mw": "float64",
+        "q_c_mvar": "float64",
+        "sn_mva": "float64",
+        "scaling": "float64",
+        "in_service": "bool",
+        "type": "object",
+        "current_source": "bool"
+      },
+      "is_multiindex": false,
+      "is_multicolumn": false
+    },
+    "storage": {
+      "_module": "pandas.core.frame",
+      "_class": "DataFrame",
+      "_object": "{\"columns\":[\"name\",\"bus\",\"p_mw\",\"q_mvar\",\"sn_mva\",\"soc_percent\",\"min_e_mwh\",\"max_e_mwh\",\"scaling\",\"in_service\",\"type\"],\"index\":[],\"data\":[]}",
+      "orient": "split",
+      "dtype": {
+        "name": "object",
+        "bus": "int64",
+        "p_mw": "float64",
+        "q_mvar": "float64",
+        "sn_mva": "float64",
+        "soc_percent": "float64",
+        "min_e_mwh": "float64",
+        "max_e_mwh": "float64",
+        "scaling": "float64",
+        "in_service": "bool",
+        "type": "object"
+      },
+      "is_multiindex": false,
+      "is_multicolumn": false
+    },
+    "gen": {
+      "_module": "pandas.core.frame",
+      "_class": "DataFrame",
+      "_object": "{\"columns\":[\"name\",\"bus\",\"p_mw\",\"vm_pu\",\"sn_mva\",\"min_q_mvar\",\"max_q_mvar\",\"scaling\",\"slack\",\"in_service\",\"slack_weight\",\"type\",\"controllable\",\"max_p_mw\",\"min_p_mw\"],\"index\":[0,1,10,11,12,13,14,15,16,17,18,19,2,20,21,22,23,24,25,26,27,28,29,3,30,31,32,33,34,35,36,37,38,39,4,40,41,42,43,44,45,46,47,48,49,5,50,51,52,53,54,55,56,57,58,59,6,60,61,62,63,7,8,9],\"data\":[[null,0,493.5,1.0,null,-188.460000000000008,139.219999999999999,1.0,false,true,0.0,null,true,668.0,0.0],[null,0,549.580000000000041,1.0,null,-66.299999999999997,105.230000000000004,1.0,false,true,0.0,null,true,554.279999999999973,0.0],[null,2,15.119999999999999,1.0,null,-7.29,6.51,1.0,false,true,0.0,null,true,15.119999999999999,0.0],[null,3,25.199999999999999,1.0,null,-12.34,10.66,1.0,false,true,0.0,null,true,35.0,0.0],[null,3,2284.0,1.0,null,-679.0,641.470000000000027,1.0,false,true,0.0,null,true,2284.0,0.0],[null,3,340.0,1.0,null,-137.860000000000014,150.340000000000003,1.0,false,true,0.0,null,true,440.0,0.0],[null,3,259.0,1.0,null,-122.950000000000003,137.27000000000001,1.0,false,true,0.0,null,true,259.0,0.0],[null,4,1074.0,1.0,null,-429.769999999999982,416.470000000000027,1.0,false,true,0.0,null,true,1074.0,0.0],[null,4,23.199999999999999,1.0,null,-9.94,15.390000000000001,1.0,false,true,0.0,null,true,23.199999999999999,0.0],[null,5,1001.519999999999982,1.0,null,-484.800000000000011,439.660000000000025,1.0,false,true,0.0,null,true,1390.920000000000073,0.0],[null,5,33.0,1.0,null,-25.5,24.800000000000001,1.0,false,true,0.0,null,true,33.0,0.0],[null,5,49.399999999999999,1.0,null,-17.489999999999998,12.09,1.0,false,true,0.0,null,true,49.399999999999999,0.0],[null,0,0.0,1.0,null,-100.0,180.0,1.0,false,true,0.0,null,true,300.0,0.0],[null,6,226.800000000000011,1.0,null,-131.02000000000001,125.760000000000005,1.0,false,true,0.0,null,true,314.25,0.0],[null,6,1216.0,1.0,null,-469.069999999999993,681.340000000000032,1.0,false,true,0.0,null,true,1215.0,0.0],[null,6,1104.0,1.0,null,-205.240000000000009,220.340000000000003,1.0,false,true,0.0,null,true,1102.0,0.0],[null,9,1208.0,1.0,null,-539.680000000000064,559.190000000000055,1.0,false,true,0.0,null,true,1207.0,0.0],[null,9,1875.0,1.0,null,-829.629999999999996,697.169999999999959,1.0,false,true,0.0,null,true,1875.0,0.0],[null,9,420.0,1.0,null,-138.039999999999992,167.950000000000017,1.0,false,true,0.0,null,true,420.0,0.0],[null,10,130.319999999999993,1.0,null,-57.600000000000001,-57.600000000000001,1.0,false,true,0.0,null,true,180.0,0.0],[null,10,2406.0,1.0,null,-1006.32000000000005,1216.100000000000136,1.0,false,true,0.0,null,true,2406.0,0.0],[null,10,1961.0,1.0,null,-571.460000000000036,873.220000000000027,1.0,false,true,0.0,null,true,1987.0,0.0],[null,10,155.0,1.0,null,-75.210000000000008,94.219999999999999,1.0,false,true,0.0,null,true,155.0,0.0],[null,0,18.719999999999999,1.0,null,-8.99,7.8,1.0,false,true,0.0,null,true,18.719999999999999,0.0],[null,10,1039.0,1.0,null,-539.07000000000005,670.32000000000005,1.0,false,true,0.0,null,true,1039.0,0.0],[null,11,980.0,1.0,null,-418.120000000000005,579.980000000000018,1.0,false,true,0.0,null,true,980.0,0.0],[null,11,1885.0,1.0,null,-853.060000000000059,960.050000000000068,1.0,false,true,0.0,null,true,1885.0,0.0],[null,11,210.0,1.0,null,-94.969999999999999,116.420000000000002,1.0,false,true,0.0,null,true,210.0,0.0],[null,11,1096.0,1.0,null,-575.519999999999982,344.480000000000018,1.0,false,true,0.0,null,true,2004.0,0.0],[null,14,7800.0,1.0,null,-2527.869999999999891,3535.0300000000002,1.0,false,true,0.0,null,true,7832.0,0.0],[null,15,3972.0,1.0,null,-1289.620000000000118,1587.059999999999945,1.0,false,true,0.0,null,true,3987.0,0.0],[null,15,7041.0,1.0,null,-3354.579999999999927,3653.230000000000018,1.0,false,true,0.0,null,true,7040.0,0.0],[null,15,1218.0,1.0,null,-562.850000000000023,767.330000000000041,1.0,false,true,0.0,null,true,1218.0,0.0],[null,16,2000.0,1.0,null,-405.939999999999998,814.230000000000018,1.0,false,true,0.0,null,true,2021.0,0.0],[null,1,36.43,1.0,null,-17.670000000000002,14.33,1.0,false,true,0.0,null,true,50.600000000000001,0.0],[null,17,1960.0,1.0,null,-534.169999999999959,884.970000000000027,1.0,false,true,0.0,null,true,1982.0,0.0],[null,17,228.0,1.0,null,-73.579999999999998,40.020000000000003,1.0,false,true,0.0,null,true,228.0,0.0],[null,18,2845.0,1.0,null,-1468.980000000000018,1336.630000000000109,1.0,false,true,0.0,null,true,2845.0,0.0],[null,18,406.800000000000011,1.0,null,-162.700000000000017,162.700000000000017,1.0,false,true,0.0,null,true,406.800000000000011,0.0],[null,19,1200.0,1.0,null,-523.379999999999995,621.139999999999986,1.0,false,true,0.0,null,true,1200.0,0.0],[null,19,360.0,1.0,null,236.640000000000015,236.640000000000015,1.0,false,true,0.0,null,true,360.0,0.0],[null,20,665.0,1.0,null,-306.069999999999993,326.150000000000034,1.0,false,true,0.0,null,true,665.0,0.0],[null,21,401.100000000000023,1.0,null,-232.680000000000007,189.719999999999999,1.0,false,true,0.0,null,true,401.0,0.0],[null,22,3772.0,1.0,null,-1388.269999999999982,1589.670000000000073,1.0,false,true,0.0,null,true,3801.0,0.0],[null,22,363.0,1.0,null,-153.990000000000009,84.810000000000002,1.0,false,true,0.0,null,true,363.0,0.0],[null,1,1524.0,1.0,null,-473.360000000000014,1108.509999999999991,1.0,false,true,0.0,null,true,1524.0,0.0],[null,22,470.0,1.0,null,-211.430000000000007,317.759999999999991,1.0,false,true,0.0,null,true,470.400000000000034,0.0],[null,22,3081.010000000000218,1.0,null,-1262.240000000000009,1200.809999999999945,1.0,false,true,0.0,null,true,4431.0,0.0],[null,22,0.0,1.0,null,0.0,0.0,1.0,false,true,0.0,null,true,100.0,0.0],[null,24,2123.0,1.0,null,-947.420000000000073,949.379999999999995,1.0,false,true,0.0,null,true,2123.0,0.0],[null,24,0.0,1.0,null,0.0,0.0,1.0,false,true,0.0,null,true,1245.0,0.0],[null,25,1940.0,1.0,null,-431.350000000000023,881.440000000000055,1.0,false,true,0.0,null,true,1966.0,0.0],[null,25,1104.0,1.0,null,-294.620000000000004,384.110000000000014,1.0,false,true,0.0,null,true,1131.0,0.0],[null,25,2465.0,1.0,null,-1114.6400000000001,1254.529999999999973,1.0,false,true,0.0,null,true,3165.0,0.0],[null,25,0.0,1.0,null,0.0,0.0,1.0,false,true,0.0,null,true,1355.0,0.0],[null,27,1320.0,1.0,null,-579.700000000000046,657.82000000000005,1.0,false,true,0.0,null,true,1320.0,0.0],[null,1,12.0,1.0,null,0.0,0.0,1.0,false,true,0.0,null,true,12.0,0.0],[null,27,208.0,1.0,null,-71.210000000000008,60.789999999999999,1.0,false,true,0.0,null,true,208.0,0.0],[null,28,1261.0,1.0,null,-480.430000000000007,455.319999999999993,1.0,false,true,0.0,null,true,1261.0,0.0],[null,28,905.0,1.0,null,-412.03000000000003,403.350000000000023,1.0,false,true,0.0,null,true,905.0,0.0],[null,28,0.0,1.0,null,0.0,0.0,1.0,false,true,0.0,null,true,140.0,0.0],[null,2,387.900000000000034,1.0,null,-158.140000000000015,128.340000000000003,1.0,false,true,0.0,null,true,550.990000000000009,0.0],[null,2,13.539999999999999,1.0,null,-3.51,-3.51,1.0,false,true,0.0,null,true,19.0,0.0],[null,2,553.0,1.0,null,-66.170000000000002,144.789999999999992,1.0,false,true,0.0,null,true,553.120000000000005,0.0]]}",
+      "orient": "split",
+      "dtype": {
+        "name": "object",
+        "bus": "uint32",
+        "p_mw": "float64",
+        "vm_pu": "float64",
+        "sn_mva": "float64",
+        "min_q_mvar": "float64",
+        "max_q_mvar": "float64",
+        "scaling": "float64",
+        "slack": "bool",
+        "in_service": "bool",
+        "slack_weight": "float64",
+        "type": "object",
+        "controllable": "bool",
+        "max_p_mw": "float64",
+        "min_p_mw": "float64"
+      },
+      "is_multiindex": false,
+      "is_multicolumn": false
+    },
+    "switch": {
+      "_module": "pandas.core.frame",
+      "_class": "DataFrame",
+      "_object": "{\"columns\":[\"bus\",\"element\",\"et\",\"type\",\"closed\",\"name\",\"z_ohm\",\"in_ka\"],\"index\":[],\"data\":[]}",
+      "orient": "split",
+      "dtype": {
+        "bus": "int64",
+        "element": "int64",
+        "et": "object",
+        "type": "object",
+        "closed": "bool",
+        "name": "object",
+        "z_ohm": "float64",
+        "in_ka": "float64"
+      },
+      "is_multiindex": false,
+      "is_multicolumn": false
+    },
+    "shunt": {
+      "_module": "pandas.core.frame",
+      "_class": "DataFrame",
+      "_object": "{\"columns\":[\"bus\",\"name\",\"q_mvar\",\"p_mw\",\"vn_kv\",\"step\",\"max_step\",\"in_service\"],\"index\":[],\"data\":[]}",
+      "orient": "split",
+      "dtype": {
+        "bus": "uint32",
+        "name": "object",
+        "q_mvar": "float64",
+        "p_mw": "float64",
+        "vn_kv": "float64",
+        "step": "uint32",
+        "max_step": "uint32",
+        "in_service": "bool"
+      },
+      "is_multiindex": false,
+      "is_multicolumn": false
+    },
+    "svc": {
+      "_module": "pandas.core.frame",
+      "_class": "DataFrame",
+      "_object": "{\"columns\":[\"name\",\"bus\",\"x_l_ohm\",\"x_cvar_ohm\",\"set_vm_pu\",\"thyristor_firing_angle_degree\",\"controllable\",\"in_service\",\"min_angle_degree\",\"max_angle_degree\"],\"index\":[],\"data\":[]}",
+      "orient": "split",
+      "dtype": {
+        "name": "object",
+        "bus": "uint32",
+        "x_l_ohm": "float64",
+        "x_cvar_ohm": "float64",
+        "set_vm_pu": "float64",
+        "thyristor_firing_angle_degree": "float64",
+        "controllable": "bool",
+        "in_service": "bool",
+        "min_angle_degree": "float64",
+        "max_angle_degree": "float64"
+      },
+      "is_multiindex": false,
+      "is_multicolumn": false
+    },
+    "ssc": {
+      "_module": "pandas.core.frame",
+      "_class": "DataFrame",
+      "_object": "{\"columns\":[\"name\",\"bus\",\"r_ohm\",\"x_ohm\",\"vm_internal_pu\",\"va_internal_degree\",\"set_vm_pu\",\"controllable\",\"in_service\"],\"index\":[],\"data\":[]}",
+      "orient": "split",
+      "dtype": {
+        "name": "object",
+        "bus": "uint32",
+        "r_ohm": "float64",
+        "x_ohm": "float64",
+        "vm_internal_pu": "float64",
+        "va_internal_degree": "float64",
+        "set_vm_pu": "float64",
+        "controllable": "bool",
+        "in_service": "bool"
+      },
+      "is_multiindex": false,
+      "is_multicolumn": false
+    },
+    "vsc": {
+      "_module": "pandas.core.frame",
+      "_class": "DataFrame",
+      "_object": "{\"columns\":[\"name\",\"bus\",\"bus_dc\",\"r_ohm\",\"x_ohm\",\"r_dc_ohm\",\"pl_dc_mw\",\"control_mode_ac\",\"control_value_ac\",\"control_mode_dc\",\"control_value_dc\",\"controllable\",\"in_service\"],\"index\":[],\"data\":[]}",
+      "orient": "split",
+      "dtype": {
+        "name": "object",
+        "bus": "uint32",
+        "bus_dc": "uint32",
+        "r_ohm": "float64",
+        "x_ohm": "float64",
+        "r_dc_ohm": "float64",
+        "pl_dc_mw": "float64",
+        "control_mode_ac": "object",
+        "control_value_ac": "float64",
+        "control_mode_dc": "object",
+        "control_value_dc": "float64",
+        "controllable": "bool",
+        "in_service": "bool"
+      },
+      "is_multiindex": false,
+      "is_multicolumn": false
+    },
+    "ext_grid": {
+      "_module": "pandas.core.frame",
+      "_class": "DataFrame",
+      "_object": "{\"columns\":[\"name\",\"bus\",\"vm_pu\",\"va_degree\",\"slack_weight\",\"in_service\",\"max_p_mw\",\"min_p_mw\",\"max_q_mvar\",\"min_q_mvar\"],\"index\":[0],\"data\":[[null,26,1.0,0.0,1.0,true,1081.0,0.0,666.029999999999973,-541.789999999999964]]}",
+      "orient": "split",
+      "dtype": {
+        "name": "object",
+        "bus": "uint32",
+        "vm_pu": "float64",
+        "va_degree": "float64",
+        "slack_weight": "float64",
+        "in_service": "bool",
+        "max_p_mw": "float64",
+        "min_p_mw": "float64",
+        "max_q_mvar": "float64",
+        "min_q_mvar": "float64"
+      },
+      "is_multiindex": false,
+      "is_multicolumn": false
+    },
+    "line": {
+      "_module": "pandas.core.frame",
+      "_class": "DataFrame",
+      "_object": "{\"columns\":[\"name\",\"std_type\",\"from_bus\",\"to_bus\",\"length_km\",\"r_ohm_per_km\",\"x_ohm_per_km\",\"c_nf_per_km\",\"g_us_per_km\",\"max_i_ka\",\"df\",\"parallel\",\"type\",\"in_service\",\"geo\"],\"index\":[0,1,10,11,12,13,14,15,16,17,18,19,2,20,21,22,23,24,25,26,27,28,29,3,30,31,32,33,34,35,36,37,38,39,4,40,41,42,43,44,45,46,47,48,49,5,50,51,52,53,54,55,56,57,58,59,6,60,61,62,63,64,65,66,67,68,69,7,70,71,72,73,74,75,76,77,78,79,8,80,81,82,83,84,85,9],\"data\":[[null,null,0,1,1.0,9.22625,15.125,360.295223237500011,0.0,1.1022141503,1.0,1,\"ol\",true,null],[null,null,0,1,1.0,9.22625,15.125,1197.055624868399946,0.0,1.1022141503,1.0,1,\"ol\",true,null],[null,null,6,5,1.0,4.8,320.0,584.695472183900051,0.0,1.3712068893,1.0,1,\"ol\",true,null],[null,null,6,5,1.0,4.8,320.0,584.695472183900051,0.0,1.3712068893,1.0,1,\"ol\",true,null],[null,null,7,9,1.0,1.328,28.0,1317.802928800899963,0.0,4.431163316,1.0,1,\"ol\",true,null],[null,null,7,9,1.0,1.328,28.0,1317.802928800899963,0.0,4.431163316,1.0,1,\"ol\",true,null],[null,null,8,10,1.0,2.624,26.079999999999998,968.457828714199991,0.0,2.0062921854,1.0,1,\"ol\",true,null],[null,null,8,10,1.0,2.624,26.079999999999998,968.457828714199991,0.0,2.0062921854,1.0,1,\"ol\",true,null],[null,null,8,9,1.0,5.632,39.247999999999998,377.595102485499979,0.0,1.2340862004,1.0,1,\"ol\",true,null],[null,null,8,9,1.0,7.872,54.880000000000002,497.75708451989999,0.0,1.1186161466,1.0,1,\"ol\",true,null],[null,null,9,14,1.0,0.848,13.359999999999999,10689.243865409400314,0.0,6.9859382572,1.0,1,\"ol\",true,null],[null,null,9,14,1.0,0.832,10.08,2115.964968406699882,0.0,5.8023702054,1.0,1,\"ol\",true,null],[null,null,1,3,1.0,0.3025,49.15625,1874.713696611700016,0.0,1.5955861985,1.0,1,\"ol\",true,null],[null,null,10,14,1.0,1.12,67.200000000000003,777.272953325000003,0.0,3.6373066959,1.0,1,\"ol\",true,null],[null,null,10,14,1.0,1.584,67.200000000000003,1141.53882932660008,0.0,3.6373066959,1.0,1,\"ol\",true,null],[null,null,10,12,1.0,0.64,8.32,496.961309804400003,0.0,3.1321252104,1.0,1,\"ol\",true,null],[null,null,10,12,1.0,0.64,8.32,529.985960495999962,0.0,3.1898602373,1.0,1,\"ol\",true,null],[null,null,10,11,1.0,0.16,13.6,158.757055734200009,0.0,4.7920072343,1.0,1,\"ol\",true,null],[null,null,10,11,1.0,0.16,13.6,158.757055734200009,0.0,4.7920072343,1.0,1,\"ol\",true,null],[null,null,11,12,1.0,1.536,17.248000000000001,765.933163629699948,0.0,4.4744645862,1.0,1,\"ol\",true,null],[null,null,11,17,1.0,1.552,14.4,762.949008446800008,0.0,3.4641016151,1.0,1,\"ol\",true,null],[null,null,12,17,1.0,0.784,11.199999999999999,386.547568034400001,0.0,3.4641016151,1.0,1,\"ol\",true,null],[null,null,12,17,1.0,1.344,11.199999999999999,1543.60400431249991,0.0,3.4641016151,1.0,1,\"ol\",true,null],[null,null,1,3,1.0,0.3025,49.15625,2333.921743985600188,0.0,1.5955861985,1.0,1,\"ol\",true,null],[null,null,12,14,1.0,2.192,36.799999999999997,1321.582858699300004,0.0,1.7897858345,1.0,1,\"ol\",true,null],[null,null,12,14,1.0,2.624,36.799999999999997,219.633821466799986,0.0,1.3784237677,1.0,1,\"ol\",true,null],[null,null,12,13,1.0,1.712,18.608,2336.593508267899779,0.0,1.5011106999,1.0,1,\"ol\",true,null],[null,null,12,13,1.0,1.312,19.216000000000001,2412.192106236499967,0.0,1.5011106999,1.0,1,\"ol\",true,null],[null,null,13,15,1.0,0.8,25.600000000000001,556.047582427299972,0.0,3.7239092363,1.0,1,\"ol\",true,null],[null,null,13,15,1.0,8.0,28.800000000000001,291.651433215899999,0.0,0.9021097956,1.0,1,\"ol\",true,null],[null,null,14,15,1.0,0.528,8.32,703.066961108400051,0.0,3.9981506141,1.0,1,\"ol\",true,null],[null,null,14,15,1.0,0.256,2.752,794.183166028599999,0.0,7.9963012283,1.0,1,\"ol\",true,null],[null,null,14,13,1.0,0.304,3.552,1510.380409942099959,0.0,7.2168783649,1.0,1,\"ol\",true,null],[null,null,14,13,1.0,0.288,3.552,1108.71312231389993,0.0,7.2168783649,1.0,1,\"ol\",true,null],[null,null,4,5,1.0,1.36,16.815999999999999,761.039149129700036,0.0,2.0062921854,1.0,1,\"ol\",true,null],[null,null,15,18,1.0,0.896,22.559999999999999,894.450780176499961,0.0,4.0125843709,1.0,1,\"ol\",true,null],[null,null,15,18,1.0,0.896,22.559999999999999,894.450780176499961,0.0,5.5136950708,1.0,1,\"ol\",true,null],[null,null,16,15,1.0,1.6,17.152000000000001,527.39969267080005,0.0,3.1032576969,1.0,1,\"ol\",true,null],[null,null,16,15,1.0,1.6,17.152000000000001,909.76944344900005,0.0,2.7279800219,1.0,1,\"ol\",true,null],[null,null,16,21,1.0,1.088,15.52,908.376837697000042,0.0,3.0310889132,1.0,1,\"ol\",true,null],[null,null,16,21,1.0,1.104,15.52,909.968387127899973,0.0,3.0310889132,1.0,1,\"ol\",true,null],[null,null,17,16,1.0,0.672,2.88,467.318701653599987,0.0,4.4744645862,1.0,1,\"ol\",true,null],[null,null,17,16,1.0,0.672,2.88,467.318701653599987,0.0,4.9940798285,1.0,1,\"ol\",true,null],[null,null,17,22,1.0,2.208,15.359999999999999,960.699025238499985,0.0,2.8434500758,1.0,1,\"ol\",true,null],[null,null,17,22,1.0,1.872,15.359999999999999,820.045844280999972,0.0,2.8434500758,1.0,1,\"ol\",true,null],[null,null,4,5,1.0,2.416,25.808,1179.656438197099988,0.0,2.0062921854,1.0,1,\"ol\",true,null],[null,null,19,25,1.0,0.56,3.68,447.424333767099995,0.0,4.0125843709,1.0,1,\"ol\",true,null],[null,null,19,25,1.0,0.56,3.68,447.424333767099995,0.0,4.0125843709,1.0,1,\"ol\",true,null],[null,null,19,18,1.0,2.848,34.079999999999998,1329.341662175100055,0.0,2.29496732,1.0,1,\"ol\",true,null],[null,null,19,18,1.0,2.112,22.879999999999999,727.338089930000024,0.0,2.29496732,1.0,1,\"ol\",true,null],[null,null,20,15,1.0,2.32,29.184000000000001,1824.114591512000061,0.0,4.0125843709,1.0,1,\"ol\",true,null],[null,null,20,15,1.0,2.32,29.184000000000001,1824.114591512000061,0.0,4.0125843709,1.0,1,\"ol\",true,null],[null,null,20,24,1.0,0.4,16.0,315.524674679700013,0.0,4.0125843709,1.0,1,\"ol\",true,null],[null,null,20,24,1.0,0.4,16.0,315.524674679700013,0.0,4.0125843709,1.0,1,\"ol\",true,null],[null,null,20,19,1.0,1.92,7.68,884.503596233200028,0.0,4.0125843709,1.0,1,\"ol\",true,null],[null,null,20,19,1.0,1.92,7.68,1392.605752054100094,0.0,4.0125843709,1.0,1,\"ol\",true,null],[null,null,5,8,1.0,1.248,13.632,146.621491323399994,0.0,3.0310889132,1.0,1,\"ol\",true,null],[null,null,20,18,1.0,0.592,9.44,584.894415862700043,0.0,4.3734282891,1.0,1,\"ol\",true,null],[null,null,20,18,1.0,0.592,9.44,587.878571045700028,0.0,4.0125843709,1.0,1,\"ol\",true,null],[null,null,21,15,1.0,2.848,27.52,1671.723733501499964,0.0,2.9011851027,1.0,1,\"ol\",true,null],[null,null,21,15,1.0,2.848,27.52,1247.376866482700052,0.0,2.9011851027,1.0,1,\"ol\",true,null],[null,null,21,24,1.0,0.592,6.56,815.27119598820002,0.0,4.727055329,1.0,1,\"ol\",true,null],[null,null,21,24,1.0,0.544,6.56,853.46838233029996,0.0,4.727055329,1.0,1,\"ol\",true,null],[null,null,21,20,1.0,0.304,1.776,245.098612361499988,0.0,4.0125843709,1.0,1,\"ol\",true,null],[null,null,21,20,1.0,0.768,9.76,604.987727428100016,0.0,4.0125843709,1.0,1,\"ol\",true,null],[null,null,22,28,1.0,2.416,29.120000000000001,1054.401497983800027,0.0,2.9011851027,1.0,1,\"ol\",true,null],[null,null,22,23,1.0,1.376,1.28,1914.236078037800098,0.0,4.0125843709,1.0,1,\"ol\",true,null],[null,null,5,8,1.0,1.248,13.632,922.103951538700016,0.0,3.0310889132,1.0,1,\"ol\",true,null],[null,null,22,23,1.0,0.368,1.12,5659.350832668899784,0.0,6.3508529611,1.0,1,\"ol\",true,null],[null,null,22,21,1.0,0.88,4.8,689.936678303399958,0.0,4.0125843709,1.0,1,\"ol\",true,null],[null,null,22,21,1.0,0.624,4.8,490.595112080799993,0.0,3.9981506141,1.0,1,\"ol\",true,null],[null,null,22,28,1.0,2.416,29.120000000000001,1054.401497983800027,0.0,2.9011851027,1.0,1,\"ol\",true,null],[null,null,23,27,1.0,1.088,11.199999999999999,475.077505129299993,0.0,3.1898602373,1.0,1,\"ol\",true,null],[null,null,23,24,1.0,1.664,14.56,580.51765492770005,0.0,2.0062921854,1.0,1,\"ol\",true,null],[null,null,23,24,1.0,1.664,14.56,580.51765492770005,0.0,2.0062921854,1.0,1,\"ol\",true,null],[null,null,23,27,1.0,1.088,11.199999999999999,475.077505129299993,0.0,3.1898602373,1.0,1,\"ol\",true,null],[null,null,24,25,1.0,0.32,9.119999999999999,1058.380371561099992,0.0,10.0458946839,1.0,1,\"ol\",true,null],[null,null,24,25,1.0,0.32,9.119999999999999,1058.380371561099992,0.0,7.9963012283,1.0,1,\"ol\",true,null],[null,null,6,7,1.0,0.64,0.16,1448.309982136200006,0.0,3.1465589671,1.0,1,\"ol\",true,null],[null,null,26,25,1.0,0.32,8.048,357.501790920199994,0.0,4.4744645862,1.0,1,\"ol\",true,null],[null,null,26,25,1.0,0.32,8.048,357.501790920199994,0.0,4.4744645862,1.0,1,\"ol\",true,null],[null,null,27,26,1.0,0.608,11.375999999999999,596.433149236900022,0.0,4.431163316,1.0,1,\"ol\",true,null],[null,null,27,26,1.0,0.608,11.375999999999999,596.433149236900022,0.0,4.431163316,1.0,1,\"ol\",true,null],[null,null,28,27,1.0,0.816,12.736000000000001,676.40850814060002,0.0,4.0125843709,1.0,1,\"ol\",true,null],[null,null,28,27,1.0,0.816,12.736000000000001,676.40850814060002,0.0,4.0125843709,1.0,1,\"ol\",true,null],[null,null,6,7,1.0,0.64,0.16,2560.803034348599795,0.0,3.6084391824,1.0,1,\"ol\",true,null]]}",
+      "orient": "split",
+      "dtype": {
+        "name": "object",
+        "std_type": "object",
+        "from_bus": "uint32",
+        "to_bus": "uint32",
+        "length_km": "float64",
+        "r_ohm_per_km": "float64",
+        "x_ohm_per_km": "float64",
+        "c_nf_per_km": "float64",
+        "g_us_per_km": "float64",
+        "max_i_ka": "float64",
+        "df": "float64",
+        "parallel": "uint32",
+        "type": "object",
+        "in_service": "bool",
+        "geo": "object"
+      },
+      "is_multiindex": false,
+      "is_multicolumn": false
+    },
+    "line_dc": {
+      "_module": "pandas.core.frame",
+      "_class": "DataFrame",
+      "_object": "{\"columns\":[\"name\",\"std_type\",\"from_bus_dc\",\"to_bus_dc\",\"length_km\",\"r_ohm_per_km\",\"g_us_per_km\",\"max_i_ka\",\"df\",\"parallel\",\"type\",\"in_service\",\"geo\"],\"index\":[],\"data\":[]}",
+      "orient": "split",
+      "dtype": {
+        "name": "object",
+        "std_type": "object",
+        "from_bus_dc": "uint32",
+        "to_bus_dc": "uint32",
+        "length_km": "float64",
+        "r_ohm_per_km": "float64",
+        "g_us_per_km": "float64",
+        "max_i_ka": "float64",
+        "df": "float64",
+        "parallel": "uint32",
+        "type": "object",
+        "in_service": "bool",
+        "geo": "object"
+      },
+      "is_multiindex": false,
+      "is_multicolumn": false
+    },
+    "trafo": {
+      "_module": "pandas.core.frame",
+      "_class": "DataFrame",
+      "_object": "{\"columns\":[\"name\",\"std_type\",\"hv_bus\",\"lv_bus\",\"sn_mva\",\"vn_hv_kv\",\"vn_lv_kv\",\"vk_percent\",\"vkr_percent\",\"pfe_kw\",\"i0_percent\",\"shift_degree\",\"tap_side\",\"tap_neutral\",\"tap_min\",\"tap_max\",\"tap_step_percent\",\"tap_step_degree\",\"tap_pos\",\"tap_phase_shifter\",\"parallel\",\"df\",\"in_service\"],\"index\":[0,1,10,11,12,2,3,4,5,6,7,8,9],\"data\":[[null,null,0,2,132.0,275.0,132.0,19.8215482745,0.924,0.0,-3.9393939394,2.0,null,null,null,null,null,null,null,false,1,1.0,true],[null,null,0,2,132.0,275.0,132.0,19.8215482745,0.924,0.0,-3.9393939394,2.0,null,null,null,null,null,null,null,false,1,1.0,true],[null,null,3,2,648.0,275.0,132.0,26.639027009300001,1.944,0.0,-0.0679012346,0.0,null,null,null,null,null,null,null,false,1,1.0,true],[null,null,3,2,648.0,275.0,132.0,26.639027009300001,1.944,0.0,-0.6790123457,0.0,null,null,null,null,null,null,null,false,1,1.0,true],[null,null,1,2,652.0,275.0,132.0,53.889295279899997,19.586079999999999,0.0,-0.1901840491,0.0,null,null,null,null,null,null,null,false,1,1.0,true],[null,null,6,3,1090.0,400.0,275.0,14.893648478799999,2.2999,0.0,-1.0770642202,0.0,null,null,null,null,null,null,null,false,1,1.0,true],[null,null,5,3,1500.0,400.0,275.0,34.555064751800003,1.95,0.0,-0.9973333333,0.0,null,null,null,null,null,null,null,false,1,1.0,true],[null,null,5,3,1120.0,400.0,275.0,25.801115014699999,1.456,0.0,-1.5696428571,0.0,null,null,null,null,null,null,null,false,1,1.0,true],[null,null,4,3,1000.0,400.0,275.0,24.020824298899999,1.0,0.0,-1.25,0.0,null,null,null,null,null,null,null,false,1,1.0,true],[null,null,4,3,1000.0,400.0,275.0,24.020824298899999,1.0,0.0,-1.25,0.0,null,null,null,null,null,null,null,false,1,1.0,true],[null,null,6,3,1090.0,400.0,275.0,14.8919691781,2.289,0.0,-1.4110091743,0.0,null,null,null,null,null,null,null,false,1,1.0,true],[null,null,11,17,2400.0,400.0,400.0,21.672890347199999,1.776,0.0,-1.2129166667,2.0,null,null,null,null,null,null,null,false,1,1.0,true],[null,null,11,12,3100.0,400.0,400.0,33.550250371600001,2.976,0.0,-1.2419354839,2.0,null,null,null,null,null,null,null,false,1,1.0,true]]}",
+      "orient": "split",
+      "dtype": {
+        "name": "object",
+        "std_type": "object",
+        "hv_bus": "uint32",
+        "lv_bus": "uint32",
+        "sn_mva": "float64",
+        "vn_hv_kv": "float64",
+        "vn_lv_kv": "float64",
+        "vk_percent": "float64",
+        "vkr_percent": "float64",
+        "pfe_kw": "float64",
+        "i0_percent": "float64",
+        "shift_degree": "float64",
+        "tap_side": "object",
+        "tap_neutral": "float64",
+        "tap_min": "float64",
+        "tap_max": "float64",
+        "tap_step_percent": "float64",
+        "tap_step_degree": "float64",
+        "tap_pos": "float64",
+        "tap_phase_shifter": "bool",
+        "parallel": "uint32",
+        "df": "float64",
+        "in_service": "bool"
+      },
+      "is_multiindex": false,
+      "is_multicolumn": false
+    },
+    "trafo3w": {
+      "_module": "pandas.core.frame",
+      "_class": "DataFrame",
+      "_object": "{\"columns\":[\"name\",\"std_type\",\"hv_bus\",\"mv_bus\",\"lv_bus\",\"sn_hv_mva\",\"sn_mv_mva\",\"sn_lv_mva\",\"vn_hv_kv\",\"vn_mv_kv\",\"vn_lv_kv\",\"vk_hv_percent\",\"vk_mv_percent\",\"vk_lv_percent\",\"vkr_hv_percent\",\"vkr_mv_percent\",\"vkr_lv_percent\",\"pfe_kw\",\"i0_percent\",\"shift_mv_degree\",\"shift_lv_degree\",\"tap_side\",\"tap_neutral\",\"tap_min\",\"tap_max\",\"tap_step_percent\",\"tap_step_degree\",\"tap_pos\",\"tap_at_star_point\",\"in_service\"],\"index\":[],\"data\":[]}",
+      "orient": "split",
+      "dtype": {
+        "name": "object",
+        "std_type": "object",
+        "hv_bus": "uint32",
+        "mv_bus": "uint32",
+        "lv_bus": "uint32",
+        "sn_hv_mva": "float64",
+        "sn_mv_mva": "float64",
+        "sn_lv_mva": "float64",
+        "vn_hv_kv": "float64",
+        "vn_mv_kv": "float64",
+        "vn_lv_kv": "float64",
+        "vk_hv_percent": "float64",
+        "vk_mv_percent": "float64",
+        "vk_lv_percent": "float64",
+        "vkr_hv_percent": "float64",
+        "vkr_mv_percent": "float64",
+        "vkr_lv_percent": "float64",
+        "pfe_kw": "float64",
+        "i0_percent": "float64",
+        "shift_mv_degree": "float64",
+        "shift_lv_degree": "float64",
+        "tap_side": "object",
+        "tap_neutral": "int32",
+        "tap_min": "int32",
+        "tap_max": "int32",
+        "tap_step_percent": "float64",
+        "tap_step_degree": "float64",
+        "tap_pos": "int32",
+        "tap_at_star_point": "bool",
+        "in_service": "bool"
+      },
+      "is_multiindex": false,
+      "is_multicolumn": false
+    },
+    "impedance": {
+      "_module": "pandas.core.frame",
+      "_class": "DataFrame",
+      "_object": "{\"columns\":[\"name\",\"from_bus\",\"to_bus\",\"rft_pu\",\"xft_pu\",\"rtf_pu\",\"xtf_pu\",\"sn_mva\",\"in_service\",\"gf_pu\",\"gt_pu\",\"bf_pu\",\"bt_pu\"],\"index\":[],\"data\":[]}",
+      "orient": "split",
+      "dtype": {
+        "name": "object",
+        "from_bus": "uint32",
+        "to_bus": "uint32",
+        "rft_pu": "float64",
+        "xft_pu": "float64",
+        "rtf_pu": "float64",
+        "xtf_pu": "float64",
+        "sn_mva": "float64",
+        "in_service": "bool",
+        "gf_pu": "float64",
+        "gt_pu": "float64",
+        "bf_pu": "float64",
+        "bt_pu": "float64"
+      },
+      "is_multiindex": false,
+      "is_multicolumn": false
+    },
+    "tcsc": {
+      "_module": "pandas.core.frame",
+      "_class": "DataFrame",
+      "_object": "{\"columns\":[\"name\",\"from_bus\",\"to_bus\",\"x_l_ohm\",\"x_cvar_ohm\",\"set_p_to_mw\",\"thyristor_firing_angle_degree\",\"controllable\",\"in_service\"],\"index\":[],\"data\":[]}",
+      "orient": "split",
+      "dtype": {
+        "name": "object",
+        "from_bus": "uint32",
+        "to_bus": "uint32",
+        "x_l_ohm": "float64",
+        "x_cvar_ohm": "float64",
+        "set_p_to_mw": "float64",
+        "thyristor_firing_angle_degree": "float64",
+        "controllable": "bool",
+        "in_service": "bool"
+      },
+      "is_multiindex": false,
+      "is_multicolumn": false
+    },
+    "dcline": {
+      "_module": "pandas.core.frame",
+      "_class": "DataFrame",
+      "_object": "{\"columns\":[\"name\",\"from_bus\",\"to_bus\",\"p_mw\",\"loss_percent\",\"loss_mw\",\"vm_from_pu\",\"vm_to_pu\",\"max_p_mw\",\"min_q_from_mvar\",\"min_q_to_mvar\",\"max_q_from_mvar\",\"max_q_to_mvar\",\"in_service\",\"cost_per_mw\"],\"index\":[],\"data\":[]}",
+      "orient": "split",
+      "dtype": {
+        "name": "object",
+        "from_bus": "uint32",
+        "to_bus": "uint32",
+        "p_mw": "float64",
+        "loss_percent": "float64",
+        "loss_mw": "float64",
+        "vm_from_pu": "float64",
+        "vm_to_pu": "float64",
+        "max_p_mw": "float64",
+        "min_q_from_mvar": "float64",
+        "min_q_to_mvar": "float64",
+        "max_q_from_mvar": "float64",
+        "max_q_to_mvar": "float64",
+        "in_service": "bool",
+        "cost_per_mw": "float64"
+      },
+      "is_multiindex": false,
+      "is_multicolumn": false
+    },
+    "ward": {
+      "_module": "pandas.core.frame",
+      "_class": "DataFrame",
+      "_object": "{\"columns\":[\"name\",\"bus\",\"ps_mw\",\"qs_mvar\",\"qz_mvar\",\"pz_mw\",\"in_service\"],\"index\":[],\"data\":[]}",
+      "orient": "split",
+      "dtype": {
+        "name": "object",
+        "bus": "uint32",
+        "ps_mw": "float64",
+        "qs_mvar": "float64",
+        "qz_mvar": "float64",
+        "pz_mw": "float64",
+        "in_service": "bool"
+      },
+      "is_multiindex": false,
+      "is_multicolumn": false
+    },
+    "xward": {
+      "_module": "pandas.core.frame",
+      "_class": "DataFrame",
+      "_object": "{\"columns\":[\"name\",\"bus\",\"ps_mw\",\"qs_mvar\",\"qz_mvar\",\"pz_mw\",\"r_ohm\",\"x_ohm\",\"vm_pu\",\"slack_weight\",\"in_service\"],\"index\":[],\"data\":[]}",
+      "orient": "split",
+      "dtype": {
+        "name": "object",
+        "bus": "uint32",
+        "ps_mw": "float64",
+        "qs_mvar": "float64",
+        "qz_mvar": "float64",
+        "pz_mw": "float64",
+        "r_ohm": "float64",
+        "x_ohm": "float64",
+        "vm_pu": "float64",
+        "slack_weight": "float64",
+        "in_service": "bool"
+      },
+      "is_multiindex": false,
+      "is_multicolumn": false
+    },
+    "measurement": {
+      "_module": "pandas.core.frame",
+      "_class": "DataFrame",
+      "_object": "{\"columns\":[\"name\",\"measurement_type\",\"element_type\",\"element\",\"value\",\"std_dev\",\"side\"],\"index\":[],\"data\":[]}",
+      "orient": "split",
+      "dtype": {
+        "name": "object",
+        "measurement_type": "object",
+        "element_type": "object",
+        "element": "uint32",
+        "value": "float64",
+        "std_dev": "float64",
+        "side": "object"
+      },
+      "is_multiindex": false,
+      "is_multicolumn": false
+    },
+    "pwl_cost": {
+      "_module": "pandas.core.frame",
+      "_class": "DataFrame",
+      "_object": "{\"columns\":[\"power_type\",\"element\",\"et\",\"points\"],\"index\":[],\"data\":[]}",
+      "orient": "split",
+      "dtype": {
+        "power_type": "object",
+        "element": "uint32",
+        "et": "object",
+        "points": "object"
+      },
+      "is_multiindex": false,
+      "is_multicolumn": false
+    },
+    "poly_cost": {
+      "_module": "pandas.core.frame",
+      "_class": "DataFrame",
+      "_object": "{\"columns\":[\"element\",\"et\",\"cp0_eur\",\"cp1_eur_per_mw\",\"cp2_eur_per_mw2\",\"cq0_eur\",\"cq1_eur_per_mvar\",\"cq2_eur_per_mvar2\"],\"index\":[0,1,2,3,4,5,6,7,8,9,10,11,12,13,14,15,16,17,18,19,20,21,22,23,24,25,26,27,28,29,30,31,32,33,34,35,36,37,38,39,40,41,42,43,44,45,46,47,48,49,50,51,52,53,54,55,56,57,58,59,60,61,62,63,64,65],\"data\":[[0,\"gen\",0.01,0.01,0.0,0.0,0.0,0.0],[1,\"gen\",395.370000000000005,4.42,0.0,0.0,0.0,0.0],[10,\"gen\",0.01,0.01,0.0,0.0,0.0,0.0],[11,\"gen\",0.01,0.01,0.0,0.0,0.0,0.0],[12,\"gen\",382.240000000000009,12.380000000000001,0.33,0.0,0.0,0.0],[13,\"gen\",86.379999999999995,56.560000000000009,0.33,0.0,0.0,0.0],[14,\"gen\",400.680000000000007,130.0,0.0,0.0,0.0,0.0],[15,\"gen\",86.379999999999995,118.000000000000014,0.0,0.0,0.0,0.0],[16,\"gen\",400.680000000000007,130.0,0.0,0.0,0.0,0.0],[17,\"gen\",0.01,0.01,0.0,0.0,0.0,0.0],[18,\"gen\",395.370000000000005,4.42,0.0,0.0,0.0,0.0],[19,\"gen\",0.01,0.01,0.0,0.0,0.0,0.0],[2,\"gen\",86.379999999999995,56.560000000000009,0.33,0.0,0.0,0.0],[20,\"gen\",0.01,0.01,0.0,0.0,0.0,0.0],[21,\"gen\",86.379999999999995,118.000000000000014,0.0,0.0,0.0,0.0],[22,\"gen\",400.680000000000007,16.379999999999999,0.39,0.0,0.0,0.0],[23,\"gen\",86.379999999999995,118.000000000000014,0.0,0.0,0.0,0.0],[24,\"gen\",400.680000000000007,130.0,0.0,0.0,0.0,0.0],[25,\"gen\",639.980000000000018,19.379999999999999,0.1,0.0,0.0,0.0],[26,\"gen\",0.01,0.01,0.0,0.0,0.0,0.0],[27,\"gen\",86.379999999999995,118.000000000000014,0.0,0.0,0.0,0.0],[28,\"gen\",382.240000000000009,12.380000000000001,0.33,0.0,0.0,0.0],[29,\"gen\",400.680000000000007,130.0,0.0,0.0,0.0,0.0],[3,\"gen\",0.01,0.01,0.0,0.0,0.0,0.0],[30,\"gen\",400.680000000000007,130.0,0.0,0.0,0.0,0.0],[31,\"gen\",382.149999999999977,10.300000000000001,0.01,0.0,0.0,0.0],[32,\"gen\",400.680000000000007,130.0,0.0,0.0,0.0,0.0],[33,\"gen\",400.680000000000007,130.0,0.0,0.0,0.0,0.0],[34,\"gen\",86.379999999999995,56.560000000000009,0.33,0.0,0.0,0.0],[35,\"gen\",382.240000000000009,12.380000000000001,0.33,0.0,0.0,0.0],[36,\"gen\",382.240000000000009,12.380000000000001,0.33,0.0,0.0,0.0],[37,\"gen\",400.680000000000007,130.0,0.0,0.0,0.0,0.0],[38,\"gen\",400.680000000000007,130.0,0.0,0.0,0.0,0.0],[39,\"gen\",382.240000000000009,12.380000000000001,0.33,0.0,0.0,0.0],[4,\"gen\",0.01,0.01,0.0,0.0,0.0,0.0],[40,\"gen\",382.240000000000009,12.380000000000001,0.33,0.0,0.0,0.0],[41,\"gen\",400.680000000000007,130.0,0.0,0.0,0.0,0.0],[42,\"gen\",400.680000000000007,130.0,0.0,0.0,0.0,0.0],[43,\"gen\",0.01,0.01,0.0,0.0,0.0,0.0],[44,\"gen\",392.149999999999977,10.300000000000001,0.01,0.0,0.0,0.0],[45,\"gen\",0.01,0.01,0.0,0.0,0.0,0.0],[46,\"gen\",400.680000000000007,130.0,0.0,0.0,0.0,0.0],[47,\"gen\",400.680000000000007,130.0,0.0,0.0,0.0,0.0],[48,\"gen\",382.240000000000009,12.380000000000001,0.33,0.0,0.0,0.0],[49,\"gen\",639.980000000000018,19.379999999999999,0.1,0.0,0.0,0.0],[5,\"gen\",400.680000000000007,130.0,0.0,0.0,0.0,0.0],[50,\"gen\",382.149999999999977,10.300000000000001,0.01,0.0,0.0,0.0],[51,\"gen\",400.680000000000007,130.0,0.0,0.0,0.0,0.0],[52,\"gen\",650.0,130.0,0.0,0.0,0.0,0.0],[53,\"gen\",400.680000000000007,130.0,0.0,0.0,0.0,0.0],[54,\"gen\",665.110000000000014,11.84,0.33,0.0,0.0,0.0],[55,\"gen\",382.240000000000009,12.380000000000001,0.33,0.0,0.0,0.0],[56,\"gen\",400.680000000000007,16.379999999999999,0.39,0.0,0.0,0.0],[57,\"gen\",400.680000000000007,130.0,0.0,0.0,0.0,0.0],[58,\"gen\",665.110000000000014,11.84,0.33,0.0,0.0,0.0],[0,\"ext_grid\",86.379999999999995,118.000000000000014,0.0,0.0,0.0,0.0],[6,\"gen\",400.680000000000007,130.0,0.0,0.0,0.0,0.0],[0,\"sgen\",0.01,0.01,0.0,0.0,0.0,0.0],[59,\"gen\",400.680000000000007,130.0,0.0,0.0,0.0,0.0],[60,\"gen\",400.680000000000007,130.0,0.0,0.0,0.0,0.0],[61,\"gen\",86.379999999999995,118.000000000000014,0.0,0.0,0.0,0.0],[62,\"gen\",400.680000000000007,130.0,0.0,0.0,0.0,0.0],[63,\"gen\",650.0,130.0,0.0,0.0,0.0,0.0],[7,\"gen\",0.01,0.01,0.0,0.0,0.0,0.0],[8,\"gen\",0.01,0.01,0.0,0.0,0.0,0.0],[9,\"gen\",395.370000000000005,4.42,0.0,0.0,0.0,0.0]]}",
+      "orient": "split",
+      "dtype": {
+        "element": "uint32",
+        "et": "object",
+        "cp0_eur": "float64",
+        "cp1_eur_per_mw": "float64",
+        "cp2_eur_per_mw2": "float64",
+        "cq0_eur": "float64",
+        "cq1_eur_per_mvar": "float64",
+        "cq2_eur_per_mvar2": "float64"
+      },
+      "is_multiindex": false,
+      "is_multicolumn": false
+    },
+    "characteristic": {
+      "_module": "pandas.core.frame",
+      "_class": "DataFrame",
+      "_object": "{\"columns\":[\"object\"],\"index\":[],\"data\":[]}",
+      "orient": "split",
+      "dtype": {
+        "object": "object"
+      },
+      "is_multiindex": false,
+      "is_multicolumn": false
+    },
+    "controller": {
+      "_module": "pandas.core.frame",
+      "_class": "DataFrame",
+      "_object": "{\"columns\":[\"object\",\"in_service\",\"order\",\"level\",\"initial_run\",\"recycle\"],\"index\":[],\"data\":[]}",
+      "orient": "split",
+      "dtype": {
+        "object": "object",
+        "in_service": "bool",
+        "order": "float64",
+        "level": "object",
+        "initial_run": "bool",
+        "recycle": "object"
+      },
+      "is_multiindex": false,
+      "is_multicolumn": false
+    },
+    "group": {
+      "_module": "pandas.core.frame",
+      "_class": "DataFrame",
+      "_object": "{\"columns\":[\"name\",\"element_type\",\"element_index\",\"reference_column\"],\"index\":[],\"data\":[]}",
+      "orient": "split",
+      "dtype": {
+        "name": "object",
+        "element_type": "object",
+        "element_index": "object",
+        "reference_column": "object"
+      },
+      "is_multiindex": false,
+      "is_multicolumn": false
+    },
+    "version": "3.0.0",
+    "format_version": "3.1.0",
+    "converged": true,
+    "OPF_converged": false,
+    "name": "",
+    "f_hz": 50.0,
+    "sn_mva": 100,
+    "std_types": {
+      "line": {
+        "N2XS(FL)2Y 1x300 RM/35 64/110 kV": {
+          "type": "cs",
+          "r_ohm_per_km": 0.06,
+          "q_mm2": 300,
+          "x_ohm_per_km": 0.144,
+          "c_nf_per_km": 144.0,
+          "max_i_ka": 0.588
+        },
+        "149-AL1/24-ST1A 10.0": {
+          "type": "ol",
+          "r_ohm_per_km": 0.194,
+          "q_mm2": 149,
+          "x_ohm_per_km": 0.315,
+          "c_nf_per_km": 11.25,
+          "max_i_ka": 0.47
+        },
+        "15-AL1/3-ST1A 0.4": {
+          "type": "ol",
+          "r_ohm_per_km": 1.8769,
+          "q_mm2": 16,
+          "x_ohm_per_km": 0.35,
+          "c_nf_per_km": 11.0,
+          "max_i_ka": 0.105
+        },
+        "NAYY 4x120 SE": {
+          "type": "cs",
+          "r_ohm_per_km": 0.225,
+          "q_mm2": 120,
+          "x_ohm_per_km": 0.08,
+          "c_nf_per_km": 264.0,
+          "max_i_ka": 0.242
+        },
+        "48-AL1/8-ST1A 10.0": {
+          "type": "ol",
+          "r_ohm_per_km": 0.5939,
+          "q_mm2": 48,
+          "x_ohm_per_km": 0.35,
+          "c_nf_per_km": 10.1,
+          "max_i_ka": 0.21
+        },
+        "NAYY 4x150 SE": {
+          "type": "cs",
+          "r_ohm_per_km": 0.208,
+          "q_mm2": 150,
+          "x_ohm_per_km": 0.08,
+          "c_nf_per_km": 261.0,
+          "max_i_ka": 0.27
+        },
+        "243-AL1/39-ST1A 20.0": {
+          "type": "ol",
+          "r_ohm_per_km": 0.1188,
+          "q_mm2": 243,
+          "x_ohm_per_km": 0.32,
+          "c_nf_per_km": 11.0,
+          "max_i_ka": 0.645
+        },
+        "184-AL1/30-ST1A 110.0": {
+          "type": "ol",
+          "r_ohm_per_km": 0.1571,
+          "q_mm2": 184,
+          "x_ohm_per_km": 0.4,
+          "c_nf_per_km": 8.8,
+          "max_i_ka": 0.535
+        },
+        "149-AL1/24-ST1A 110.0": {
+          "type": "ol",
+          "r_ohm_per_km": 0.194,
+          "q_mm2": 149,
+          "x_ohm_per_km": 0.41,
+          "c_nf_per_km": 8.75,
+          "max_i_ka": 0.47
+        },
+        "NA2XS2Y 1x240 RM/25 12/20 kV": {
+          "type": "cs",
+          "r_ohm_per_km": 0.122,
+          "q_mm2": 240,
+          "x_ohm_per_km": 0.112,
+          "c_nf_per_km": 304.0,
+          "max_i_ka": 0.421
+        },
+        "48-AL1/8-ST1A 20.0": {
+          "type": "ol",
+          "r_ohm_per_km": 0.5939,
+          "q_mm2": 48,
+          "x_ohm_per_km": 0.372,
+          "c_nf_per_km": 9.5,
+          "max_i_ka": 0.21
+        },
+        "24-AL1/4-ST1A 0.4": {
+          "type": "ol",
+          "r_ohm_per_km": 1.2012,
+          "q_mm2": 24,
+          "x_ohm_per_km": 0.335,
+          "c_nf_per_km": 11.25,
+          "max_i_ka": 0.14
+        },
+        "N2XS(FL)2Y 1x240 RM/35 64/110 kV": {
+          "type": "cs",
+          "r_ohm_per_km": 0.075,
+          "q_mm2": 240,
+          "x_ohm_per_km": 0.149,
+          "c_nf_per_km": 135.0,
+          "max_i_ka": 0.526
+        },
+        "94-AL1/15-ST1A 20.0": {
+          "type": "ol",
+          "r_ohm_per_km": 0.306,
+          "q_mm2": 94,
+          "x_ohm_per_km": 0.35,
+          "c_nf_per_km": 10.0,
+          "max_i_ka": 0.35
+        },
+        "NAYY 4x50 SE": {
+          "type": "cs",
+          "r_ohm_per_km": 0.642,
+          "q_mm2": 50,
+          "x_ohm_per_km": 0.083,
+          "c_nf_per_km": 210.0,
+          "max_i_ka": 0.142
+        },
+        "490-AL1/64-ST1A 380.0": {
+          "type": "ol",
+          "r_ohm_per_km": 0.059,
+          "q_mm2": 490,
+          "x_ohm_per_km": 0.253,
+          "c_nf_per_km": 11.0,
+          "max_i_ka": 0.96
+        },
+        "48-AL1/8-ST1A 0.4": {
+          "type": "ol",
+          "r_ohm_per_km": 0.5939,
+          "q_mm2": 48,
+          "x_ohm_per_km": 0.3,
+          "c_nf_per_km": 12.2,
+          "max_i_ka": 0.21
+        },
+        "94-AL1/15-ST1A 10.0": {
+          "type": "ol",
+          "r_ohm_per_km": 0.306,
+          "q_mm2": 94,
+          "x_ohm_per_km": 0.33,
+          "c_nf_per_km": 10.75,
+          "max_i_ka": 0.35
+        },
+        "94-AL1/15-ST1A 0.4": {
+          "type": "ol",
+          "r_ohm_per_km": 0.306,
+          "q_mm2": 94,
+          "x_ohm_per_km": 0.29,
+          "c_nf_per_km": 13.2,
+          "max_i_ka": 0.35
+        },
+        "NA2XS2Y 1x185 RM/25 12/20 kV": {
+          "type": "cs",
+          "r_ohm_per_km": 0.161,
+          "q_mm2": 185,
+          "x_ohm_per_km": 0.117,
+          "c_nf_per_km": 273.0,
+          "max_i_ka": 0.362
+        },
+        "243-AL1/39-ST1A 110.0": {
+          "type": "ol",
+          "r_ohm_per_km": 0.1188,
+          "q_mm2": 243,
+          "x_ohm_per_km": 0.39,
+          "c_nf_per_km": 9.0,
+          "max_i_ka": 0.645
+        },
+        "490-AL1/64-ST1A 220.0": {
+          "type": "ol",
+          "r_ohm_per_km": 0.059,
+          "q_mm2": 490,
+          "x_ohm_per_km": 0.285,
+          "c_nf_per_km": 10.0,
+          "max_i_ka": 0.96
+        },
+        "N2XS(FL)2Y 1x185 RM/35 64/110 kV": {
+          "type": "cs",
+          "r_ohm_per_km": 0.099,
+          "q_mm2": 185,
+          "x_ohm_per_km": 0.156,
+          "c_nf_per_km": 125.0,
+          "max_i_ka": 0.457
+        },
+        "N2XS(FL)2Y 1x120 RM/35 64/110 kV": {
+          "type": "cs",
+          "r_ohm_per_km": 0.153,
+          "q_mm2": 120,
+          "x_ohm_per_km": 0.166,
+          "c_nf_per_km": 112.0,
+          "max_i_ka": 0.366
+        },
+        "NA2XS2Y 1x95 RM/25 12/20 kV": {
+          "type": "cs",
+          "r_ohm_per_km": 0.313,
+          "q_mm2": 95,
+          "x_ohm_per_km": 0.132,
+          "c_nf_per_km": 216.0,
+          "max_i_ka": 0.252
+        },
+        "184-AL1/30-ST1A 20.0": {
+          "type": "ol",
+          "r_ohm_per_km": 0.1571,
+          "q_mm2": 184,
+          "x_ohm_per_km": 0.33,
+          "c_nf_per_km": 10.75,
+          "max_i_ka": 0.535
+        },
+        "149-AL1/24-ST1A 20.0": {
+          "type": "ol",
+          "r_ohm_per_km": 0.194,
+          "q_mm2": 149,
+          "x_ohm_per_km": 0.337,
+          "c_nf_per_km": 10.5,
+          "max_i_ka": 0.47
+        },
+        "305-AL1/39-ST1A 110.0": {
+          "type": "ol",
+          "r_ohm_per_km": 0.0949,
+          "q_mm2": 305,
+          "x_ohm_per_km": 0.38,
+          "c_nf_per_km": 9.2,
+          "max_i_ka": 0.74
+        }
+      },
+      "trafo": {
+        "0.4 MVA 20/0.4 kV": {
+          "shift_degree": 150,
+          "vector_group": "Dyn5",
+          "pfe_kw": 1.35,
+          "vn_hv_kv": 20.0,
+          "i0_percent": 0.3375,
+          "vn_lv_kv": 0.4,
+          "sn_mva": 0.4,
+          "tap_neutral": 0,
+          "tap_min": -2,
+          "vkr_percent": 1.425,
+          "tap_step_percent": 2.5,
+          "tap_side": "hv",
+          "vk_percent": 6.0,
+          "tap_max": 2
+        },
+        "0.25 MVA 20/0.4 kV": {
+          "shift_degree": 150,
+          "vector_group": "Yzn5",
+          "pfe_kw": 0.8,
+          "vn_hv_kv": 20.0,
+          "i0_percent": 0.32,
+          "vn_lv_kv": 0.4,
+          "sn_mva": 0.25,
+          "tap_neutral": 0,
+          "tap_min": -2,
+          "vkr_percent": 1.44,
+          "tap_step_percent": 2.5,
+          "tap_side": "hv",
+          "vk_percent": 6.0,
+          "tap_max": 2
+        },
+        "0.25 MVA 10/0.4 kV": {
+          "shift_degree": 150,
+          "vector_group": "Dyn5",
+          "pfe_kw": 0.6,
+          "vn_hv_kv": 10.0,
+          "i0_percent": 0.24,
+          "vn_lv_kv": 0.4,
+          "sn_mva": 0.25,
+          "tap_neutral": 0,
+          "tap_min": -2,
+          "vkr_percent": 1.2,
+          "tap_step_percent": 2.5,
+          "tap_side": "hv",
+          "vk_percent": 4.0,
+          "tap_max": 2
+        },
+        "160 MVA 380/110 kV": {
+          "shift_degree": 0,
+          "vector_group": "Yy0",
+          "pfe_kw": 60.0,
+          "vn_hv_kv": 380.0,
+          "i0_percent": 0.06,
+          "vn_lv_kv": 110.0,
+          "sn_mva": 160.0,
+          "tap_neutral": 0,
+          "tap_min": -9,
+          "vkr_percent": 0.25,
+          "tap_step_percent": 1.5,
+          "tap_side": "hv",
+          "vk_percent": 12.2,
+          "tap_max": 9
+        },
+        "63 MVA 110/10 kV": {
+          "shift_degree": 150,
+          "vector_group": "YNd5",
+          "pfe_kw": 31.51,
+          "vn_hv_kv": 110.0,
+          "i0_percent": 0.078,
+          "vn_lv_kv": 10.0,
+          "sn_mva": 63.0,
+          "tap_neutral": 0,
+          "tap_min": -9,
+          "vkr_percent": 0.31,
+          "tap_step_percent": 1.5,
+          "tap_side": "hv",
+          "vk_percent": 10.04,
+          "tap_max": 9
+        },
+        "0.63 MVA 20/0.4 kV": {
+          "shift_degree": 150,
+          "vector_group": "Dyn5",
+          "pfe_kw": 1.65,
+          "vn_hv_kv": 20.0,
+          "i0_percent": 0.2619,
+          "vn_lv_kv": 0.4,
+          "sn_mva": 0.63,
+          "tap_neutral": 0,
+          "tap_min": -2,
+          "vkr_percent": 1.206,
+          "tap_step_percent": 2.5,
+          "tap_side": "hv",
+          "vk_percent": 6.0,
+          "tap_max": 2
+        },
+        "0.4 MVA 10/0.4 kV": {
+          "shift_degree": 150,
+          "vector_group": "Dyn5",
+          "pfe_kw": 0.95,
+          "vn_hv_kv": 10.0,
+          "i0_percent": 0.2375,
+          "vn_lv_kv": 0.4,
+          "sn_mva": 0.4,
+          "tap_neutral": 0,
+          "tap_min": -2,
+          "vkr_percent": 1.325,
+          "tap_step_percent": 2.5,
+          "tap_side": "hv",
+          "vk_percent": 4.0,
+          "tap_max": 2
+        },
+        "0.63 MVA 10/0.4 kV": {
+          "shift_degree": 150,
+          "vector_group": "Dyn5",
+          "pfe_kw": 1.18,
+          "vn_hv_kv": 10.0,
+          "i0_percent": 0.1873,
+          "vn_lv_kv": 0.4,
+          "sn_mva": 0.63,
+          "tap_neutral": 0,
+          "tap_min": -2,
+          "vkr_percent": 1.0794,
+          "tap_step_percent": 2.5,
+          "tap_side": "hv",
+          "vk_percent": 4.0,
+          "tap_max": 2
+        },
+        "63 MVA 110/20 kV": {
+          "shift_degree": 150,
+          "vector_group": "YNd5",
+          "pfe_kw": 33.0,
+          "vn_hv_kv": 110.0,
+          "i0_percent": 0.086,
+          "vn_lv_kv": 20.0,
+          "sn_mva": 63.0,
+          "tap_neutral": 0,
+          "tap_min": -9,
+          "vkr_percent": 0.322,
+          "tap_step_percent": 1.5,
+          "tap_side": "hv",
+          "vk_percent": 11.2,
+          "tap_max": 9
+        },
+        "100 MVA 220/110 kV": {
+          "shift_degree": 0,
+          "vector_group": "Yy0",
+          "pfe_kw": 55.0,
+          "vn_hv_kv": 220.0,
+          "i0_percent": 0.06,
+          "vn_lv_kv": 110.0,
+          "sn_mva": 100.0,
+          "tap_neutral": 0,
+          "tap_min": -9,
+          "vkr_percent": 0.26,
+          "tap_step_percent": 1.5,
+          "tap_side": "hv",
+          "vk_percent": 12.0,
+          "tap_max": 9
+        },
+        "25 MVA 110/10 kV": {
+          "shift_degree": 150,
+          "vector_group": "YNd5",
+          "pfe_kw": 28.51,
+          "vn_hv_kv": 110.0,
+          "i0_percent": 0.073,
+          "vn_lv_kv": 10.0,
+          "sn_mva": 25.0,
+          "tap_neutral": 0,
+          "tap_min": -9,
+          "vkr_percent": 0.276,
+          "tap_step_percent": 1.5,
+          "tap_side": "hv",
+          "vk_percent": 10.04,
+          "tap_max": 9
+        },
+        "40 MVA 110/20 kV": {
+          "shift_degree": 150,
+          "vector_group": "YNd5",
+          "pfe_kw": 31.0,
+          "vn_hv_kv": 110.0,
+          "i0_percent": 0.08,
+          "vn_lv_kv": 20.0,
+          "sn_mva": 40.0,
+          "tap_neutral": 0,
+          "tap_min": -9,
+          "vkr_percent": 0.302,
+          "tap_step_percent": 1.5,
+          "tap_side": "hv",
+          "vk_percent": 11.2,
+          "tap_max": 9
+        },
+        "25 MVA 110/20 kV": {
+          "shift_degree": 150,
+          "vector_group": "YNd5",
+          "pfe_kw": 29.0,
+          "vn_hv_kv": 110.0,
+          "i0_percent": 0.071,
+          "vn_lv_kv": 20.0,
+          "sn_mva": 25.0,
+          "tap_neutral": 0,
+          "tap_min": -9,
+          "vkr_percent": 0.282,
+          "tap_step_percent": 1.5,
+          "tap_side": "hv",
+          "vk_percent": 11.2,
+          "tap_max": 9
+        },
+        "40 MVA 110/10 kV": {
+          "shift_degree": 150,
+          "vector_group": "YNd5",
+          "pfe_kw": 30.45,
+          "vn_hv_kv": 110.0,
+          "i0_percent": 0.076,
+          "vn_lv_kv": 10.0,
+          "sn_mva": 40.0,
+          "tap_neutral": 0,
+          "tap_min": -9,
+          "vkr_percent": 0.295,
+          "tap_step_percent": 1.5,
+          "tap_side": "hv",
+          "vk_percent": 10.04,
+          "tap_max": 9
+        }
+      },
+      "trafo3w": {
+        "63/25/38 MVA 110/10/10 kV": {
+          "vector_group": "YN0yn0yn0",
+          "vn_mv_kv": 10,
+          "vn_lv_kv": 10,
+          "shift_lv_degree": 0,
+          "shift_mv_degree": 0,
+          "pfe_kw": 35,
+          "vn_hv_kv": 110,
+          "i0_percent": 0.89,
+          "sn_lv_mva": 38.0,
+          "sn_hv_mva": 63.0,
+          "sn_mv_mva": 25.0,
+          "vkr_lv_percent": 0.35,
+          "tap_neutral": 0,
+          "tap_min": -10,
+          "vk_mv_percent": 10.4,
+          "vkr_hv_percent": 0.28,
+          "vk_lv_percent": 10.4,
+          "tap_max": 10,
+          "vkr_mv_percent": 0.32,
+          "tap_step_percent": 1.2,
+          "tap_side": "hv",
+          "vk_hv_percent": 10.4
+        },
+        "63/25/38 MVA 110/20/10 kV": {
+          "vector_group": "YN0yn0yn0",
+          "vn_mv_kv": 20,
+          "vn_lv_kv": 10,
+          "shift_lv_degree": 0,
+          "shift_mv_degree": 0,
+          "pfe_kw": 35,
+          "vn_hv_kv": 110,
+          "i0_percent": 0.89,
+          "sn_lv_mva": 38.0,
+          "sn_hv_mva": 63.0,
+          "sn_mv_mva": 25.0,
+          "vkr_lv_percent": 0.35,
+          "tap_neutral": 0,
+          "tap_min": -10,
+          "vk_mv_percent": 10.4,
+          "vkr_hv_percent": 0.28,
+          "vk_lv_percent": 10.4,
+          "tap_max": 10,
+          "vkr_mv_percent": 0.32,
+          "tap_step_percent": 1.2,
+          "tap_side": "hv",
+          "vk_hv_percent": 10.4
+        }
+      },
+      "fuse": {},
+      "line_dc": {}
+    },
+    "res_bus": {
+      "_module": "pandas.core.frame",
+      "_class": "DataFrame",
+      "_object": "{\"columns\":[\"vm_pu\",\"va_degree\",\"p_mw\",\"q_mvar\"],\"index\":[],\"data\":[]}",
+      "orient": "split",
+      "dtype": {
+        "vm_pu": "float64",
+        "va_degree": "float64",
+        "p_mw": "float64",
+        "q_mvar": "float64"
+      },
+      "is_multiindex": false,
+      "is_multicolumn": false
+    },
+    "res_bus_dc": {
+      "_module": "pandas.core.frame",
+      "_class": "DataFrame",
+      "_object": "{\"columns\":[\"vm_pu\",\"p_mw\"],\"index\":[],\"data\":[]}",
+      "orient": "split",
+      "dtype": {
+        "vm_pu": "float64",
+        "p_mw": "float64"
+      },
+      "is_multiindex": false,
+      "is_multicolumn": false
+    },
+    "res_line": {
+      "_module": "pandas.core.frame",
+      "_class": "DataFrame",
+      "_object": "{\"columns\":[\"p_from_mw\",\"q_from_mvar\",\"p_to_mw\",\"q_to_mvar\",\"pl_mw\",\"ql_mvar\",\"i_from_ka\",\"i_to_ka\",\"i_ka\",\"vm_from_pu\",\"va_from_degree\",\"vm_to_pu\",\"va_to_degree\",\"loading_percent\"],\"index\":[],\"data\":[]}",
+      "orient": "split",
+      "dtype": {
+        "p_from_mw": "float64",
+        "q_from_mvar": "float64",
+        "p_to_mw": "float64",
+        "q_to_mvar": "float64",
+        "pl_mw": "float64",
+        "ql_mvar": "float64",
+        "i_from_ka": "float64",
+        "i_to_ka": "float64",
+        "i_ka": "float64",
+        "vm_from_pu": "float64",
+        "va_from_degree": "float64",
+        "vm_to_pu": "float64",
+        "va_to_degree": "float64",
+        "loading_percent": "float64"
+      },
+      "is_multiindex": false,
+      "is_multicolumn": false
+    },
+    "res_line_dc": {
+      "_module": "pandas.core.frame",
+      "_class": "DataFrame",
+      "_object": "{\"columns\":[\"p_from_mw\",\"p_to_mw\",\"pl_mw\",\"i_from_ka\",\"i_to_ka\",\"i_ka\",\"vm_from_pu\",\"vm_to_pu\",\"loading_percent\"],\"index\":[],\"data\":[]}",
+      "orient": "split",
+      "dtype": {
+        "p_from_mw": "float64",
+        "p_to_mw": "float64",
+        "pl_mw": "float64",
+        "i_from_ka": "float64",
+        "i_to_ka": "float64",
+        "i_ka": "float64",
+        "vm_from_pu": "float64",
+        "vm_to_pu": "float64",
+        "loading_percent": "float64"
+      },
+      "is_multiindex": false,
+      "is_multicolumn": false
+    },
+    "res_trafo": {
+      "_module": "pandas.core.frame",
+      "_class": "DataFrame",
+      "_object": "{\"columns\":[\"p_hv_mw\",\"q_hv_mvar\",\"p_lv_mw\",\"q_lv_mvar\",\"pl_mw\",\"ql_mvar\",\"i_hv_ka\",\"i_lv_ka\",\"vm_hv_pu\",\"va_hv_degree\",\"vm_lv_pu\",\"va_lv_degree\",\"loading_percent\"],\"index\":[],\"data\":[]}",
+      "orient": "split",
+      "dtype": {
+        "p_hv_mw": "float64",
+        "q_hv_mvar": "float64",
+        "p_lv_mw": "float64",
+        "q_lv_mvar": "float64",
+        "pl_mw": "float64",
+        "ql_mvar": "float64",
+        "i_hv_ka": "float64",
+        "i_lv_ka": "float64",
+        "vm_hv_pu": "float64",
+        "va_hv_degree": "float64",
+        "vm_lv_pu": "float64",
+        "va_lv_degree": "float64",
+        "loading_percent": "float64"
+      },
+      "is_multiindex": false,
+      "is_multicolumn": false
+    },
+    "res_trafo3w": {
+      "_module": "pandas.core.frame",
+      "_class": "DataFrame",
+      "_object": "{\"columns\":[\"p_hv_mw\",\"q_hv_mvar\",\"p_mv_mw\",\"q_mv_mvar\",\"p_lv_mw\",\"q_lv_mvar\",\"pl_mw\",\"ql_mvar\",\"i_hv_ka\",\"i_mv_ka\",\"i_lv_ka\",\"vm_hv_pu\",\"va_hv_degree\",\"vm_mv_pu\",\"va_mv_degree\",\"vm_lv_pu\",\"va_lv_degree\",\"va_internal_degree\",\"vm_internal_pu\",\"loading_percent\"],\"index\":[],\"data\":[]}",
+      "orient": "split",
+      "dtype": {
+        "p_hv_mw": "float64",
+        "q_hv_mvar": "float64",
+        "p_mv_mw": "float64",
+        "q_mv_mvar": "float64",
+        "p_lv_mw": "float64",
+        "q_lv_mvar": "float64",
+        "pl_mw": "float64",
+        "ql_mvar": "float64",
+        "i_hv_ka": "float64",
+        "i_mv_ka": "float64",
+        "i_lv_ka": "float64",
+        "vm_hv_pu": "float64",
+        "va_hv_degree": "float64",
+        "vm_mv_pu": "float64",
+        "va_mv_degree": "float64",
+        "vm_lv_pu": "float64",
+        "va_lv_degree": "float64",
+        "va_internal_degree": "float64",
+        "vm_internal_pu": "float64",
+        "loading_percent": "float64"
+      },
+      "is_multiindex": false,
+      "is_multicolumn": false
+    },
+    "res_impedance": {
+      "_module": "pandas.core.frame",
+      "_class": "DataFrame",
+      "_object": "{\"columns\":[\"p_from_mw\",\"q_from_mvar\",\"p_to_mw\",\"q_to_mvar\",\"pl_mw\",\"ql_mvar\",\"i_from_ka\",\"i_to_ka\"],\"index\":[],\"data\":[]}",
+      "orient": "split",
+      "dtype": {
+        "p_from_mw": "float64",
+        "q_from_mvar": "float64",
+        "p_to_mw": "float64",
+        "q_to_mvar": "float64",
+        "pl_mw": "float64",
+        "ql_mvar": "float64",
+        "i_from_ka": "float64",
+        "i_to_ka": "float64"
+      },
+      "is_multiindex": false,
+      "is_multicolumn": false
+    },
+    "res_ext_grid": {
+      "_module": "pandas.core.frame",
+      "_class": "DataFrame",
+      "_object": "{\"columns\":[\"p_mw\",\"q_mvar\"],\"index\":[],\"data\":[]}",
+      "orient": "split",
+      "dtype": {
+        "p_mw": "float64",
+        "q_mvar": "float64"
+      },
+      "is_multiindex": false,
+      "is_multicolumn": false
+    },
+    "res_load": {
+      "_module": "pandas.core.frame",
+      "_class": "DataFrame",
+      "_object": "{\"columns\":[\"p_mw\",\"q_mvar\"],\"index\":[],\"data\":[]}",
+      "orient": "split",
+      "dtype": {
+        "p_mw": "float64",
+        "q_mvar": "float64"
+      },
+      "is_multiindex": false,
+      "is_multicolumn": false
+    },
+    "res_motor": {
+      "_module": "pandas.core.frame",
+      "_class": "DataFrame",
+      "_object": "{\"columns\":[\"p_mw\",\"q_mvar\"],\"index\":[],\"data\":[]}",
+      "orient": "split",
+      "dtype": {
+        "p_mw": "float64",
+        "q_mvar": "float64"
+      },
+      "is_multiindex": false,
+      "is_multicolumn": false
+    },
+    "res_sgen": {
+      "_module": "pandas.core.frame",
+      "_class": "DataFrame",
+      "_object": "{\"columns\":[\"p_mw\",\"q_mvar\"],\"index\":[],\"data\":[]}",
+      "orient": "split",
+      "dtype": {
+        "p_mw": "float64",
+        "q_mvar": "float64"
+      },
+      "is_multiindex": false,
+      "is_multicolumn": false
+    },
+    "res_storage": {
+      "_module": "pandas.core.frame",
+      "_class": "DataFrame",
+      "_object": "{\"columns\":[\"p_mw\",\"q_mvar\"],\"index\":[],\"data\":[]}",
+      "orient": "split",
+      "dtype": {
+        "p_mw": "float64",
+        "q_mvar": "float64"
+      },
+      "is_multiindex": false,
+      "is_multicolumn": false
+    },
+    "res_shunt": {
+      "_module": "pandas.core.frame",
+      "_class": "DataFrame",
+      "_object": "{\"columns\":[\"p_mw\",\"q_mvar\",\"vm_pu\"],\"index\":[],\"data\":[]}",
+      "orient": "split",
+      "dtype": {
+        "p_mw": "float64",
+        "q_mvar": "float64",
+        "vm_pu": "float64"
+      },
+      "is_multiindex": false,
+      "is_multicolumn": false
+    },
+    "res_gen": {
+      "_module": "pandas.core.frame",
+      "_class": "DataFrame",
+      "_object": "{\"columns\":[\"p_mw\",\"q_mvar\",\"va_degree\",\"vm_pu\"],\"index\":[],\"data\":[]}",
+      "orient": "split",
+      "dtype": {
+        "p_mw": "float64",
+        "q_mvar": "float64",
+        "va_degree": "float64",
+        "vm_pu": "float64"
+      },
+      "is_multiindex": false,
+      "is_multicolumn": false
+    },
+    "res_ward": {
+      "_module": "pandas.core.frame",
+      "_class": "DataFrame",
+      "_object": "{\"columns\":[\"p_mw\",\"q_mvar\",\"vm_pu\"],\"index\":[],\"data\":[]}",
+      "orient": "split",
+      "dtype": {
+        "p_mw": "float64",
+        "q_mvar": "float64",
+        "vm_pu": "float64"
+      },
+      "is_multiindex": false,
+      "is_multicolumn": false
+    },
+    "res_xward": {
+      "_module": "pandas.core.frame",
+      "_class": "DataFrame",
+      "_object": "{\"columns\":[\"p_mw\",\"q_mvar\",\"vm_pu\",\"va_internal_degree\",\"vm_internal_pu\"],\"index\":[],\"data\":[]}",
+      "orient": "split",
+      "dtype": {
+        "p_mw": "float64",
+        "q_mvar": "float64",
+        "vm_pu": "float64",
+        "va_internal_degree": "float64",
+        "vm_internal_pu": "float64"
+      },
+      "is_multiindex": false,
+      "is_multicolumn": false
+    },
+    "res_dcline": {
+      "_module": "pandas.core.frame",
+      "_class": "DataFrame",
+      "_object": "{\"columns\":[\"p_from_mw\",\"q_from_mvar\",\"p_to_mw\",\"q_to_mvar\",\"pl_mw\",\"vm_from_pu\",\"va_from_degree\",\"vm_to_pu\",\"va_to_degree\"],\"index\":[],\"data\":[]}",
+      "orient": "split",
+      "dtype": {
+        "p_from_mw": "float64",
+        "q_from_mvar": "float64",
+        "p_to_mw": "float64",
+        "q_to_mvar": "float64",
+        "pl_mw": "float64",
+        "vm_from_pu": "float64",
+        "va_from_degree": "float64",
+        "vm_to_pu": "float64",
+        "va_to_degree": "float64"
+      },
+      "is_multiindex": false,
+      "is_multicolumn": false
+    },
+    "res_asymmetric_load": {
+      "_module": "pandas.core.frame",
+      "_class": "DataFrame",
+      "_object": "{\"columns\":[\"p_mw\",\"q_mvar\"],\"index\":[],\"data\":[]}",
+      "orient": "split",
+      "dtype": {
+        "p_mw": "float64",
+        "q_mvar": "float64"
+      },
+      "is_multiindex": false,
+      "is_multicolumn": false
+    },
+    "res_asymmetric_sgen": {
+      "_module": "pandas.core.frame",
+      "_class": "DataFrame",
+      "_object": "{\"columns\":[\"p_mw\",\"q_mvar\"],\"index\":[],\"data\":[]}",
+      "orient": "split",
+      "dtype": {
+        "p_mw": "float64",
+        "q_mvar": "float64"
+      },
+      "is_multiindex": false,
+      "is_multicolumn": false
+    },
+    "res_switch": {
+      "_module": "pandas.core.frame",
+      "_class": "DataFrame",
+      "_object": "{\"columns\":[\"i_ka\",\"loading_percent\",\"p_from_mw\",\"q_from_mvar\",\"p_to_mw\",\"q_to_mvar\"],\"index\":[],\"data\":[]}",
+      "orient": "split",
+      "dtype": {
+        "i_ka": "float64",
+        "loading_percent": "float64",
+        "p_from_mw": "float64",
+        "q_from_mvar": "float64",
+        "p_to_mw": "float64",
+        "q_to_mvar": "float64"
+      },
+      "is_multiindex": false,
+      "is_multicolumn": false
+    },
+    "res_tcsc": {
+      "_module": "pandas.core.frame",
+      "_class": "DataFrame",
+      "_object": "{\"columns\":[\"thyristor_firing_angle_degree\",\"x_ohm\",\"p_from_mw\",\"q_from_mvar\",\"p_to_mw\",\"q_to_mvar\",\"pl_mw\",\"ql_mvar\",\"i_ka\",\"vm_from_pu\",\"va_from_degree\",\"vm_to_pu\",\"va_to_degree\"],\"index\":[],\"data\":[]}",
+      "orient": "split",
+      "dtype": {
+        "thyristor_firing_angle_degree": "float64",
+        "x_ohm": "float64",
+        "p_from_mw": "float64",
+        "q_from_mvar": "float64",
+        "p_to_mw": "float64",
+        "q_to_mvar": "float64",
+        "pl_mw": "float64",
+        "ql_mvar": "float64",
+        "i_ka": "float64",
+        "vm_from_pu": "float64",
+        "va_from_degree": "float64",
+        "vm_to_pu": "float64",
+        "va_to_degree": "float64"
+      },
+      "is_multiindex": false,
+      "is_multicolumn": false
+    },
+    "res_svc": {
+      "_module": "pandas.core.frame",
+      "_class": "DataFrame",
+      "_object": "{\"columns\":[\"thyristor_firing_angle_degree\",\"x_ohm\",\"q_mvar\",\"vm_pu\",\"va_degree\"],\"index\":[],\"data\":[]}",
+      "orient": "split",
+      "dtype": {
+        "thyristor_firing_angle_degree": "float64",
+        "x_ohm": "float64",
+        "q_mvar": "float64",
+        "vm_pu": "float64",
+        "va_degree": "float64"
+      },
+      "is_multiindex": false,
+      "is_multicolumn": false
+    },
+    "res_ssc": {
+      "_module": "pandas.core.frame",
+      "_class": "DataFrame",
+      "_object": "{\"columns\":[\"q_mvar\",\"vm_internal_pu\",\"va_internal_degree\",\"vm_pu\",\"va_degree\"],\"index\":[],\"data\":[]}",
+      "orient": "split",
+      "dtype": {
+        "q_mvar": "float64",
+        "vm_internal_pu": "float64",
+        "va_internal_degree": "float64",
+        "vm_pu": "float64",
+        "va_degree": "float64"
+      },
+      "is_multiindex": false,
+      "is_multicolumn": false
+    },
+    "res_vsc": {
+      "_module": "pandas.core.frame",
+      "_class": "DataFrame",
+      "_object": "{\"columns\":[\"p_mw\",\"q_mvar\",\"p_dc_mw\",\"vm_internal_pu\",\"va_internal_degree\",\"vm_pu\",\"va_degree\",\"vm_internal_dc_pu\",\"vm_dc_pu\"],\"index\":[],\"data\":[]}",
+      "orient": "split",
+      "dtype": {
+        "p_mw": "float64",
+        "q_mvar": "float64",
+        "p_dc_mw": "float64",
+        "vm_internal_pu": "float64",
+        "va_internal_degree": "float64",
+        "vm_pu": "float64",
+        "va_degree": "float64",
+        "vm_internal_dc_pu": "float64",
+        "vm_dc_pu": "float64"
+      },
+      "is_multiindex": false,
+      "is_multicolumn": false
+    },
+    "res_bus_est": {
+      "_module": "pandas.core.frame",
+      "_class": "DataFrame",
+      "_object": "{\"columns\":[\"vm_pu\",\"va_degree\",\"p_mw\",\"q_mvar\"],\"index\":[],\"data\":[]}",
+      "orient": "split",
+      "dtype": {
+        "vm_pu": "float64",
+        "va_degree": "float64",
+        "p_mw": "float64",
+        "q_mvar": "float64"
+      },
+      "is_multiindex": false,
+      "is_multicolumn": false
+    },
+    "res_line_est": {
+      "_module": "pandas.core.frame",
+      "_class": "DataFrame",
+      "_object": "{\"columns\":[\"p_from_mw\",\"q_from_mvar\",\"p_to_mw\",\"q_to_mvar\",\"pl_mw\",\"ql_mvar\",\"i_from_ka\",\"i_to_ka\",\"i_ka\",\"vm_from_pu\",\"va_from_degree\",\"vm_to_pu\",\"va_to_degree\",\"loading_percent\"],\"index\":[],\"data\":[]}",
+      "orient": "split",
+      "dtype": {
+        "p_from_mw": "float64",
+        "q_from_mvar": "float64",
+        "p_to_mw": "float64",
+        "q_to_mvar": "float64",
+        "pl_mw": "float64",
+        "ql_mvar": "float64",
+        "i_from_ka": "float64",
+        "i_to_ka": "float64",
+        "i_ka": "float64",
+        "vm_from_pu": "float64",
+        "va_from_degree": "float64",
+        "vm_to_pu": "float64",
+        "va_to_degree": "float64",
+        "loading_percent": "float64"
+      },
+      "is_multiindex": false,
+      "is_multicolumn": false
+    },
+    "res_trafo_est": {
+      "_module": "pandas.core.frame",
+      "_class": "DataFrame",
+      "_object": "{\"columns\":[\"p_hv_mw\",\"q_hv_mvar\",\"p_lv_mw\",\"q_lv_mvar\",\"pl_mw\",\"ql_mvar\",\"i_hv_ka\",\"i_lv_ka\",\"vm_hv_pu\",\"va_hv_degree\",\"vm_lv_pu\",\"va_lv_degree\",\"loading_percent\"],\"index\":[],\"data\":[]}",
+      "orient": "split",
+      "dtype": {
+        "p_hv_mw": "float64",
+        "q_hv_mvar": "float64",
+        "p_lv_mw": "float64",
+        "q_lv_mvar": "float64",
+        "pl_mw": "float64",
+        "ql_mvar": "float64",
+        "i_hv_ka": "float64",
+        "i_lv_ka": "float64",
+        "vm_hv_pu": "float64",
+        "va_hv_degree": "float64",
+        "vm_lv_pu": "float64",
+        "va_lv_degree": "float64",
+        "loading_percent": "float64"
+      },
+      "is_multiindex": false,
+      "is_multicolumn": false
+    },
+    "res_trafo3w_est": {
+      "_module": "pandas.core.frame",
+      "_class": "DataFrame",
+      "_object": "{\"columns\":[\"p_hv_mw\",\"q_hv_mvar\",\"p_mv_mw\",\"q_mv_mvar\",\"p_lv_mw\",\"q_lv_mvar\",\"pl_mw\",\"ql_mvar\",\"i_hv_ka\",\"i_mv_ka\",\"i_lv_ka\",\"vm_hv_pu\",\"va_hv_degree\",\"vm_mv_pu\",\"va_mv_degree\",\"vm_lv_pu\",\"va_lv_degree\",\"va_internal_degree\",\"vm_internal_pu\",\"loading_percent\"],\"index\":[],\"data\":[]}",
+      "orient": "split",
+      "dtype": {
+        "p_hv_mw": "float64",
+        "q_hv_mvar": "float64",
+        "p_mv_mw": "float64",
+        "q_mv_mvar": "float64",
+        "p_lv_mw": "float64",
+        "q_lv_mvar": "float64",
+        "pl_mw": "float64",
+        "ql_mvar": "float64",
+        "i_hv_ka": "float64",
+        "i_mv_ka": "float64",
+        "i_lv_ka": "float64",
+        "vm_hv_pu": "float64",
+        "va_hv_degree": "float64",
+        "vm_mv_pu": "float64",
+        "va_mv_degree": "float64",
+        "vm_lv_pu": "float64",
+        "va_lv_degree": "float64",
+        "va_internal_degree": "float64",
+        "vm_internal_pu": "float64",
+        "loading_percent": "float64"
+      },
+      "is_multiindex": false,
+      "is_multicolumn": false
+    },
+    "res_impedance_est": {
+      "_module": "pandas.core.frame",
+      "_class": "DataFrame",
+      "_object": "{\"columns\":[\"p_from_mw\",\"q_from_mvar\",\"p_to_mw\",\"q_to_mvar\",\"pl_mw\",\"ql_mvar\",\"i_from_ka\",\"i_to_ka\"],\"index\":[],\"data\":[]}",
+      "orient": "split",
+      "dtype": {
+        "p_from_mw": "float64",
+        "q_from_mvar": "float64",
+        "p_to_mw": "float64",
+        "q_to_mvar": "float64",
+        "pl_mw": "float64",
+        "ql_mvar": "float64",
+        "i_from_ka": "float64",
+        "i_to_ka": "float64"
+      },
+      "is_multiindex": false,
+      "is_multicolumn": false
+    },
+    "res_switch_est": {
+      "_module": "pandas.core.frame",
+      "_class": "DataFrame",
+      "_object": "{\"columns\":[\"i_ka\",\"loading_percent\",\"p_from_mw\",\"q_from_mvar\",\"p_to_mw\",\"q_to_mvar\"],\"index\":[],\"data\":[]}",
+      "orient": "split",
+      "dtype": {
+        "i_ka": "float64",
+        "loading_percent": "float64",
+        "p_from_mw": "float64",
+        "q_from_mvar": "float64",
+        "p_to_mw": "float64",
+        "q_to_mvar": "float64"
+      },
+      "is_multiindex": false,
+      "is_multicolumn": false
+    },
+    "res_bus_sc": {
+      "_module": "pandas.core.frame",
+      "_class": "DataFrame",
+      "_object": "{\"columns\":[],\"index\":[],\"data\":[]}",
+      "orient": "split",
+      "is_multiindex": false,
+      "is_multicolumn": false
+    },
+    "res_line_sc": {
+      "_module": "pandas.core.frame",
+      "_class": "DataFrame",
+      "_object": "{\"columns\":[],\"index\":[],\"data\":[]}",
+      "orient": "split",
+      "is_multiindex": false,
+      "is_multicolumn": false
+    },
+    "res_trafo_sc": {
+      "_module": "pandas.core.frame",
+      "_class": "DataFrame",
+      "_object": "{\"columns\":[],\"index\":[],\"data\":[]}",
+      "orient": "split",
+      "is_multiindex": false,
+      "is_multicolumn": false
+    },
+    "res_trafo3w_sc": {
+      "_module": "pandas.core.frame",
+      "_class": "DataFrame",
+      "_object": "{\"columns\":[],\"index\":[],\"data\":[]}",
+      "orient": "split",
+      "is_multiindex": false,
+      "is_multicolumn": false
+    },
+    "res_ext_grid_sc": {
+      "_module": "pandas.core.frame",
+      "_class": "DataFrame",
+      "_object": "{\"columns\":[],\"index\":[],\"data\":[]}",
+      "orient": "split",
+      "is_multiindex": false,
+      "is_multicolumn": false
+    },
+    "res_gen_sc": {
+      "_module": "pandas.core.frame",
+      "_class": "DataFrame",
+      "_object": "{\"columns\":[],\"index\":[],\"data\":[]}",
+      "orient": "split",
+      "is_multiindex": false,
+      "is_multicolumn": false
+    },
+    "res_sgen_sc": {
+      "_module": "pandas.core.frame",
+      "_class": "DataFrame",
+      "_object": "{\"columns\":[],\"index\":[],\"data\":[]}",
+      "orient": "split",
+      "is_multiindex": false,
+      "is_multicolumn": false
+    },
+    "res_switch_sc": {
+      "_module": "pandas.core.frame",
+      "_class": "DataFrame",
+      "_object": "{\"columns\":[],\"index\":[],\"data\":[]}",
+      "orient": "split",
+      "is_multiindex": false,
+      "is_multicolumn": false
+    },
+    "res_bus_3ph": {
+      "_module": "pandas.core.frame",
+      "_class": "DataFrame",
+      "_object": "{\"columns\":[\"vm_a_pu\",\"va_a_degree\",\"vm_b_pu\",\"va_b_degree\",\"vm_c_pu\",\"va_c_degree\",\"p_a_mw\",\"q_a_mvar\",\"p_b_mw\",\"q_b_mvar\",\"p_c_mw\",\"q_c_mvar\"],\"index\":[],\"data\":[]}",
+      "orient": "split",
+      "dtype": {
+        "vm_a_pu": "float64",
+        "va_a_degree": "float64",
+        "vm_b_pu": "float64",
+        "va_b_degree": "float64",
+        "vm_c_pu": "float64",
+        "va_c_degree": "float64",
+        "p_a_mw": "float64",
+        "q_a_mvar": "float64",
+        "p_b_mw": "float64",
+        "q_b_mvar": "float64",
+        "p_c_mw": "float64",
+        "q_c_mvar": "float64"
+      },
+      "is_multiindex": false,
+      "is_multicolumn": false
+    },
+    "res_line_3ph": {
+      "_module": "pandas.core.frame",
+      "_class": "DataFrame",
+      "_object": "{\"columns\":[\"p_a_from_mw\",\"q_a_from_mvar\",\"p_b_from_mw\",\"q_b_from_mvar\",\"q_c_from_mvar\",\"p_a_to_mw\",\"q_a_to_mvar\",\"p_b_to_mw\",\"q_b_to_mvar\",\"p_c_to_mw\",\"q_c_to_mvar\",\"p_a_l_mw\",\"q_a_l_mvar\",\"p_b_l_mw\",\"q_b_l_mvar\",\"p_c_l_mw\",\"q_c_l_mvar\",\"i_a_from_ka\",\"i_a_to_ka\",\"i_b_from_ka\",\"i_b_to_ka\",\"i_c_from_ka\",\"i_c_to_ka\",\"i_a_ka\",\"i_b_ka\",\"i_c_ka\",\"i_n_from_ka\",\"i_n_to_ka\",\"i_n_ka\",\"loading_a_percent\",\"loading_b_percent\",\"loading_c_percent\"],\"index\":[],\"data\":[]}",
+      "orient": "split",
+      "dtype": {
+        "p_a_from_mw": "float64",
+        "q_a_from_mvar": "float64",
+        "p_b_from_mw": "float64",
+        "q_b_from_mvar": "float64",
+        "q_c_from_mvar": "float64",
+        "p_a_to_mw": "float64",
+        "q_a_to_mvar": "float64",
+        "p_b_to_mw": "float64",
+        "q_b_to_mvar": "float64",
+        "p_c_to_mw": "float64",
+        "q_c_to_mvar": "float64",
+        "p_a_l_mw": "float64",
+        "q_a_l_mvar": "float64",
+        "p_b_l_mw": "float64",
+        "q_b_l_mvar": "float64",
+        "p_c_l_mw": "float64",
+        "q_c_l_mvar": "float64",
+        "i_a_from_ka": "float64",
+        "i_a_to_ka": "float64",
+        "i_b_from_ka": "float64",
+        "i_b_to_ka": "float64",
+        "i_c_from_ka": "float64",
+        "i_c_to_ka": "float64",
+        "i_a_ka": "float64",
+        "i_b_ka": "float64",
+        "i_c_ka": "float64",
+        "i_n_from_ka": "float64",
+        "i_n_to_ka": "float64",
+        "i_n_ka": "float64",
+        "loading_a_percent": "float64",
+        "loading_b_percent": "float64",
+        "loading_c_percent": "float64"
+      },
+      "is_multiindex": false,
+      "is_multicolumn": false
+    },
+    "res_trafo_3ph": {
+      "_module": "pandas.core.frame",
+      "_class": "DataFrame",
+      "_object": "{\"columns\":[\"p_a_hv_mw\",\"q_a_hv_mvar\",\"p_b_hv_mw\",\"q_b_hv_mvar\",\"p_c_hv_mw\",\"q_c_hv_mvar\",\"p_a_lv_mw\",\"q_a_lv_mvar\",\"p_b_lv_mw\",\"q_b_lv_mvar\",\"p_c_lv_mw\",\"q_c_lv_mvar\",\"p_a_l_mw\",\"q_a_l_mvar\",\"p_b_l_mw\",\"q_b_l_mvar\",\"p_c_l_mw\",\"q_c_l_mvar\",\"i_a_hv_ka\",\"i_a_lv_ka\",\"i_b_hv_ka\",\"i_b_lv_ka\",\"i_c_hv_ka\",\"i_c_lv_ka\",\"loading_a_percent\",\"loading_b_percent\",\"loading_c_percent\",\"loading_percent\"],\"index\":[],\"data\":[]}",
+      "orient": "split",
+      "dtype": {
+        "p_a_hv_mw": "float64",
+        "q_a_hv_mvar": "float64",
+        "p_b_hv_mw": "float64",
+        "q_b_hv_mvar": "float64",
+        "p_c_hv_mw": "float64",
+        "q_c_hv_mvar": "float64",
+        "p_a_lv_mw": "float64",
+        "q_a_lv_mvar": "float64",
+        "p_b_lv_mw": "float64",
+        "q_b_lv_mvar": "float64",
+        "p_c_lv_mw": "float64",
+        "q_c_lv_mvar": "float64",
+        "p_a_l_mw": "float64",
+        "q_a_l_mvar": "float64",
+        "p_b_l_mw": "float64",
+        "q_b_l_mvar": "float64",
+        "p_c_l_mw": "float64",
+        "q_c_l_mvar": "float64",
+        "i_a_hv_ka": "float64",
+        "i_a_lv_ka": "float64",
+        "i_b_hv_ka": "float64",
+        "i_b_lv_ka": "float64",
+        "i_c_hv_ka": "float64",
+        "i_c_lv_ka": "float64",
+        "loading_a_percent": "float64",
+        "loading_b_percent": "float64",
+        "loading_c_percent": "float64",
+        "loading_percent": "float64"
+      },
+      "is_multiindex": false,
+      "is_multicolumn": false
+    },
+    "res_ext_grid_3ph": {
+      "_module": "pandas.core.frame",
+      "_class": "DataFrame",
+      "_object": "{\"columns\":[\"p_a_mw\",\"q_a_mvar\",\"p_b_mw\",\"q_b_mvar\",\"p_c_mw\",\"q_c_mvar\"],\"index\":[],\"data\":[]}",
+      "orient": "split",
+      "dtype": {
+        "p_a_mw": "float64",
+        "q_a_mvar": "float64",
+        "p_b_mw": "float64",
+        "q_b_mvar": "float64",
+        "p_c_mw": "float64",
+        "q_c_mvar": "float64"
+      },
+      "is_multiindex": false,
+      "is_multicolumn": false
+    },
+    "res_shunt_3ph": {
+      "_module": "pandas.core.frame",
+      "_class": "DataFrame",
+      "_object": "{\"columns\":[],\"index\":[],\"data\":[]}",
+      "orient": "split",
+      "is_multiindex": false,
+      "is_multicolumn": false
+    },
+    "res_load_3ph": {
+      "_module": "pandas.core.frame",
+      "_class": "DataFrame",
+      "_object": "{\"columns\":[\"p_mw\",\"q_mvar\"],\"index\":[],\"data\":[]}",
+      "orient": "split",
+      "dtype": {
+        "p_mw": "float64",
+        "q_mvar": "float64"
+      },
+      "is_multiindex": false,
+      "is_multicolumn": false
+    },
+    "res_sgen_3ph": {
+      "_module": "pandas.core.frame",
+      "_class": "DataFrame",
+      "_object": "{\"columns\":[\"p_mw\",\"q_mvar\"],\"index\":[],\"data\":[]}",
+      "orient": "split",
+      "dtype": {
+        "p_mw": "float64",
+        "q_mvar": "float64"
+      },
+      "is_multiindex": false,
+      "is_multicolumn": false
+    },
+    "res_storage_3ph": {
+      "_module": "pandas.core.frame",
+      "_class": "DataFrame",
+      "_object": "{\"columns\":[\"p_mw\",\"q_mvar\"],\"index\":[],\"data\":[]}",
+      "orient": "split",
+      "dtype": {
+        "p_mw": "float64",
+        "q_mvar": "float64"
+      },
+      "is_multiindex": false,
+      "is_multicolumn": false
+    },
+    "res_asymmetric_load_3ph": {
+      "_module": "pandas.core.frame",
+      "_class": "DataFrame",
+      "_object": "{\"columns\":[\"p_a_mw\",\"q_a_mvar\",\"p_b_mw\",\"q_b_mvar\",\"p_c_mw\",\"q_c_mvar\"],\"index\":[],\"data\":[]}",
+      "orient": "split",
+      "dtype": {
+        "p_a_mw": "float64",
+        "q_a_mvar": "float64",
+        "p_b_mw": "float64",
+        "q_b_mvar": "float64",
+        "p_c_mw": "float64",
+        "q_c_mvar": "float64"
+      },
+      "is_multiindex": false,
+      "is_multicolumn": false
+    },
+    "res_asymmetric_sgen_3ph": {
+      "_module": "pandas.core.frame",
+      "_class": "DataFrame",
+      "_object": "{\"columns\":[\"p_a_mw\",\"q_a_mvar\",\"p_b_mw\",\"q_b_mvar\",\"p_c_mw\",\"q_c_mvar\"],\"index\":[],\"data\":[]}",
+      "orient": "split",
+      "dtype": {
+        "p_a_mw": "float64",
+        "q_a_mvar": "float64",
+        "p_b_mw": "float64",
+        "q_b_mvar": "float64",
+        "p_c_mw": "float64",
+        "q_c_mvar": "float64"
+      },
+      "is_multiindex": false,
+      "is_multicolumn": false
+    },
+    "user_pf_options": {}
+  }
 }