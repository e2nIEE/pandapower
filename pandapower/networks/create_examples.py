# -*- coding: utf-8 -*-

# Copyright (c) 2016-2025 by University of Kassel and Fraunhofer Institute for Energy Economics
# and Energy System Technology (IEE), Kassel. All rights reserved.


import pandas as pd

from pandapower.create import create_switch, create_empty_network, create_bus, create_ext_grid, create_load, \
    create_gen, create_sgen, create_line, create_shunt, create_transformer, create_transformer_from_parameters, \
    create_transformer3w_from_parameters, create_impedance, create_xward
from pandapower.run import runpp
from pandapower.toolbox.element_selection import get_element_index


def example_simple():
    """
    Returns the simple example network from the pandapower tutorials.

    OUTPUT:
        net - simple example network

    EXAMPLE:
        >>> from pandapower.networks.create_examples import example_simple
        >>> net = example_simple()

    """
    net = create_empty_network()

    # create buses
    bus1 = create_bus(net, name="HV Busbar", vn_kv=110., type="b")
    bus2 = create_bus(net, name="HV Busbar 2", vn_kv=110., type="b")
    bus3 = create_bus(net, name="HV Transformer Bus", vn_kv=110., type="n")
    bus4 = create_bus(net, name="MV Transformer Bus", vn_kv=20., type="n")
    bus5 = create_bus(net, name="MV Main Bus", vn_kv=20., type="b")
    bus6 = create_bus(net, name="MV Bus 1", vn_kv=20., type="b")
    bus7 = create_bus(net, name="MV Bus 2", vn_kv=20., type="b")

    # create external grid
    create_ext_grid(net, bus1, vm_pu=1.02, va_degree=50)

    # create transformer
    create_transformer(net, bus3, bus4, name="110kV/20kV transformer",
                       std_type="25 MVA 110/20 kV")
    # create lines
    create_line(net, bus1, bus2, length_km=10,
                std_type="N2XS(FL)2Y 1x300 RM/35 64/110 kV", name="Line 1")
    line2 = create_line(net, bus5, bus6, length_km=2.0,
                        std_type="NA2XS2Y 1x240 RM/25 12/20 kV", name="Line 2")
    line3 = create_line(net, bus6, bus7, length_km=3.5,
                        std_type="48-AL1/8-ST1A 20.0", name="Line 3")
    line4 = create_line(net, bus7, bus5, length_km=2.5,
                        std_type="NA2XS2Y 1x240 RM/25 12/20 kV", name="Line 4")

    # create bus-bus switches
    create_switch(net, bus2, bus3, et="b", type="CB")
    create_switch(net, bus4, bus5, et="b", type="CB")

    # create bus-line switches
    create_switch(net, bus5, line2, et="l", type="LBS", closed=True)
    create_switch(net, bus6, line2, et="l", type="LBS", closed=True)
    create_switch(net, bus6, line3, et="l", type="LBS", closed=True)
    create_switch(net, bus7, line3, et="l", type="LBS", closed=False)
    create_switch(net, bus7, line4, et="l", type="LBS", closed=True)
    create_switch(net, bus5, line4, et="l", type="LBS", closed=True)

    # create load
    create_load(net, bus7, p_mw=2, q_mvar=4, scaling=0.6, name="load")

    # create generator
    create_gen(net, bus6, p_mw=6, max_q_mvar=3, min_q_mvar=-3, vm_pu=1.03,
               name="generator")

    # create static generator
    create_sgen(net, bus7, p_mw=2, q_mvar=-0.5, name="static generator")

    # create shunt
    create_shunt(net, bus3, q_mvar=-0.96, p_mw=0, name='Shunt')

    return net


def example_multivoltage():
    """
    Returns the multivoltage example network from the pandapower tutorials.

    OUTPUT:
        net - multivoltage example network

    EXAMPLE:
        >>> from pandapower.networks.create_examples import example_multivoltage
        >>> net = example_multivoltage()

    """
    net = create_empty_network()

    # --- Busses

    # HV
    # Double busbar
    create_bus(net, name='Double Busbar 1', vn_kv=380, type='b')
    create_bus(net, name='Double Busbar 2', vn_kv=380, type='b')

    for i in range(10):
        create_bus(net, name='Bus DB T%s' % i, vn_kv=380, type='n')

    for i in range(1, 5):
        create_bus(net, name='Bus DB %s' % i, vn_kv=380, type='n')

    # Single busbar
    create_bus(net, name='Single Busbar', vn_kv=110, type='b')

    for i in range(1, 6):
        create_bus(net, name='Bus SB %s' % i, vn_kv=110, type='n')

    for i in range(1, 6):
        for j in [1, 2]:
            create_bus(net, name='Bus SB T%s.%s' % (i, j), vn_kv=110, type='n')

    # Remaining
    for i in range(1, 5):
        create_bus(net, name='Bus HV%s' % i, vn_kv=110, type='n')

    # MV
    create_bus(net, name='Bus MV0 20kV', vn_kv=20, type='n')

    for i in range(8):
        create_bus(net, name='Bus MV%s' % i, vn_kv=10, type='n')

    # LV
    create_bus(net, name='Bus LV0', vn_kv=0.4, type='n')

    for i in range(1, 6):
        create_bus(net, name='Bus LV1.%s' % i, vn_kv=0.4, type='m')

    for i in range(1, 5):
        create_bus(net, name='Bus LV2.%s' % i, vn_kv=0.4, type='m')

    create_bus(net, name='Bus LV2.2.1', vn_kv=0.4, type='m')
    create_bus(net, name='Bus LV2.2.2', vn_kv=0.4, type='m')

    # --- Lines

    # HV
    hv_lines = pd.DataFrame()
    hv_lines['line_name'] = ['HV Line%s' % i for i in range(1, 7)]
    hv_lines['from_bus'] = ['Bus SB 2', 'Bus HV1', 'Bus HV2', 'Bus HV1', 'Bus HV3', 'Bus SB 3']
    hv_lines['to_bus'] = ['Bus HV1', 'Bus HV2', 'Bus HV4', 'Bus HV4', 'Bus HV4', 'Bus HV3']
    hv_lines['std_type'] = '184-AL1/30-ST1A 110.0'
    hv_lines['length'] = [30, 20, 30, 15, 25, 30]
    hv_lines['parallel'] = [1, 1, 1, 1, 1, 2]

    for _, hv_line in hv_lines.iterrows():
        from_bus = get_element_index(net, "bus", hv_line.from_bus)
        to_bus = get_element_index(net, "bus", hv_line.to_bus)
        create_line(net, from_bus, to_bus, length_km=hv_line.length,
                    std_type=hv_line.std_type, name=hv_line.line_name, parallel=hv_line.parallel)

    # MV
    mv_lines = pd.DataFrame()
    mv_lines['line_name'] = ['MV Line%s' % i for i in range(1, 9)]
    mv_lines['from_bus'] = ['Bus MV%s' % i for i in list(range(7)) + [0]]
    mv_lines['to_bus'] = ['Bus MV%s' % i for i in list(range(1, 8)) + [7]]
    mv_lines['length'] = 1.5
    mv_lines['std_type'] = 'NA2XS2Y 1x185 RM/25 12/20 kV'

    for _, mv_line in mv_lines.iterrows():
        from_bus = get_element_index(net, "bus", mv_line.from_bus)
        to_bus = get_element_index(net, "bus", mv_line.to_bus)
        create_line(net, from_bus, to_bus, length_km=mv_line.length,
                    std_type=mv_line.std_type, name=mv_line.line_name)

    # LV
    lv_lines = pd.DataFrame()
    lv_line_idx = ['1.1', '1.2', '1.3', '1.4', '1.6', '2.1', '2.2', '2.3', '2.4', '2.2.1', '2.2.2']
    lv_lines['line_name'] = ['LV Line%s' % i for i in lv_line_idx]
    lv_line_idx = ['0', '1.1', '1.2', '1.3', '1.4', '0', '2.1', '2.2', '2.3', '2.2', '2.2.1']
    lv_lines['from_bus'] = ['Bus LV%s' % i for i in lv_line_idx]
    lv_line_idx = ['1.1', '1.2', '1.3', '1.4', '1.5', '2.1', '2.2', '2.3', '2.4', '2.2.1', '2.2.2']
    lv_lines['to_bus'] = ['Bus LV%s' % i for i in lv_line_idx]
    lv_lines['length'] = [0.08] * 5 + [0.12] * 6
    lv_lines['std_type'] = ['NAYY 4x120 SE'] * 7 + ['15-AL1/3-ST1A 0.4'] * 4

    for _, lv_line in lv_lines.iterrows():
        from_bus = get_element_index(net, "bus", lv_line.from_bus)
        to_bus = get_element_index(net, "bus", lv_line.to_bus)
        create_line(net, from_bus, to_bus, length_km=lv_line.length,
                    std_type=lv_line.std_type, name=lv_line.line_name)

    # --- Transformer

<<<<<<< HEAD
    hv_bus = get_element_index(net, "bus", "Bus DB 2")
    lv_bus = get_element_index(net, "bus", "Bus SB 1")
    create_transformer_from_parameters(net, hv_bus, lv_bus,
                                       sn_mva=300, vn_hv_kv=380, vn_lv_kv=110,
                                       vkr_percent=0.06, vk_percent=8, pfe_kw=0,
                                       i0_percent=0, tap_pos=0, shift_degree=0,
                                       name='EHV-HV-Trafo')

    hv_bus = get_element_index(net, "bus", "Bus MV4")
    lv_bus = get_element_index(net, "bus", "Bus LV0")
    create_transformer_from_parameters(net, hv_bus, lv_bus,
                                       sn_mva=0.4, vn_hv_kv=10, vn_lv_kv=0.4,
                                       vkr_percent=1.325, vk_percent=4,
                                       pfe_kw=0.95, i0_percent=0.2375, tap_side="hv",
                                       tap_neutral=0, tap_min=-2, tap_max=2,
                                       tap_step_percent=2.5, tap_pos=0,
                                       shift_degree=150, name='MV-LV-Trafo')

    # Trafo3w
    hv_bus = get_element_index(net, "bus", "Bus HV2")
    mv_bus = get_element_index(net, "bus", "Bus MV0 20kV")
    lv_bus = get_element_index(net, "bus", "Bus MV0")
    create_transformer3w_from_parameters(net, hv_bus, mv_bus, lv_bus,
                                         vn_hv_kv=110, vn_mv_kv=20, vn_lv_kv=10,
                                         sn_hv_mva=40, sn_mv_mva=15, sn_lv_mva=25,
                                         vk_hv_percent=10.1, vk_mv_percent=10.1,
                                         vk_lv_percent=10.1, vkr_hv_percent=0.266667,
                                         vkr_mv_percent=0.033333, vkr_lv_percent=0.04,
                                         pfe_kw=0, i0_percent=0, shift_mv_degree=30,
                                         shift_lv_degree=30, tap_side="hv", tap_neutral=0,
                                         tap_min=-8, tap_max=8, tap_step_percent=1.25,
                                         tap_pos=0, name='HV-MV-MV-Trafo')
=======
    hv_bus = pp.get_element_index(net, "bus", "Bus DB 2")
    lv_bus = pp.get_element_index(net, "bus", "Bus SB 1")
    pp.create_transformer_from_parameters(net, hv_bus, lv_bus,
                                          sn_mva=300, vn_hv_kv=380, vn_lv_kv=110,
                                          vkr_percent=0.06, vk_percent=8, pfe_kw=0,
                                          i0_percent=0, tap_pos=0, shift_degree=0,
                                          name='EHV-HV-Trafo')

    hv_bus = pp.get_element_index(net, "bus", "Bus MV4")
    lv_bus = pp.get_element_index(net, "bus", "Bus LV0")
    pp.create_transformer_from_parameters(net, hv_bus, lv_bus,
                                          sn_mva=0.4, vn_hv_kv=10, vn_lv_kv=0.4,
                                          vkr_percent=1.325, vk_percent=4,
                                          pfe_kw=0.95, i0_percent=0.2375, tap_side="hv",
                                          tap_neutral=0, tap_min=-2, tap_max=2,
                                          tap_step_percent=2.5, tap_pos=0,
                                          shift_degree=150, name='MV-LV-Trafo', tap_changer_type="Ratio")

    # Trafo3w
    hv_bus = pp.get_element_index(net, "bus", "Bus HV2")
    mv_bus = pp.get_element_index(net, "bus", "Bus MV0 20kV")
    lv_bus = pp.get_element_index(net, "bus", "Bus MV0")
    pp.create_transformer3w_from_parameters(net, hv_bus, mv_bus, lv_bus,
                                            vn_hv_kv=110, vn_mv_kv=20, vn_lv_kv=10,
                                            sn_hv_mva=40, sn_mv_mva=15, sn_lv_mva=25,
                                            vk_hv_percent=10.1, vk_mv_percent=10.1,
                                            vk_lv_percent=10.1, vkr_hv_percent=0.266667,
                                            vkr_mv_percent=0.033333, vkr_lv_percent=0.04,
                                            pfe_kw=0, i0_percent=0, shift_mv_degree=30,
                                            shift_lv_degree=30, tap_side="hv", tap_neutral=0,
                                            tap_min=-8, tap_max=8, tap_step_percent=1.25,
                                            tap_pos=0, name='HV-MV-MV-Trafo', tap_changer_type="Ratio")
>>>>>>> 2fb0b8e8

    # --- Static generators

    # HV
    create_sgen(net, get_element_index(net, "bus", 'Bus SB 5'), p_mw=20,
                q_mvar=4, sn_mva=45, type='WP', name='Wind Park')

    # MV
    mv_sgens = pd.DataFrame()
    mv_sgens['sgen_name'] = ['Biogas plant', 'Further MV Generator', 'Industry Generator',
                             'PV Park']
    mv_sgens['bus'] = ['Bus MV6', 'Bus MV0', 'Bus MV0 20kV', 'Bus MV5']
    mv_sgens['p'] = [0.5, 0.5, 15, 2]
    mv_sgens['q'] = [0, 0.05, 3, 0.1]
    mv_sgens['sn'] = [0.75, 1, 20, 5]
    mv_sgens['type'] = ['SGEN', 'SGEN', 'SGEN', 'PV']

    for _, sgen in mv_sgens.iterrows():
        bus_idx = get_element_index(net, "bus", sgen.bus)
        create_sgen(net, bus_idx, p_mw=sgen.p, q_mvar=sgen.q, sn_mva=sgen.sn,
                    type=sgen.type, name=sgen.sgen_name)

    # LV
    lv_sgens = pd.DataFrame()
    lv_sgens['sgen_name'] = ['PV'] + ['PV(%s)' % i for i in range(1, 6)]
    lv_sgens['bus'] = ['Bus LV%s' % i for i in ['1.1', '1.3', '2.3', '2.4', '2.2.1', '2.2.2']]
    lv_sgens['p'] = [0.006, 0.005, 0.005, 0.005, 0.005, 0.005]
    lv_sgens['q'] = 0
    lv_sgens['sn'] = [0.012, 0.01, 0.01, 0.01, 0.01, 0.01]
    lv_sgens['type'] = 'PV'

    for _, sgen in lv_sgens.iterrows():
        bus_idx = get_element_index(net, "bus", sgen.bus)
        create_sgen(net, bus_idx, p_mw=sgen.p, q_mvar=sgen.q, sn_mva=sgen.sn,
                    type=sgen.type, name=sgen.sgen_name)

    # --- Loads

    # HV
    hv_loads = pd.DataFrame()
    hv_loads['load_name'] = ['MV Net %s' % i for i in range(5)]
    hv_loads['bus'] = ['Bus SB 4', 'Bus HV1', 'Bus HV2', 'Bus HV3', 'Bus HV4']
    hv_loads['p'] = 38
    hv_loads['q'] = 6

    for _, load in hv_loads.iterrows():
        bus_idx = get_element_index(net, "bus", load.bus)
        create_load(net, bus_idx, p_mw=load.p, q_mvar=load.q, name=load.load_name)

    # MV
    mv_loads = pd.DataFrame()
    mv_loads['load_name'] = ['Further MV-Rings', 'Industry Load'] + ['LV Net %s' % i for i in
                                                                     [1, 2, 3, 5, 6, 7]]
    mv_loads['bus'] = ['Bus MV0', 'Bus MV0 20kV'] + ['Bus MV%s' % i for i in [1, 2, 3, 5, 6, 7]]
    mv_loads['p'] = [6, 18, 0.4, 0.4, 0.4, 0.4, 0.4, 0.4]
    mv_loads['q'] = [2, 4, 0.1, 0.06, 0.06, 0.06, 0.06, 0.06]

    for _, load in mv_loads.iterrows():
        bus_idx = get_element_index(net, "bus", load.bus)
        create_load(net, bus_idx, p_mw=load.p, q_mvar=load.q, name=load.load_name)

    # LV
    lv_loads = pd.DataFrame()
    idx = ['', '(1)', '(2)', '(3)', '(4)', '(5)']
    lv_loads['load_name'] = ['Further LV-Feeders Load'] + [
        'Residential Load%s' % i for i in idx[0:5]] + ['Rural Load%s' % i for i in idx[0:6]]
    lv_loads['bus'] = ['Bus LV%s' % i for i in ['0', '1.1', '1.2', '1.3', '1.4', '1.5', '2.1',
                                                '2.2', '2.3', '2.4', '2.2.1', '2.2.2']]
    lv_loads['p'] = [0.1] + [0.01] * 11
    lv_loads['q'] = [0.01] + [0.03] * 11

    for _, load in lv_loads.iterrows():
        bus_idx = get_element_index(net, "bus", load.bus)
        create_load(net, bus_idx, p_mw=load.p, q_mvar=load.q, name=load.load_name)

    # --- Other

    # Shunt
    create_shunt(net, get_element_index(net, "bus", 'Bus HV1'), p_mw=0, q_mvar=-0.96,
                 name='Shunt')

    # ExtGrids
    create_ext_grid(net, get_element_index(net, "bus", 'Double Busbar 1'), vm_pu=1.03,
                    va_degree=0, name='External grid', s_sc_max_mva=10000, rx_max=0.1,
                    rx_min=0.1)
    # Gen
    create_gen(net, get_element_index(net, "bus", 'Bus HV4'), vm_pu=1.03, p_mw=100,
               name='Gas turbine')

    # Impedance
    create_impedance(net, get_element_index(net, "bus", 'Bus HV3'),
                     get_element_index(net, "bus", 'Bus HV1'), rft_pu=0.074873,
                     xft_pu=0.198872, sn_mva=100, name='Impedance')

    # xwards
    create_xward(net, get_element_index(net, "bus", 'Bus HV3'), ps_mw=23.942,
                 qs_mvar=-12.24187, pz_mw=2.814571, qz_mvar=0, r_ohm=0, x_ohm=12.18951,
                 vm_pu=1.02616, name='XWard 1')
    create_xward(net, get_element_index(net, "bus", 'Bus HV1'), ps_mw=3.776,
                 qs_mvar=-7.769979, pz_mw=9.174917, qz_mvar=0, r_ohm=0, x_ohm=50.56217,
                 vm_pu=1.024001, name='XWard 2')

    # --- Switches

    # HV
    # Bus-bus switches
    hv_bus_sw = pd.DataFrame()
    hv_bus_sw['bus_name'] = ['DB DS%s' % i for i in range(14)] + \
                            ['DB CB%s' % i for i in range(5)] + \
                            ['SB DS%s.%s' % (i, j) for i in range(1, 6) for j in range(1, 3)] + \
                            ['SB CB%s' % i for i in range(1, 6)]
    hv_bus_sw['from_bus'] = ['Double Busbar %s' % i for i in [2, 1, 2, 1, 2, 1, 2, 1, 2, 1]] + \
                            ['Bus DB T%s' % i for i in [2, 4, 6, 8, 0, 3, 5, 7, 9]] + \
                            ['Bus SB T1.1', 'Single Busbar', 'Bus SB T2.1', 'Single Busbar',
                             'Bus SB T3.1', 'Single Busbar', 'Bus SB T4.1', 'Single Busbar',
                             'Bus SB T5.1', 'Single Busbar'] + \
                            ['Bus SB T%s.2' % i for i in range(1, 6)]
    hv_bus_sw['to_bus'] = ['Bus DB %s' % i for i in
                           ['T0', 'T1', 'T3', 'T3', 'T5', 'T5', 'T7', 'T7', 'T9', 'T9',
                            '1', '2', '3', '4', 'T1', 'T2', 'T4', 'T6', 'T8']] + \
                          ['Bus SB %s' % i for i in
                           ['1', 'T1.2', '2', 'T2.2', '3', 'T3.2', '4', 'T4.2', '5', 'T5.2']] + \
                          ['Bus SB T%s.1' % i for i in range(1, 6)]
    hv_bus_sw['type'] = ['DS'] * 14 + ['CB'] * 5 + ['DS'] * 10 + ['CB'] * 5
    hv_bus_sw['et'] = 'b'
    hv_bus_sw['closed'] = [bool(i) for i in [1, 1, 1, 0, 1, 0, 1, 0, 1, 0, 1, 1, 1, 1, 1, 1, 1, 1,
                                             1] + [1] * 15]

    for _, switch in hv_bus_sw.iterrows():
        from_bus = get_element_index(net, "bus", switch.from_bus)
        to_bus = get_element_index(net, "bus", switch.to_bus)
        create_switch(net, from_bus, to_bus, et=switch.et,
                      closed=switch.closed, type=switch.type, name=switch.bus_name)

    # Bus-Line switches
    hv_buses = net.bus[(net.bus.vn_kv == 380) | (net.bus.vn_kv == 110)].index
    hv_ls = net.line[(net.line.from_bus.isin(hv_buses)) & (net.line.to_bus.isin(hv_buses))]
    for _, line in hv_ls.iterrows():
        for bus in [line.from_bus, line.to_bus]:
            create_switch(net, bus, line.name, et='l', closed=True, type='LBS',
                          name='Switch %s - %s' % (net.bus.name.at[bus], line['name']))

    # MV
    # Bus-line switches
    mv_buses = net.bus[(net.bus.vn_kv == 10) | (net.bus.vn_kv == 20)].index
    mv_ls = net.line[(net.line.from_bus.isin(mv_buses)) & (net.line.to_bus.isin(mv_buses))]
    for _, line in mv_ls.iterrows():
        for bus in [line.from_bus, line.to_bus]:
            create_switch(net, bus, line.name, et='l', closed=True, type='LBS',
                          name='Switch %s - %s' % (net.bus.name.at[bus], line['name']))

    open_switch_id = net.switch[(net.switch.name == 'Switch Bus MV5 - MV Line5')].index
    net.switch.loc[open_switch_id, "closed"] = False

    # LV
    # Bus-line switches
    lv_buses = net.bus[net.bus.vn_kv == 0.4].index
    lv_ls = net.line[(net.line.from_bus.isin(lv_buses)) & (net.line.to_bus.isin(lv_buses))]
    for _, line in lv_ls.iterrows():
        for bus in [line.from_bus, line.to_bus]:
            create_switch(net, bus, line.name, et='l', closed=True, type='LBS',
                          name='Switch %s - %s' % (net.bus.name.at[bus], line['name']))

    # Trafoswitches
    # HV
    create_switch(net, get_element_index(net, "bus", 'Bus DB 2'),
                  get_element_index(net, "trafo", 'EHV-HV-Trafo'), et='t', closed=True,
                  type='LBS', name='Switch DB2 - EHV-HV-Trafo')
    create_switch(net, get_element_index(net, "bus", 'Bus SB 1'),
                  get_element_index(net, "trafo", 'EHV-HV-Trafo'), et='t', closed=True,
                  type='LBS', name='Switch SB1 - EHV-HV-Trafo')
    # LV
    create_switch(net, get_element_index(net, "bus", 'Bus MV4'),
                  get_element_index(net, "trafo", 'MV-LV-Trafo'), et='t', closed=True,
                  type='LBS', name='Switch MV4 - MV-LV-Trafo')
    create_switch(net, get_element_index(net, "bus", 'Bus LV0'),
                  get_element_index(net, "trafo", 'MV-LV-Trafo'), et='t', closed=True,
                  type='LBS', name='Switch LV0 - MV-LV-Trafo')

    # --- Powerflow

    # run power flow and generate result tables
    runpp(net, init='dc', calculate_voltage_angles=True, Numba=False)

    return net
<|MERGE_RESOLUTION|>--- conflicted
+++ resolved
@@ -1,443 +1,408 @@
-# -*- coding: utf-8 -*-
-
-# Copyright (c) 2016-2025 by University of Kassel and Fraunhofer Institute for Energy Economics
-# and Energy System Technology (IEE), Kassel. All rights reserved.
-
-
-import pandas as pd
-
-from pandapower.create import create_switch, create_empty_network, create_bus, create_ext_grid, create_load, \
-    create_gen, create_sgen, create_line, create_shunt, create_transformer, create_transformer_from_parameters, \
-    create_transformer3w_from_parameters, create_impedance, create_xward
-from pandapower.run import runpp
-from pandapower.toolbox.element_selection import get_element_index
-
-
-def example_simple():
-    """
-    Returns the simple example network from the pandapower tutorials.
-
-    OUTPUT:
-        net - simple example network
-
-    EXAMPLE:
-        >>> from pandapower.networks.create_examples import example_simple
-        >>> net = example_simple()
-
-    """
-    net = create_empty_network()
-
-    # create buses
-    bus1 = create_bus(net, name="HV Busbar", vn_kv=110., type="b")
-    bus2 = create_bus(net, name="HV Busbar 2", vn_kv=110., type="b")
-    bus3 = create_bus(net, name="HV Transformer Bus", vn_kv=110., type="n")
-    bus4 = create_bus(net, name="MV Transformer Bus", vn_kv=20., type="n")
-    bus5 = create_bus(net, name="MV Main Bus", vn_kv=20., type="b")
-    bus6 = create_bus(net, name="MV Bus 1", vn_kv=20., type="b")
-    bus7 = create_bus(net, name="MV Bus 2", vn_kv=20., type="b")
-
-    # create external grid
-    create_ext_grid(net, bus1, vm_pu=1.02, va_degree=50)
-
-    # create transformer
-    create_transformer(net, bus3, bus4, name="110kV/20kV transformer",
-                       std_type="25 MVA 110/20 kV")
-    # create lines
-    create_line(net, bus1, bus2, length_km=10,
-                std_type="N2XS(FL)2Y 1x300 RM/35 64/110 kV", name="Line 1")
-    line2 = create_line(net, bus5, bus6, length_km=2.0,
-                        std_type="NA2XS2Y 1x240 RM/25 12/20 kV", name="Line 2")
-    line3 = create_line(net, bus6, bus7, length_km=3.5,
-                        std_type="48-AL1/8-ST1A 20.0", name="Line 3")
-    line4 = create_line(net, bus7, bus5, length_km=2.5,
-                        std_type="NA2XS2Y 1x240 RM/25 12/20 kV", name="Line 4")
-
-    # create bus-bus switches
-    create_switch(net, bus2, bus3, et="b", type="CB")
-    create_switch(net, bus4, bus5, et="b", type="CB")
-
-    # create bus-line switches
-    create_switch(net, bus5, line2, et="l", type="LBS", closed=True)
-    create_switch(net, bus6, line2, et="l", type="LBS", closed=True)
-    create_switch(net, bus6, line3, et="l", type="LBS", closed=True)
-    create_switch(net, bus7, line3, et="l", type="LBS", closed=False)
-    create_switch(net, bus7, line4, et="l", type="LBS", closed=True)
-    create_switch(net, bus5, line4, et="l", type="LBS", closed=True)
-
-    # create load
-    create_load(net, bus7, p_mw=2, q_mvar=4, scaling=0.6, name="load")
-
-    # create generator
-    create_gen(net, bus6, p_mw=6, max_q_mvar=3, min_q_mvar=-3, vm_pu=1.03,
-               name="generator")
-
-    # create static generator
-    create_sgen(net, bus7, p_mw=2, q_mvar=-0.5, name="static generator")
-
-    # create shunt
-    create_shunt(net, bus3, q_mvar=-0.96, p_mw=0, name='Shunt')
-
-    return net
-
-
-def example_multivoltage():
-    """
-    Returns the multivoltage example network from the pandapower tutorials.
-
-    OUTPUT:
-        net - multivoltage example network
-
-    EXAMPLE:
-        >>> from pandapower.networks.create_examples import example_multivoltage
-        >>> net = example_multivoltage()
-
-    """
-    net = create_empty_network()
-
-    # --- Busses
-
-    # HV
-    # Double busbar
-    create_bus(net, name='Double Busbar 1', vn_kv=380, type='b')
-    create_bus(net, name='Double Busbar 2', vn_kv=380, type='b')
-
-    for i in range(10):
-        create_bus(net, name='Bus DB T%s' % i, vn_kv=380, type='n')
-
-    for i in range(1, 5):
-        create_bus(net, name='Bus DB %s' % i, vn_kv=380, type='n')
-
-    # Single busbar
-    create_bus(net, name='Single Busbar', vn_kv=110, type='b')
-
-    for i in range(1, 6):
-        create_bus(net, name='Bus SB %s' % i, vn_kv=110, type='n')
-
-    for i in range(1, 6):
-        for j in [1, 2]:
-            create_bus(net, name='Bus SB T%s.%s' % (i, j), vn_kv=110, type='n')
-
-    # Remaining
-    for i in range(1, 5):
-        create_bus(net, name='Bus HV%s' % i, vn_kv=110, type='n')
-
-    # MV
-    create_bus(net, name='Bus MV0 20kV', vn_kv=20, type='n')
-
-    for i in range(8):
-        create_bus(net, name='Bus MV%s' % i, vn_kv=10, type='n')
-
-    # LV
-    create_bus(net, name='Bus LV0', vn_kv=0.4, type='n')
-
-    for i in range(1, 6):
-        create_bus(net, name='Bus LV1.%s' % i, vn_kv=0.4, type='m')
-
-    for i in range(1, 5):
-        create_bus(net, name='Bus LV2.%s' % i, vn_kv=0.4, type='m')
-
-    create_bus(net, name='Bus LV2.2.1', vn_kv=0.4, type='m')
-    create_bus(net, name='Bus LV2.2.2', vn_kv=0.4, type='m')
-
-    # --- Lines
-
-    # HV
-    hv_lines = pd.DataFrame()
-    hv_lines['line_name'] = ['HV Line%s' % i for i in range(1, 7)]
-    hv_lines['from_bus'] = ['Bus SB 2', 'Bus HV1', 'Bus HV2', 'Bus HV1', 'Bus HV3', 'Bus SB 3']
-    hv_lines['to_bus'] = ['Bus HV1', 'Bus HV2', 'Bus HV4', 'Bus HV4', 'Bus HV4', 'Bus HV3']
-    hv_lines['std_type'] = '184-AL1/30-ST1A 110.0'
-    hv_lines['length'] = [30, 20, 30, 15, 25, 30]
-    hv_lines['parallel'] = [1, 1, 1, 1, 1, 2]
-
-    for _, hv_line in hv_lines.iterrows():
-        from_bus = get_element_index(net, "bus", hv_line.from_bus)
-        to_bus = get_element_index(net, "bus", hv_line.to_bus)
-        create_line(net, from_bus, to_bus, length_km=hv_line.length,
-                    std_type=hv_line.std_type, name=hv_line.line_name, parallel=hv_line.parallel)
-
-    # MV
-    mv_lines = pd.DataFrame()
-    mv_lines['line_name'] = ['MV Line%s' % i for i in range(1, 9)]
-    mv_lines['from_bus'] = ['Bus MV%s' % i for i in list(range(7)) + [0]]
-    mv_lines['to_bus'] = ['Bus MV%s' % i for i in list(range(1, 8)) + [7]]
-    mv_lines['length'] = 1.5
-    mv_lines['std_type'] = 'NA2XS2Y 1x185 RM/25 12/20 kV'
-
-    for _, mv_line in mv_lines.iterrows():
-        from_bus = get_element_index(net, "bus", mv_line.from_bus)
-        to_bus = get_element_index(net, "bus", mv_line.to_bus)
-        create_line(net, from_bus, to_bus, length_km=mv_line.length,
-                    std_type=mv_line.std_type, name=mv_line.line_name)
-
-    # LV
-    lv_lines = pd.DataFrame()
-    lv_line_idx = ['1.1', '1.2', '1.3', '1.4', '1.6', '2.1', '2.2', '2.3', '2.4', '2.2.1', '2.2.2']
-    lv_lines['line_name'] = ['LV Line%s' % i for i in lv_line_idx]
-    lv_line_idx = ['0', '1.1', '1.2', '1.3', '1.4', '0', '2.1', '2.2', '2.3', '2.2', '2.2.1']
-    lv_lines['from_bus'] = ['Bus LV%s' % i for i in lv_line_idx]
-    lv_line_idx = ['1.1', '1.2', '1.3', '1.4', '1.5', '2.1', '2.2', '2.3', '2.4', '2.2.1', '2.2.2']
-    lv_lines['to_bus'] = ['Bus LV%s' % i for i in lv_line_idx]
-    lv_lines['length'] = [0.08] * 5 + [0.12] * 6
-    lv_lines['std_type'] = ['NAYY 4x120 SE'] * 7 + ['15-AL1/3-ST1A 0.4'] * 4
-
-    for _, lv_line in lv_lines.iterrows():
-        from_bus = get_element_index(net, "bus", lv_line.from_bus)
-        to_bus = get_element_index(net, "bus", lv_line.to_bus)
-        create_line(net, from_bus, to_bus, length_km=lv_line.length,
-                    std_type=lv_line.std_type, name=lv_line.line_name)
-
-    # --- Transformer
-
-<<<<<<< HEAD
-    hv_bus = get_element_index(net, "bus", "Bus DB 2")
-    lv_bus = get_element_index(net, "bus", "Bus SB 1")
-    create_transformer_from_parameters(net, hv_bus, lv_bus,
-                                       sn_mva=300, vn_hv_kv=380, vn_lv_kv=110,
-                                       vkr_percent=0.06, vk_percent=8, pfe_kw=0,
-                                       i0_percent=0, tap_pos=0, shift_degree=0,
-                                       name='EHV-HV-Trafo')
-
-    hv_bus = get_element_index(net, "bus", "Bus MV4")
-    lv_bus = get_element_index(net, "bus", "Bus LV0")
-    create_transformer_from_parameters(net, hv_bus, lv_bus,
-                                       sn_mva=0.4, vn_hv_kv=10, vn_lv_kv=0.4,
-                                       vkr_percent=1.325, vk_percent=4,
-                                       pfe_kw=0.95, i0_percent=0.2375, tap_side="hv",
-                                       tap_neutral=0, tap_min=-2, tap_max=2,
-                                       tap_step_percent=2.5, tap_pos=0,
-                                       shift_degree=150, name='MV-LV-Trafo')
-
-    # Trafo3w
-    hv_bus = get_element_index(net, "bus", "Bus HV2")
-    mv_bus = get_element_index(net, "bus", "Bus MV0 20kV")
-    lv_bus = get_element_index(net, "bus", "Bus MV0")
-    create_transformer3w_from_parameters(net, hv_bus, mv_bus, lv_bus,
-                                         vn_hv_kv=110, vn_mv_kv=20, vn_lv_kv=10,
-                                         sn_hv_mva=40, sn_mv_mva=15, sn_lv_mva=25,
-                                         vk_hv_percent=10.1, vk_mv_percent=10.1,
-                                         vk_lv_percent=10.1, vkr_hv_percent=0.266667,
-                                         vkr_mv_percent=0.033333, vkr_lv_percent=0.04,
-                                         pfe_kw=0, i0_percent=0, shift_mv_degree=30,
-                                         shift_lv_degree=30, tap_side="hv", tap_neutral=0,
-                                         tap_min=-8, tap_max=8, tap_step_percent=1.25,
-                                         tap_pos=0, name='HV-MV-MV-Trafo')
-=======
-    hv_bus = pp.get_element_index(net, "bus", "Bus DB 2")
-    lv_bus = pp.get_element_index(net, "bus", "Bus SB 1")
-    pp.create_transformer_from_parameters(net, hv_bus, lv_bus,
-                                          sn_mva=300, vn_hv_kv=380, vn_lv_kv=110,
-                                          vkr_percent=0.06, vk_percent=8, pfe_kw=0,
-                                          i0_percent=0, tap_pos=0, shift_degree=0,
-                                          name='EHV-HV-Trafo')
-
-    hv_bus = pp.get_element_index(net, "bus", "Bus MV4")
-    lv_bus = pp.get_element_index(net, "bus", "Bus LV0")
-    pp.create_transformer_from_parameters(net, hv_bus, lv_bus,
-                                          sn_mva=0.4, vn_hv_kv=10, vn_lv_kv=0.4,
-                                          vkr_percent=1.325, vk_percent=4,
-                                          pfe_kw=0.95, i0_percent=0.2375, tap_side="hv",
-                                          tap_neutral=0, tap_min=-2, tap_max=2,
-                                          tap_step_percent=2.5, tap_pos=0,
-                                          shift_degree=150, name='MV-LV-Trafo', tap_changer_type="Ratio")
-
-    # Trafo3w
-    hv_bus = pp.get_element_index(net, "bus", "Bus HV2")
-    mv_bus = pp.get_element_index(net, "bus", "Bus MV0 20kV")
-    lv_bus = pp.get_element_index(net, "bus", "Bus MV0")
-    pp.create_transformer3w_from_parameters(net, hv_bus, mv_bus, lv_bus,
-                                            vn_hv_kv=110, vn_mv_kv=20, vn_lv_kv=10,
-                                            sn_hv_mva=40, sn_mv_mva=15, sn_lv_mva=25,
-                                            vk_hv_percent=10.1, vk_mv_percent=10.1,
-                                            vk_lv_percent=10.1, vkr_hv_percent=0.266667,
-                                            vkr_mv_percent=0.033333, vkr_lv_percent=0.04,
-                                            pfe_kw=0, i0_percent=0, shift_mv_degree=30,
-                                            shift_lv_degree=30, tap_side="hv", tap_neutral=0,
-                                            tap_min=-8, tap_max=8, tap_step_percent=1.25,
-                                            tap_pos=0, name='HV-MV-MV-Trafo', tap_changer_type="Ratio")
->>>>>>> 2fb0b8e8
-
-    # --- Static generators
-
-    # HV
-    create_sgen(net, get_element_index(net, "bus", 'Bus SB 5'), p_mw=20,
-                q_mvar=4, sn_mva=45, type='WP', name='Wind Park')
-
-    # MV
-    mv_sgens = pd.DataFrame()
-    mv_sgens['sgen_name'] = ['Biogas plant', 'Further MV Generator', 'Industry Generator',
-                             'PV Park']
-    mv_sgens['bus'] = ['Bus MV6', 'Bus MV0', 'Bus MV0 20kV', 'Bus MV5']
-    mv_sgens['p'] = [0.5, 0.5, 15, 2]
-    mv_sgens['q'] = [0, 0.05, 3, 0.1]
-    mv_sgens['sn'] = [0.75, 1, 20, 5]
-    mv_sgens['type'] = ['SGEN', 'SGEN', 'SGEN', 'PV']
-
-    for _, sgen in mv_sgens.iterrows():
-        bus_idx = get_element_index(net, "bus", sgen.bus)
-        create_sgen(net, bus_idx, p_mw=sgen.p, q_mvar=sgen.q, sn_mva=sgen.sn,
-                    type=sgen.type, name=sgen.sgen_name)
-
-    # LV
-    lv_sgens = pd.DataFrame()
-    lv_sgens['sgen_name'] = ['PV'] + ['PV(%s)' % i for i in range(1, 6)]
-    lv_sgens['bus'] = ['Bus LV%s' % i for i in ['1.1', '1.3', '2.3', '2.4', '2.2.1', '2.2.2']]
-    lv_sgens['p'] = [0.006, 0.005, 0.005, 0.005, 0.005, 0.005]
-    lv_sgens['q'] = 0
-    lv_sgens['sn'] = [0.012, 0.01, 0.01, 0.01, 0.01, 0.01]
-    lv_sgens['type'] = 'PV'
-
-    for _, sgen in lv_sgens.iterrows():
-        bus_idx = get_element_index(net, "bus", sgen.bus)
-        create_sgen(net, bus_idx, p_mw=sgen.p, q_mvar=sgen.q, sn_mva=sgen.sn,
-                    type=sgen.type, name=sgen.sgen_name)
-
-    # --- Loads
-
-    # HV
-    hv_loads = pd.DataFrame()
-    hv_loads['load_name'] = ['MV Net %s' % i for i in range(5)]
-    hv_loads['bus'] = ['Bus SB 4', 'Bus HV1', 'Bus HV2', 'Bus HV3', 'Bus HV4']
-    hv_loads['p'] = 38
-    hv_loads['q'] = 6
-
-    for _, load in hv_loads.iterrows():
-        bus_idx = get_element_index(net, "bus", load.bus)
-        create_load(net, bus_idx, p_mw=load.p, q_mvar=load.q, name=load.load_name)
-
-    # MV
-    mv_loads = pd.DataFrame()
-    mv_loads['load_name'] = ['Further MV-Rings', 'Industry Load'] + ['LV Net %s' % i for i in
-                                                                     [1, 2, 3, 5, 6, 7]]
-    mv_loads['bus'] = ['Bus MV0', 'Bus MV0 20kV'] + ['Bus MV%s' % i for i in [1, 2, 3, 5, 6, 7]]
-    mv_loads['p'] = [6, 18, 0.4, 0.4, 0.4, 0.4, 0.4, 0.4]
-    mv_loads['q'] = [2, 4, 0.1, 0.06, 0.06, 0.06, 0.06, 0.06]
-
-    for _, load in mv_loads.iterrows():
-        bus_idx = get_element_index(net, "bus", load.bus)
-        create_load(net, bus_idx, p_mw=load.p, q_mvar=load.q, name=load.load_name)
-
-    # LV
-    lv_loads = pd.DataFrame()
-    idx = ['', '(1)', '(2)', '(3)', '(4)', '(5)']
-    lv_loads['load_name'] = ['Further LV-Feeders Load'] + [
-        'Residential Load%s' % i for i in idx[0:5]] + ['Rural Load%s' % i for i in idx[0:6]]
-    lv_loads['bus'] = ['Bus LV%s' % i for i in ['0', '1.1', '1.2', '1.3', '1.4', '1.5', '2.1',
-                                                '2.2', '2.3', '2.4', '2.2.1', '2.2.2']]
-    lv_loads['p'] = [0.1] + [0.01] * 11
-    lv_loads['q'] = [0.01] + [0.03] * 11
-
-    for _, load in lv_loads.iterrows():
-        bus_idx = get_element_index(net, "bus", load.bus)
-        create_load(net, bus_idx, p_mw=load.p, q_mvar=load.q, name=load.load_name)
-
-    # --- Other
-
-    # Shunt
-    create_shunt(net, get_element_index(net, "bus", 'Bus HV1'), p_mw=0, q_mvar=-0.96,
-                 name='Shunt')
-
-    # ExtGrids
-    create_ext_grid(net, get_element_index(net, "bus", 'Double Busbar 1'), vm_pu=1.03,
-                    va_degree=0, name='External grid', s_sc_max_mva=10000, rx_max=0.1,
-                    rx_min=0.1)
-    # Gen
-    create_gen(net, get_element_index(net, "bus", 'Bus HV4'), vm_pu=1.03, p_mw=100,
-               name='Gas turbine')
-
-    # Impedance
-    create_impedance(net, get_element_index(net, "bus", 'Bus HV3'),
-                     get_element_index(net, "bus", 'Bus HV1'), rft_pu=0.074873,
-                     xft_pu=0.198872, sn_mva=100, name='Impedance')
-
-    # xwards
-    create_xward(net, get_element_index(net, "bus", 'Bus HV3'), ps_mw=23.942,
-                 qs_mvar=-12.24187, pz_mw=2.814571, qz_mvar=0, r_ohm=0, x_ohm=12.18951,
-                 vm_pu=1.02616, name='XWard 1')
-    create_xward(net, get_element_index(net, "bus", 'Bus HV1'), ps_mw=3.776,
-                 qs_mvar=-7.769979, pz_mw=9.174917, qz_mvar=0, r_ohm=0, x_ohm=50.56217,
-                 vm_pu=1.024001, name='XWard 2')
-
-    # --- Switches
-
-    # HV
-    # Bus-bus switches
-    hv_bus_sw = pd.DataFrame()
-    hv_bus_sw['bus_name'] = ['DB DS%s' % i for i in range(14)] + \
-                            ['DB CB%s' % i for i in range(5)] + \
-                            ['SB DS%s.%s' % (i, j) for i in range(1, 6) for j in range(1, 3)] + \
-                            ['SB CB%s' % i for i in range(1, 6)]
-    hv_bus_sw['from_bus'] = ['Double Busbar %s' % i for i in [2, 1, 2, 1, 2, 1, 2, 1, 2, 1]] + \
-                            ['Bus DB T%s' % i for i in [2, 4, 6, 8, 0, 3, 5, 7, 9]] + \
-                            ['Bus SB T1.1', 'Single Busbar', 'Bus SB T2.1', 'Single Busbar',
-                             'Bus SB T3.1', 'Single Busbar', 'Bus SB T4.1', 'Single Busbar',
-                             'Bus SB T5.1', 'Single Busbar'] + \
-                            ['Bus SB T%s.2' % i for i in range(1, 6)]
-    hv_bus_sw['to_bus'] = ['Bus DB %s' % i for i in
-                           ['T0', 'T1', 'T3', 'T3', 'T5', 'T5', 'T7', 'T7', 'T9', 'T9',
-                            '1', '2', '3', '4', 'T1', 'T2', 'T4', 'T6', 'T8']] + \
-                          ['Bus SB %s' % i for i in
-                           ['1', 'T1.2', '2', 'T2.2', '3', 'T3.2', '4', 'T4.2', '5', 'T5.2']] + \
-                          ['Bus SB T%s.1' % i for i in range(1, 6)]
-    hv_bus_sw['type'] = ['DS'] * 14 + ['CB'] * 5 + ['DS'] * 10 + ['CB'] * 5
-    hv_bus_sw['et'] = 'b'
-    hv_bus_sw['closed'] = [bool(i) for i in [1, 1, 1, 0, 1, 0, 1, 0, 1, 0, 1, 1, 1, 1, 1, 1, 1, 1,
-                                             1] + [1] * 15]
-
-    for _, switch in hv_bus_sw.iterrows():
-        from_bus = get_element_index(net, "bus", switch.from_bus)
-        to_bus = get_element_index(net, "bus", switch.to_bus)
-        create_switch(net, from_bus, to_bus, et=switch.et,
-                      closed=switch.closed, type=switch.type, name=switch.bus_name)
-
-    # Bus-Line switches
-    hv_buses = net.bus[(net.bus.vn_kv == 380) | (net.bus.vn_kv == 110)].index
-    hv_ls = net.line[(net.line.from_bus.isin(hv_buses)) & (net.line.to_bus.isin(hv_buses))]
-    for _, line in hv_ls.iterrows():
-        for bus in [line.from_bus, line.to_bus]:
-            create_switch(net, bus, line.name, et='l', closed=True, type='LBS',
-                          name='Switch %s - %s' % (net.bus.name.at[bus], line['name']))
-
-    # MV
-    # Bus-line switches
-    mv_buses = net.bus[(net.bus.vn_kv == 10) | (net.bus.vn_kv == 20)].index
-    mv_ls = net.line[(net.line.from_bus.isin(mv_buses)) & (net.line.to_bus.isin(mv_buses))]
-    for _, line in mv_ls.iterrows():
-        for bus in [line.from_bus, line.to_bus]:
-            create_switch(net, bus, line.name, et='l', closed=True, type='LBS',
-                          name='Switch %s - %s' % (net.bus.name.at[bus], line['name']))
-
-    open_switch_id = net.switch[(net.switch.name == 'Switch Bus MV5 - MV Line5')].index
-    net.switch.loc[open_switch_id, "closed"] = False
-
-    # LV
-    # Bus-line switches
-    lv_buses = net.bus[net.bus.vn_kv == 0.4].index
-    lv_ls = net.line[(net.line.from_bus.isin(lv_buses)) & (net.line.to_bus.isin(lv_buses))]
-    for _, line in lv_ls.iterrows():
-        for bus in [line.from_bus, line.to_bus]:
-            create_switch(net, bus, line.name, et='l', closed=True, type='LBS',
-                          name='Switch %s - %s' % (net.bus.name.at[bus], line['name']))
-
-    # Trafoswitches
-    # HV
-    create_switch(net, get_element_index(net, "bus", 'Bus DB 2'),
-                  get_element_index(net, "trafo", 'EHV-HV-Trafo'), et='t', closed=True,
-                  type='LBS', name='Switch DB2 - EHV-HV-Trafo')
-    create_switch(net, get_element_index(net, "bus", 'Bus SB 1'),
-                  get_element_index(net, "trafo", 'EHV-HV-Trafo'), et='t', closed=True,
-                  type='LBS', name='Switch SB1 - EHV-HV-Trafo')
-    # LV
-    create_switch(net, get_element_index(net, "bus", 'Bus MV4'),
-                  get_element_index(net, "trafo", 'MV-LV-Trafo'), et='t', closed=True,
-                  type='LBS', name='Switch MV4 - MV-LV-Trafo')
-    create_switch(net, get_element_index(net, "bus", 'Bus LV0'),
-                  get_element_index(net, "trafo", 'MV-LV-Trafo'), et='t', closed=True,
-                  type='LBS', name='Switch LV0 - MV-LV-Trafo')
-
-    # --- Powerflow
-
-    # run power flow and generate result tables
-    runpp(net, init='dc', calculate_voltage_angles=True, Numba=False)
-
-    return net
+# -*- coding: utf-8 -*-
+
+# Copyright (c) 2016-2025 by University of Kassel and Fraunhofer Institute for Energy Economics
+# and Energy System Technology (IEE), Kassel. All rights reserved.
+
+
+import pandas as pd
+
+from pandapower.create import create_switch, create_empty_network, create_bus, create_ext_grid, create_load, \
+    create_gen, create_sgen, create_line, create_shunt, create_transformer, create_transformer_from_parameters, \
+    create_transformer3w_from_parameters, create_impedance, create_xward
+from pandapower.run import runpp
+from pandapower.toolbox.element_selection import get_element_index
+
+
+def example_simple():
+    """
+    Returns the simple example network from the pandapower tutorials.
+
+    OUTPUT:
+        net - simple example network
+
+    EXAMPLE:
+        >>> from pandapower.networks.create_examples import example_simple
+        >>> net = example_simple()
+
+    """
+    net = create_empty_network()
+
+    # create buses
+    bus1 = create_bus(net, name="HV Busbar", vn_kv=110., type="b")
+    bus2 = create_bus(net, name="HV Busbar 2", vn_kv=110., type="b")
+    bus3 = create_bus(net, name="HV Transformer Bus", vn_kv=110., type="n")
+    bus4 = create_bus(net, name="MV Transformer Bus", vn_kv=20., type="n")
+    bus5 = create_bus(net, name="MV Main Bus", vn_kv=20., type="b")
+    bus6 = create_bus(net, name="MV Bus 1", vn_kv=20., type="b")
+    bus7 = create_bus(net, name="MV Bus 2", vn_kv=20., type="b")
+
+    # create external grid
+    create_ext_grid(net, bus1, vm_pu=1.02, va_degree=50)
+
+    # create transformer
+    create_transformer(net, bus3, bus4, name="110kV/20kV transformer",
+                       std_type="25 MVA 110/20 kV")
+    # create lines
+    create_line(net, bus1, bus2, length_km=10,
+                std_type="N2XS(FL)2Y 1x300 RM/35 64/110 kV", name="Line 1")
+    line2 = create_line(net, bus5, bus6, length_km=2.0,
+                        std_type="NA2XS2Y 1x240 RM/25 12/20 kV", name="Line 2")
+    line3 = create_line(net, bus6, bus7, length_km=3.5,
+                        std_type="48-AL1/8-ST1A 20.0", name="Line 3")
+    line4 = create_line(net, bus7, bus5, length_km=2.5,
+                        std_type="NA2XS2Y 1x240 RM/25 12/20 kV", name="Line 4")
+
+    # create bus-bus switches
+    create_switch(net, bus2, bus3, et="b", type="CB")
+    create_switch(net, bus4, bus5, et="b", type="CB")
+
+    # create bus-line switches
+    create_switch(net, bus5, line2, et="l", type="LBS", closed=True)
+    create_switch(net, bus6, line2, et="l", type="LBS", closed=True)
+    create_switch(net, bus6, line3, et="l", type="LBS", closed=True)
+    create_switch(net, bus7, line3, et="l", type="LBS", closed=False)
+    create_switch(net, bus7, line4, et="l", type="LBS", closed=True)
+    create_switch(net, bus5, line4, et="l", type="LBS", closed=True)
+
+    # create load
+    create_load(net, bus7, p_mw=2, q_mvar=4, scaling=0.6, name="load")
+
+    # create generator
+    create_gen(net, bus6, p_mw=6, max_q_mvar=3, min_q_mvar=-3, vm_pu=1.03,
+               name="generator")
+
+    # create static generator
+    create_sgen(net, bus7, p_mw=2, q_mvar=-0.5, name="static generator")
+
+    # create shunt
+    create_shunt(net, bus3, q_mvar=-0.96, p_mw=0, name='Shunt')
+
+    return net
+
+
+def example_multivoltage():
+    """
+    Returns the multivoltage example network from the pandapower tutorials.
+
+    OUTPUT:
+        net - multivoltage example network
+
+    EXAMPLE:
+        >>> from pandapower.networks.create_examples import example_multivoltage
+        >>> net = example_multivoltage()
+
+    """
+    net = create_empty_network()
+
+    # --- Busses
+
+    # HV
+    # Double busbar
+    create_bus(net, name='Double Busbar 1', vn_kv=380, type='b')
+    create_bus(net, name='Double Busbar 2', vn_kv=380, type='b')
+
+    for i in range(10):
+        create_bus(net, name='Bus DB T%s' % i, vn_kv=380, type='n')
+
+    for i in range(1, 5):
+        create_bus(net, name='Bus DB %s' % i, vn_kv=380, type='n')
+
+    # Single busbar
+    create_bus(net, name='Single Busbar', vn_kv=110, type='b')
+
+    for i in range(1, 6):
+        create_bus(net, name='Bus SB %s' % i, vn_kv=110, type='n')
+
+    for i in range(1, 6):
+        for j in [1, 2]:
+            create_bus(net, name='Bus SB T%s.%s' % (i, j), vn_kv=110, type='n')
+
+    # Remaining
+    for i in range(1, 5):
+        create_bus(net, name='Bus HV%s' % i, vn_kv=110, type='n')
+
+    # MV
+    create_bus(net, name='Bus MV0 20kV', vn_kv=20, type='n')
+
+    for i in range(8):
+        create_bus(net, name='Bus MV%s' % i, vn_kv=10, type='n')
+
+    # LV
+    create_bus(net, name='Bus LV0', vn_kv=0.4, type='n')
+
+    for i in range(1, 6):
+        create_bus(net, name='Bus LV1.%s' % i, vn_kv=0.4, type='m')
+
+    for i in range(1, 5):
+        create_bus(net, name='Bus LV2.%s' % i, vn_kv=0.4, type='m')
+
+    create_bus(net, name='Bus LV2.2.1', vn_kv=0.4, type='m')
+    create_bus(net, name='Bus LV2.2.2', vn_kv=0.4, type='m')
+
+    # --- Lines
+
+    # HV
+    hv_lines = pd.DataFrame()
+    hv_lines['line_name'] = ['HV Line%s' % i for i in range(1, 7)]
+    hv_lines['from_bus'] = ['Bus SB 2', 'Bus HV1', 'Bus HV2', 'Bus HV1', 'Bus HV3', 'Bus SB 3']
+    hv_lines['to_bus'] = ['Bus HV1', 'Bus HV2', 'Bus HV4', 'Bus HV4', 'Bus HV4', 'Bus HV3']
+    hv_lines['std_type'] = '184-AL1/30-ST1A 110.0'
+    hv_lines['length'] = [30, 20, 30, 15, 25, 30]
+    hv_lines['parallel'] = [1, 1, 1, 1, 1, 2]
+
+    for _, hv_line in hv_lines.iterrows():
+        from_bus = get_element_index(net, "bus", hv_line.from_bus)
+        to_bus = get_element_index(net, "bus", hv_line.to_bus)
+        create_line(net, from_bus, to_bus, length_km=hv_line.length,
+                    std_type=hv_line.std_type, name=hv_line.line_name, parallel=hv_line.parallel)
+
+    # MV
+    mv_lines = pd.DataFrame()
+    mv_lines['line_name'] = ['MV Line%s' % i for i in range(1, 9)]
+    mv_lines['from_bus'] = ['Bus MV%s' % i for i in list(range(7)) + [0]]
+    mv_lines['to_bus'] = ['Bus MV%s' % i for i in list(range(1, 8)) + [7]]
+    mv_lines['length'] = 1.5
+    mv_lines['std_type'] = 'NA2XS2Y 1x185 RM/25 12/20 kV'
+
+    for _, mv_line in mv_lines.iterrows():
+        from_bus = get_element_index(net, "bus", mv_line.from_bus)
+        to_bus = get_element_index(net, "bus", mv_line.to_bus)
+        create_line(net, from_bus, to_bus, length_km=mv_line.length,
+                    std_type=mv_line.std_type, name=mv_line.line_name)
+
+    # LV
+    lv_lines = pd.DataFrame()
+    lv_line_idx = ['1.1', '1.2', '1.3', '1.4', '1.6', '2.1', '2.2', '2.3', '2.4', '2.2.1', '2.2.2']
+    lv_lines['line_name'] = ['LV Line%s' % i for i in lv_line_idx]
+    lv_line_idx = ['0', '1.1', '1.2', '1.3', '1.4', '0', '2.1', '2.2', '2.3', '2.2', '2.2.1']
+    lv_lines['from_bus'] = ['Bus LV%s' % i for i in lv_line_idx]
+    lv_line_idx = ['1.1', '1.2', '1.3', '1.4', '1.5', '2.1', '2.2', '2.3', '2.4', '2.2.1', '2.2.2']
+    lv_lines['to_bus'] = ['Bus LV%s' % i for i in lv_line_idx]
+    lv_lines['length'] = [0.08] * 5 + [0.12] * 6
+    lv_lines['std_type'] = ['NAYY 4x120 SE'] * 7 + ['15-AL1/3-ST1A 0.4'] * 4
+
+    for _, lv_line in lv_lines.iterrows():
+        from_bus = get_element_index(net, "bus", lv_line.from_bus)
+        to_bus = get_element_index(net, "bus", lv_line.to_bus)
+        create_line(net, from_bus, to_bus, length_km=lv_line.length,
+                    std_type=lv_line.std_type, name=lv_line.line_name)
+
+    # --- Transformer
+
+    hv_bus = get_element_index(net, "bus", "Bus DB 2")
+    lv_bus = get_element_index(net, "bus", "Bus SB 1")
+    create_transformer_from_parameters(net, hv_bus, lv_bus,
+                                       sn_mva=300, vn_hv_kv=380, vn_lv_kv=110,
+                                       vkr_percent=0.06, vk_percent=8, pfe_kw=0,
+                                       i0_percent=0, tap_pos=0, shift_degree=0,
+                                       name='EHV-HV-Trafo')
+
+    hv_bus = get_element_index(net, "bus", "Bus MV4")
+    lv_bus = get_element_index(net, "bus", "Bus LV0")
+    create_transformer_from_parameters(net, hv_bus, lv_bus,
+                                       sn_mva=0.4, vn_hv_kv=10, vn_lv_kv=0.4,
+                                       vkr_percent=1.325, vk_percent=4,
+                                       pfe_kw=0.95, i0_percent=0.2375, tap_side="hv",
+                                       tap_neutral=0, tap_min=-2, tap_max=2,
+                                       tap_step_percent=2.5, tap_pos=0,
+                                       shift_degree=150, name='MV-LV-Trafo', tap_changer_type="Ratio")
+
+    # Trafo3w
+    hv_bus = get_element_index(net, "bus", "Bus HV2")
+    mv_bus = get_element_index(net, "bus", "Bus MV0 20kV")
+    lv_bus = get_element_index(net, "bus", "Bus MV0")
+    create_transformer3w_from_parameters(net, hv_bus, mv_bus, lv_bus,
+                                         vn_hv_kv=110, vn_mv_kv=20, vn_lv_kv=10,
+                                         sn_hv_mva=40, sn_mv_mva=15, sn_lv_mva=25,
+                                         vk_hv_percent=10.1, vk_mv_percent=10.1,
+                                         vk_lv_percent=10.1, vkr_hv_percent=0.266667,
+                                         vkr_mv_percent=0.033333, vkr_lv_percent=0.04,
+                                         pfe_kw=0, i0_percent=0, shift_mv_degree=30,
+                                         shift_lv_degree=30, tap_side="hv", tap_neutral=0,
+                                         tap_min=-8, tap_max=8, tap_step_percent=1.25,
+                                         tap_pos=0, name='HV-MV-MV-Trafo', tap_changer_type="Ratio")
+
+    # --- Static generators
+
+    # HV
+    create_sgen(net, get_element_index(net, "bus", 'Bus SB 5'), p_mw=20,
+                q_mvar=4, sn_mva=45, type='WP', name='Wind Park')
+
+    # MV
+    mv_sgens = pd.DataFrame()
+    mv_sgens['sgen_name'] = ['Biogas plant', 'Further MV Generator', 'Industry Generator',
+                             'PV Park']
+    mv_sgens['bus'] = ['Bus MV6', 'Bus MV0', 'Bus MV0 20kV', 'Bus MV5']
+    mv_sgens['p'] = [0.5, 0.5, 15, 2]
+    mv_sgens['q'] = [0, 0.05, 3, 0.1]
+    mv_sgens['sn'] = [0.75, 1, 20, 5]
+    mv_sgens['type'] = ['SGEN', 'SGEN', 'SGEN', 'PV']
+
+    for _, sgen in mv_sgens.iterrows():
+        bus_idx = get_element_index(net, "bus", sgen.bus)
+        create_sgen(net, bus_idx, p_mw=sgen.p, q_mvar=sgen.q, sn_mva=sgen.sn,
+                    type=sgen.type, name=sgen.sgen_name)
+
+    # LV
+    lv_sgens = pd.DataFrame()
+    lv_sgens['sgen_name'] = ['PV'] + ['PV(%s)' % i for i in range(1, 6)]
+    lv_sgens['bus'] = ['Bus LV%s' % i for i in ['1.1', '1.3', '2.3', '2.4', '2.2.1', '2.2.2']]
+    lv_sgens['p'] = [0.006, 0.005, 0.005, 0.005, 0.005, 0.005]
+    lv_sgens['q'] = 0
+    lv_sgens['sn'] = [0.012, 0.01, 0.01, 0.01, 0.01, 0.01]
+    lv_sgens['type'] = 'PV'
+
+    for _, sgen in lv_sgens.iterrows():
+        bus_idx = get_element_index(net, "bus", sgen.bus)
+        create_sgen(net, bus_idx, p_mw=sgen.p, q_mvar=sgen.q, sn_mva=sgen.sn,
+                    type=sgen.type, name=sgen.sgen_name)
+
+    # --- Loads
+
+    # HV
+    hv_loads = pd.DataFrame()
+    hv_loads['load_name'] = ['MV Net %s' % i for i in range(5)]
+    hv_loads['bus'] = ['Bus SB 4', 'Bus HV1', 'Bus HV2', 'Bus HV3', 'Bus HV4']
+    hv_loads['p'] = 38
+    hv_loads['q'] = 6
+
+    for _, load in hv_loads.iterrows():
+        bus_idx = get_element_index(net, "bus", load.bus)
+        create_load(net, bus_idx, p_mw=load.p, q_mvar=load.q, name=load.load_name)
+
+    # MV
+    mv_loads = pd.DataFrame()
+    mv_loads['load_name'] = ['Further MV-Rings', 'Industry Load'] + ['LV Net %s' % i for i in
+                                                                     [1, 2, 3, 5, 6, 7]]
+    mv_loads['bus'] = ['Bus MV0', 'Bus MV0 20kV'] + ['Bus MV%s' % i for i in [1, 2, 3, 5, 6, 7]]
+    mv_loads['p'] = [6, 18, 0.4, 0.4, 0.4, 0.4, 0.4, 0.4]
+    mv_loads['q'] = [2, 4, 0.1, 0.06, 0.06, 0.06, 0.06, 0.06]
+
+    for _, load in mv_loads.iterrows():
+        bus_idx = get_element_index(net, "bus", load.bus)
+        create_load(net, bus_idx, p_mw=load.p, q_mvar=load.q, name=load.load_name)
+
+    # LV
+    lv_loads = pd.DataFrame()
+    idx = ['', '(1)', '(2)', '(3)', '(4)', '(5)']
+    lv_loads['load_name'] = ['Further LV-Feeders Load'] + [
+        'Residential Load%s' % i for i in idx[0:5]] + ['Rural Load%s' % i for i in idx[0:6]]
+    lv_loads['bus'] = ['Bus LV%s' % i for i in ['0', '1.1', '1.2', '1.3', '1.4', '1.5', '2.1',
+                                                '2.2', '2.3', '2.4', '2.2.1', '2.2.2']]
+    lv_loads['p'] = [0.1] + [0.01] * 11
+    lv_loads['q'] = [0.01] + [0.03] * 11
+
+    for _, load in lv_loads.iterrows():
+        bus_idx = get_element_index(net, "bus", load.bus)
+        create_load(net, bus_idx, p_mw=load.p, q_mvar=load.q, name=load.load_name)
+
+    # --- Other
+
+    # Shunt
+    create_shunt(net, get_element_index(net, "bus", 'Bus HV1'), p_mw=0, q_mvar=-0.96,
+                 name='Shunt')
+
+    # ExtGrids
+    create_ext_grid(net, get_element_index(net, "bus", 'Double Busbar 1'), vm_pu=1.03,
+                    va_degree=0, name='External grid', s_sc_max_mva=10000, rx_max=0.1,
+                    rx_min=0.1)
+    # Gen
+    create_gen(net, get_element_index(net, "bus", 'Bus HV4'), vm_pu=1.03, p_mw=100,
+               name='Gas turbine')
+
+    # Impedance
+    create_impedance(net, get_element_index(net, "bus", 'Bus HV3'),
+                     get_element_index(net, "bus", 'Bus HV1'), rft_pu=0.074873,
+                     xft_pu=0.198872, sn_mva=100, name='Impedance')
+
+    # xwards
+    create_xward(net, get_element_index(net, "bus", 'Bus HV3'), ps_mw=23.942,
+                 qs_mvar=-12.24187, pz_mw=2.814571, qz_mvar=0, r_ohm=0, x_ohm=12.18951,
+                 vm_pu=1.02616, name='XWard 1')
+    create_xward(net, get_element_index(net, "bus", 'Bus HV1'), ps_mw=3.776,
+                 qs_mvar=-7.769979, pz_mw=9.174917, qz_mvar=0, r_ohm=0, x_ohm=50.56217,
+                 vm_pu=1.024001, name='XWard 2')
+
+    # --- Switches
+
+    # HV
+    # Bus-bus switches
+    hv_bus_sw = pd.DataFrame()
+    hv_bus_sw['bus_name'] = ['DB DS%s' % i for i in range(14)] + \
+                            ['DB CB%s' % i for i in range(5)] + \
+                            ['SB DS%s.%s' % (i, j) for i in range(1, 6) for j in range(1, 3)] + \
+                            ['SB CB%s' % i for i in range(1, 6)]
+    hv_bus_sw['from_bus'] = ['Double Busbar %s' % i for i in [2, 1, 2, 1, 2, 1, 2, 1, 2, 1]] + \
+                            ['Bus DB T%s' % i for i in [2, 4, 6, 8, 0, 3, 5, 7, 9]] + \
+                            ['Bus SB T1.1', 'Single Busbar', 'Bus SB T2.1', 'Single Busbar',
+                             'Bus SB T3.1', 'Single Busbar', 'Bus SB T4.1', 'Single Busbar',
+                             'Bus SB T5.1', 'Single Busbar'] + \
+                            ['Bus SB T%s.2' % i for i in range(1, 6)]
+    hv_bus_sw['to_bus'] = ['Bus DB %s' % i for i in
+                           ['T0', 'T1', 'T3', 'T3', 'T5', 'T5', 'T7', 'T7', 'T9', 'T9',
+                            '1', '2', '3', '4', 'T1', 'T2', 'T4', 'T6', 'T8']] + \
+                          ['Bus SB %s' % i for i in
+                           ['1', 'T1.2', '2', 'T2.2', '3', 'T3.2', '4', 'T4.2', '5', 'T5.2']] + \
+                          ['Bus SB T%s.1' % i for i in range(1, 6)]
+    hv_bus_sw['type'] = ['DS'] * 14 + ['CB'] * 5 + ['DS'] * 10 + ['CB'] * 5
+    hv_bus_sw['et'] = 'b'
+    hv_bus_sw['closed'] = [bool(i) for i in [1, 1, 1, 0, 1, 0, 1, 0, 1, 0, 1, 1, 1, 1, 1, 1, 1, 1,
+                                             1] + [1] * 15]
+
+    for _, switch in hv_bus_sw.iterrows():
+        from_bus = get_element_index(net, "bus", switch.from_bus)
+        to_bus = get_element_index(net, "bus", switch.to_bus)
+        create_switch(net, from_bus, to_bus, et=switch.et,
+                      closed=switch.closed, type=switch.type, name=switch.bus_name)
+
+    # Bus-Line switches
+    hv_buses = net.bus[(net.bus.vn_kv == 380) | (net.bus.vn_kv == 110)].index
+    hv_ls = net.line[(net.line.from_bus.isin(hv_buses)) & (net.line.to_bus.isin(hv_buses))]
+    for _, line in hv_ls.iterrows():
+        for bus in [line.from_bus, line.to_bus]:
+            create_switch(net, bus, line.name, et='l', closed=True, type='LBS',
+                          name='Switch %s - %s' % (net.bus.name.at[bus], line['name']))
+
+    # MV
+    # Bus-line switches
+    mv_buses = net.bus[(net.bus.vn_kv == 10) | (net.bus.vn_kv == 20)].index
+    mv_ls = net.line[(net.line.from_bus.isin(mv_buses)) & (net.line.to_bus.isin(mv_buses))]
+    for _, line in mv_ls.iterrows():
+        for bus in [line.from_bus, line.to_bus]:
+            create_switch(net, bus, line.name, et='l', closed=True, type='LBS',
+                          name='Switch %s - %s' % (net.bus.name.at[bus], line['name']))
+
+    open_switch_id = net.switch[(net.switch.name == 'Switch Bus MV5 - MV Line5')].index
+    net.switch.loc[open_switch_id, "closed"] = False
+
+    # LV
+    # Bus-line switches
+    lv_buses = net.bus[net.bus.vn_kv == 0.4].index
+    lv_ls = net.line[(net.line.from_bus.isin(lv_buses)) & (net.line.to_bus.isin(lv_buses))]
+    for _, line in lv_ls.iterrows():
+        for bus in [line.from_bus, line.to_bus]:
+            create_switch(net, bus, line.name, et='l', closed=True, type='LBS',
+                          name='Switch %s - %s' % (net.bus.name.at[bus], line['name']))
+
+    # Trafoswitches
+    # HV
+    create_switch(net, get_element_index(net, "bus", 'Bus DB 2'),
+                  get_element_index(net, "trafo", 'EHV-HV-Trafo'), et='t', closed=True,
+                  type='LBS', name='Switch DB2 - EHV-HV-Trafo')
+    create_switch(net, get_element_index(net, "bus", 'Bus SB 1'),
+                  get_element_index(net, "trafo", 'EHV-HV-Trafo'), et='t', closed=True,
+                  type='LBS', name='Switch SB1 - EHV-HV-Trafo')
+    # LV
+    create_switch(net, get_element_index(net, "bus", 'Bus MV4'),
+                  get_element_index(net, "trafo", 'MV-LV-Trafo'), et='t', closed=True,
+                  type='LBS', name='Switch MV4 - MV-LV-Trafo')
+    create_switch(net, get_element_index(net, "bus", 'Bus LV0'),
+                  get_element_index(net, "trafo", 'MV-LV-Trafo'), et='t', closed=True,
+                  type='LBS', name='Switch LV0 - MV-LV-Trafo')
+
+    # --- Powerflow
+
+    # run power flow and generate result tables
+    runpp(net, init='dc', calculate_voltage_angles=True, Numba=False)
+
+    return net