# This workflow will create a Python package and upload it to testPyPi or PyPi
# Then, it installs pandapower from there and all dependencies and runs tests with different Python versions

name: release

# Controls when the action will run.
on:
  # Allows you to run this workflow manually from the Actions tab
  workflow_dispatch:
    inputs:
      upload_server:
        description: 'upload server'
        required: true
        default: 'testpypi'
        type: choice
        options:
          - 'testpypi'
          - 'pypi'

# A workflow run is made up of one or more jobs that can run sequentially or in parallel
jobs:
  
  upload:
    # The type of runner that the job will run on
    runs-on: ubuntu-latest

    # Steps represent a sequence of tasks that will be executed as part of the job
    steps:
      # Checks-out your repository under $GITHUB_WORKSPACE, so your job can access it
      - uses: actions/checkout@v2

      # Sets up python3
      - uses: actions/setup-python@v2
        with:
          python-version: '3.10'
      # Installs and upgrades pip, installs other dependencies and installs the package from setup.py
      - name: Install dependencies
        run: |
          # Upgrade pip
          python3 -m pip install --upgrade pip
          # Install twine
          python3 -m pip install setuptools wheel twine

      # Upload to TestPyPI
      - name: Build and Upload to TestPyPI
        if: ${{ inputs.upload_server == 'testpypi'}}
        run: |
          python3 setup.py sdist --formats=zip
          twine check dist/* --strict 
          python3 -m twine upload dist/*
        env:
          TWINE_USERNAME: __token__
          TWINE_PASSWORD: ${{ secrets.TESTPYPI }}
          TWINE_REPOSITORY: testpypi

      # Upload to PyPI
      - name: Build and Upload to PyPI
        if: ${{ inputs.upload_server == 'pypi' }}
        run: |
          python3 setup.py sdist --formats=zip
          twine check dist/* --strict 
          python3 -m twine upload dist/*
        env:
          TWINE_USERNAME: __token__
          TWINE_PASSWORD: ${{ secrets.PYPI }}
          TWINE_REPOSITORY: pypi

      - name: Sleep for 300s to make release available
        uses: juliangruber/sleep-action@v1
        with:
          time: 300s


  build:

    runs-on: ${{ matrix.os }}
    strategy:
      matrix:
        python-version: ['3.7', '3.8', '3.9', '3.10']
        os:  [ ubuntu-latest, windows-latest ]
        group: [ 1, 2 ]
    steps:
      - name: Set up Python ${{ matrix.python-version }}
        uses: actions/setup-python@v2
        with:
          python-version: ${{ matrix.python-version }}
      - name: Install dependencies
        run: |
          python -m pip install --upgrade pip
          python -m pip install pytest python-igraph pytest-split numba seaborn matplotlib plotly geopandas ortools xlsxwriter openpyxl cryptography psycopg2 matpowercaseframes
          if ${{ matrix.python-version == '3.7' }}; then python -m pip install pypower; fi
          if ${{ matrix.python-version != '3.7' }}; then python -m pip install numba; fi
          if ${{ matrix.python-version == '3.7' }}; then python -m pip install lightsim2grid; fi
          if ${{ matrix.python-version == '3.10' }}; then python -m pip install lightsim2grid; fi
      - name: Install Julia
        if: ${{ matrix.python-version == '3.7' }}
        run: |
          ./.install_julia.sh 1.5
          pip install julia
          python ./.install_pycall.py
      - name: Install pandapower from TestPyPI
        if: ${{ inputs.upload_server == 'testpypi'}}
        run: |
          pip install --no-cache-dir -i https://test.pypi.org/simple/ --extra-index-url https://pypi.org/simple pandapower
      - name: Install pandapower from PyPI
        if: ${{ inputs.upload_server == 'pypi'}}
        run: |
          pip install pandapower
      - name: List all installed packages
        run: |
          pip list
      - name: Test with pytest
        run: |
<<<<<<< HEAD
          pytest --splits 2 --group ${{ matrix.group }}
=======
          pytest --splits 2 --group ${{ matrix.group }}
      - name: Test tutorials
        run: |
          pytest --nbmake -n=auto "./tutorials"
          
>>>>>>> 48685f57
<|MERGE_RESOLUTION|>--- conflicted
+++ resolved
@@ -19,7 +19,7 @@
 
 # A workflow run is made up of one or more jobs that can run sequentially or in parallel
 jobs:
-  
+
   upload:
     # The type of runner that the job will run on
     runs-on: ubuntu-latest
@@ -111,12 +111,4 @@
           pip list
       - name: Test with pytest
         run: |
-<<<<<<< HEAD
-          pytest --splits 2 --group ${{ matrix.group }}
-=======
-          pytest --splits 2 --group ${{ matrix.group }}
-      - name: Test tutorials
-        run: |
-          pytest --nbmake -n=auto "./tutorials"
-          
->>>>>>> 48685f57
+          pytest --splits 2 --group ${{ matrix.group }}