--- conflicted
+++ resolved
@@ -1,37 +1,33 @@
-#############################
-Networks
-#############################
-.. _ppNetworks:
-
-
-Besides creating your own grids through the pandapower API, pandapower provides synthetic and
-Benchmark networks through the networks module.
-
-The pandapower networks modul contains example networks, simple test networks, randomly generated
-networks, CIGRE test networks, IEEE case files and synthetic low voltage networks from Georg Kerber
-<<<<<<< HEAD
-and Lindner et. al. and Dickert et. al.. For the need of a benchmark grid dataset, we recommend the
-new `SimBench <https://simbench.de/en/>`_ grid data.
-=======
-and Lindner et. al. and Dickert et. al..
->>>>>>> 2d437e56
-
-If you like to test your algotihms with benchmark grids and corresponding full-year load, generation
-and storage profiles or want to publish your results, we recommend you to have look to SimBench
-(`Homepage <https://simbench.de/en/>`_, `GitHub Repository to use SimBench with pandapower <https://github.com/e2nIEE/simbench>`_).
-
-You can find documentation for the individual network modules of pandapower here:
-
-.. toctree::
-    :maxdepth: 2
-
-    networks/simbench
-    networks/example
-    networks/test
-    networks/cigre
-    networks/mv_oberrhein
-    networks/power_system_test_cases
-    networks/kerber
-    networks/synthetic_voltage_control_lv_networks
-    networks/dickert_lv_networks
-
+#############################
+Networks
+#############################
+.. _ppNetworks:
+
+
+Besides creating your own grids through the pandapower API, pandapower provides synthetic and
+Benchmark networks through the networks module.
+
+The pandapower networks modul contains example networks, simple test networks, randomly generated
+networks, CIGRE test networks, IEEE case files and synthetic low voltage networks from Georg Kerber
+and Lindner et. al. and Dickert et. al.. For the need of a benchmark grid dataset, we recommend the
+new `SimBench <https://simbench.de/en/>`_ grid data.
+
+If you like to test your algotihms with benchmark grids and corresponding full-year load, generation
+and storage profiles or want to publish your results, we recommend you to have look to SimBench
+(`Homepage <https://simbench.de/en/>`_, `GitHub Repository to use SimBench with pandapower <https://github.com/e2nIEE/simbench>`_).
+
+You can find documentation for the individual network modules of pandapower here:
+
+.. toctree::
+    :maxdepth: 2
+
+    networks/simbench
+    networks/example
+    networks/test
+    networks/cigre
+    networks/mv_oberrhein
+    networks/power_system_test_cases
+    networks/kerber
+    networks/synthetic_voltage_control_lv_networks
+    networks/dickert_lv_networks
+