--- conflicted
+++ resolved
@@ -141,20 +141,6 @@
      "output_type": "stream",
      "text": [
       "hp.pandapower.grid_equivalents.get_equivalent - INFO: rei equivalent calculation started\n",
-<<<<<<< HEAD
-      "hp.pandapower.toolbox - INFO: dropped 1 load elements\n",
-      "hp.pandapower.toolbox - INFO: dropped 5 lines with 0 line switches\n",
-      "hp.pandapower.toolbox - INFO: dropped 0 switches\n",
-      "hp.pandapower.toolbox - INFO: dropped 2 gen elements\n",
-      "hp.pandapower.toolbox - INFO: dropped 1 lines with 0 line switches\n",
-      "hp.pandapower.toolbox - INFO: dropped 2 lines with 0 line switches\n",
-      "hp.pandapower.toolbox - INFO: dropped 0 switches\n",
-      "hp.pandapower.toolbox - INFO: dropped 1 ext_grid elements\n",
-      "hp.pandapower.toolbox - INFO: dropped 1 lines with 0 line switches\n",
-      "hp.pandapower.toolbox - INFO: dropped 6 impedance elements\n",
-      "hp.pandapower.toolbox - INFO: dropped 5 lines with 0 line switches\n",
-      "hp.pandapower.toolbox - INFO: dropped 0 switches\n",
-=======
       "hp.pandapower.toolbox - INFO: dropped 0 switches\n",
       "hp.pandapower.toolbox - INFO: dropped 1 load elements\n",
       "hp.pandapower.toolbox - INFO: dropped 2 gen elements\n",
@@ -167,16 +153,11 @@
       "hp.pandapower.toolbox - INFO: dropped 6 impedance elements\n",
       "hp.pandapower.toolbox - INFO: dropped 0 switches\n",
       "hp.pandapower.toolbox - INFO: dropped 5 lines with 0 line switches\n",
->>>>>>> 9004e8db
       "hp.pandapower.toolbox - INFO: dropped 1 lines with 0 line switches\n",
       "hp.pandapower.toolbox - INFO: dropped 0 lines with 0 line switches\n",
       "hp.pandapower.toolbox - INFO: dropped 2 ext_grid elements\n",
       "hp.pandapower.toolbox - INFO: dropped 2 load elements\n",
-<<<<<<< HEAD
-      "hp.pandapower.grid_equivalents.get_equivalent - INFO: \"rei\" equivalent finished in 0.9 seconds:\n"
-=======
       "hp.pandapower.grid_equivalents.get_equivalent - INFO: \"rei\" equivalent finished in 1.64 seconds:\n"
->>>>>>> 9004e8db
      ]
     }
    ],
@@ -630,21 +611,6 @@
      "output_type": "stream",
      "text": [
       "hp.pandapower.grid_equivalents.get_equivalent - INFO: ward equivalent calculation started\n",
-<<<<<<< HEAD
-      "hp.pandapower.toolbox - INFO: dropped 1 load elements\n",
-      "hp.pandapower.toolbox - INFO: dropped 5 lines with 0 line switches\n",
-      "hp.pandapower.toolbox - INFO: dropped 0 switches\n",
-      "hp.pandapower.toolbox - INFO: dropped 2 gen elements\n",
-      "hp.pandapower.toolbox - INFO: dropped 1 lines with 0 line switches\n",
-      "hp.pandapower.toolbox - INFO: dropped 2 lines with 0 line switches\n",
-      "hp.pandapower.toolbox - INFO: dropped 0 switches\n",
-      "hp.pandapower.toolbox - INFO: dropped 1 ext_grid elements\n",
-      "hp.pandapower.toolbox - INFO: dropped 1 lines with 0 line switches\n",
-      "hp.pandapower.toolbox - INFO: dropped 1 load elements\n",
-      "hp.pandapower.toolbox - INFO: dropped 5 lines with 0 line switches\n",
-      "hp.pandapower.toolbox - INFO: dropped 0 switches\n",
-      "hp.pandapower.toolbox - INFO: dropped 2 gen elements\n",
-=======
       "hp.pandapower.toolbox - INFO: dropped 0 switches\n",
       "hp.pandapower.toolbox - INFO: dropped 1 load elements\n",
       "hp.pandapower.toolbox - INFO: dropped 2 gen elements\n",
@@ -658,16 +624,11 @@
       "hp.pandapower.toolbox - INFO: dropped 1 load elements\n",
       "hp.pandapower.toolbox - INFO: dropped 2 gen elements\n",
       "hp.pandapower.toolbox - INFO: dropped 5 lines with 0 line switches\n",
->>>>>>> 9004e8db
       "hp.pandapower.toolbox - INFO: dropped 1 lines with 0 line switches\n",
       "hp.pandapower.toolbox - INFO: dropped 0 lines with 0 line switches\n",
       "hp.pandapower.toolbox - INFO: dropped 2 ext_grid elements\n",
       "hp.pandapower.toolbox - INFO: dropped 2 load elements\n",
-<<<<<<< HEAD
-      "hp.pandapower.grid_equivalents.get_equivalent - INFO: \"ward\" equivalent finished in 0.86 seconds:\n"
-=======
       "hp.pandapower.grid_equivalents.get_equivalent - INFO: \"ward\" equivalent finished in 0.22 seconds:\n"
->>>>>>> 9004e8db
      ]
     }
    ],
@@ -1022,15 +983,9 @@
        "</div>"
       ],
       "text/plain": [
-<<<<<<< HEAD
-       "                  name  bus      ps_mw    qs_mvar    qz_mvar     pz_mw  \\\n",
-       "11  network_equivalent    4 -61.258111  34.553823 -57.087899  0.083012   \n",
-       "12  network_equivalent    8 -83.211209  41.300941 -56.922631  0.973863   \n",
-=======
        "                 name  bus      ps_mw    qs_mvar    qz_mvar     pz_mw  \\\n",
        "0  network_equivalent    4 -61.258111  34.553823 -57.087899  0.083012   \n",
        "1  network_equivalent    8 -83.211209  41.300941 -56.922631  0.973863   \n",
->>>>>>> 9004e8db
        "\n",
        "    in_service  \n",
        "11        True  \n",
@@ -1541,11 +1496,7 @@
    "name": "python",
    "nbconvert_exporter": "python",
    "pygments_lexer": "ipython3",
-<<<<<<< HEAD
-   "version": "3.8.8"
-=======
    "version": "3.9.9"
->>>>>>> 9004e8db
   }
  },
  "nbformat": 4,
